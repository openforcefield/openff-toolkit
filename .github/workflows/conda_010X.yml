name: Conda 0.10.X

on:
  release:
    types:
      - released
      - prereleased
  schedule:
    - cron: "0 0 * * *"
  workflow_dispatch:

jobs:
  test:
    name: Test on ${{ matrix.os }}, Python ${{ matrix.python-version }}, OpenEye=${{ matrix.openeye }}
    runs-on: ${{ matrix.os }}
    strategy:
      fail-fast: false
      matrix:
        os: [ubuntu-latest, macos-latest]
<<<<<<< HEAD
        python-version: ["3.9"]
=======
        python-version: ["3.9", "3.10"]
>>>>>>> a0e5fbbc
        openeye: ["true", "false"]

    env:
      CI_OS: ${{ matrix.os }}
      OPENEYE: ${{ matrix.openeye }}
      PYVER: ${{ matrix.python-version }}
      OE_LICENSE: ${{ github.workspace }}/oe_license.txt
      PACKAGE: openff-toolkit

    steps:
      - uses: actions/checkout@v3

      - name: Vanilla install from conda
        uses: mamba-org/provision-with-micromamba@main
        if: ${{ matrix.openeye == 'false' }}
        with:
          environment-file: devtools/conda-envs/conda_010X.yaml
          extra-specs: |
            python=${{ matrix.python-version }}
      - name: Install from conda with OpenEye
        uses: mamba-org/provision-with-micromamba@main
        if: ${{ matrix.openeye == 'true' }}
        with:
          environment-file: devtools/conda-envs/conda_oe_010X.yaml
          extra-specs: |
            python=${{ matrix.python-version }}

      - name: Additional info about the build
        shell: bash -l {0}
        run: |
          uname -a
          df -h
          ulimit -a

      - name: Make oe_license.txt file from GH org secret "OE_LICENSE"
        shell: bash
        env:
          OE_LICENSE_TEXT: ${{ secrets.OE_LICENSE }}
        run: |
          echo "${OE_LICENSE_TEXT}" > ${OE_LICENSE}

      - name: Environment Information
        shell: bash -l {0}
        run: |
          conda info
          conda list

      - name: Check installed toolkits
        shell: bash -l {0}
        run: |
          # Checkout the state of the repo as of the last 0.10.X release
          export LATEST_TAG=$(git ls-remote --tags https://github.com/openforcefield/openff-toolkit.git | cut -f2 | grep -E "0\.10\.([0-9]+)$" | sort --version-sort | tail -1 | sed 's/refs\/tags\///' )
          git fetch --tags
          git checkout tags/$LATEST_TAG
          git log -1 | cat
          
          if [[ "$OPENEYE" == true ]]; then
            python -c "from openff.toolkit.utils.toolkits import OPENEYE_AVAILABLE; assert OPENEYE_AVAILABLE, 'OpenEye unavailable'"
          fi
          if [[ "$OPENEYE" == false ]]; then
            if [[ $(conda list | grep openeye-toolkits) ]]; then
              conda remove --force openeye-toolkits --yes
            fi
            python -c "from openff.toolkit.utils.toolkits import OPENEYE_AVAILABLE; assert not OPENEYE_AVAILABLE, 'OpenEye unexpectedly found'"
          fi

      - name: Check that correct OFFTK version was installed
        shell: bash -l {0}
        run: |
          # Go up one directory to ensure that we don't just load the OFFTK from the checked-out repo
          cd ../

          export LATEST_TAG=$(git ls-remote --tags https://github.com/openforcefield/openff-toolkit.git | cut -f2 | grep -E "0\.10\.([0-9]+)$" | sort --version-sort | tail -1 | sed 's/refs\/tags\///' )
          export FOUND_VER=$(python -c "import openff.toolkit; print(openff.toolkit.__version__)")

          echo "Latest tag is"
          echo $LATEST_TAG
          echo "Found version is"
          echo $FOUND_VER

          if [[ $LATEST_TAG != $FOUND_VER ]];
            then echo "Version mismatch"
          #  exit 1
          fi

          cd openff-toolkit

      - name: Test the package
        shell: bash -l {0}
        run: |

          python -m pip install utilities/test_plugins

          pwd
          ls

          if [[ "$OPENEYE" == true ]]; then
            python -c "import openff.toolkit; print(openff.toolkit.__file__)"
            python -c "import openeye; print(openeye.oechem.OEChemIsLicensed())"
          fi

          PYTEST_ARGS=" -r fE --tb=short --runslow openff/toolkit/tests/conftest.py"
          PYTEST_ARGS+=" --ignore=openff/toolkit/tests/test_links.py"
          pytest $PYTEST_ARGS openff<|MERGE_RESOLUTION|>--- conflicted
+++ resolved
@@ -17,11 +17,7 @@
       fail-fast: false
       matrix:
         os: [ubuntu-latest, macos-latest]
-<<<<<<< HEAD
-        python-version: ["3.9"]
-=======
         python-version: ["3.9", "3.10"]
->>>>>>> a0e5fbbc
         openeye: ["true", "false"]
 
     env:
