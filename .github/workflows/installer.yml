--- conflicted
+++ resolved
@@ -20,100 +20,6 @@
       PYVER: ${{ matrix.python-version }}
 
     steps:
-<<<<<<< HEAD
-      - uses: actions/checkout@v4
-
-      - name: Install conda environment
-        uses: mamba-org/setup-micromamba@v1
-        with:
-          environment-file: devtools/conda-envs/installer.yaml
-          create-args: >-
-            python=${{ matrix.python-version }}
-          # default - will pull down 2.0 which we don't want!
-          # micromamba-version: latest
-          # pin to latest 1.x release
-          micromamba-version: "1.5.10-0"
-
-      - name: Additional info about the build
-        shell: bash
-        run: |
-          uname -a
-          df -h
-          ulimit -a
-
-      - name: Environment Information
-        shell: bash -l {0}
-        run: |
-          conda info
-          conda list
-
-      - name: Prepare and run the constructor
-        shell: bash -l {0}
-        run: |
-          #cd ..
-
-          # Find the tag of the last release (excluding RCs)
-          # TODO: Make this a variable that can be passed through from trigger and/or allow RC
-          export LATEST_TAG=$(git ls-remote --tags https://github.com/openforcefield/openff-toolkit.git | cut -f2 | grep -E "([0-9]+)\.([0-9]+)\.([0-9]+)$" | sort --version-sort | tail -1 | sed 's/refs\/tags\///')
-
-          echo $LATEST_TAG
-
-          git clone https://github.com/openforcefield/toolkit-installer-constructor
-          cd toolkit-installer-constructor
-
-          python ../devtools/scripts/build_cookiecutter_json.py $LATEST_TAG $PYVER $CI_OS
-          cp new_cookiecutter.json cookiecutter/cookiecutter.json
-
-          cat new_cookiecutter.json
-
-          python run.py
-
-          pwd
-          ls
-          ls build
-
-      - name: Upload installer as artifact
-        uses: actions/upload-artifact@v4
-        with:
-          name: ${{ matrix.os }}_py${{ matrix.python-version }}.sh
-          path: toolkit-installer-constructor/build/openff-toolkit*/openff-toolkit*.sh
-
-      - name: Install from installer
-        shell: bash -l {0}
-        run: |
-          #cd ..
-          pwd
-          ls
-          ls toolkit-installer-constructor
-          ls toolkit-installer-constructor/build
-          ls toolkit-installer-constructor/build/openff-toolkit-*/
-
-          mkdir scratch
-          cd scratch
-          echo $HOME/constructor_install/ | bash ../toolkit-installer-constructor/build/openff-toolkit-*/openff-toolkit-*.sh
-
-          conda activate $HOME/constructor_install/
-          conda info
-          conda list
-
-          export FOUND_VER=$(python -c "import openff.toolkit; print(openff.toolkit.__version__)")
-          export LATEST_TAG=$(git ls-remote --tags https://github.com/openforcefield/openff-toolkit.git | cut -f2 | grep -v "rc" | tail -1 | sed 's/refs\/tags\///')
-
-          echo $LATEST_TAG
-          echo $FOUND_VER
-
-          if [[ $LATEST_TAG != $FOUND_VER ]];
-            then echo "Version mismatch"
-            exit 1
-          fi
-
-          PYTEST_ARGS=" -r fE --tb=short"
-          PYTEST_ARGS+=" --ignore=openff/toolkit/_tests/test_links.py"
-
-          # This should work if run directly at release time, but a safer approach would be
-          # to `git checkout` the corresponding tag of the release, see PR #577
-          pytest $PYTEST_ARGS ../
-=======
     - uses: actions/checkout@v4
 
     - name: Install conda environment
@@ -202,5 +108,4 @@
 
         # This should work if run directly at release time, but a safer approach would be
         # to `git checkout` the corresponding tag of the release, see PR #577
-        pytest $PYTEST_ARGS ../
->>>>>>> fd7b8b0e
+        pytest $PYTEST_ARGS ../