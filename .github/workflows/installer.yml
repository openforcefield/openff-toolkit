--- conflicted
+++ resolved
@@ -13,11 +13,7 @@
       fail-fast: false
       matrix:
         os: [macOS-latest, ubuntu-latest]
-<<<<<<< HEAD
-        python-version: ["3.9"]
-=======
         python-version: ["3.9", "3.10"]
->>>>>>> a0e5fbbc
 
     env:
       CI_OS: ${{ matrix.os }}
