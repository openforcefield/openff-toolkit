name: Conda latest

on:
  push:
  release:
    types:
      - released
      - prereleased
  schedule:
    - cron: "0 0 * * *"
  workflow_dispatch:

defaults:
  run:
    shell: bash -l {0}

jobs:
  test:
    name: Test on ${{ matrix.os }}, Python ${{ matrix.python-version }}, OpenEye=${{ matrix.openeye }}
    runs-on: ${{ matrix.os }}
    strategy:
      fail-fast: false
      matrix:
<<<<<<< HEAD
        os: [ubuntu-latest]
        python-version: ["3.11"]
=======
        os: [ubuntu-latest, macos-12]
        python-version: ["3.10"]
>>>>>>> fdf38326
        openeye: ["true", "false"]

    env:
      OPENEYE: ${{ matrix.openeye }}
      OE_LICENSE: ${{ github.workspace }}/oe_license.txt
      PYTEST_ARGS: -r fE --tb=short -n logical --durations=20

    steps:
      - uses: actions/checkout@v4

      - name: Vanilla install from conda
        uses: mamba-org/setup-micromamba@v1
        with:
          environment-name: latest-deployment
          create-args: >-
            python=${{ matrix.python-version }}
            openff-toolkit-examples
            smirnoff-plugins=2024
            pytest-xdist
            pytest-rerunfailures

      - name: Install OpenEye Toolkits
        if: ${{ matrix.openeye == 'true' }}
        run: micromamba install openeye-toolkits -c openeye

      - name: Make oe_license.txt file from GH org secret "OE_LICENSE"
        if: ${{ matrix.openeye == 'true' }}
        env:
          OE_LICENSE_TEXT: ${{ secrets.OE_LICENSE }}
        run: |
          echo "${OE_LICENSE_TEXT}" > ${OE_LICENSE}

      - name: Environment Information
        run: micromamba info && micromamba list

      - name: Check installed toolkits
        run: |
          export LATEST_TAG=$(git ls-remote --tags https://github.com/openforcefield/openff-toolkit.git | cut -f2 | grep -E "([0-9]+)\.([0-9]+)\.([0-9]+)$" | sort --version-sort | tail -1 | sed 's/refs\/tags\///')

          if [[ "$OPENEYE" == true ]]; then
            python -c "from openff.toolkit.utils.toolkits import OPENEYE_AVAILABLE; assert OPENEYE_AVAILABLE, 'OpenEye unavailable'"
          fi
          if [[ "$OPENEYE" == false ]]; then
            if [[ $(conda list | grep openeye-toolkits) ]]; then
              micromamba remove --force openeye-toolkits --yes
            fi
            python -c "from openff.toolkit.utils.toolkits import OPENEYE_AVAILABLE; assert not OPENEYE_AVAILABLE, 'OpenEye unexpectedly found'"
          fi

      - name: Check that correct OFFTK version was installed
        run: |
          export LATEST_TAG=$(git ls-remote --tags https://github.com/openforcefield/openff-toolkit.git | cut -f2 | grep -E "([0-9]+)\.([0-9]+)\.([0-9]+)$" | sort --version-sort | tail -1 | sed 's/refs\/tags\///')
          export FOUND_VER=$(python -c "import openff.toolkit; print(openff.toolkit.__version__)")

          echo "Latest tag is"
          echo $LATEST_TAG
          echo "Found version is"
          echo $FOUND_VER

          if [[ $LATEST_TAG != $FOUND_VER ]];
            then echo "Version mismatch"
            # exit 1
          fi

      - name: Test the package
        run: |

          # Act like we're testing with this patch deployed ...
          python -m pip install . utilities/test_plugins/

          if [[ "$OPENEYE" == true ]]; then
            python -c "import openff.toolkit; print(openff.toolkit.__file__)"
            python -c "import openeye; print(openeye.oechem.OEChemIsLicensed())"
          fi

<<<<<<< HEAD
          PYTEST_ARGS+=" --ignore-glob='*_links.py'"
          PYTEST_ARGS+=" --ignore-glob='*_examples.py'"
          PYTEST_ARGS+=" --ignore-glob='*_nagl.py'"

          env

          python -m pytest $PYTEST_ARGS \
            --pyargs "openff.toolkit" \
            -m "slow or not slow"
=======
          PYTEST_ARGS=" -r fE --tb=short --runslow openff/toolkit/_tests/conftest.py"
          PYTEST_ARGS+=" --ignore=openff/toolkit/_tests/test_links.py"
          pytest $PYTEST_ARGS openff

      - name: Run example scripts
        run: |
          pytest $PYTEST_ARGS openff/toolkit/_tests/test_examples.py

      - name: Run example notebooks
        run: |
          python -m pytest -r fE -v -x --tb=short --nbval-lax --ignore=examples/deprecated examples
>>>>>>> fdf38326
<|MERGE_RESOLUTION|>--- conflicted
+++ resolved
@@ -21,13 +21,8 @@
     strategy:
       fail-fast: false
       matrix:
-<<<<<<< HEAD
-        os: [ubuntu-latest]
-        python-version: ["3.11"]
-=======
         os: [ubuntu-latest, macos-12]
         python-version: ["3.10"]
->>>>>>> fdf38326
         openeye: ["true", "false"]
 
     env:
@@ -103,7 +98,6 @@
             python -c "import openeye; print(openeye.oechem.OEChemIsLicensed())"
           fi
 
-<<<<<<< HEAD
           PYTEST_ARGS+=" --ignore-glob='*_links.py'"
           PYTEST_ARGS+=" --ignore-glob='*_examples.py'"
           PYTEST_ARGS+=" --ignore-glob='*_nagl.py'"
@@ -112,17 +106,4 @@
 
           python -m pytest $PYTEST_ARGS \
             --pyargs "openff.toolkit" \
-            -m "slow or not slow"
-=======
-          PYTEST_ARGS=" -r fE --tb=short --runslow openff/toolkit/_tests/conftest.py"
-          PYTEST_ARGS+=" --ignore=openff/toolkit/_tests/test_links.py"
-          pytest $PYTEST_ARGS openff
-
-      - name: Run example scripts
-        run: |
-          pytest $PYTEST_ARGS openff/toolkit/_tests/test_examples.py
-
-      - name: Run example notebooks
-        run: |
-          python -m pytest -r fE -v -x --tb=short --nbval-lax --ignore=examples/deprecated examples
->>>>>>> fdf38326
+            -m "slow or not slow"