name: CI

on:
  push:
    branches:
      - "main"
      - "maintenance/.*"
  pull_request:
    branches:
      - "main"
      - "maintenance/.*"
  schedule:
    # Nightly tests run on main by default:
    #   Scheduled workflows run on the latest commit on the default or base branch.
    #   (from https://help.github.com/en/actions/reference/events-that-trigger-workflows#scheduled-events-schedule)
    - cron: "0 0 * * *"

defaults:
  run:
    shell: bash -l {0}

jobs:
  test:
    if: (github.event_name == 'schedule' && github.repository == 'openforcefield/openff-toolkit') || (github.event_name != 'schedule')
    name: Test on ${{ matrix.os }}, Python ${{ matrix.python-version }}, RDKit=${{ matrix.rdkit }}, OpenEye=${{ matrix.openeye }}
    runs-on: ${{ matrix.os }}
    strategy:
      fail-fast: false
      matrix:
<<<<<<< HEAD
        os: [ubuntu-latest, macos-latest]
        python-version: ["3.12"]
        rdkit: [true]
        openeye: [false]
=======
        os: [ubuntu-latest, macos-12]
        python-version: ["3.10", "3.11"]
        rdkit: [true, false]
        openeye: [true, false]
        exclude:
          - rdkit: false
            openeye: false
          - openeye: true
            python-version: "3.11"
>>>>>>> f6f8115a

    env:
      OE_LICENSE: ${{ github.workspace }}/oe_license.txt
      PACKAGE: openff
      PYTEST_ARGS: -r fE --tb=short -nauto
      COV: --cov=openff/toolkit --cov-config=setup.cfg --cov-append --cov-report=xml

    steps:
      - uses: actions/checkout@v4
        with:
          fetch-depth: 2

      - name: Set environment variables
        run: |
          if [[ ${{ matrix.openeye }} == true && ${{ matrix.rdkit }} == true ]]; then
              echo "ENVFILE=test_env" >> $GITHUB_ENV
              echo "JOBNAME=RDKit and OpenEye" >> $GITHUB_ENV
              echo "TOOLKIT_CHECKS=RDKIT OPENEYE" >> $GITHUB_ENV
              echo "PACKAGES_TO_REMOVE=" >> $GITHUB_ENV
          fi

          if [[ ${{ matrix.openeye }} == true && ${{ matrix.rdkit }} == false ]]; then
              echo "ENVFILE=openeye" >> $GITHUB_ENV
              echo "JOBNAME=OpenEye" >> $GITHUB_ENV
              echo "TOOLKIT_CHECKS=OPENEYE" >> $GITHUB_ENV
              echo "PACKAGES_TO_REMOVE=ambertools rdkit" >> $GITHUB_ENV
          fi

          if [[ ${{ matrix.openeye }} == false && ${{ matrix.rdkit }} == true ]]; then
              echo "ENVFILE=rdkit" >> $GITHUB_ENV
              echo "JOBNAME=RDKit" >> $GITHUB_ENV
              echo "TOOLKIT_CHECKS=RDKIT" >> $GITHUB_ENV
              echo "PACKAGES_TO_REMOVE=openeye-toolkits" >> $GITHUB_ENV
          fi

      - name: Install environment with ${{ env.JOBNAME }}
        uses: mamba-org/setup-micromamba@v1
        with:
          environment-file: devtools/conda-envs/${{ env.ENVFILE }}.yaml
          create-args: >-
            python=${{ matrix.python-version }}

      - name: Make oe_license.txt file from GH org secret "OE_LICENSE"
        env:
          OE_LICENSE_TEXT: ${{ secrets.OE_LICENSE }}
        run: echo "${OE_LICENSE_TEXT}" > ${OE_LICENSE}

      - name: Install package
        run: |
          # While Interchange is being installed with pip, there is no need to
          # force uninstall openff-toolkit-base since it's only pulled in when
          # Interchange is installed with conda. Un-comment this when testing
          # against a conda build of Interchange. (It may also be pulled down
          # by `openmmforcefields` and should be removed in that case a well.)
          micromamba remove --force openff-toolkit openff-toolkit-base
          python -m pip install .

      - name: Install test plugins
        run: python -m pip install utilities/test_plugins

      - name: Remove undesired toolkits
        run: |
          if [ ! -z "${{ env.PACKAGES_TO_REMOVE }}" ]; then
            for cpkg in ${{ env.PACKAGES_TO_REMOVE }}; do
              if [[ $(micromamba list | grep $cpkg) ]]; then micromamba remove --force $cpkg --yes ; fi
            done
          fi

      - name: Remove NAGL if no RDKit
        if: ${{ matrix.rdkit == false }}
        run: micromamba remove --force openff-nagl-base --yes

      - name: Check installed toolkits
        run: |
          for tk in ${{ env.TOOLKIT_CHECKS }}; do
            python -c "from openff.toolkit.utils.toolkits import ${tk}_AVAILABLE; assert ${tk}_AVAILABLE, '${tk} unavailable'"
          done

      - name: Check uninstalled toolkits
        run: |
          if [ ! -z "${{ env.PACKAGES_TO_REMOVE }}" ]; then
            for tk in ${{ env.PACKAGES_TO_REMOVE }}; do
              TK=$(echo ${tk%-*} | tr 'a-z' 'A-Z')
              python -c "from openff.toolkit.utils.toolkits import ${TK}_AVAILABLE; assert not ${TK}_AVAILABLE, '${TK} available'"
            done
          fi

      - name: Install NAGL on Python <3.12
        if: ${{ matrix.python-version != '3.12' }}
        run: micromamba install "openff-nagl ==0.3.2" --yes

      - name: Environment Information
<<<<<<< HEAD
        run: micromamba info && micromamba list
=======
        run: |
          micromamba info
          micromamba list
>>>>>>> f6f8115a

      - name: Check links
        if: ${{ matrix.rdkit == true && matrix.openeye == true }}
        run: pytest -r fE --tb=short openff/toolkit/_tests/test_links.py

      - name: Run mypy
        # subtle differences in Python/mypy versions, just keep it passing on one
        if: ${{ matrix.rdkit == true && matrix.openeye && matrix.python-version == 3.11 }}
        run: mypy -p "openff.toolkit"

      - name: Run unit tests
        run: |
          PYTEST_ARGS+=" --ignore=openff/toolkit/_tests/test_examples.py"
          PYTEST_ARGS+=" --ignore=openff/toolkit/_tests/test_links.py"
          if [[ "$GITHUB_EVENT_NAME" == "schedule" ]]; then
            PYTEST_ARGS+=" --runslow"
          fi

          python -m pytest --durations=20 $PYTEST_ARGS $COV

      - name: Run code snippets in docs
        if: ${{ matrix.rdkit == true && matrix.openeye == true }}
        run: pytest -v --no-cov --doctest-glob="docs/*.rst" --doctest-glob="docs/*.md" docs/

      - name: Run notebooks in docs
        if: ${{ matrix.rdkit == true && matrix.openeye == true }}
        run: pytest -v --no-cov --nbval --ignore docs/_build/ docs/

      - name: Run examples in docstrings
        if: ${{ matrix.rdkit == true && matrix.openeye == true }}
        run: |
          pytest openff \
            -v -x -n logical --no-cov --doctest-modules \
            --ignore-glob='openff/toolkit/_tests*' \
            --ignore=openff/toolkit/data/ \
            --ignore=openff/toolkit/utils/utils.py

      - name: Codecov
        uses: codecov/codecov-action@v4
        with:
          token: ${{ secrets.CODECOV_TOKEN }}
          file: ./coverage.xml
          fail_ci_if_error: true<|MERGE_RESOLUTION|>--- conflicted
+++ resolved
@@ -27,14 +27,8 @@
     strategy:
       fail-fast: false
       matrix:
-<<<<<<< HEAD
         os: [ubuntu-latest, macos-latest]
-        python-version: ["3.12"]
-        rdkit: [true]
-        openeye: [false]
-=======
-        os: [ubuntu-latest, macos-12]
-        python-version: ["3.10", "3.11"]
+        python-version: ["3.10", "3.11", "3.12"]
         rdkit: [true, false]
         openeye: [true, false]
         exclude:
@@ -42,7 +36,8 @@
             openeye: false
           - openeye: true
             python-version: "3.11"
->>>>>>> f6f8115a
+          - openeye: true
+            python-version: "3.12"
 
     env:
       OE_LICENSE: ${{ github.workspace }}/oe_license.txt
@@ -135,13 +130,9 @@
         run: micromamba install "openff-nagl ==0.3.2" --yes
 
       - name: Environment Information
-<<<<<<< HEAD
-        run: micromamba info && micromamba list
-=======
         run: |
           micromamba info
           micromamba list
->>>>>>> f6f8115a
 
       - name: Check links
         if: ${{ matrix.rdkit == true && matrix.openeye == true }}
