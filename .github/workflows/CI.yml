--- conflicted
+++ resolved
@@ -164,11 +164,7 @@
       - name: Run notebooks in docs
         if: ${{ matrix.rdkit == true && matrix.openeye == true }}
         run: |
-<<<<<<< HEAD
-          pytest -v --no-cov --nbval-lax --ignore docs/_build/ docs/
-=======
           pytest -v --no-cov --durations=5 --nbval --ignore docs/_build/ docs/
->>>>>>> b733a540
 
       - name: Run examples in docstrings
         if: ${{ matrix.rdkit == true && matrix.openeye == true }}
