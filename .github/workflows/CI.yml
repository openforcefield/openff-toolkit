name: CI

on:
  push:
    branches:
      - "main"
  pull_request:
    branches:
      - "main"
  schedule:
    - cron: "21 0 * * *"

defaults:
  run:
    shell: bash -l {0}

jobs:
  test:
    if: (github.event_name == 'schedule' && github.repository == 'openforcefield/openff-toolkit') || (github.event_name != 'schedule')
    name: Test on ${{ matrix.os }}, Python ${{ matrix.python-version }}, RDKit=${{ matrix.rdkit }}, OpenEye=${{ matrix.openeye }}, NAGL=${{ matrix.nagl }}
    runs-on: ${{ matrix.os }}
    strategy:
      matrix:
        os: [ubuntu-latest, macos-latest]
        python-version: ["3.11", "3.12", "3.13"]
        rdkit: [true, false]
        openeye: [true, false]
        nagl: [true, false]
        exclude:
          - rdkit: false
            openeye: false
          - openeye: true
            python-version: "3.12"
          - openeye: true
            python-version: "3.13"
          - rdkit: false
            nagl: true
<<<<<<< HEAD

=======
>>>>>>> 97ba5699

    env:
      OE_LICENSE: ${{ github.workspace }}/oe_license.txt
      PYTEST_ARGS: -r fE --tb=short -nauto
      COV: --cov=openff/toolkit/ --cov-append --cov-report=xml

    steps:
      - uses: actions/checkout@v6
        with:
          fetch-depth: 0

      - name: Set environment variables
        run: |
          if [[ ${{ matrix.openeye }} == true && ${{ matrix.rdkit }} == true ]]; then
              echo "ENVFILE=test_env" >> $GITHUB_ENV
              echo "JOBNAME=RDKit and OpenEye" >> $GITHUB_ENV
              echo "TOOLKIT_CHECKS=RDKIT OPENEYE" >> $GITHUB_ENV
              echo "PACKAGES_TO_REMOVE=" >> $GITHUB_ENV
          fi

          if [[ ${{ matrix.openeye }} == true && ${{ matrix.rdkit }} == false ]]; then
              echo "ENVFILE=openeye" >> $GITHUB_ENV
              echo "JOBNAME=OpenEye" >> $GITHUB_ENV
              echo "TOOLKIT_CHECKS=OPENEYE" >> $GITHUB_ENV
              echo "PACKAGES_TO_REMOVE=ambertools rdkit" >> $GITHUB_ENV
          fi

          if [[ ${{ matrix.openeye }} == false && ${{ matrix.rdkit }} == true ]]; then
              echo "ENVFILE=rdkit" >> $GITHUB_ENV
              echo "JOBNAME=RDKit" >> $GITHUB_ENV
              echo "TOOLKIT_CHECKS=RDKIT" >> $GITHUB_ENV
              echo "PACKAGES_TO_REMOVE=openeye-toolkits" >> $GITHUB_ENV
          fi

      - name: Install environment with ${{ env.JOBNAME }}
        uses: mamba-org/setup-micromamba@v2
        with:
          environment-file: devtools/conda-envs/${{ env.ENVFILE }}.yaml
          create-args: >-
            python=${{ matrix.python-version }}

      - name: Make oe_license.txt file from GH org secret "OE_LICENSE"
        env:
          OE_LICENSE_TEXT: ${{ secrets.OE_LICENSE }}
        run: echo "${OE_LICENSE_TEXT}" > ${OE_LICENSE}

      - name: Install package
        run: |
          # While Interchange is being installed with pip, there is no need to
          # force uninstall openff-toolkit-base since it's only pulled in when
          # Interchange is installed with conda. Un-comment this when testing
          # against a conda build of Interchange. (It may also be pulled down
          # by `openmmforcefields` and should be removed in that case a well.)
          micromamba remove --force openff-toolkit openff-toolkit-base
          python -m pip install .

      - name: Install test plugins
        run: python -m pip install utilities/test_plugins

      - name: Remove undesired toolkits
        run: |
          if [ ! -z "${{ env.PACKAGES_TO_REMOVE }}" ]; then
            for cpkg in ${{ env.PACKAGES_TO_REMOVE }}; do
              if [[ $(micromamba list | grep $cpkg) ]]; then micromamba remove --force $cpkg --yes ; fi
            done
          fi

      - name: Optionally remove OpenFF NAGL
        if: ${{ matrix.nagl == false }}
        run: micromamba remove openff-nagl-base openff-nagl-models

      - name: Check installed toolkits
        run: |
          for tk in ${{ env.TOOLKIT_CHECKS }}; do
            python -c "from openff.toolkit.utils.toolkits import ${tk}_AVAILABLE; assert ${tk}_AVAILABLE, '${tk} unavailable'"
          done

      - name: Check uninstalled toolkits
        run: |
          if [ ! -z "${{ env.PACKAGES_TO_REMOVE }}" ]; then
            for tk in ${{ env.PACKAGES_TO_REMOVE }}; do
              TK=$(echo ${tk%-*} | tr 'a-z' 'A-Z')
              python -c "from openff.toolkit.utils.toolkits import ${TK}_AVAILABLE; assert not ${TK}_AVAILABLE, '${TK} available'"
            done
          fi

      - name: Environment Information
        run: |
          micromamba info
          micromamba list
          pip list

        # See https://github.com/openforcefield/openff-units/issues/111
        # for more or better solution - possibly not needed when links are checked
        # before a parallel pytest run
      - name: Shim for `pytest-xdist` + Pint cross-interaction
        run: python -c "from openff.toolkit import *"

      - name: Check links
        if: ${{ matrix.rdkit == true && matrix.openeye == true }}
        run: pytest -r fE --tb=short openff/toolkit/_tests/test_links.py

      - name: Run mypy
        # When possible re-enable this with OE+RDK=True, but for now rdkit builds often have bugs
        # in stubs and there are other subtleties (in the source code and builds) that reduce the number
        # of available builds.
        # See ex https://github.com/rdkit/rdkit/issues/7221
        # and https://github.com/rdkit/rdkit/issues/7583
        if: ${{ matrix.rdkit == false && matrix.openeye == true }}
        run: mypy -p "openff.toolkit"

      - name: Run unit tests
        run: |
          PYTEST_ARGS+=" --ignore=openff/toolkit/_tests/test_examples.py"
          PYTEST_ARGS+=" --ignore=openff/toolkit/_tests/test_links.py"

          # TODO: Flip back to schedule condition before merge
          PYTEST_ARGS+=" --runslow"

          python -m pytest -x --durations=20 $PYTEST_ARGS $COV openff/toolkit/_tests

      - name: Run code snippets in docs
        if: ${{ matrix.rdkit == true && matrix.openeye == true && matrix.nagl == true }}
        run: pytest -v --no-cov --doctest-glob="docs/*.rst" --doctest-glob="docs/*.md" docs/

      - name: Run notebooks in docs
        if: ${{ matrix.rdkit == true && matrix.openeye == true }}
        run: python -m pytest -v --no-cov --nbval-lax docs/

      - name: Run examples in docstrings
        if: ${{ matrix.rdkit == true && matrix.openeye == true }}
        run: |
          pytest openff \
            -v -x -n logical --no-cov --doctest-modules \
            --ignore-glob='openff/toolkit/_tests*' \
            --ignore=openff/toolkit/data/ \
            --ignore=openff/toolkit/utils/utils.py

      - name: Codecov
        uses: codecov/codecov-action@v5
        with:
          token: ${{ secrets.CODECOV_TOKEN }}
          files: ./coverage.xml
          disable_search: true
          fail_ci_if_error: true<|MERGE_RESOLUTION|>--- conflicted
+++ resolved
@@ -35,10 +35,6 @@
             python-version: "3.13"
           - rdkit: false
             nagl: true
-<<<<<<< HEAD
-
-=======
->>>>>>> 97ba5699
 
     env:
       OE_LICENSE: ${{ github.workspace }}/oe_license.txt
