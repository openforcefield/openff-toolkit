name: CI

on:
  push:
    branches:
      - "main"
  pull_request:
    branches:
      - "main"
  schedule:
    - cron: "21 0 * * *"

defaults:
  run:
    shell: bash -l {0}

jobs:
  test:
    if: (github.event_name == 'schedule' && github.repository == 'openforcefield/openff-toolkit') || (github.event_name != 'schedule')
    name: Test on ${{ matrix.os }}, Python ${{ matrix.python-version }}, RDKit=${{ matrix.rdkit }}, OpenEye=${{ matrix.openeye }}  "new Pint" {{ matrix.new-pint }}
    runs-on: ${{ matrix.os }}
    strategy:
<<<<<<< HEAD
=======
      fail-fast: true  # TODO: flip to false before merge
>>>>>>> 99348582
      matrix:
        os: [ubuntu-latest, macos-latest]
        python-version: ["3.10", "3.11", "3.12"]
        rdkit: [true, false]
        openeye: [true, false]
        new-pint: [false, true]
        exclude:
          - rdkit: false
            openeye: false
          - openeye: true
            python-version: "3.11"
          - openeye: true
            python-version: "3.12"

    env:
      OE_LICENSE: ${{ github.workspace }}/oe_license.txt
      PYTEST_ARGS: -r fE --tb=short -nauto
      COV: --cov=openff/toolkit/ --cov-append --cov-report=xml

    steps:
      - uses: actions/checkout@v4
        with:
          fetch-depth: 0

      - name: Set environment variables
        run: |
          if [[ ${{ matrix.openeye }} == true && ${{ matrix.rdkit }} == true ]]; then
              echo "ENVFILE=test_env" >> $GITHUB_ENV
              echo "JOBNAME=RDKit and OpenEye" >> $GITHUB_ENV
              echo "TOOLKIT_CHECKS=RDKIT OPENEYE" >> $GITHUB_ENV
              echo "PACKAGES_TO_REMOVE=" >> $GITHUB_ENV
          fi

          if [[ ${{ matrix.openeye }} == true && ${{ matrix.rdkit }} == false ]]; then
              echo "ENVFILE=openeye" >> $GITHUB_ENV
              echo "JOBNAME=OpenEye" >> $GITHUB_ENV
              echo "TOOLKIT_CHECKS=OPENEYE" >> $GITHUB_ENV
              echo "PACKAGES_TO_REMOVE=ambertools rdkit" >> $GITHUB_ENV
          fi

          if [[ ${{ matrix.openeye }} == false && ${{ matrix.rdkit }} == true ]]; then
              echo "ENVFILE=rdkit" >> $GITHUB_ENV
              echo "JOBNAME=RDKit" >> $GITHUB_ENV
              echo "TOOLKIT_CHECKS=RDKIT" >> $GITHUB_ENV
              echo "PACKAGES_TO_REMOVE=openeye-toolkits" >> $GITHUB_ENV
          fi

      - name: Install environment with ${{ env.JOBNAME }}
        uses: mamba-org/setup-micromamba@v2
        with:
          environment-file: devtools/conda-envs/${{ env.ENVFILE }}.yaml
          create-args: >-
            python=${{ matrix.python-version }}

      - name: Make oe_license.txt file from GH org secret "OE_LICENSE"
        env:
          OE_LICENSE_TEXT: ${{ secrets.OE_LICENSE }}
        run: echo "${OE_LICENSE_TEXT}" > ${OE_LICENSE}

      - name: Install Pint 0.24.4 and `openff-units` branch
        if: matrix.new-pint
        run: |
          python -m pip install \
            "pint==0.24.4" \
            git+https://github.com/openforcefield/openff-units.git@0.3.0

      - name: Install package
        run: |
          # While Interchange is being installed with pip, there is no need to
          # force uninstall openff-toolkit-base since it's only pulled in when
          # Interchange is installed with conda. Un-comment this when testing
          # against a conda build of Interchange. (It may also be pulled down
          # by `openmmforcefields` and should be removed in that case a well.)
          micromamba remove --force openff-toolkit openff-toolkit-base
          python -m pip install .

      - name: Install test plugins
        run: python -m pip install utilities/test_plugins

      - name: Remove undesired toolkits
        run: |
          if [ ! -z "${{ env.PACKAGES_TO_REMOVE }}" ]; then
            for cpkg in ${{ env.PACKAGES_TO_REMOVE }}; do
              if [[ $(micromamba list | grep $cpkg) ]]; then micromamba remove --force $cpkg --yes ; fi
            done
          fi

      - name: Remove NAGL if no RDKit
        if: ${{ matrix.rdkit == false }}
        run: micromamba remove --force openff-nagl-base --yes

      - name: Check installed toolkits
        run: |
          for tk in ${{ env.TOOLKIT_CHECKS }}; do
            python -c "from openff.toolkit.utils.toolkits import ${tk}_AVAILABLE; assert ${tk}_AVAILABLE, '${tk} unavailable'"
          done

      - name: Check uninstalled toolkits
        run: |
          if [ ! -z "${{ env.PACKAGES_TO_REMOVE }}" ]; then
            for tk in ${{ env.PACKAGES_TO_REMOVE }}; do
              TK=$(echo ${tk%-*} | tr 'a-z' 'A-Z')
              python -c "from openff.toolkit.utils.toolkits import ${TK}_AVAILABLE; assert not ${TK}_AVAILABLE, '${TK} available'"
            done
          fi

      - name: Environment Information
        run: |
          micromamba info
          micromamba list
          pip list

      - name: Check links
        if: ${{ matrix.rdkit == true && matrix.openeye == true }}
        run: pytest -r fE --tb=short openff/toolkit/_tests/test_links.py

      - name: Run mypy
        # When possible re-enable this with OE+RDK=True, but for now rdkit builds often have bugs
        # in stubs and there are other subtleties (in the source code and builds) that reduce the number
        # of available builds.
        # See ex https://github.com/rdkit/rdkit/issues/7221
        # and https://github.com/rdkit/rdkit/issues/7583
        if: ${{ matrix.rdkit == false && matrix.openeye == true }}
        run: mypy -p "openff.toolkit"

      - name: Run unit tests
        run: |
          PYTEST_ARGS+=" --ignore=openff/toolkit/_tests/test_examples.py"
          PYTEST_ARGS+=" --ignore=openff/toolkit/_tests/test_links.py"
<<<<<<< HEAD
          if [[ "$GITHUB_EVENT_NAME" == "schedule" ]]; then
            PYTEST_ARGS+=" -m 'slow or not slow'"
          fi
          python -c "from pint import __version__; print(__version__)"
          python -m pytest --durations=20 $PYTEST_ARGS $COV
=======

          # TODO: Flip back to schedule condition before merge
          PYTEST_ARGS+=" --runslow"

          python -m pytest --durations=20 $PYTEST_ARGS $COV openff/toolkit/_tests
>>>>>>> 99348582

      - name: Run code snippets in docs
        if: ${{ matrix.rdkit == true && matrix.openeye == true }}
        run: pytest -v --no-cov --doctest-glob="docs/*.rst" --doctest-glob="docs/*.md" docs/

      - name: Run notebooks in docs
        if: ${{ matrix.rdkit == true && matrix.openeye == true }}
        run: python -m pytest -v --no-cov --nbval-lax docs/

      - name: Run examples in docstrings
        if: ${{ matrix.rdkit == true && matrix.openeye == true }}
        run: |
          pytest openff \
            -v -x -n logical --no-cov --doctest-modules \
            --ignore-glob='openff/toolkit/_tests*' \
            --ignore=openff/toolkit/data/ \
            --ignore=openff/toolkit/utils/utils.py

      - name: Codecov
        uses: codecov/codecov-action@v5
        with:
          token: ${{ secrets.CODECOV_TOKEN }}
          files: ./coverage.xml
          disable_search: true
          fail_ci_if_error: true<|MERGE_RESOLUTION|>--- conflicted
+++ resolved
@@ -20,10 +20,6 @@
     name: Test on ${{ matrix.os }}, Python ${{ matrix.python-version }}, RDKit=${{ matrix.rdkit }}, OpenEye=${{ matrix.openeye }}  "new Pint" {{ matrix.new-pint }}
     runs-on: ${{ matrix.os }}
     strategy:
-<<<<<<< HEAD
-=======
-      fail-fast: true  # TODO: flip to false before merge
->>>>>>> 99348582
       matrix:
         os: [ubuntu-latest, macos-latest]
         python-version: ["3.10", "3.11", "3.12"]
@@ -153,19 +149,11 @@
         run: |
           PYTEST_ARGS+=" --ignore=openff/toolkit/_tests/test_examples.py"
           PYTEST_ARGS+=" --ignore=openff/toolkit/_tests/test_links.py"
-<<<<<<< HEAD
-          if [[ "$GITHUB_EVENT_NAME" == "schedule" ]]; then
-            PYTEST_ARGS+=" -m 'slow or not slow'"
-          fi
-          python -c "from pint import __version__; print(__version__)"
-          python -m pytest --durations=20 $PYTEST_ARGS $COV
-=======
 
           # TODO: Flip back to schedule condition before merge
           PYTEST_ARGS+=" --runslow"
 
           python -m pytest --durations=20 $PYTEST_ARGS $COV openff/toolkit/_tests
->>>>>>> 99348582
 
       - name: Run code snippets in docs
         if: ${{ matrix.rdkit == true && matrix.openeye == true }}
