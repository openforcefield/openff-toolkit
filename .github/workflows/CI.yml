--- conflicted
+++ resolved
@@ -153,20 +153,12 @@
 
       - name: Run examples in docstrings
         if: ${{ matrix.rdkit == true && matrix.openeye == true }}
-<<<<<<< HEAD
-        run: pytest -v --no-cov --doctest-modules \
-            --ignore=openff/toolkit/_tests/ \
-            --ignore=openff/toolkit/data/
-            --ignore=openff/toolkit/utils/utils.py \
-            openff/
-=======
         run: |
           pytest openff \
             -v -x -n logical --no-cov --doctest-modules \
             --ignore-glob='openff/toolkit/_tests*' \
             --ignore=openff/toolkit/data/ \
             --ignore=openff/toolkit/utils/utils.py
->>>>>>> d8e1d7a5
 
       - name: Codecov
         uses: codecov/codecov-action@v4
