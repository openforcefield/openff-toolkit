name: Tests against beta/RC builds

on:
  schedule:
    - cron: "0 3 * * 0"
  workflow_dispatch:

defaults:
  run:
    shell: bash -l {0}

jobs:
  test:
    name: Test beta/RC builds on ${{ matrix.python-version }}
    runs-on: ${{ matrix.os }}
    strategy:
      fail-fast: false
      matrix:
        os:
          - ubuntu-latest
          - macos-12
        python-version:
          - "3.11"

    env:
      OE_LICENSE: ${{ github.workspace }}/oe_license.txt
      PYTEST_ARGS: -r fE --tb=short -nauto

    steps:
      - uses: actions/checkout@v4
        with:
          fetch-depth: 2

      - name: Install environment with ${{ env.JOBNAME }}
        uses: mamba-org/setup-micromamba@v1
        with:
          environment-file: devtools/conda-envs/test_env.yaml
          condarc: |
            channels:
              - conda-forge/label/openmm_rc
              - conda-forge/label/mdtraj_rc
              - openeye/label/rc
              - openeye
              - conda-forge
          create-args: >-
            python=${{ matrix.python-version }}

      - name: Make oe_license.txt file from GH org secret "OE_LICENSE"
        env:
          OE_LICENSE_TEXT: ${{ secrets.OE_LICENSE }}
        run: |
          echo "${OE_LICENSE_TEXT}" > ${OE_LICENSE}

      - name: Install package
        run: |
          micromamba remove --force openff-toolkit openff-toolkit-base
          python -m pip install .

      - name: Install test plugins
        run: python -m pip install utilities/test_plugins

      - name: Environment Information
        run: micromamba info && micromamba list

      - name: Check links
        run: pytest -r fE --tb=short openff/toolkit/_tests/test_links.py

      - name: Run mypy
        run: mypy -p "openff.toolkit"

      - name: Run unit tests
        run: |
          PYTEST_ARGS+=" --ignore=openff/toolkit/_tests/test_examples.py"
          PYTEST_ARGS+=" --ignore=openff/toolkit/_tests/test_links.py"
<<<<<<< HEAD
          PYTEST_ARGS+=" -m 'slow or not slow'"
          pytest $PYTEST_ARGS $COV
=======
          PYTEST_ARGS+=" --runslow"
          pytest $PYTEST_ARGS
>>>>>>> fdf38326

      - name: Run code snippets in docs
        run: |
          pytest -v --doctest-glob="docs/*.rst" --doctest-glob="docs/*.md" docs/<|MERGE_RESOLUTION|>--- conflicted
+++ resolved
@@ -72,13 +72,8 @@
         run: |
           PYTEST_ARGS+=" --ignore=openff/toolkit/_tests/test_examples.py"
           PYTEST_ARGS+=" --ignore=openff/toolkit/_tests/test_links.py"
-<<<<<<< HEAD
           PYTEST_ARGS+=" -m 'slow or not slow'"
-          pytest $PYTEST_ARGS $COV
-=======
-          PYTEST_ARGS+=" --runslow"
           pytest $PYTEST_ARGS
->>>>>>> fdf38326
 
       - name: Run code snippets in docs
         run: |
