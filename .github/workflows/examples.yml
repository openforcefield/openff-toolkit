name: Examples

on:
  push:
    branches:
      - "main"
      - "maintenance/.+"
  pull_request:
    branches:
      - "main"
      - "maintenance/.+"
  schedule:
    - cron: "0 0 * * *"

defaults:
  run:
    shell: bash -l {0}

jobs:
  test:
    if: (github.event_name == 'schedule' && github.repository == 'openforcefield/openff-toolkit') || (github.event_name != 'schedule')
    name: ${{ matrix.os }}, Python ${{ matrix.python-version }}, RDKit=${{ matrix.rdkit }}, OpenEye=${{ matrix.openeye }}
    runs-on: ${{ matrix.os }}
    strategy:
      fail-fast: false
      matrix:
        os: [ubuntu-latest, macos-latest]
        python-version: ["3.8"]
        rdkit: [true, false]
        openeye: [true, false]
        exclude:
          - rdkit: false
            openeye: false
          - rdkit: true
            openeye: true

    env:
      OE_LICENSE: ${{ github.workspace }}/oe_license.txt
      PACKAGE: openff
      PYTEST_ARGS: -r fE --tb=short --cov=openff --cov-config=setup.cfg --cov-append --cov-report=xml
      NB_ARGS: -v --nbval-lax --ignore=examples/deprecated --durations=20

    steps:
      - uses: actions/checkout@v3.0.2
        with:
          fetch-depth: 2

      - name: Set environment variables
        run: |
          if [[ ${{ matrix.openeye }} == true && ${{ matrix.rdkit }} == false ]]; then
              echo "ENVFILE=openeye" >> $GITHUB_ENV
              echo "TOOLKIT_CHECKS=OPENEYE" >> $GITHUB_ENV
              echo "PACKAGES_TO_REMOVE=ambertools rdkit" >> $GITHUB_ENV
          fi

          if [[ ${{ matrix.openeye }} == false && ${{ matrix.rdkit }} == true ]]; then
              echo "ENVFILE=rdkit" >> $GITHUB_ENV
              echo "TOOLKIT_CHECKS=RDKIT" >> $GITHUB_ENV
              echo "PACKAGES_TO_REMOVE=openeye-toolkits" >> $GITHUB_ENV
          fi

      - name: Install conda environment with ${{ env.ENVFILE }}
        uses: mamba-org/provision-with-micromamba@main
        with:
          environment-file: devtools/conda-envs/${{env.ENVFILE}}-examples.yaml
          extra-specs: |
            python=${{ matrix.python-version }}
<<<<<<< HEAD
            mamba

      - name: Install additional example dependencies
        run: |
          mamba env update --file examples/environment.yaml --name test

          # If openmmforcefields is included in examples/environment.yaml,
          # remove RDKit and AmberTools brought in by it.
          if [[ ${{ matrix.rdkit }} == false ]]; then
            conda remove --force rdkit ambertools
          fi
=======
>>>>>>> 82aaa7a6

      - name: Additional info about the build
        run: |
          uname -a
          df -h
          ulimit -a

      - name: Make oe_license.txt file from GH org secret "OE_LICENSE"
        shell: bash
        env:
          OE_LICENSE_TEXT: ${{ secrets.OE_LICENSE }}
        run: |
          echo "${OE_LICENSE_TEXT}" > ${OE_LICENSE}

      - name: Install package
        run: |
          # Maybe remove the packaged openff-toolkit, installed as a dependency of openmmforcefields
          # and/or Interchange
          conda remove --force openff-toolkit-base
          python setup.py develop --no-deps

      - name: Remove undesired toolkits
        run: |
          # If openmmforcefields is included in examples/environment.yaml,
          # remove RDKit and AmberTools brought in by it. Currently it's not included,
          # so don't remove it.
          if [ ! -z "${{ env.PACKAGES_TO_REMOVE }}" ]; then
            for cpkg in ${{ env.PACKAGES_TO_REMOVE }}; do
              if [[ $(conda list | grep $cpkg) ]]; then conda remove --force $cpkg --yes ; fi
            done
          fi

      - name: Check installed toolkits
        run: |
          for tk in ${{ env.TOOLKIT_CHECKS }}; do
            python -c "from openff.toolkit.utils.toolkits import ${tk}_AVAILABLE; assert ${tk}_AVAILABLE, '${tk} unavailable'"
          done

      - name: Check uninstalled toolkits
        run: |
          if [ ! -z "${{ env.PACKAGES_TO_REMOVE }}" ]; then
            for tk in ${{ env.PACKAGES_TO_REMOVE }}; do
              TK=$(echo ${tk%-*} | tr 'a-z' 'A-Z')
              python -c "from openff.toolkit.utils.toolkits import ${TK}_AVAILABLE; assert not ${TK}_AVAILABLE, '${TK} available'"
            done
          fi
      - name: Environment Information
        run: |
          conda info
          conda list

      - name: Run example scripts
        run: |
          if [[ ${{ matrix.rdkit }} == false ]]; then
            PYTEST_ARGS+=" --ignore=examples/check_dataset_parameter_coverage"
            PYTEST_ARGS+=" --ignore=examples/QCArchive_interface"
          fi
          pytest $PYTEST_ARGS openff/toolkit/tests/test_examples.py

      - name: Run example notebooks
        run: |
          if [[ ${{ matrix.rdkit }} == false ]]; then
            NB_ARGS+=" --ignore=examples/QCArchive_interface"
            NB_ARGS+=" --ignore=examples/check_dataset_parameter_coverage"
            NB_ARGS+=" --ignore=examples/conformer_energies"
            NB_ARGS+=" --ignore=examples/using_smirnoff_in_amber_or_gromacs"
          fi

<<<<<<< HEAD
          # Working on in #1325
          NB_ARGS+=" --ignore=examples/virtual_sites/vsite_showcase.ipynb"

          # JM will do some smithing on this before 0.11.0 release
          NB_ARGS+=" --ignore=examples/toolkit_showcase/toolkit_showcase.ipynb"

          pytest $NB_ARGS examples
=======
          # openmmforcefields incompatible with new toolkit
          NB_ARGS+=" --ignore=examples/external/swap_amber_parameters/swap_existing_ligand_parameters_with_openmmforcefields.ipynb"

          python -m pytest $PYTEST_ARGS $NB_ARGS examples
>>>>>>> 82aaa7a6

      - name: Codecov
        uses: codecov/codecov-action@v3.1.1
        with:
          token: ${{ secrets.CODECOV_TOKEN }}
          file: ./coverage.xml
          fail_ci_if_error: true<|MERGE_RESOLUTION|>--- conflicted
+++ resolved
@@ -65,20 +65,6 @@
           environment-file: devtools/conda-envs/${{env.ENVFILE}}-examples.yaml
           extra-specs: |
             python=${{ matrix.python-version }}
-<<<<<<< HEAD
-            mamba
-
-      - name: Install additional example dependencies
-        run: |
-          mamba env update --file examples/environment.yaml --name test
-
-          # If openmmforcefields is included in examples/environment.yaml,
-          # remove RDKit and AmberTools brought in by it.
-          if [[ ${{ matrix.rdkit }} == false ]]; then
-            conda remove --force rdkit ambertools
-          fi
-=======
->>>>>>> 82aaa7a6
 
       - name: Additional info about the build
         run: |
@@ -147,20 +133,10 @@
             NB_ARGS+=" --ignore=examples/using_smirnoff_in_amber_or_gromacs"
           fi
 
-<<<<<<< HEAD
-          # Working on in #1325
-          NB_ARGS+=" --ignore=examples/virtual_sites/vsite_showcase.ipynb"
-
-          # JM will do some smithing on this before 0.11.0 release
-          NB_ARGS+=" --ignore=examples/toolkit_showcase/toolkit_showcase.ipynb"
-
-          pytest $NB_ARGS examples
-=======
           # openmmforcefields incompatible with new toolkit
           NB_ARGS+=" --ignore=examples/external/swap_amber_parameters/swap_existing_ligand_parameters_with_openmmforcefields.ipynb"
 
           python -m pytest $PYTEST_ARGS $NB_ARGS examples
->>>>>>> 82aaa7a6
 
       - name: Codecov
         uses: codecov/codecov-action@v3.1.1
