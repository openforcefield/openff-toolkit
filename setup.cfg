--- conflicted
+++ resolved
@@ -133,10 +133,9 @@
 [mypy-nglview]
 ignore_missing_imports = True
 
-<<<<<<< HEAD
 [mypy-requests]
 ignore_missing_imports = True
-=======
+
 [mypy-cachetools]
 ignore_missing_imports = True
 
@@ -148,4 +147,3 @@
 
 [mypy-mendeleev]
 ignore_missing_imports = True
->>>>>>> 321782a2
