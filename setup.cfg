# Helper file to handle all configs

[tool:pytest]
doctest_optionflags =
    ELLIPSIS
    DONT_ACCEPT_TRUE_FOR_1
    NORMALIZE_WHITESPACE
testpaths = openff/toolkit/_tests/

[coverage:run]
# .coveragerc to control coverage.py and pytest-cov
omit =
    # Omit the tests
    */*/_tests/*
    # Omit generated versioneer
    openff/toolkit/_version.py

[coverage:report]
exclude_lines =
    pragma: no cover
    if TYPE_CHECKING:
    @overload

[flake8]
max-line-length = 119
ignore = E203,W605,W503
exclude =
    openff/toolkit/_tests/_stale_tests.py
per-file-ignores =
    openff/toolkit/*/__init__.py:F401
    openff/toolkit/utils/ambertools_wrapper.py:W293
    openff/toolkit/_tests/test_molecule.py
    openff/toolkit/_tests/test_forcefield.py:E501
    openff/toolkit/_tests/test_toolkits.py:E501
<<<<<<< HEAD
    openff/toolkit/_tests/utils.py:F401
=======
    openff/toolkit/topology/molecule.py:E704
>>>>>>> d8e1d7a5

[isort]
profile=black
multi_line_output=3
include_trailing_comma=True
force_grid_wrap=0
use_parentheses=True
line_length=88
known_third_party=
    pkg_resources
    packaging
    IPython
    pytest
    numpy
    networkx
    rdkit
    openeye
    qcelemental
    openmm
    mdtraj
    parmed
    nglview
    qcportal
    bson
    toml
    yaml
    msgpack
    xmltodict
skip=openff/toolkit/utils/__init__.py

[versioneer]
# Automatic version numbering scheme
VCS = git
style = pep440
versionfile_source = openff/toolkit/_version.py
versionfile_build = openff/toolkit/_version.py
tag_prefix = ''
# TODO: parentdir_prefix is left empty in the cookiecutter setup.cfg.
parentdir_prefix = openff-toolkit-

[mypy]
plugins = numpy.typing.mypy_plugin
warn_unused_configs = True
warn_unused_ignores = True
show_error_codes = True
exclude = openff/toolkit/_tests/|openff/toolkit/data/

[mypy-openff.units]
ignore_missing_imports = True

[mypy-openff.units.*]
ignore_missing_imports = True

[mypy-openff.nagl.*]
ignore_missing_imports = True

[mypy-openff.nagl_models.*]
ignore_missing_imports = True

[mypy-mdtraj]
ignore_missing_imports = True

[mypy-mdtraj.core.element]
ignore_missing_imports = True

[mypy-networkx]
ignore_missing_imports = True

[mypy-networkx.algorithms]
ignore_missing_imports = True

[mypy-openmm]
ignore_missing_imports = True

[mypy-openmm.app]
ignore_missing_imports = True

[mypy-openmm.unit]
ignore_missing_imports = True

[mypy-openmm.app.element]
ignore_missing_imports = True

[mypy-rdkit]
ignore_missing_imports = True

[mypy-rdkit.Chem]
ignore_missing_imports = True

[mypy-rdkit.AllChem]
ignore_missing_imports = True

[mypy-rdkit.DataStructs.cDataStructs]
ignore_missing_imports = True

[mypy-openeye]
ignore_missing_imports = True

[mypy-openeye.oechem]
ignore_missing_imports = True

[mypy-parmed]
ignore_missing_imports = True

[mypy-pytest]
ignore_missing_imports = True

[mypy-xmltodict]
ignore_missing_imports = True

[mypy-msgpack]
ignore_missing_imports = True

[mypy-IPython]
ignore_missing_imports = True

[mypy-IPython.display]
ignore_missing_imports = True

[mypy-qcportal]
ignore_missing_imports = True

[mypy-qcelemental]
ignore_missing_imports = True

[mypy-nglview]
ignore_missing_imports = True

[mypy-nglview.base_adaptor]
ignore_missing_imports = True

[mypy-requests]
ignore_missing_imports = True

[mypy-cachetools]
ignore_missing_imports = True

[mypy-cached_property]
ignore_missing_imports = True

[mypy-CifFile]
ignore_missing_imports = True

[mypy-constraint]
ignore_missing_imports = True<|MERGE_RESOLUTION|>--- conflicted
+++ resolved
@@ -32,11 +32,8 @@
     openff/toolkit/_tests/test_molecule.py
     openff/toolkit/_tests/test_forcefield.py:E501
     openff/toolkit/_tests/test_toolkits.py:E501
-<<<<<<< HEAD
     openff/toolkit/_tests/utils.py:F401
-=======
     openff/toolkit/topology/molecule.py:E704
->>>>>>> d8e1d7a5
 
 [isort]
 profile=black
