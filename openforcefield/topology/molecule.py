#!/usr/bin/env python

# =============================================================================================
# MODULE DOCSTRING
# =============================================================================================
"""
Molecular chemical entity representation and routines to interface with cheminformatics toolkits

.. todo::

   * Our main philosophy here is to keep the object contents of topology objects easily serializable/deserializable

   * Have ``Molecule`` raise an exception if loading/creating molecules with unspecified stereochemistry?
   * Create ``FrozenMolecule`` to represent immutable molecule
   * Make ``Atom`` and ``Bond`` an inner class of Molecule?
   * Add ``Molecule.from_smarts()`` or ``.from_tagged_smiles()`` to allow a tagged SMARTS string
     (where tags are zero-indexed atom indices) to be used to create a molecule with the given atom numbering.
   * How can we make the ``Molecule`` API more useful to codes like perses that modify molecules on the fly?
   * Use `attrs <http://www.attrs.org/>`_ for convenient class initialization?
   * JSON/BSON representations of objects?
   * Generalize Molecule infrastructure to provide "plug-in" support for cheminformatics toolkits
   * Do we need a way to write a bunch of molecules to a file, or serialize a set of molecules to a file?
     We currently don't have a way to do that through the ``Molecule`` API, even though there is a way to
     read multiple molecules via ``Molecules.from_file()``.
   * Should we allow the removal of atoms too?
   * Should invalidation of cached properties be handled via something like a tracked list?
   * Refactor toolkit encapsulation to generalize and provide only a few major toolkit methods and toolkit objects that can be queried for features
   * Speed up overall import time by putting non-global imports only where they are needed

"""

# =============================================================================================
# GLOBAL IMPORTS
# =============================================================================================

import numpy as np
from collections import OrderedDict, Counter
from copy import deepcopy
import operator
from io import StringIO
import uuid
import warnings

from simtk import unit
from simtk.openmm.app import element, Element
from simtk.openmm import LocalCoordinatesSite

import networkx as nx
from networkx.algorithms.isomorphism import GraphMatcher

import openforcefield
from openforcefield.utils import (
    serialize_numpy,
    deserialize_numpy,
    quantity_to_string,
    string_to_quantity,
    check_units_are_compatible,
)
from openforcefield.utils.toolkits import (
    ToolkitRegistry,
    ToolkitWrapper,
    RDKitToolkitWrapper,
    OpenEyeToolkitWrapper,
    InvalidToolkitError,
    UndefinedStereochemistryError,
    GLOBAL_TOOLKIT_REGISTRY,
)
from openforcefield.utils.toolkits import DEFAULT_AROMATICITY_MODEL
from openforcefield.utils.serialization import Serializable
from openforcefield.topology.topology import ValenceDict, ImproperDict

# =============================================================================================
# GLOBAL PARAMETERS
# =============================================================================================

# TODO: Can we have the `ALLOWED_*_MODELS` list automatically appear in the docstrings below?
# TODO: Should `ALLOWED_*_MODELS` be objects instead of strings?
# TODO: Should these be imported from `openforcefield.cheminformatics.aromaticity_models` and `.bondorder_models`?

# TODO: Allow all OpenEye aromaticity models to be used with OpenEye names?
#       Only support OEAroModel_MDL in RDKit version?

# =============================================================================================
# PRIVATE SUBROUTINES
# =============================================================================================

# =============================================================================================
# Particle
# =============================================================================================


class Particle(Serializable):
    """
    Base class for all particles in a molecule.

    A particle object could be an ``Atom`` or a ``VirtualSite``.

    .. warning :: This API is experimental and subject to change.
    """
    @property
    def molecule(self):
        """
        The ``Molecule`` this particle is part of.

        .. todo::

           * Should we have a single unique ``Molecule`` for each molecule type in the system,
           or if we have multiple copies of the same molecule, should we have multiple ``Molecule``s?
        """
        return self._molecule

    @molecule.setter
    def molecule(self, molecule):
        """
        Set the particle's molecule pointer. Note that this will only work if the particle currently
        doesn't have a molecule
        """
        # TODO: Add informative exception here
        assert self._molecule is None
        self._molecule = molecule

    @property
    def molecule_particle_index(self):
        """
        Returns the index of this particle in its molecule
        """
        return self._molecule.particles.index(self)

    @property
    def name(self):
        """
        The name of the particle
        """
        return self._name

    def to_dict(self):
        """Convert to dictionary representation."""
        # Implement abstract method Serializable.to_dict()
        raise NotImplementedError()  # TODO

    @classmethod
    def from_dict(cls, d):
        """Static constructor from dictionary representation."""
        # Implement abstract method Serializable.to_dict()
        raise NotImplementedError()  # TODO


# =============================================================================================
# Atom
# =============================================================================================


class Atom(Particle):
    """
    A particle representing a chemical atom.

    Note that non-chemical virtual sites are represented by the ``VirtualSite`` object.

    .. todo::

       * Should ``Atom`` objects be immutable or mutable?
       * Do we want to support the addition of arbitrary additional properties,
         such as floating point quantities (e.g. ``charge``), integral quantities (such as ``id`` or ``serial`` index in a PDB file),
         or string labels (such as Lennard-Jones types)?

    .. todo :: Allow atoms to have associated properties.

    .. warning :: This API is experimental and subject to change.
    """
    def __init__(
        self,
        atomic_number,
        formal_charge,
        is_aromatic,
        name=None,
        molecule=None,
        stereochemistry=None,
    ):
        """
        Create an immutable Atom object.

        Object is serializable and immutable.

        .. todo :: Use attrs to validate?

        .. todo :: We can add setters if we need to.

        Parameters
        ----------
        atomic_number : int
            Atomic number of the atom
        formal_charge : int or simtk.unit.Quantity-wrapped int with dimension "charge"
            Formal charge of the atom
        is_aromatic : bool
            If True, atom is aromatic; if False, not aromatic
        stereochemistry : str, optional, default=None
            Either 'R' or 'S' for specified stereochemistry, or None for ambiguous stereochemistry
        name : str, optional, default=None
            An optional name to be associated with the atom

        Examples
        --------

        Create a non-aromatic carbon atom

        >>> atom = Atom(6, 0, False)

        Create a chiral carbon atom

        >>> atom = Atom(6, 0, False, stereochemistry='R', name='CT')

        """
        self._atomic_number = atomic_number
        # Use the setter here, since it will handle either ints or Quantities
        self.formal_charge = formal_charge
        self._is_aromatic = is_aromatic
        self._stereochemistry = stereochemistry
        if name is None:
            name = ""
        self._name = name
        self._molecule = molecule
        ## From Jeff: I'm going to assume that this is implicit in the parent Molecule's ordering of atoms
        # self._molecule_atom_index = molecule_atom_index
        self._bonds = list()
        self._virtual_sites = list()

    # TODO: We can probably avoid an explicit call and determine this dynamically
    #   from self._molecule (maybe caching the result) to get rid of some bookkeeping.
    def add_bond(self, bond):
        """Adds a bond that this atom is involved in
        .. todo :: Is this how we want to keep records?

        Parameters
        ----------
        bond: an openforcefield.topology.molecule.Bond
            A bond involving this atom

    """

        self._bonds.append(bond)
        # self._stereochemistry = None

    def add_virtual_site(self, vsite):
        """Adds a bond that this atom is involved in
        .. todo :: Is this how we want to keep records?

        Parameters
        ----------
        bond: an openforcefield.topology.molecule.Bond
            A bond involving this atom

"""

        self._virtual_sites.append(vsite)

    def to_dict(self):
        """Return a dict representation of the atom.

        """
        # TODO
        atom_dict = OrderedDict()
        atom_dict["atomic_number"] = self._atomic_number
        atom_dict[
            "formal_charge"] = self._formal_charge / unit.elementary_charge
        atom_dict["is_aromatic"] = self._is_aromatic
        atom_dict["stereochemistry"] = self._stereochemistry
        # TODO: Should we let atoms have names?
        atom_dict["name"] = self._name
        # TODO: Should this be implicit in the atom ordering when saved?
        # atom_dict['molecule_atom_index'] = self._molecule_atom_index
        return atom_dict

    @classmethod
    def from_dict(cls, atom_dict):
        """Create an Atom from a dict representation.

        """
        ## TODO: classmethod or static method? Classmethod is needed for Bond, so it have
        ## its _molecule set and then look up the Atom on each side of it by ID
        return cls.__init__(*atom_dict)

    @property
    def formal_charge(self):
        """
        The atom's formal charge
        """
        return self._formal_charge

    @formal_charge.setter
    def formal_charge(self, other):
        """
        Set the atom's formal charge. Accepts either ints or simtk.unit.Quantity-wrapped ints with units of charge.
        """
        if isinstance(other, int):
            self._formal_charge = other * unit.elementary_charge
        else:
            check_units_are_compatible("formal charge", other,
                                       unit.elementary_charge)
            self._formal_charge = other

    @property
    def partial_charge(self):
        """
        The partial charge of the atom, if any.

        Returns
        -------
        simtk.unit.Quantity with dimension of atomic charge, or None if no charge has been specified
        """
        if self._molecule._partial_charges is None:
            return None
        else:
            index = self.molecule_atom_index
            return self._molecule._partial_charges[index]

    @property
    def is_aromatic(self):
        """
        The atom's is_aromatic flag
        """
        return self._is_aromatic

    @property
    def stereochemistry(self):
        """
        The atom's stereochemistry (if defined, otherwise None)
        """
        return self._stereochemistry

    @stereochemistry.setter
    def stereochemistry(self, value):
        """Set the atoms stereochemistry
        Parameters
        ----------
        value : str
            The stereochemistry around this atom, allowed values are "CW", "CCW", or None,
        """

        # if (value != 'CW') and (value != 'CCW') and not(value is None):
        #    raise Exception("Atom stereochemistry setter expected 'CW', 'CCW', or None. Received {} (type {})".format(value, type(value)))
        self._stereochemistry = value

    @property
    def element(self):
        """
        The element name

        """
        return element.Element.getByAtomicNumber(self._atomic_number)

    @property
    def atomic_number(self):
        """
        The integer atomic number of the atom.

        """
        return self._atomic_number

    @property
    def mass(self):
        """
        The standard atomic weight (abundance-weighted isotopic mass) of the atomic site.

        .. todo :: Should we discriminate between standard atomic weight and most abundant isotopic mass?
        TODO (from jeff): Are there atoms that have different chemical properties based on their isotopes?

        """
        return self.element.mass

    @property
    def name(self):
        """
        The name of this atom, if any
        """
        return self._name

    @name.setter
    def name(self, other):
        """

        Parameters
        ----------
        other : string
            The new name for this atom
        """
        if not (type(other) is str):
            raise Exception(
                "In setting atom name. Expected str, received {} (type {})".
                format(other, type(other)))
        self._name = other

    # TODO: How are we keeping track of bonds, angles, etc?

    @property
    def bonds(self):
        """
        The list of ``Bond`` objects this atom is involved in.

        """
        return self._bonds
        # for bond in self._bonds:
        #    yield bond

    @property
    # def bonded_to(self):
    def bonded_atoms(self):
        """
        The list of ``Atom`` objects this atom is involved in bonds with

        """
        for bond in self._bonds:
            for atom in bond.atoms:
                if not (atom == self):
                    # TODO: This seems dangerous. Ask John for a better way
                    yield atom

    def is_bonded_to(self, atom2):
        """
        Determine whether this atom is bound to another atom

        Parameters
        ----------
        atom2: openforcefield.topology.molecule.Atom
            a different atom in the same molecule

        Returns
        -------
        bool
            Whether this atom is bound to atom2
        """
        # TODO: Sanity check (check for same molecule?)
        assert self != atom2
        for bond in self._bonds:
            for bonded_atom in bond.atoms:
                if atom2 == bonded_atom:
                    return True
        return False

    @property
    def virtual_sites(self):
        """
        The list of ``VirtualSite`` objects this atom is involved in.

        """
        return self._virtual_sites
        # for vsite in self._vsites:
        #    yield vsite

    @property
    def molecule_atom_index(self):
        """
        The index of this Atom within the the list of atoms in ``Molecules``.
        Note that this can be different from ``molecule_particle_index``.

        """
        if self._molecule is None:
            raise ValueError("This Atom does not belong to a Molecule object")
        return self._molecule.atoms.index(self)

    @property
    def molecule_particle_index(self):
        """
        The index of this Atom within the the list of particles in the parent ``Molecule``.
        Note that this can be different from ``molecule_atom_index``.

        """
        if self._molecule is None:
            raise ValueError("This Atom does not belong to a Molecule object")
        return self._molecule.particles.index(self)

    # ## From Jeff: Not sure if we actually need this
    # @property
    # def topology_atom_index(self):
    #     """
    #     The index of this Atom within the the list of atoms in ``Topology``.
    #     Note that this can be different from ``particle_index``.
    #
    #     """
    #     if self._topology is None:
    #         raise ValueError('This Atom does not belong to a Topology object')
    #     # TODO: This will be slow; can we cache this and update it only when needed?
    #     #       Deleting atoms/molecules in the Topology would have to invalidate the cached index.
    #     return self._topology.atoms.index(self)

    def __repr__(self):
        # TODO: Also include particle_index and which molecule this atom belongs to?
        return "Atom(name={}, atomic number={})".format(
            self._name, self._atomic_number)

    def __str__(self):
        # TODO: Also include particle_index and which molecule this atom belongs to?
        return "<Atom name='{}' atomic number='{}'>".format(
            self._name, self._atomic_number)


# =============================================================================================
# VirtualParticle
# =============================================================================================


class VirtualParticle(Particle):
    """
    A single particle owned by a VirtualSite

    .. warning :: This API is experimental and subject to change.
    """
    def __init__(self, vsite, orientation):
        self._virtual_site = vsite
        self._orientation = orientation

    @property
    def virtual_site(self):
        return self._vsite

    @property
    def orientation(self):
        return self._orientation


# =============================================================================================
# VirtualSite
# =============================================================================================


class VirtualSite(Particle):
    """
    A container representing one or more virtual particles whose positions are
    defined in terms of ``Atom`` positions. This container enables the coupling
    of particles that are symmetric about some axis/plane of the underlying
    atoms. For example, a single virtual site can represent two lone pairs of a
    water molecule, where the angle and distance parameters are expected to stay
    coupled, and are reflections across the plane of symmetry.

    Note that chemical atoms are represented by the ``Atom``.


    .. warning :: This API is experimental and subject to change.

    .. todo::

       * Should a virtual site be able to belong to more than one Topology?
       * Should virtual sites be immutable or mutable?

    """
    def __init__(
        self,
        atoms,
        charge_increments=None,
        epsilon=None,
        sigma=None,
        rmin_half=None,
        name=None,
        orientations=None,
        multiplicity=1,
    ):
        """
        Base class for VirtualSites

        .. todo ::

           * This will need to be generalized for virtual sites to allow out-of-plane sites, which are not simply a linear combination of atomic positions
           * Add checking for allowed virtual site types
           * How do we want users to specify virtual site types?

        Parameters
        ----------
        atoms : list of Atom of shape [N]
            atoms[index] is the corresponding Atom for weights[index]
        charge_increments : list of floats of shape [N], optional, default=None
            The amount of charge to remove from the VirtualSite's atoms and put in the VirtualSite. Indexing in this list should match the ordering in the atoms list. Default is None.
        sigma : float, default=None
            Sigma term for VdW properties of virtual site. Default is None.
        epsilon : float
            Epsilon term for VdW properties of virtual site. Default is None.
        rmin_half : float
            Rmin_half term for VdW properties of virtual site. Default is None.
        name : string or None, default=None
            The name of this virtual site. Default is None.


        virtual_site_type : str
            Virtual site type.
        name : str or None, default=None
            The name of this virtual site. Default is None
        """

        # Ensure we have as many charge_increments as we do atoms
        if not (charge_increments is None):
            if not (len(charge_increments) == len(atoms)):
                raise Exception(
                    "VirtualSite definition must have same number of charge_increments ({}) and atoms({})"
                    .format(len(charge_increments), len(atoms)))

        # VdW parameters can either be epsilon+rmin_half or epsilon+sigma, but not both
        if not (epsilon is None):
            if (rmin_half != None) and (sigma != None):
                raise Exception(
                    "VirtualSite constructor given epsilon (value : {}), rmin_half (value : {}), and sigma (value : {}). If epsilon is nonzero, it should receive either rmin_half OR sigma"
                    .format(epsilon, rmin_half, sigma))
            if (rmin_half is None) and (sigma is None):
                raise Exception(
                    "VirtualSite constructor given epsilon (value : {}) but not given rmin_half (value : {}) or sigma (value : {})"
                    .format(epsilon, rmin_half, sigma))
            if sigma is None:
                # TODO: Save the 6th root of 2 if this starts being slow.
                sigma = (2.0 * rmin_half) / (2.0**(1.0 / 6))

        elif epsilon is None:
            if (rmin_half != None) or (sigma != None):
                raise Exception(
                    "VirtualSite constructor given rmin_half (value : {}) or sigma (value : {}), but not epsilon (value : {})"
                    .format(rmin_half, sigma, epsilon))

        # Perform type-checking
        # for atom in atoms:
        #     assert isinstance(atom, Atom)
        # for atom_index in range(len(atoms) - 1):
        #     assert atoms[atom_index].molecule is atoms[atom_index + 1].molecule
        # assert isinstance(atoms[1].molecule, FrozenMolecule)

        if sigma is None:
            self._sigma = None
        else:
            assert hasattr(sigma, "unit")
            assert unit.angstrom.is_compatible(sigma.unit)
            self._sigma = sigma.in_units_of(unit.angstrom)

        if epsilon is None:
            self._epsilon = None
        else:
            assert hasattr(epsilon, "unit")
            assert (unit.kilojoule_per_mole).is_compatible(epsilon.unit)
            self._epsilon = epsilon.in_units_of(unit.kilojoule_per_mole)

        if charge_increments is None:
            self._charge_increments = None
        else:
            for ci in charge_increments:
                assert hasattr(ci, "unit")
                assert unit.elementary_charges.is_compatible(ci.unit)
            self._charge_increments = [
                ci.value_in_unit(unit.elementary_charges)
                for ci in charge_increments
            ] * unit.elementary_charges

        self._atoms = list()

        for atom in atoms:
            atom.add_virtual_site(self)
            self._atoms.append(atom)
        self._molecule = atoms[0].molecule

        self._name = name

        if orientations is None:
            ornt = [tuple(atom.molecule_atom_index for atom in atoms)]
            self._orientations = ornt
            self._particles = {ornt[0]: VirtualParticle(self, ornt[0])}
        else:
            ornt = None
            if type(orientations[0]) is int:
                ornt = [tuple(orientations)]
            else:
                ornt = [tuple(x) for x in orientations]
            self._orientations = ornt
            self._particles = {
                order: VirtualParticle(self, order) for order in ornt
            }

        # exists likely only for debugging, can remove later once the api
        # works
        self._multiplicity = multiplicity

        # Subclassing makes _type unnecessary
        # self._type = None
        # TODO: Validate site types against allowed values

        # self._weights = np.array(weights) # make a copy and convert to array internally

    def __eq__(self, other):
        if not issubclass(type(other), VirtualSite):
            return False
        if self.type != other.type:
            return False
        same_name = self.name == other.name
        same_indices = self.atoms == other.atoms
        same_vsite = same_name and same_indices
        return same_vsite

    def to_dict(self):
        """
        Return a dict representation of the virtual site.

        """
        # Each subclass should have its own to_dict
        vsite_dict = OrderedDict()
        vsite_dict["name"] = self._name
        vsite_dict["atoms"] = tuple(
            [i.molecule_atom_index for i in self.atoms])
        vsite_dict["charge_increments"] = quantity_to_string(
            self._charge_increments)

        vsite_dict["epsilon"] = quantity_to_string(self._epsilon)

        vsite_dict["sigma"] = quantity_to_string(self._sigma)
        vsite_dict["orientations"] = self._orientations
        vsite_dict["multiplicity"] = self._multiplicity

        # skip packing the particles; they are created dynamically

        return vsite_dict

    @classmethod
    def from_dict(cls, vsite_dict):
        """
        Create a virtual site from a dict representation.

        """
        # Each subclass needs to have its own from_dict

        # Make a copy of the vsite_dict, where we'll unit-wrap the appropriate values
        vsite_dict_units = deepcopy(vsite_dict)

        # Attach units to epsilon term
        vsite_dict_units["epsilon"] = string_to_quantity(vsite_dict["epsilon"])
        vsite_dict_units["sigma"] = string_to_quantity(vsite_dict["sigma"])
        vsite_dict_units["charge_increments"] = string_to_quantity(
            vsite_dict["charge_increments"])

        vsite_dict_units["orientation"] = cls._orientation
        vsite_dict_units["multiplicity"] = cls._multiplicity

        return VirtualSite(**vsite_dict_units)

    def index_of_orientation(self, virtual_particle):
        for i, vp in enumerate(self.particles):
            if vp.orientation == virtual_particle.orientation:
                return i
        assert ValueError(
            "The given virtual particle was not found in this Virtual Site")

    @property
    def orientations(self):
        return self._orientations

    @property
    def particles(self):
        """
        Particles owned by this VirtualSite
        """
        for vp in self._particles.values():
            yield vp

    @property
    def n_particles(self):
        """
        The number of particles that the virtual site represents
        """
        # Virtual sites can represent multiple particles in a system
        # Assume a 1 to 1 mapping of orientations to particles for now
        # This means a virtualsite can only represent a single physical set
        # of parameters (distance, angle, etc)
        return len(self._particles)

    @property
    def molecule_virtual_site_index(self):
        """
        The index of this VirtualSite within the list of virtual sites within ``Molecule``
        Note that this can be different from ``particle_index``.
        """
        # if self._topology is None:
        #    raise ValueError('This VirtualSite does not belong to a Topology object')
        # TODO: This will be slow; can we cache this and update it only when needed?
        #       Deleting atoms/molecules in the Topology would have to invalidate the cached index.
        return self._molecule.virtual_sites.index(self)

    # @property
    # def molecule_particle_index(self):
    #     """
    #     The index of this VirtualSite within the the list of particles in the parent ``Molecule``.
    #     Note that this can be different from ``molecule_virtual_site_index``.

    #     """
    #     if self._molecule is None:
    #         raise ValueError(
    #             'This VirtualSite does not belong to a Molecule object')
    #     return self._molecule.particles.index(self)

    @property
    def atoms(self):
        """
        Atoms on whose position this VirtualSite depends.
        """
        return self._atoms
        # for atom in self._atoms:
        #    yield atom

    @property
    def charge_increments(self):
        """
        Charges taken from this VirtualSite's atoms and given to the VirtualSite
        """
        return self._charge_increments

    @property
    def epsilon(self):
        """
        The VdW epsilon term of this VirtualSite
        """
        return self._epsilon

    @property
    def sigma(self):
        """
        The VdW sigma term of this VirtualSite
        """
        return self._sigma

    @property
    def rmin_half(self):
        """
        The VdW rmin_half term of this VirtualSite
        """
        rmin = 2.0**(1.0 / 6) * self._sigma
        rmin_half = rmin / 2
        return rmin_half

    @property
    def name(self):
        """
        The name of this VirtualSite
        """
        return self._name

    @property
    def type(self):
        """The type of this VirtualSite (returns the class name as string)"""
        return self.__class__.__name__

    def __repr__(self):
        # TODO: Also include particle_index, which molecule this atom belongs to?
        return "VirtualSite(name={}, type={}, atoms={})".format(
            self.name, self.type, self.atoms)

    def __str__(self):
        # TODO: Also include particle_index, which molecule this atom belongs to?
        return "<VirtualSite name={} type={} atoms={} particles={}>".format(
            self.name, self.type, self.atoms, self.n_particles)


class BondChargeVirtualSite(VirtualSite):
    """
    A particle representing a "Bond Charge"-type virtual site, in which the location of the charge is specified by the positions of two atoms. This supports placement of a virtual site S along a vector between two specified atoms, e.g. to allow for a sigma hole for halogens or similar contexts. With positive values of the distance, the virtual site lies outside the first indexed atom.

    .. warning :: This API is experimental and subject to change.
    """
    def __init__(
        self,
        atoms,
        distance,
        charge_increments=None,
        weights=None,
        epsilon=None,
        sigma=None,
        rmin_half=None,
        name=None,
        orientations=None,
        multiplicity=1,
    ):
        """
        Create a bond charge-type virtual site, in which the location of the charge is specified by the position of two atoms. This supports placement of a virtual site S along a vector between two specified atoms, e.g. to allow for a sigma hole for halogens or similar contexts. With positive values of the distance, the virtual site lies outside the first indexed atom.

        TODO: One of the examples on https://open-forcefield-toolkit.readthedocs.io/en/topology/smirnoff.html#virtualsites-virtual-sites-for-off-atom-charges has a BondCharge defined with three atoms -- How does that work?

        Parameters
        ----------
        atoms : list of openforcefield.topology.molecule.Atom objects of shape [N]
            The atoms defining the virtual site's position
        distance : float

        weights : list of floats of shape [N] or None, optional, default=None
            weights[index] is the weight of particles[index] contributing to the position of the virtual site. Default is None
        charge_increments : list of floats of shape [N], optional, default=None
            The amount of charge to remove from the VirtualSite's atoms and put in the VirtualSite. Indexing in this list should match the ordering in the atoms list. Default is None.
        epsilon : float
            Epsilon term for VdW properties of virtual site. Default is None.
        sigma : float, default=None
            Sigma term for VdW properties of virtual site. Default is None.
        rmin_half : float
            Rmin_half term for VdW properties of virtual site. Default is None.
        name : string or None, default=None
            The name of this virtual site. Default is None.
        """
        assert hasattr(distance, "unit")
        assert unit.angstrom.is_compatible(distance.unit)

        super().__init__(
            atoms,
            charge_increments=charge_increments,
            epsilon=epsilon,
            sigma=sigma,
            rmin_half=rmin_half,
            name=name,
            orientations=orientations,
            multiplicity=multiplicity,
        )
        self._distance = distance.in_units_of(unit.angstrom)

    def to_dict(self):
        vsite_dict = super().to_dict()
        vsite_dict["distance"] = quantity_to_string(self._distance)

        # type = self.type
        vsite_dict["vsite_type"] = self.type
        vsite_dict["orientations"] = self._orientations
        vsite_dict["multiplicity"] = self._multiplicity
        # vsite_dict['vsite_type'] = 'BondChargeVirtualSite'
        return vsite_dict

    @classmethod
    def from_dict(cls, vsite_dict):
        base_dict = deepcopy(vsite_dict)
        # Make sure it's the right type of virtual site
        assert vsite_dict["vsite_type"] == "BondChargeVirtualSite"
        base_dict.pop("vsite_type")
        base_dict.pop("distance")
        vsite = super().from_dict(**base_dict)
        vsite._distance = string_to_quantity(vsite_dict["distance"])
        return vsite

    @property
    def distance(self):
        """The distance parameter of the virtual site"""
        return self._distance

    def get_openmm_virtual_site(self, atoms, mass=None):
        originwt = np.zeros_like(atoms)
        originwt[0] = 1.0  # first atom is origin (where the hole should be)

        xdir = np.full(len(atoms), 1.0 / (originwt.shape[0] - 1))  # must == 1
        xdir[0] = -1.0  # total sum == 0

        # point towards COM (use mass weights instead of 1/N weights)
        if mass:
            mass = np.asarray(mass)
            xdir[1:] = mass[1:] / mass[1:].sum()

        # Seems ydir and zdir don't matter for BondCharge, since
        # from openmm, zdir = cross(xdir, ydir) and then ydir set to
        # cross(zdir, xdir).
        # We therefore allow ydir == zdir == 0, and just displace along xdir
        ydir = np.array(xdir)

        # since the origin is atom 1, and xdir is a unit vector pointing
        # towards the center of the other atoms, we want the
        # vsite to point away from the unit vector to achieve the desired
        # distance
        pos = [-self._distance, 0.0, 0.0]  # pos of the vsite in local crds
        return LocalCoordinatesSite(atoms, originwt, xdir, ydir, pos)


class _LonePairVirtualSite(VirtualSite):
    """Private base class for mono/di/trivalent lone pair virtual sites."""
    @classmethod
    def from_dict(cls, vsite_dict):
        base_dict = deepcopy(vsite_dict)

        # Make sure it's the right type of virtual site
        assert vsite_dict["vsite_type"] == cls.__name__
        base_dict.pop("vsite_type")
        base_dict.pop("distance")
        base_dict.pop("out_of_plane_angle")
        base_dict.pop("in_plane_angle")
        vsite = super().from_dict(**base_dict)
        vsite._distance = string_to_quantity(vsite_dict["distance"])
        vsite._in_plane_angle = string_to_quantity(
            vsite_dict["in_plane_angle"])
        vsite._out_of_plane_angle = string_to_quantity(
            vsite_dict["out_of_plane_angle"])
        return vsite


class MonovalentLonePairVirtualSite(VirtualSite):
    """
    A particle representing a "Monovalent Lone Pair"-type virtual site, in which the location of the charge is specified by the positions of three atoms. This is originally intended for situations like a carbonyl, and allows placement of a virtual site S at a specified distance d, in_plane_angle, and out_of_plane_angle relative to a central atom and two connected atoms.

    .. warning :: This API is experimental and subject to change.
    """
    def __init__(
        self,
        atoms,
        distance,
        out_of_plane_angle,
        in_plane_angle,
        charge_increments=None,
        weights=None,
        epsilon=None,
        sigma=None,
        rmin_half=None,
        name=None,
        orientations=None,
        multiplicity=1,
    ):
        """
        Create a bond charge-type virtual site, in which the location of the charge is specified by the position of three atoms.

        TODO : Do "weights" have any meaning here?

        Parameters
        ----------
        atoms : list of three openforcefield.topology.molecule.Atom objects
            The three atoms defining the virtual site's position
        distance : float

        out_of_plane_angle : float

        in_plane_angle : float

        epsilon : float
            Epsilon term for VdW properties of virtual site. Default is None.
        sigma : float, default=None
            Sigma term for VdW properties of virtual site. Default is None.
        rmin_half : float
            Rmin_half term for VdW properties of virtual site. Default is None.
        name : string or None, default=None
            The name of this virtual site. Default is None.


        """
        # assert isinstance(distance, unit.Quantity)
        # TODO: Check for proper number of atoms
        assert hasattr(distance, "unit")
        assert unit.angstrom.is_compatible(distance.unit)
        assert hasattr(in_plane_angle, "unit")
        assert unit.degree.is_compatible(in_plane_angle.unit)
        assert hasattr(out_of_plane_angle, "unit")
        assert unit.degree.is_compatible(out_of_plane_angle.unit)

        assert len(atoms) == 3
        super().__init__(
            atoms,
            charge_increments=charge_increments,
            epsilon=epsilon,
            sigma=sigma,
            rmin_half=rmin_half,
            name=name,
            orientations=orientations,
            multiplicity=multiplicity,
        )
        self._distance = distance.in_units_of(unit.angstrom)
        self._out_of_plane_angle = out_of_plane_angle.in_units_of(unit.degree)
        self._in_plane_angle = in_plane_angle.in_units_of(unit.degree)

    def to_dict(self):
        vsite_dict = super().to_dict()
        vsite_dict["distance"] = quantity_to_string(self._distance)
        vsite_dict["out_of_plane_angle"] = quantity_to_string(
            self._out_of_plane_angle)
        vsite_dict["in_plane_angle"] = quantity_to_string(self._in_plane_angle)
        # vsite_dict['vsite_type'] = self.type.fget()
        vsite_dict["vsite_type"] = self.type
        # vsite_dict['vsite_type'] = 'MonovalentLonePairVirtualSite'
        return vsite_dict

    @classmethod
    def from_dict(cls, vsite_dict):
        """
        Construct a new MonovalentLonePairVirtualSite from an serialized dictionary representation.

        Parameters
        ----------
        vsite_dict : dict
            The VirtualSite to deserialize.

        Returns
        -------
        The newly created MonovalentLonePairVirtualSite

        """
        # The function is overridden only to have a custom docstring.
        return super().from_dict(vsite_dict)

    @property
    def distance(self):
        """The distance parameter of the virtual site"""
        return self._distance

    @property
    def in_plane_angle(self):
        """The in_plane_angle parameter of the virtual site"""
        return self._in_plane_angle

    @property
    def out_of_plane_angle(self):
        """The out_of_plane_angle parameter of the virtual site"""
        return self._out_of_plane_angle

    def get_openmm_virtual_site(self, atoms, mass=None):
        assert len(atoms) == 3
        originwt = np.zeros_like(atoms)
        originwt[0] = 1.0  #

        xdir = [-1.0, 1.0, 0.0]
        ydir = [-1.0, 0.0, 1.0]

        theta = self._in_plane_angle.value_in_unit(unit.radians)
        psi = self._out_of_plane_angle.value_in_unit(unit.radians)

        pos = [
            self._distance * np.cos(theta) * np.cos(psi),
            self._distance * np.sin(theta) * np.cos(psi),
            self._distance * np.sin(psi),
        ]  # pos of the vsite in local crds
        return LocalCoordinatesSite(atoms, originwt, xdir, ydir, pos)


class DivalentLonePairVirtualSite(VirtualSite):
    """
    A particle representing a "Divalent Lone Pair"-type virtual site, in which the location of the charge is specified by the positions of three atoms. This is suitable for cases like four-point and five-point water models as well as pyrimidine; a charge site S lies a specified distance d from the central atom among three atoms along the bisector of the angle between the atoms (if out_of_plane_angle is zero) or out of the plane by the specified angle (if out_of_plane_angle is nonzero) with its projection along the bisector. For positive values of the distance d the virtual site lies outside the 2-1-3 angle and for negative values it lies inside.

    .. warning :: This API is experimental and subject to change.
    """
    def __init__(
        self,
        atoms,
        distance,
        out_of_plane_angle,
        in_plane_angle,
        charge_increments=None,
        weights=None,
        epsilon=None,
        sigma=None,
        rmin_half=None,
        name=None,
        orientations=None,
        multiplicity=1,
    ):
        """
        Create a divalent lone pair-type virtual site, in which the location of the charge is specified by the position of three atoms.

        TODO : Do "weights" have any meaning here?

        Parameters
        ----------
        atoms : list of 3 openforcefield.topology.molecule.Atom objects
            The three atoms defining the virtual site's position
        distance : float

        out_of_plane_angle : float

        in_plane_angle : float

        epsilon : float
            Epsilon term for VdW properties of virtual site. Default is None.
        sigma : float, default=None
            Sigma term for VdW properties of virtual site. Default is None.
        rmin_half : float
            Rmin_half term for VdW properties of virtual site. Default is None.
        name : string or None, default=None
            The name of this virtual site. Default is None.
        """
        # assert isinstance(distance, unit.Quantity)
        assert hasattr(distance, "unit")
        assert unit.angstrom.is_compatible(distance.unit)
        assert hasattr(in_plane_angle, "unit")
        assert unit.degree.is_compatible(in_plane_angle.unit)
        assert hasattr(out_of_plane_angle, "unit")
        assert unit.degree.is_compatible(out_of_plane_angle.unit)
        assert len(atoms) == 3
        super().__init__(
            atoms,
            charge_increments=charge_increments,
            epsilon=epsilon,
            sigma=sigma,
            rmin_half=rmin_half,
            name=name,
            orientations=orientations,
            multiplicity=multiplicity,
        )
        self._distance = distance.in_units_of(unit.angstrom)
        self._out_of_plane_angle = out_of_plane_angle.in_units_of(unit.degree)
        self._in_plane_angle = in_plane_angle.in_units_of(unit.degree)

    def to_dict(self):
        vsite_dict = super().to_dict()
        vsite_dict["distance"] = quantity_to_string(self._distance)
        vsite_dict["out_of_plane_angle"] = quantity_to_string(
            self._out_of_plane_angle)
        vsite_dict["in_plane_angle"] = quantity_to_string(self._in_plane_angle)
        vsite_dict["vsite_type"] = self.type
        return vsite_dict

    @classmethod
    def from_dict(cls, vsite_dict):
        """
        Construct a new DivalentLonePairVirtualSite from an serialized dictionary representation.

        Parameters
        ----------
        vsite_dict : dict
            The VirtualSite to deserialize.

        Returns
        -------
        The newly created DivalentLonePairVirtualSite

        """
        # The function is overridden only to have a custom docstring.
        return super().from_dict(vsite_dict)

    @property
    def distance(self):
        """The distance parameter of the virtual site"""
        return self._distance

    @property
    def in_plane_angle(self):
        """The in_plane_angle parameter of the virtual site"""
        return self._in_plane_angle

    @property
    def out_of_plane_angle(self):
        """The out_of_plane_angle parameter of the virtual site"""
        return self._out_of_plane_angle

    def get_openmm_virtual_site(self, atoms, mass=None):
        assert len(atoms) == 3
        originwt = np.zeros_like(atoms)
        originwt[1] = 1.0  #

        xdir = [0.5, -1.0, 0.5]
        ydir = [1.0, -1.0, 0.0]

        theta = self._out_of_plane_angle.value_in_unit(unit.radians)

        pos = [
            -self._distance * np.cos(theta),
            0.0,
            self._distance * np.sin(theta),
        ]  # pos of the vsite in local crds
        return LocalCoordinatesSite(atoms, originwt, xdir, ydir, pos)


class TrivalentLonePairVirtualSite(VirtualSite):
    """
    A particle representing a "Trivalent Lone Pair"-type virtual site, in which the location of the charge is specified by the positions of four atoms. This is suitable for planar or tetrahedral nitrogen lone pairs; a charge site S lies above the central atom (e.g. nitrogen a distance d along the vector perpendicular to the plane of the three connected atoms (2,3,4). With positive values of d the site lies above the nitrogen and with negative values it lies below the nitrogen.

    .. warning :: This API is experimental and subject to change.
    """
    def __init__(
        self,
        atoms,
        distance,
        out_of_plane_angle,
        in_plane_angle,
        charge_increments=None,
        weights=None,
        epsilon=None,
        sigma=None,
        rmin_half=None,
        name=None,
        orientations=None,
        multiplicity=1,
    ):
        """
        Create a trivalent lone pair-type virtual site, in which the location of the charge is specified by the position of four atoms.

        TODO : Do "weights" have any meaning here?

        Parameters
        ----------
        atoms : list of 4 openforcefield.topology.molecule.Atom objects
            The three atoms defining the virtual site's position
        distance : float

        out_of_plane_angle : float

        in_plane_angle : float

        epsilon : float
            Epsilon term for VdW properties of virtual site. Default is None.
        sigma : float, default=None
            Sigma term for VdW properties of virtual site. Default is None.
        rmin_half : float
            Rmin_half term for VdW properties of virtual site. Default is None.
        name : string or None, default=None
            The name of this virtual site. Default is None.

        """
        assert len(atoms) == 4
        assert hasattr(distance, "unit")
        assert unit.angstrom.is_compatible(distance.unit)
        assert hasattr(in_plane_angle, "unit")
        assert unit.degree.is_compatible(in_plane_angle.unit)
        assert hasattr(out_of_plane_angle, "unit")
        assert unit.degree.is_compatible(out_of_plane_angle.unit)

        super().__init__(
            atoms,
            charge_increments=charge_increments,
            epsilon=epsilon,
            sigma=sigma,
            rmin_half=rmin_half,
            name=name,
            orientations=orientations,
            multiplicity=multiplicity,
        )
        self._distance = distance.in_units_of(unit.angstrom)
        self._out_of_plane_angle = out_of_plane_angle.in_units_of(unit.degree)
        self._in_plane_angle = in_plane_angle.in_units_of(unit.degree)

    def to_dict(self):
        vsite_dict = super().to_dict()
        vsite_dict["distance"] = quantity_to_string(self._distance)
        vsite_dict["out_of_plane_angle"] = quantity_to_string(
            self._out_of_plane_angle)
        vsite_dict["in_plane_angle"] = quantity_to_string(self._in_plane_angle)
        vsite_dict["vsite_type"] = self.type
        return vsite_dict

    @classmethod
    def from_dict(cls, vsite_dict):
        """
        Construct a new TrivalentPairVirtualSite from an serialized dictionary representation.

        Parameters
        ----------
        vsite_dict : dict
            The VirtualSite to deserialize.


        Returns
        -------
        The newly created TrivalentLonePairVirtualSite

        """
        # The function is overridden only to have a custom docstring.
        return super().from_dict(vsite_dict)

    @property
    def distance(self):
        """The distance parameter of the virtual site"""
        return self._distance

    @property
    def in_plane_angle(self):
        """The in_plane_angle parameter of the virtual site"""
        return self._in_plane_angle

    @property
    def out_of_plane_angle(self):
        """The out_of_plane_angle parameter of the virtual site"""
        return self._out_of_plane_angle

    def get_openmm_virtual_site(self, atoms, mass=None):
        assert len(atoms) == 4
        originwt = np.zeros_like(atoms)
        originwt[1] = 1.0  #

        xdir = [1 / 3, -1.0, 1 / 3, 1 / 3]

        # ydir does not matter
        ydir = [1.0, -1.0, 0.0, 0.0]

        pos = [-self._distance, 0.0, 0.0]  # pos of the vsite in local crds
        return LocalCoordinatesSite(atoms, originwt, xdir, ydir, pos)


# class VirtualParticle(Particle):
#     """
#     Represents a single particle in a VirtualSite
#     """

#     def __init__(self,
#                  atoms,
#         """
#         """
#         self.

# =============================================================================================
# Bond Stereochemistry
# =============================================================================================

# class BondStereochemistry(Serializable):
# """
# Bond stereochemistry representation
# """
# def __init__(self, stereo_type, neighbor1, neighbor2):
#    """
#
#    Parameters
#    ----------
#    stereo_type
#    neighbor1
#    neighbor2
#    """
#    assert isinstance(neighbor1, Atom)
#    assert isinstance(neighbor2, Atom)
#    # Use stereo_type @setter to check stereo type is a permitted value
#    self.stereo_type = stereo_type
#    self._neighbor1 = neighbor1
#    self._neighbor2 = neighbor2

# def to_dict(self):
#    bs_dict = OrderedDict()
#    bs_dict['stereo_type'] = self._stereo_type
#    bs_dict['neighbor1_index'] = self._neighbor1.molecule_atom_index
#    bs_dict['neighbor2_index'] = self._neighbor2.molecule_atom_index
#    return bs_dict

# classmethod
# def from_dict(cls, molecule, bs_dict):
#    neighbor1 = molecule.atoms[bs_dict['neighbor1_index']]
#    neighbor2 = molecule.atoms[bs_dict['neighbor2_index']]
#    return cls.__init__(bs_dict['stereo_type'], neighbor1, neighbor2)

# @property
# def stereo_type(self):
#    return self._stereo_type

# @stereo_type.setter
# def stereo_type(self, value):
#    assert (value == 'CIS') or (value == 'TRANS') or (value is None)
#    self._stereo_type = value

# @property
# def neighbor1(self):
#    return self._neighbor1

# @property
# def neighbor2(self):
#    return self._neighbor2

# @property
# def neighbors(self):
#    return (self._neighbor1, self._neighbor2)

# =============================================================================================
# Bond
# =============================================================================================


class Bond(Serializable):
    """
    Chemical bond representation.

    .. warning :: This API is experimental and subject to change.

    .. todo :: Allow bonds to have associated properties.

    Attributes
    ----------
    atom1, atom2 : openforcefield.topology.Atom
        Atoms involved in the bond
    bondtype : int
        Discrete bond type representation for the Open Forcefield aromaticity model
        TODO: Do we want to pin ourselves to a single standard aromaticity model?
    type : str
        String based bond type
    order : int
        Integral bond order
    fractional_bond_order : float, optional
        Fractional bond order, or None.


    .. warning :: This API is experimental and subject to change.
    """
    def __init__(
        self,
        atom1,
        atom2,
        bond_order,
        is_aromatic,
        fractional_bond_order=None,
        stereochemistry=None,
    ):
        """
        Create a new chemical bond.

        """
        assert type(atom1) == Atom
        assert type(atom2) == Atom
        assert atom1.molecule is atom2.molecule
        assert isinstance(atom1.molecule, FrozenMolecule)
        self._molecule = atom1.molecule

        self._atom1 = atom1
        self._atom2 = atom2

        atom1.add_bond(self)
        atom2.add_bond(self)
        # TODO: Check bondtype and fractional_bond_order are valid?
        # TODO: Dative bonds
        # self._type = bondtype
        self._fractional_bond_order = fractional_bond_order
        self._bond_order = bond_order
        self._is_aromatic = is_aromatic
        self._stereochemistry = stereochemistry

    def to_dict(self):
        """
        Return a dict representation of the bond.

        """
        bond_dict = OrderedDict()
        bond_dict["atom1"] = self.atom1.molecule_atom_index
        bond_dict["atom2"] = self.atom2.molecule_atom_index
        bond_dict["bond_order"] = self._bond_order
        bond_dict["is_aromatic"] = self._is_aromatic
        bond_dict["stereochemistry"] = self._stereochemistry
        bond_dict["fractional_bond_order"] = self._fractional_bond_order
        return bond_dict

    @classmethod
    def from_dict(cls, molecule, d):
        """Create a Bond from a dict representation."""
        # TODO
        d["molecule"] = molecule
        d["atom1"] = molecule.atoms[d["atom1"]]
        d["atom2"] = molecule.atoms[d["atom2"]]
        return cls(*d)

    @property
    def atom1(self):
        return self._atom1

    @property
    def atom2(self):
        return self._atom2

    @property
    def atom1_index(self):
        return self.molecule.atoms.index(self._atom1)

    @property
    def atom2_index(self):
        return self.molecule.atoms.index(self._atom2)

    @property
    def atoms(self):
        return (self._atom1, self._atom2)

    @property
    def bond_order(self):
        return self._bond_order

    @bond_order.setter
    def bond_order(self, value):
        self._bond_order = value

    @property
    def fractional_bond_order(self):
        return self._fractional_bond_order

    @fractional_bond_order.setter
    def fractional_bond_order(self, value):
        self._fractional_bond_order = value

    @property
    def stereochemistry(self):
        return self._stereochemistry

    @property
    def is_aromatic(self):
        return self._is_aromatic

    @property
    def molecule(self):
        return self._molecule

    @molecule.setter
    def molecule(self, value):
        """
        Sets the Bond's parent molecule. Can not be changed after assignment
        """
        assert self._molecule is None
        self._molecule = value

    @property
    def molecule_bond_index(self):
        """
        The index of this Bond within the the list of bonds in ``Molecules``.

        """
        if self._molecule is None:
            raise ValueError("This Atom does not belong to a Molecule object")
        return self._molecule.bonds.index(self)

    def __repr__(self):
        return f"Bond(atom1 index={self.atom1_index}, atom2 index={self.atom2_index})"

    def __str__(self):
        return (
            f"<Bond atom1 index='{self.atom1_index}', atom2 index='{self.atom2_index}'>"
        )


# =============================================================================================
# Molecule
# =============================================================================================

# TODO: How do we automatically trigger invalidation of cached properties if an ``Atom``, ``Bond``, or ``VirtualSite`` is modified,
#       rather than added/deleted via the API? The simplest resolution is simply to make them immutable.


class FrozenMolecule(Serializable):
    """
    Immutable chemical representation of a molecule, such as a small molecule or biopolymer.

    .. todo :: What other API calls would be useful for supporting biopolymers as small molecules? Perhaps iterating over chains and residues?

    Examples
    --------

    Create a molecule from a sdf file

    >>> from openforcefield.utils import get_data_file_path
    >>> sdf_filepath = get_data_file_path('molecules/ethanol.sdf')
    >>> molecule = FrozenMolecule.from_file(sdf_filepath)

    Convert to OpenEye OEMol object

    >>> oemol = molecule.to_openeye()

    Create a molecule from an OpenEye molecule

    >>> molecule = FrozenMolecule.from_openeye(oemol)

    Convert to RDKit Mol object

    >>> rdmol = molecule.to_rdkit()

    Create a molecule from an RDKit molecule

    >>> molecule = FrozenMolecule.from_rdkit(rdmol)

    Create a molecule from IUPAC name (requires the OpenEye toolkit)

    >>> molecule = FrozenMolecule.from_iupac('imatinib')

    Create a molecule from SMILES

    >>> molecule = FrozenMolecule.from_smiles('Cc1ccccc1')

    .. warning :: This API is experimental and subject to change.


    """
    def __init__(
        self,
        other=None,
        file_format=None,
        toolkit_registry=GLOBAL_TOOLKIT_REGISTRY,
        allow_undefined_stereo=False,
    ):
        """
        Create a new FrozenMolecule object

        .. todo ::

           * If a filename or file-like object is specified but the file contains more than one molecule, what is the proper behavior?
           Read just the first molecule, or raise an exception if more than one molecule is found?

           * Should we also support SMILES strings or IUPAC names for ``other``?

        Parameters
        ----------
        other : optional, default=None
            If specified, attempt to construct a copy of the Molecule from the specified object.
            This can be any one of the following:

            * a :class:`Molecule` object
            * a file that can be used to construct a :class:`Molecule` object
            * an ``openeye.oechem.OEMol``
            * an ``rdkit.Chem.rdchem.Mol``
            * a serialized :class:`Molecule` object
        file_format : str, optional, default=None
            If providing a file-like object, you must specify the format
            of the data. If providing a file, the file format will attempt
            to be guessed from the suffix.
        toolkit_registry : a :class:`ToolkitRegistry` or :class:`ToolkitWrapper` object, optional, default=GLOBAL_TOOLKIT_REGISTRY
            :class:`ToolkitRegistry` or :class:`ToolkitWrapper` to use for I/O operations
        allow_undefined_stereo : bool, default=False
            If loaded from a file and ``False``, raises an exception if
            undefined stereochemistry is detected during the molecule's
            construction.

        Examples
        --------

        Create an empty molecule:

        >>> empty_molecule = FrozenMolecule()

        Create a molecule from a file that can be used to construct a molecule,
        using either a filename or file-like object:

        >>> from openforcefield.utils import get_data_file_path
        >>> sdf_filepath = get_data_file_path('molecules/ethanol.sdf')
        >>> molecule = FrozenMolecule(sdf_filepath)
        >>> molecule = FrozenMolecule(open(sdf_filepath, 'r'), file_format='sdf')

        >>> import gzip
        >>> mol2_gz_filepath = get_data_file_path('molecules/toluene.mol2.gz')
        >>> molecule = FrozenMolecule(gzip.GzipFile(mol2_gz_filepath, 'r'), file_format='mol2')

        Create a molecule from another molecule:

        >>> molecule_copy = FrozenMolecule(molecule)

        Convert to OpenEye OEMol object

        >>> oemol = molecule.to_openeye()

        Create a molecule from an OpenEye molecule:

        >>> molecule = FrozenMolecule(oemol)

        Convert to RDKit Mol object

        >>> rdmol = molecule.to_rdkit()

        Create a molecule from an RDKit molecule:

        >>> molecule = FrozenMolecule(rdmol)

        Create a molecule from a serialized molecule object:

        >>> serialized_molecule = molecule.__getstate__()
        >>> molecule_copy = Molecule(serialized_molecule)

        """

        self._cached_smiles = None

        # Figure out if toolkit_registry is a whole registry, or just a single wrapper
        if isinstance(toolkit_registry, ToolkitRegistry):
            pass
        elif isinstance(toolkit_registry, ToolkitWrapper):
            toolkit = toolkit_registry
            toolkit_registry = ToolkitRegistry(toolkit_precedence=[])
            toolkit_registry.add_toolkit(toolkit)
        else:
            raise ValueError(
                "'toolkit_registry' must be either a ToolkitRegistry or a ToolkitWrapper"
            )

        if other is None:
            self._initialize()
        else:
            loaded = False
            # Start a list of the ValueErrors the following logic encounters, so we can print it out
            # if there turned out to be no way to load this input
            value_errors = list()

            if isinstance(
                    other,
                    openforcefield.topology.FrozenMolecule) and not (loaded):
                self._copy_initializer(other)
                loaded = True
            if isinstance(other,
                          openforcefield.topology.Molecule) and not (loaded):
                # TODO: This will need to be updated once FrozenMolecules and Molecules are significantly different
                self._copy_initializer(other)
                loaded = True
            if isinstance(other, OrderedDict) and not (loaded):
                self.__setstate__(other)
                loaded = True

            # Check through the toolkit registry to find a compatible wrapper for loading
            if not loaded:
                try:
                    # Each ToolkitWrapper may provide a from_object method, which turns some particular type(s)
                    # of object into OFFMols. For example, RDKitToolkitWrapper's from_object method will
                    # return an OFFMol if provided with an RDMol, or raise a ValueError if it is provided
                    # an OEMol (or anything else). This makes the assumption that any non-ValueError errors raised
                    # by the toolkit _really are_ bad and should be raised immediately, which may be a bad assumption.
                    result = toolkit_registry.call(
                        "from_object",
                        other,
                        allow_undefined_stereo=allow_undefined_stereo,
                        raise_exception_types=[UndefinedStereochemistryError],
                    )
                # NotImplementedError should never be raised... Only from_file and from_file_obj are provided
                # in the base ToolkitWrapper class and require overwriting, so from_object should be excluded
                # except NotImplementedError as e:
                #    raise e
                # The toolkit registry will aggregate all errors except UndefinedStereochemistryErrors into a single
                # ValueError, which we should catch and and store that here.
                except ValueError as e:
                    value_errors.append(e)
                else:
                    self._copy_initializer(result)
                    loaded = True
            # TODO: Make this compatible with file-like objects (I couldn't figure out how to make an oemolistream
            # from a fileIO object)
            if (isinstance(other, str)
                    or hasattr(other, "read")) and not (loaded):
                try:
                    mol = Molecule.from_file(
                        other,
                        file_format=file_format,
                        toolkit_registry=toolkit_registry,
                        allow_undefined_stereo=allow_undefined_stereo,
                    )  # returns a list only if multiple molecules are found
                    if type(mol) == list:
                        raise ValueError(
                            "Specified file or file-like object must contain exactly one molecule"
                        )
                except ValueError as e:
                    value_errors.append(e)
                else:
                    self._copy_initializer(mol)
                    loaded = True

            # If none of the above methods worked, raise a ValueError summarizing the
            # errors from the different loading attempts

            if not (loaded):
                msg = "Cannot construct openforcefield.topology.Molecule from {}\n".format(
                    other)
                for value_error in value_errors:
                    msg += str(value_error)
                raise ValueError(msg)

    @property
    def has_unique_atom_names(self):
        """True if the molecule has unique atom names, False otherwise."""
        unique_atom_names = set([atom.name for atom in self.atoms])
        if len(unique_atom_names) < self.n_atoms:
            return False
        return True

    def generate_unique_atom_names(self):
        """
        Generate unique atom names using element name and number of times that element has occurred
        e.g. 'C1', 'H1', 'O1', 'C2', ...

        """
        from collections import defaultdict

        element_counts = defaultdict(int)
        for atom in self.atoms:
            symbol = atom.element.symbol
            element_counts[symbol] += 1
            atom.name = symbol + str(element_counts[symbol])

    def _validate(self):
        """
        Validate the molecule, ensuring it has unique atom names

        """
        if not self.has_unique_atom_names:
            self.generate_unique_atom_names()

    def strip_atom_stereochemistry(self, smarts, toolkit_registry=GLOBAL_TOOLKIT_REGISTRY):
        """Delete stereochemistry information for certain atoms, if it is present.
        This method can be used to "normalize" molecules imported from different cheminformatics
        toolkits, which differ in which atom centers are considered stereogenic.

        Parameters
        ----------
        smarts: str or ChemicalEnvironment
            Tagged SMARTS with a single atom with index 1. Any matches for this atom will have any assigned
            stereocheistry information removed.
        toolkit_registry : a :class:`ToolkitRegistry` or :class:`ToolkitWrapper` object, optional, default=GLOBAL_TOOLKIT_REGISTRY
            :class:`ToolkitRegistry` or :class:`ToolkitWrapper` to use for I/O operations

        """
        from openforcefield.typing.chemistry.environment import AtomChemicalEnvironment
        chem_env = AtomChemicalEnvironment(smarts)
        matches = self.chemical_environment_matches(chem_env, toolkit_registry=toolkit_registry)

        for match in set(matches):
            atom_idx = match[0]
            self.atoms[atom_idx].stereochemistry = None


    ####################################################################################################
    # Safe serialization
    ####################################################################################################

    def to_dict(self):
        """
        Return a dictionary representation of the molecule.

        .. todo ::

           * Document the representation standard.
           * How do we do version control with this standard?

        Returns
        -------
        molecule_dict : OrderedDict
            A dictionary representation of the molecule.

        """
        molecule_dict = OrderedDict()
        molecule_dict["name"] = self._name
        ## From Jeff: If we go the properties-as-dict route, then _properties should, at
        ## the top level, be a dict. Should we go through recursively and ensure all values are dicts too?
        molecule_dict["atoms"] = [atom.to_dict() for atom in self._atoms]
        molecule_dict["virtual_sites"] = [
            vsite.to_dict() for vsite in self._virtual_sites
        ]
        molecule_dict["bonds"] = [bond.to_dict() for bond in self._bonds]
        # TODO: Charges
        # TODO: Properties
        # From Jeff: We could have the onerous requirement that all "properties" have to_dict() functions.
        # Or we could restrict properties to simple stuff (ints, strings, floats, and the like)
        # Or pickle anything unusual
        # Or not allow user-defined properties at all (just use our internal _cached_properties)
        # molecule_dict['properties'] = dict([(key, value._to_dict()) for key.value in self._properties])
        # TODO: Assuming "simple stuff" properties right now, figure out a better standard
        molecule_dict["properties"] = self._properties
        if hasattr(self, "_cached_properties"):
            molecule_dict["cached_properties"] = self._cached_properties
        # TODO: Conformers
        if self._conformers is None:
            molecule_dict["conformers"] = None
        else:
            molecule_dict["conformers"] = []
            molecule_dict[
                "conformers_unit"] = "angstrom"  # Have this defined as a class variable?
            for conf in self._conformers:
                conf_unitless = conf / unit.angstrom
                conf_serialized, conf_shape = serialize_numpy((conf_unitless))
                molecule_dict["conformers"].append(conf_serialized)
        if self._partial_charges is None:
            molecule_dict["partial_charges"] = None
            molecule_dict["partial_charges_unit"] = None

        else:
            charges_unitless = self._partial_charges / unit.elementary_charge
            charges_serialized, charges_shape = serialize_numpy(
                charges_unitless)
            molecule_dict["partial_charges"] = charges_serialized
            molecule_dict["partial_charges_unit"] = "elementary_charge"

        return molecule_dict

    def __hash__(self):
        """
        Returns a hash of this molecule. Used when checking molecule uniqueness in Topology creation.

        Returns
        -------
        string
        """
        return hash(self.to_smiles())

    @classmethod
    def from_dict(cls, molecule_dict):
        """
        Create a new Molecule from a dictionary representation

        Parameters
        ----------
        molecule_dict : OrderedDict
            A dictionary representation of the molecule.

        Returns
        -------
        molecule : Molecule
            A Molecule created from the dictionary representation

        """
        # This implementation is a compromise to let this remain as a classmethod
        mol = cls()
        mol._initialize_from_dict(molecule_dict)
        return mol

    def _initialize_from_dict(self, molecule_dict):
        """
        Initialize this Molecule from a dictionary representation

        Parameters
        ----------
        molecule_dict : OrderedDict
            A dictionary representation of the molecule.
        """
        # TODO: Provide useful exception messages if there are any failures

        self._initialize()
        self.name = molecule_dict["name"]
        for atom_dict in molecule_dict["atoms"]:
            self._add_atom(**atom_dict)

        # Handle virtual site unit reattachment and molecule tagging
        for vsite_dict in molecule_dict["virtual_sites"]:
            vsite_dict_units = deepcopy(vsite_dict)

            # Attach units to epsilon term
            vsite_dict_units["epsilon"] = string_to_quantity(
                vsite_dict["epsilon"])
            vsite_dict_units["sigma"] = string_to_quantity(vsite_dict["sigma"])
            vsite_dict_units["charge_increments"] = string_to_quantity(
                vsite_dict["charge_increments"])

            # Call the correct molecule._add_X_virtual_site function, based on the stated type
            if vsite_dict_units["vsite_type"] == "BondChargeVirtualSite":
                del vsite_dict_units["vsite_type"]
                vsite_dict_units["distance"] = string_to_quantity(
                    vsite_dict["distance"])
                self._add_bond_charge_virtual_site(**vsite_dict_units)

            elif vsite_dict_units[
                    "vsite_type"] == "MonovalentLonePairVirtualSite":
                del vsite_dict_units["vsite_type"]
                vsite_dict_units["distance"] = string_to_quantity(
                    vsite_dict["distance"])
                vsite_dict_units["in_plane_angle"] = string_to_quantity(
                    vsite_dict["in_plane_angle"])
                vsite_dict_units["out_of_plane_angle"] = string_to_quantity(
                    vsite_dict["out_of_plane_angle"])
                self._add_monovalent_lone_pair_virtual_site(**vsite_dict_units)

            elif vsite_dict_units[
                    "vsite_type"] == "DivalentLonePairVirtualSite":
                del vsite_dict_units["vsite_type"]
                vsite_dict_units["distance"] = string_to_quantity(
                    vsite_dict["distance"])
                vsite_dict_units["in_plane_angle"] = string_to_quantity(
                    vsite_dict["in_plane_angle"])
                vsite_dict_units["out_of_plane_angle"] = string_to_quantity(
                    vsite_dict["out_of_plane_angle"])
                self._add_divalent_lone_pair_virtual_site(**vsite_dict_units)

            elif vsite_dict_units[
                    "vsite_type"] == "TrivalentLonePairVirtualSite":
                del vsite_dict_units["vsite_type"]
                vsite_dict_units["distance"] = string_to_quantity(
                    vsite_dict["distance"])
                vsite_dict_units["in_plane_angle"] = string_to_quantity(
                    vsite_dict["in_plane_angle"])
                vsite_dict_units["out_of_plane_angle"] = string_to_quantity(
                    vsite_dict["out_of_plane_angle"])
                self._add_trivalent_lone_pair_virtual_site(**vsite_dict_units)

            else:
                raise Exception("Vsite type {} not recognized".format(
                    vsite_dict["vsite_type"]))

        for bond_dict in molecule_dict["bonds"]:
            bond_dict["atom1"] = int(bond_dict["atom1"])
            bond_dict["atom2"] = int(bond_dict["atom2"])
            self._add_bond(**bond_dict)

        if molecule_dict["partial_charges"] is None:
            self._partial_charges = None
        else:
            charges_shape = (self.n_atoms, )
            partial_charges_unitless = deserialize_numpy(
                molecule_dict["partial_charges"], charges_shape)
            pc_unit = getattr(unit, molecule_dict["partial_charges_unit"])
            partial_charges = unit.Quantity(partial_charges_unitless, pc_unit)
            self._partial_charges = partial_charges

        if molecule_dict["conformers"] is None:
            self._conformers = None
        else:
            self._conformers = list()
            for ser_conf in molecule_dict["conformers"]:
                # TODO: Update to use string_to_quantity
                conformers_shape = (self.n_atoms, 3)
                conformer_unitless = deserialize_numpy(ser_conf,
                                                       conformers_shape)
                c_unit = getattr(unit, molecule_dict["conformers_unit"])
                conformer = unit.Quantity(conformer_unitless, c_unit)
                self._conformers.append(conformer)

        self._properties = molecule_dict["properties"]

    def __repr__(self):
        """Return the SMILES of this molecule"""
        return "Molecule with name '{}' and SMILES '{}'".format(
            self.name, self.to_smiles())

    def __getstate__(self):
        return self.to_dict()

    def __setstate__(self, state):
        return self._initialize_from_dict(state)

    def _initialize(self):
        """
        Clear the contents of the current molecule.
        """
        self._name = ""
        self._atoms = list()
        self._virtual_sites = list()
        self._bonds = list()  # List of bonds between Atom objects
        self._properties = {}  # Attached properties to be preserved
        # self._cached_properties = None # Cached properties (such as partial charges) can be recomputed as needed
        self._partial_charges = None
        self._conformers = None  # Optional conformers

    def _copy_initializer(self, other):
        """
        Copy contents of the specified molecule

        .. todo :: Should this be a ``@staticmethod`` where we have an explicit copy constructor?

        Parameters
        ----------
        other : optional
            Overwrite the state of this FrozenMolecule with the specified FrozenMolecule object.
            A deep copy is made.

        """
        # assert isinstance(other, type(self)), "can only copy instances of {}".format(type(self))
        other_dict = other.to_dict()
        self._initialize_from_dict(other_dict)

    def __eq__(self, other):
        """Test two molecules for equality to see if they are the chemical species, but do not check other annotated properties.

        .. note ::

           Note that this method simply tests whether two molecules are identical chemical species using equivalence of their canonical isomeric SMILES.
           No effort is made to ensure that the atoms are in the same order or that any annotated properties are preserved.

        """
        # updated to use the new isomorphic checking method, with full matching
        # TODO the doc string did not match the previous function what matching should this method do?
        return Molecule.are_isomorphic(self, other, return_atom_map=False)[0]

    def to_smiles(
        self,
        isomeric=True,
        explicit_hydrogens=True,
        mapped=False,
        toolkit_registry=GLOBAL_TOOLKIT_REGISTRY,
    ):
        """
        Return a canonical isomeric SMILES representation of the current molecule.
        A partially mapped smiles can also be generated for atoms of interest by supplying an `atom_map` to the
        properties dictionary.

        .. note :: RDKit and OpenEye versions will not necessarily return the same representation.

        Parameters
        ----------
        isomeric: bool optional, default= True
            return an isomeric smiles
        explicit_hydrogens: bool optional, default=True
            return a smiles string containing all hydrogens explicitly
        mapped: bool optional, default=False
            return a explicit hydrogen mapped smiles, the atoms to be mapped can be controlled by supplying an
            atom map into the properties dictionary. If no mapping is passed all atoms will be mapped in order, else
            an atom map dictionary from the current atom index to the map id should be supplied with no duplicates.
            The map ids (values) should start from 0 or 1.
        toolkit_registry : openforcefield.utils.toolkits.ToolkitRegistry or openforcefield.utils.toolkits.ToolkitWrapper, optional, default=None
            :class:`ToolkitRegistry` or :class:`ToolkitWrapper` to use for SMILES conversion

        Returns
        -------
        smiles : str
            Canonical isomeric explicit-hydrogen SMILES

        Examples
        --------

        >>> from openforcefield.utils import get_data_file_path
        >>> sdf_filepath = get_data_file_path('molecules/ethanol.sdf')
        >>> molecule = Molecule(sdf_filepath)
        >>> smiles = molecule.to_smiles()

        """
        # Initialize cached_smiles dict for this molecule if none exists
        if self._cached_smiles is None:
            self._cached_smiles = {}

        # Figure out which toolkit should be used to create the SMILES
        if isinstance(toolkit_registry, ToolkitRegistry):
            to_smiles_method = toolkit_registry.resolve("to_smiles")
        elif isinstance(toolkit_registry, ToolkitWrapper):
            to_smiles_method = toolkit_registry.to_smiles
        else:
            raise Exception(
                "Invalid toolkit_registry passed to to_smiles. Expected ToolkitRegistry or ToolkitWrapper. Got  {}"
                .format(type(toolkit_registry)))

        # Get a string representation of the function containing the toolkit name so we can check
        # if a SMILES was already cached for this molecule. This will return, for example
        # "RDKitToolkitWrapper.to_smiles"
        smiles_hash = (to_smiles_method.__qualname__ + str(isomeric) +
                       str(explicit_hydrogens) + str(mapped))
        smiles_hash += str(self._properties.get("atom_map", None))
        # Check to see if a SMILES for this molecule was already cached using this method
        if smiles_hash in self._cached_smiles:
            return self._cached_smiles[smiles_hash]
        else:
            smiles = to_smiles_method(self, isomeric, explicit_hydrogens,
                                      mapped)
            self._cached_smiles[smiles_hash] = smiles
            return smiles

    @staticmethod
    def from_inchi(inchi,
                   allow_undefined_stereo=False,
                   toolkit_registry=GLOBAL_TOOLKIT_REGISTRY):
        """
        Construct a Molecule from a InChI representation

        Parameters
        ----------
        inchi : str
            The InChI representation of the molecule.

        allow_undefined_stereo : bool, default=False
            Whether to accept InChI with undefined stereochemistry. If False,
            an exception will be raised if a InChI with undefined stereochemistry
            is passed into this function.

        toolkit_registry : openforcefield.utils.toolkits.ToolRegistry or openforcefield.utils.toolkits.ToolkitWrapper, optional, default=None
            :class:`ToolkitRegistry` or :class:`ToolkitWrapper` to use for InChI-to-molecule conversion


        Returns
        -------
        molecule : openforcefield.topology.Molecule

        Examples
        --------
        make cis-1,2-Dichloroethene
        >>> molecule = Molecule.from_inchi('InChI=1S/C2H2Cl2/c3-1-2-4/h1-2H/b2-1-')
        """

        if isinstance(toolkit_registry, ToolkitRegistry):
            molecule = toolkit_registry.call(
                "from_inchi",
                inchi,
                allow_undefined_stereo=allow_undefined_stereo)
        elif isinstance(toolkit_registry, ToolkitWrapper):
            toolkit = toolkit_registry
            molecule = toolkit.from_inchi(
                inchi, allow_undefined_stereo=allow_undefined_stereo)
        else:
            raise Exception(
                "Invalid toolkit_registry passed to from_inchi. Expected ToolkitRegistry or ToolkitWrapper. Got  {}"
                .format(type(toolkit_registry)))

        return molecule

    def to_inchi(self,
                 fixed_hydrogens=False,
                 toolkit_registry=GLOBAL_TOOLKIT_REGISTRY):
        """
        Create an InChI string for the molecule using the requested toolkit backend.
        InChI is a standardised representation that does not capture tautomers unless specified using the fixed hydrogen
        layer.

        For information on InChi see here https://iupac.org/who-we-are/divisions/division-details/inchi/

        Parameters
        ----------
        fixed_hydrogens: bool, default=False
            If a fixed hydrogen layer should be added to the InChI, if `True` this will produce a non standard specific
            InChI string of the molecule.

        toolkit_registry : openforcefield.utils.toolkits.ToolRegistry or openforcefield.utils.toolkits.ToolkitWrapper, optional, default=None
            :class:`ToolkitRegistry` or :class:`ToolkitWrapper` to use for molecule-to-InChI conversion

        Returns
        --------
        inchi: str
            The InChI string of the molecule.

        Raises
        -------
        InvalidToolkitError
             If an invalid object is passed as the toolkit_registry parameter
        """

        if isinstance(toolkit_registry, ToolkitRegistry):
            inchi = toolkit_registry.call("to_inchi",
                                          self,
                                          fixed_hydrogens=fixed_hydrogens)
        elif isinstance(toolkit_registry, ToolkitWrapper):
            toolkit = toolkit_registry
            inchi = toolkit.to_inchi(self, fixed_hydrogens=fixed_hydrogens)
        else:
            raise InvalidToolkitError(
                "Invalid toolkit_registry passed to to_inchi. Expected ToolkitRegistry or ToolkitWrapper. Got  {}"
                .format(type(toolkit_registry)))

        return inchi

    def to_inchikey(self,
                    fixed_hydrogens=False,
                    toolkit_registry=GLOBAL_TOOLKIT_REGISTRY):
        """
        Create an InChIKey for the molecule using the requested toolkit backend.
        InChIKey is a standardised representation that does not capture tautomers unless specified using the fixed hydrogen
        layer.

        For information on InChi see here https://iupac.org/who-we-are/divisions/division-details/inchi/

        Parameters
        ----------
        fixed_hydrogens: bool, default=False
            If a fixed hydrogen layer should be added to the InChI, if `True` this will produce a non standard specific
            InChI string of the molecule.

        toolkit_registry : openforcefield.utils.toolkits.ToolRegistry or openforcefield.utils.toolkits.ToolkitWrapper, optional, default=None
            :class:`ToolkitRegistry` or :class:`ToolkitWrapper` to use for molecule-to-InChIKey conversion

        Returns
        --------
        inchi_key: str
            The InChIKey representation of the molecule.

        Raises
        -------
        InvalidToolkitError
             If an invalid object is passed as the toolkit_registry parameter
        """

        if isinstance(toolkit_registry, ToolkitRegistry):
            inchi_key = toolkit_registry.call("to_inchikey",
                                              self,
                                              fixed_hydrogens=fixed_hydrogens)
        elif isinstance(toolkit_registry, ToolkitWrapper):
            toolkit = toolkit_registry
            inchi_key = toolkit.to_inchikey(self,
                                            fixed_hydrogens=fixed_hydrogens)
        else:
            raise InvalidToolkitError(
                "Invalid toolkit_registry passed to to_inchikey. Expected ToolkitRegistry or ToolkitWrapper. Got  {}"
                .format(type(toolkit_registry)))

        return inchi_key

    @staticmethod
    def from_smiles(
        smiles,
        hydrogens_are_explicit=False,
        toolkit_registry=GLOBAL_TOOLKIT_REGISTRY,
        allow_undefined_stereo=False,
    ):
        """
        Construct a Molecule from a SMILES representation

        Parameters
        ----------
        smiles : str
            The SMILES representation of the molecule.
        hydrogens_are_explicit : bool, default = False
            If False, the cheminformatics toolkit will perform hydrogen addition
        toolkit_registry : openforcefield.utils.toolkits.ToolkitRegistry or openforcefield.utils.toolkits.ToolkitWrapper, optional, default=None
            :class:`ToolkitRegistry` or :class:`ToolkitWrapper` to use for SMILES-to-molecule conversion
        allow_undefined_stereo : bool, default=False
            Whether to accept SMILES with undefined stereochemistry. If False,
            an exception will be raised if a SMILES with undefined stereochemistry
            is passed into this function.

        Returns
        -------
        molecule : openforcefield.topology.Molecule

        Examples
        --------

        >>> molecule = Molecule.from_smiles('Cc1ccccc1')

        """
        if isinstance(toolkit_registry, ToolkitRegistry):
            molecule = toolkit_registry.call(
                "from_smiles",
                smiles,
                hydrogens_are_explicit=hydrogens_are_explicit,
                allow_undefined_stereo=allow_undefined_stereo,
            )
        elif isinstance(toolkit_registry, ToolkitWrapper):
            toolkit = toolkit_registry
            molecule = toolkit.from_smiles(
                smiles,
                hydrogens_are_explicit=hydrogens_are_explicit,
                allow_undefined_stereo=allow_undefined_stereo,
            )
        else:
            raise Exception(
                "Invalid toolkit_registry passed to from_smiles. Expected ToolkitRegistry or ToolkitWrapper. Got  {}"
                .format(type(toolkit_registry)))

        return molecule

    @staticmethod
    def are_isomorphic(
<<<<<<< HEAD
        mol1,
        mol2,
        return_atom_map=False,
        aromatic_matching=True,
        formal_charge_matching=True,
        bond_order_matching=True,
        atom_stereochemistry_matching=True,
        bond_stereochemistry_matching=True,
=======
            mol1, mol2, return_atom_map=False,
            aromatic_matching=True,
            formal_charge_matching=True,
            bond_order_matching=True,
            atom_stereochemistry_matching=True,
            bond_stereochemistry_matching=True,
            strip_pyrimidal_n_atom_stereo=True,
            toolkit_registry=GLOBAL_TOOLKIT_REGISTRY
>>>>>>> f591ba2c
    ):
        """
        Determines whether the two molecules are isomorphic by comparing their graph representations and the chosen
        node/edge attributes. Minimally connections and atomic_number are checked.

        If nx.Graphs() are given they must at least have atomic_number attributes on nodes.
        other optional attributes for nodes are: is_aromatic, formal_charge and stereochemistry.
        optional attributes for edges are: is_aromatic, bond_order and stereochemistry.

        .. warning :: This API is experimental and subject to change.

        Parameters
        ----------
        mol1 : an openforcefield.topology.molecule.FrozenMolecule or TopologyMolecule or nx.Graph()
        mol2 : an openforcefield.topology.molecule.FrozenMolecule or TopologyMolecule or nx.Graph()
            The molecule to test for isomorphism.

        return_atom_map: bool, default=False, optional
            will return an optional dict containing the atomic mapping.

        aromatic_matching: bool, default=True, optional
            compare the aromatic attributes of bonds and atoms.

        formal_charge_matching: bool, default=True, optional
            compare the formal charges attributes of the atoms.

        bond_order_matching: bool, deafult=True, optional
            compare the bond order on attributes of the bonds.

        atom_stereochemistry_matching : bool, default=True, optional
            If ``False``, atoms' stereochemistry is ignored for the
            purpose of determining equality.

        bond_stereochemistry_matching : bool, default=True, optional
            If ``False``, bonds' stereochemistry is ignored for the
            purpose of determining equality.

        strip_pyrimidal_n_atom_stereo: bool, default=True, optional
            If ``True``, any stereochemistry defined around pyrimidal
            nitrogen stereocenters will be disregarded in the isomorphism
            check.

        toolkit_registry : openforcefield.utils.toolkits.ToolkitRegistry or openforcefield.utils.toolkits.ToolkitWrapper, optional, default=None
            :class:`ToolkitRegistry` or :class:`ToolkitWrapper` to use for
            removing stereochemistry from pyrimidal nitrogens.

        Returns
        -------
        molecules_are_isomorphic : bool

        atom_map : default=None, Optional,
            [Dict[int,int]] ordered by mol1 indexing {mol1_index: mol2_index}
            If molecules are not isomorphic given input arguments, will return None instead of dict.
        """

        # Do a quick hill formula check first
        if Molecule.to_hill_formula(mol1) != Molecule.to_hill_formula(mol2):
            return False, None

        # Build the user defined matching functions
        def node_match_func(x, y):
            # always match by atleast atomic number
            is_equal = x["atomic_number"] == y["atomic_number"]
            if aromatic_matching:
                is_equal &= x["is_aromatic"] == y["is_aromatic"]
            if formal_charge_matching:
                is_equal &= x["formal_charge"] == y["formal_charge"]
            if atom_stereochemistry_matching:
                is_equal &= x["stereochemistry"] == y["stereochemistry"]
            return is_equal

        # check if we want to do any bond matching if not the function is None
        if aromatic_matching or bond_order_matching or bond_stereochemistry_matching:

            def edge_match_func(x, y):
                # We don't need to check the exact bond order (which is 1 or 2)
                # if the bond is aromatic. This way we avoid missing a match only
                # if the alternate bond orders 1 and 2 are assigned differently.
                if aromatic_matching and bond_order_matching:
                    is_equal = (x["is_aromatic"]
                                == y["is_aromatic"]) or (x["bond_order"]
                                                         == y["bond_order"])
                elif aromatic_matching:
                    is_equal = x["is_aromatic"] == y["is_aromatic"]
                elif bond_order_matching:
                    is_equal = x["bond_order"] == y["bond_order"]
                else:
                    is_equal = None
                if bond_stereochemistry_matching:
                    if is_equal is None:
                        is_equal = x["stereochemistry"] == y["stereochemistry"]
                    else:
                        is_equal &= x["stereochemistry"] == y[
                            "stereochemistry"]

                return is_equal

        else:
            edge_match_func = None

        # Here we should work out what data type we have, also deal with lists?
        def to_networkx(data):
            """For the given data type, return the networkx graph"""
            from openforcefield.topology import TopologyMolecule

            if strip_pyrimidal_n_atom_stereo:
                SMARTS = '[N+0X3:1](-[*])(-[*])(-[*])'

            if isinstance(data, FrozenMolecule):
                # Molecule class instance
                if strip_pyrimidal_n_atom_stereo:
                    # Make a copy of the molecule so we don't modify the original
                    data = deepcopy(data)
                    data.strip_atom_stereochemistry(SMARTS, toolkit_registry=toolkit_registry)
                return data.to_networkx()
            elif isinstance(data, TopologyMolecule):
                # TopologyMolecule class instance
                if strip_pyrimidal_n_atom_stereo:
                    # Make a copy of the molecule so we don't modify the original
                    ref_mol = deepcopy(data.reference_molecule)
                    ref_mol.strip_atom_stereochemistry(SMARTS, toolkit_registry=toolkit_registry)
                return ref_mol.to_networkx()
            elif isinstance(data, nx.Graph):
                return data

            else:
<<<<<<< HEAD
                raise NotImplementedError(
                    f"The input type {type(data)} is not supported,"
                    f"please supply an openforcefield.topology.molecule.Molecule,"
                    f"openforcefield.topology.topology.TopologyMolecule or networkx representaion "
                    f"of the molecule.")
=======
                raise NotImplementedError(f'The input type {type(data)} is not supported,'
                                          f'please supply an openforcefield.topology.molecule.Molecule,'
                                          f'openforcefield.topology.topology.TopologyMolecule or networkx '
                                          f'representation of the molecule.')
>>>>>>> f591ba2c

        mol1_netx = to_networkx(mol1)
        mol2_netx = to_networkx(mol2)
        GM = GraphMatcher(mol1_netx,
                          mol2_netx,
                          node_match=node_match_func,
                          edge_match=edge_match_func)
        isomorphic = GM.is_isomorphic()

        if isomorphic and return_atom_map:
            topology_atom_map = GM.mapping

            # reorder the mapping by keys
            sorted_mapping = {}
            for key in sorted(topology_atom_map.keys()):
                sorted_mapping[key] = topology_atom_map[key]

            return isomorphic, sorted_mapping

        else:
            return isomorphic, None

    def is_isomorphic_with(self, other, **kwargs):
        """
        Check if the molecule is isomorphic with the other molecule which can be an openforcefield.topology.Molecule,
        or TopologyMolecule or nx.Graph(). Full matching is done using the options described bellow.

        .. warning :: This API is experimental and subject to change.

        Parameters
        ----------
        other: openforcefield.topology.Molecule or TopologyMolecule or nx.Graph()

        return_atom_map: bool, default=False, optional
            will return an optional dict containing the atomic mapping.

        aromatic_matching: bool, default=True, optional
        compare the aromatic attributes of bonds and atoms.

        formal_charge_matching: bool, default=True, optional
        compare the formal charges attributes of the atoms.

        bond_order_matching: bool, deafult=True, optional
        compare the bond order on attributes of the bonds.

        atom_stereochemistry_matching : bool, default=True, optional
            If ``False``, atoms' stereochemistry is ignored for the
            purpose of determining equality.

        bond_stereochemistry_matching : bool, default=True, optional
            If ``False``, bonds' stereochemistry is ignored for the
            purpose of determining equality.

        strip_pyrimidal_n_atom_stereo: bool, default=True, optional
            If ``True``, any stereochemistry defined around pyrimidal
            nitrogen stereocenters will be disregarded in the isomorphism
            check.

        toolkit_registry : openforcefield.utils.toolkits.ToolkitRegistry or openforcefield.utils.toolkits.ToolkitWrapper, optional, default=None
            :class:`ToolkitRegistry` or :class:`ToolkitWrapper` to use for
            removing stereochemistry from pyrimidal nitrogens.

        Returns
        -------
        isomorphic : bool
        """

<<<<<<< HEAD
        return Molecule.are_isomorphic(
            self,
            other,
            return_atom_map=False,
            aromatic_matching=kwargs.get("aromatic_matching", True),
            formal_charge_matching=kwargs.get("formal_charge_matching", True),
            bond_order_matching=kwargs.get("bond_order_matching", True),
            atom_stereochemistry_matching=kwargs.get(
                "atom_stereochemistry_matching", True),
            bond_stereochemistry_matching=kwargs.get(
                "bond_stereochemistry_matching", True),
        )[0]

    def generate_conformers(
        self,
        toolkit_registry=GLOBAL_TOOLKIT_REGISTRY,
        n_conformers=10,
        rms_cutoff=None,
        clear_existing=True,
    ):
=======
        return Molecule.are_isomorphic(self, other, return_atom_map=False,
                                       aromatic_matching=kwargs.get('aromatic_matching', True),
                                       formal_charge_matching=kwargs.get('formal_charge_matching', True),
                                       bond_order_matching=kwargs.get('bond_order_matching', True),
                                       atom_stereochemistry_matching=kwargs.get('atom_stereochemistry_matching', True),
                                       bond_stereochemistry_matching=kwargs.get('bond_stereochemistry_matching', True),
                                       strip_pyrimidal_n_atom_stereo=kwargs.get('strip_pyrimidal_n_atom_stereo', True),
                                       toolkit_registry=kwargs.get('toolkit_registry', GLOBAL_TOOLKIT_REGISTRY))[0]

    def generate_conformers(self,
                            toolkit_registry=GLOBAL_TOOLKIT_REGISTRY,
                            n_conformers=10,
                            rms_cutoff=None,
                            clear_existing=True):
>>>>>>> f591ba2c
        """
        Generate conformers for this molecule using an underlying toolkit. If n_conformers=0, no toolkit wrapper
        will be called. If n_conformers=0 and clear_existing=True, molecule.conformers will be set to None.

        Parameters
        ----------
        toolkit_registry : openforcefield.utils.toolkits.ToolkitRegistry or openforcefield.utils.toolkits.ToolkitWrapper, optional, default=None
            :class:`ToolkitRegistry` or :class:`ToolkitWrapper` to use for SMILES-to-molecule conversion
        n_conformers : int, default=1
            The maximum number of conformers to produce
        rms_cutoff : simtk.Quantity-wrapped float, in units of distance, optional, default=None
            The minimum RMS value at which two conformers are considered redundant and one is deleted. Precise
            implementation of this cutoff may be toolkit-dependent. If None, the cutoff is set to be the default value
            for each ToolkitWrapper (generally 1 Angstrom).
        clear_existing : bool, default=True
            Whether to overwrite existing conformers for the molecule

        Examples
        --------

        >>> molecule = Molecule.from_smiles('CCCCCC')
        >>> molecule.generate_conformers()

        Raises
        ------
        InvalidToolkitError
            If an invalid object is passed as the toolkit_registry parameter

        """
        # If no conformers are requested, do not call to a ToolkitWrapper at all
        if n_conformers == 0:
            if clear_existing:
                self._conformers = None
            return

        if isinstance(toolkit_registry, ToolkitRegistry):
            return toolkit_registry.call(
                "generate_conformers",
                self,
                n_conformers=n_conformers,
                rms_cutoff=rms_cutoff,
                clear_existing=clear_existing,
            )
        elif isinstance(toolkit_registry, ToolkitWrapper):
            toolkit = toolkit_registry
            return toolkit.generate_conformers(
                self,
                n_conformers=n_conformers,
                rms_cutoff=rms_cutoff,
                clear_existing=clear_existing,
            )
        else:
            raise InvalidToolkitError(
                "Invalid toolkit_registry passed to generate_conformers. Expected ToolkitRegistry or ToolkitWrapper. Got  {}"
                .format(type(toolkit_registry)))

    def compute_partial_charges_am1bcc(
        self,
        use_conformers=None,
        strict_n_conformers=False,
        toolkit_registry=GLOBAL_TOOLKIT_REGISTRY,
    ):
        """
        Calculate partial atomic charges for this molecule using AM1-BCC run by an underlying toolkit
        and assign them to this molecule's partial_charges attribute.

        Parameters
        ----------
        strict_n_conformers : bool, default=False
            Whether to raise an exception if an invalid number of conformers is provided for the given charge method.
            If this is False and an invalid number of conformers is found, a warning will be raised.
        use_conformers : iterable of simtk.unit.Quantity-wrapped numpy arrays, each with shape (n_atoms, 3) and dimension of distance. Optional, default=None
            Coordinates to use for partial charge calculation.
            If None, an appropriate number of conformers for the given charge method will be generated.
        toolkit_registry : openforcefield.utils.toolkits.ToolkitRegistry or openforcefield.utils.toolkits.ToolkitWrapper, optional, default=None
            :class:`ToolkitRegistry` or :class:`ToolkitWrapper` to use for the calculation

        Examples
        --------

        >>> molecule = Molecule.from_smiles('CCCCCC')
        >>> molecule.generate_conformers()
        >>> molecule.compute_partial_charges_am1bcc()

        Raises
        ------
        InvalidToolkitError
            If an invalid object is passed as the toolkit_registry parameter

        """
        self.assign_partial_charges(
            partial_charge_method="am1bcc",
            use_conformers=use_conformers,
            strict_n_conformers=strict_n_conformers,
            toolkit_registry=toolkit_registry,
        )

    def assign_partial_charges(
        self,
        partial_charge_method,
        strict_n_conformers=False,
        use_conformers=None,
        toolkit_registry=GLOBAL_TOOLKIT_REGISTRY,
    ):
        """
        Calculate partial atomic charges for this molecule using an underlying toolkit, and assign
        the new values to the partial_charges attribute.

        Parameters
        ----------
        partial_charge_method : string
            The partial charge calculation method to use for partial charge calculation.
        strict_n_conformers : bool, default=False
            Whether to raise an exception if an invalid number of conformers is provided for the given charge method.
            If this is False and an invalid number of conformers is found, a warning will be raised.
        use_conformers : iterable of simtk.unit.Quantity-wrapped numpy arrays, each with shape (n_atoms, 3) and dimension of distance. Optional, default=None
            Coordinates to use for partial charge calculation. If None, an appropriate number of conformers will be generated.
        toolkit_registry : openforcefield.utils.toolkits.ToolkitRegistry or openforcefield.utils.toolkits.ToolkitWrapper, optional, default=None
            :class:`ToolkitRegistry` or :class:`ToolkitWrapper` to use for the calculation.

        Examples
        --------

        >>> molecule = Molecule.from_smiles('CCCCCC')
        >>> molecule.assign_partial_charges('am1-mulliken')

        Raises
        ------
        InvalidToolkitError
            If an invalid object is passed as the toolkit_registry parameter

        """
        if isinstance(toolkit_registry, ToolkitRegistry):
            # We may need to try several toolkitwrappers to find one
            # that supports the desired partial charge method, so we
            # tell the ToolkitRegistry to continue trying ToolkitWrappers
            # if one raises an error (raise_exception_types=[])
            toolkit_registry.call(
                "assign_partial_charges",
                self,
                partial_charge_method=partial_charge_method,
                use_conformers=use_conformers,
                strict_n_conformers=strict_n_conformers,
                raise_exception_types=[],
            )
        elif isinstance(toolkit_registry, ToolkitWrapper):
            toolkit = toolkit_registry
            toolkit.assign_partial_charges(
                self,
                partial_charge_method=partial_charge_method,
                use_conformers=use_conformers,
                strict_n_conformers=strict_n_conformers,
            )
        else:
            raise InvalidToolkitError(
                f"Invalid toolkit_registry passed to assign_partial_charges."
                f"Expected ToolkitRegistry or ToolkitWrapper. Got  {type(toolkit_registry)}"
            )

    def assign_fractional_bond_orders(
        self,
        bond_order_model=None,
        toolkit_registry=GLOBAL_TOOLKIT_REGISTRY,
        use_conformers=None,
    ):
        """
        Update and store list of bond orders this molecule. Bond orders are stored on each
        bond, in the `bond.fractional_bond_order` attribute.

        .. warning :: This API is experimental and subject to change.

        Parameters
        ----------
        toolkit_registry : openforcefield.utils.toolkits.ToolkitRegistry or openforcefield.utils.toolkits.ToolkitWrapper, optional, default=None
            :class:`ToolkitRegistry` or :class:`ToolkitWrapper` to use for SMILES-to-molecule conversion
        bond_order_model : string, optional. Default=None
            The bond order model to use for fractional bond order calculation. If None, "am1-wiberg" will be used.
        use_conformers : iterable of simtk.unit.Quantity(np.array) with shape (n_atoms, 3) and dimension of distance, optional, default=None
            The conformers to use for fractional bond order calculation. If None, an appropriate number
            of conformers will be generated by an available ToolkitWrapper.

        Examples
        --------

        >>> molecule = Molecule.from_smiles('CCCCCC')
        >>> molecule.assign_fractional_bond_orders()

        Raises
        ------
        InvalidToolkitError
            If an invalid object is passed as the toolkit_registry parameter

        """
        if isinstance(toolkit_registry, ToolkitRegistry):
            return toolkit_registry.call(
                "assign_fractional_bond_orders",
                self,
                bond_order_model=bond_order_model,
                use_conformers=use_conformers,
            )
        elif isinstance(toolkit_registry, ToolkitWrapper):
            toolkit = toolkit_registry
            return toolkit.assign_fractional_bond_orders(
                self,
                bond_order_model=bond_order_model,
                use_conformers=use_conformers)
        else:
            raise Exception(
                f"Invalid toolkit_registry passed to assign_fractional_bond_orders. "
                f"Expected ToolkitRegistry or ToolkitWrapper. Got {type(toolkit_registry)}."
            )

    def _invalidate_cached_properties(self):
        """
        Indicate that the chemical entity has been altered.
        """
        # if hasattr(self, '_cached_properties'):
        #    delattr(self, '_cached_properties')
        self._conformers = None
        self._partial_charges = None
        self._propers = None
        self._impropers = None

        self._cached_smiles = None
        # TODO: Clear fractional bond orders

    def to_networkx(self):
        """Generate a NetworkX undirected graph from the Molecule.

        Nodes are Atoms labeled with particle indices and atomic elements (via the ``element`` node atrribute).
        Edges denote chemical bonds between Atoms.
        Virtual sites are not included, since they lack a concept of chemical connectivity.

        .. todo ::

           * Do we need a ``from_networkx()`` method? If so, what would the Graph be required to provide?
           * Should edges be labeled with discrete bond types in some aromaticity model?
           * Should edges be labeled with fractional bond order if a method is specified?
           * Should we add other per-atom and per-bond properties (e.g. partial charges) if present?
           * Can this encode bond/atom chirality?


        Returns
        -------
        graph : networkx.Graph
            The resulting graph, with nodes (atoms) labeled with atom indices, elements, stereochemistry and aromaticity
            flags and bonds with two atom indices, bond order, stereochemistry, and aromaticity flags

        Examples
        --------
        Retrieve the bond graph for imatinib (OpenEye toolkit required)

        >>> molecule = Molecule.from_iupac('imatinib')
        >>> nxgraph = molecule.to_networkx()

        """
        import networkx as nx

        G = nx.Graph()
        for atom in self.atoms:
            G.add_node(
                atom.molecule_atom_index,
                atomic_number=atom.atomic_number,
                is_aromatic=atom.is_aromatic,
                stereochemistry=atom.stereochemistry,
                formal_charge=atom.formal_charge,
            )
            # G.add_node(atom.molecule_atom_index, attr_dict={'atomic_number': atom.atomic_number})
        for bond in self.bonds:
            G.add_edge(
                bond.atom1_index,
                bond.atom2_index,
                bond_order=bond.bond_order,
                is_aromatic=bond.is_aromatic,
                stereochemistry=bond.stereochemistry,
            )
            # G.add_edge(bond.atom1_index, bond.atom2_index, attr_dict={'order':bond.bond_order})

        return G

    def find_rotatable_bonds(self,
                             ignore_functional_groups=None,
                             toolkit_registry=GLOBAL_TOOLKIT_REGISTRY):
        """
        Find all bonds classed as rotatable ignoring any matched to the ``ignore_functional_groups`` list.

        Parameters
        ----------
        ignore_functional_groups: optional, List[str], default=None,
            A list of bond SMARTS patterns to be ignored when finding rotatable bonds.

        toolkit_registry: openforcefield.utils.toolkits.ToolkitRegistry or openforcefield.utils.toolkits.ToolkitWrapper, optional, default=None
            :class:`ToolkitRegistry` or :class:`ToolkitWrapper` to use for SMARTS matching

        Returns
        -------
        bonds: List[openforcefield.topology.molecule.Bond]
            The list of openforcefield.topology.molecule.Bond instances which are rotatable.
        """

        # general rotatable bond smarts taken from RDKit
        # https://github.com/rdkit/rdkit/blob/1bf6ef3d65f5c7b06b56862b3fb9116a3839b229/rdkit/Chem/Lipinski.py#L47%3E
        rotatable_bond_smarts = "[!$(*#*)&!D1:1]-&!@[!$(*#*)&!D1:2]"

        # get all of the general matches
        general_matches = self.chemical_environment_matches(
            query=rotatable_bond_smarts, toolkit_registry=toolkit_registry)

        # this will give all forwards and backwards matches, so condense them down with this function
        def condense_matches(matches):
            condensed_matches = set()
            for m in matches:
                condensed_matches.add(tuple(sorted(m)))
            return condensed_matches

        general_bonds = condense_matches(general_matches)

        # now refine the list using the ignore groups
        if ignore_functional_groups is not None:
            matches_to_ignore = set()

            # make ignore_functional_groups an iterable object
            if isinstance(ignore_functional_groups, str):
                ignore_functional_groups = [ignore_functional_groups]
            else:
                try:
                    iter(ignore_functional_groups)
                except TypeError:
                    ignore_functional_groups = [ignore_functional_groups]

            # find the functional groups to remove
            for functional_group in ignore_functional_groups:
                # note I run the searches through this function so they have to be SMIRKS?
                ignore_matches = self.chemical_environment_matches(
                    query=functional_group, toolkit_registry=toolkit_registry)
                ignore_matches = condense_matches(ignore_matches)
                # add the new matches to the matches to ignore
                matches_to_ignore.update(ignore_matches)

            # now remove all the matches
            for match in matches_to_ignore:
                try:
                    general_bonds.remove(match)
                # if the key is not in the list, the ignore pattern was not valid
                except KeyError:
                    continue

        # gather a list of bond instances to return
        rotatable_bonds = [
            self.get_bond_between(*bond) for bond in general_bonds
        ]
        return rotatable_bonds

    def _add_atom(self,
                  atomic_number,
                  formal_charge,
                  is_aromatic,
                  stereochemistry=None,
                  name=None):
        """
        Add an atom

        Parameters
        ----------
        atomic_number : int
            Atomic number of the atom
        formal_charge : int
            Formal charge of the atom
        is_aromatic : bool
            If True, atom is aromatic; if False, not aromatic
        stereochemistry : str, optional, default=None
            Either 'R' or 'S' for specified stereochemistry, or None if stereochemistry is irrelevant
        name : str, optional, default=None
            An optional name for the atom

        Returns
        -------
        index : int
            The index of the atom in the molecule

        Examples
        --------

        Define a methane molecule

        >>> molecule = Molecule()
        >>> molecule.name = 'methane'
        >>> C = molecule.add_atom(6, 0, False)
        >>> H1 = molecule.add_atom(1, 0, False)
        >>> H2 = molecule.add_atom(1, 0, False)
        >>> H3 = molecule.add_atom(1, 0, False)
        >>> H4 = molecule.add_atom(1, 0, False)
        >>> bond_idx = molecule.add_bond(C, H1, False, 1)
        >>> bond_idx = molecule.add_bond(C, H2, False, 1)
        >>> bond_idx = molecule.add_bond(C, H3, False, 1)
        >>> bond_idx = molecule.add_bond(C, H4, False, 1)

        """
        # Create an atom
        atom = Atom(
            atomic_number,
            formal_charge,
            is_aromatic,
            stereochemistry=stereochemistry,
            name=name,
            molecule=self,
        )
        self._atoms.append(atom)
        # self._particles.append(atom)
        self._invalidate_cached_properties()
        return self._atoms.index(atom)

    def _parse_vsite_atoms(self, atoms, key_transformer):
        """
        Generate a reference Atom set and the orientations from an input
        structure of the form 
        [(4,2,7),(7,2,4)] or [(Atom4,Atom2,Atom),(Atom7,Atom2,Atom4)]

        Parameters
        ----------
        atoms: List
            A list of tuples of atom indices or Atoms
        key_transformer: callable
            The function that will order the given tuple to reference order
        Returns
        -------
        If, for example, the input is [(4,2,7),(7,2,4)] or its equivalent Atom
        form, then
        ([Atom4,Atom2,Atom7],[(4,2,7),(7,2,4)])
        """
        # Need to generalize the above to an input of all Atoms

        if isinstance(atoms[0], (int, Atom)):
            atoms = [atoms]
        if all(
            [isinstance(atom, int) for atom_key in atoms
             for atom in atom_key]):
            ref_atoms = [
                self.atoms[atom_index]
                for atom_index in key_transformer(atoms[0])
            ]
            orientations = [x for x in atoms]
        elif all([
                isinstance(atom, Atom) for atom_key in atoms
                for atom in atom_key
        ]):
            atom_key = [atom.molecule_atom_index for atom in atoms[0]]
            ref_key = key_transformer(atom_key)
            ref_atoms = [self.atoms[atom_index] for atom_index in ref_key]
            orientations = [
                atom.molecule_atom_index for atom_key in atoms
                for atom in atom_key
            ]
        else:
            raise Exception(
                "Invalid inputs to molecule._add_virtual_site. Expected list of tuples of ints/Atoms. "
                "Received types {} ".format([[type(i) for i in atom_list]
                                             for atom_list in atoms]))
        return ref_atoms, orientations

    def _add_virtual_site(self, vsite, replace=False):
        replaced = False
        for i, existing_vsite in enumerate(self._virtual_sites):
            same_vsite = existing_vsite == vsite
            if same_vsite:
                if replace:
                    self._virtual_sites[i] = vsite
                    replaced = True
                    break
                else:
                    error_msg = (
                        "Attempted to add the new virtual site:\n{}\n" +
                        "to molecule: \n{}\nAnother vsite with the same type "
                        + "already exists and replace=False. Existing vsite " +
                        "is:\n{}\n").format(vsite, self, existing_vsite)
                    raise Exception(error_msg)
        if not replaced:
            self._virtual_sites.append(vsite)
        return self._virtual_sites.index(vsite)

    def _add_bond_charge_virtual_site(self, atoms, distance, **kwargs):
        """
        Create a bond charge-type virtual site, in which the location of the charge is specified by the position of two
        atoms. This supports placement of a virtual site S along a vector between two specified atoms, e.g. to allow
        for a sigma hole for halogens or similar contexts. With positive values of the distance, the virtual site lies
        outside the first indexed atom.

        Parameters
        ----------
        atoms : list of openforcefield.topology.molecule.Atom objects of shape [N]
            The atoms defining the virtual site's position
        distance : float

        weights : list of floats of shape [N] or None, optional, default=None
            weights[index] is the weight of particles[index] contributing to the position of the virtual site. Default
            is None
        charge_increments : list of floats of shape [N], optional, default=None
            The amount of charge to remove from the VirtualSite's atoms and put in the VirtualSite. Indexing in this
            list should match the ordering in the atoms list. Default is None.
        epsilon : float
            Epsilon term for VdW properties of virtual site. Default is None.
        sigma : float, default=None
            Sigma term for VdW properties of virtual site. Default is None.
        rmin_half : float
            Rmin_half term for VdW properties of virtual site. Default is None.
        name : string or None, default=None
            The name of this virtual site. Default is None.

        Returns
        -------
        index : int
            The index of the newly-added virtual site in the molecule
        """

        replace = False
        if "replace" in kwargs:
            replace = kwargs["replace"]
            kwargs.pop("replace")

        ref_atoms, orientations = self._parse_vsite_atoms(
            atoms, ValenceDict.key_transform)
        kwargs["orientations"] = orientations

        vsite = BondChargeVirtualSite(ref_atoms, distance, **kwargs)

        self._add_virtual_site(vsite, replace=replace)
        self._invalidate_cached_properties()
        return self._virtual_sites.index(vsite)

    def _add_monovalent_lone_pair_virtual_site(self, atoms, distance,
                                               out_of_plane_angle,
                                               in_plane_angle, **kwargs):
        """
        Create a bond charge-type virtual site, in which the location of the charge is specified by the position of
        three atoms.

        TODO : Do "weights" have any meaning here?

        Parameters
        ----------
        atoms : list of three openforcefield.topology.molecule.Atom objects
            The three atoms defining the virtual site's position
        distance : float

        out_of_plane_angle : float

        in_plane_angle : float

        epsilon : float
            Epsilon term for VdW properties of virtual site. Default is None.
        sigma : float, default=None
            Sigma term for VdW properties of virtual site. Default is None.
        rmin_half : float
            Rmin_half term for VdW properties of virtual site. Default is None.
        name : string or None, default=None
            The name of this virtual site. Default is None.

        Returns
        -------
        index : int
            The index of the newly-added virtual site in the molecule
        """

        replace = False
        if "replace" in kwargs:
            replace = kwargs["replace"]
            kwargs.pop("replace")

        ref_atoms, orientations = self._parse_vsite_atoms(
            atoms, ValenceDict.key_transform)
        kwargs["orientations"] = orientations

        vsite = MonovalentLonePairVirtualSite(ref_atoms, distance,
                                              out_of_plane_angle,
                                              in_plane_angle, **kwargs)

        self._add_virtual_site(vsite, replace=replace)
        self._invalidate_cached_properties()
        return self._virtual_sites.index(vsite)

    def _add_divalent_lone_pair_virtual_site(self, atoms, distance,
                                             out_of_plane_angle,
                                             in_plane_angle, **kwargs):
        """
        Create a divalent lone pair-type virtual site, in which the location of the charge is specified by the position
        of three atoms.

        TODO : Do "weights" have any meaning here?

        Parameters
        ----------
        atoms : list of 3 openforcefield.topology.molecule.Atom objects
            The three atoms defining the virtual site's position
        distance : float

        out_of_plane_angle : float

        in_plane_angle : float

        epsilon : float
            Epsilon term for VdW properties of virtual site. Default is None.
        sigma : float, default=None
            Sigma term for VdW properties of virtual site. Default is None.
        rmin_half : float
            Rmin_half term for VdW properties of virtual site. Default is None.
        name : string or None, default=None
            The name of this virtual site. Default is None.

        Returns
        -------
        index : int
            The index of the newly-added virtual site in the molecule
        """
        # Check if function was passed list of atoms or atom indices

        replace = False
        if "replace" in kwargs:
            replace = kwargs["replace"]
            kwargs.pop("replace")

        ref_atoms, orientations = self._parse_vsite_atoms(
            atoms, ValenceDict.key_transform)
        kwargs["orientations"] = orientations

        vsite = DivalentLonePairVirtualSite(ref_atoms, distance,
                                            out_of_plane_angle, in_plane_angle,
                                            **kwargs)

        self._add_virtual_site(vsite, replace=replace)
        self._invalidate_cached_properties()
        return self._virtual_sites.index(vsite)

    def _add_trivalent_lone_pair_virtual_site(self, atoms, distance,
                                              out_of_plane_angle,
                                              in_plane_angle, **kwargs):
        """
        Create a trivalent lone pair-type virtual site, in which the location of the charge is specified by the position
         of four atoms.

        TODO : Do "weights" have any meaning here?

        Parameters
        ----------
        atoms : list of 4 openforcefield.topology.molecule.Atom objects or atom indices
            The three atoms defining the virtual site's position
        distance : float

        out_of_plane_angle : float

        in_plane_angle : float

        epsilon : float
            Epsilon term for VdW properties of virtual site. Default is None.
        sigma : float, default=None
            Sigma term for VdW properties of virtual site. Default is None.
        rmin_half : float
            Rmin_half term for VdW properties of virtual site. Default is None.
        name : string or None, default=None
            The name of this virtual site. Default is None.
        """

        replace = False
        if "replace" in kwargs:
            replace = kwargs["replace"]
            kwargs.pop("replace")

        ref_atoms, orientations = self._parse_vsite_atoms(
            atoms, ImproperDict.key_transform)
        kwargs["orientations"] = orientations

        vsite = TrivalentLonePairVirtualSite(ref_atoms, distance,
                                             out_of_plane_angle,
                                             in_plane_angle, **kwargs)

        self._add_virtual_site(vsite, replace=replace)
        self._invalidate_cached_properties()
        return self._virtual_sites.index(vsite)

    def _add_bond(
        self,
        atom1,
        atom2,
        bond_order,
        is_aromatic,
        stereochemistry=None,
        fractional_bond_order=None,
    ):
        """
        Add a bond between two specified atom indices

        Parameters
        ----------
        atom1 : int or openforcefield.topology.molecule.Atom
            Index of first atom or first atom
        atom2_index : int or openforcefield.topology.molecule.Atom
            Index of second atom or second atom
        bond_order : int
            Integral bond order of Kekulized form
        is_aromatic : bool
            True if this bond is aromatic, False otherwise
        stereochemistry : str, optional, default=None
            Either 'E' or 'Z' for specified stereochemistry, or None if stereochemistry is irrelevant
        fractional_bond_order : float, optional, default=None
            The fractional (eg. Wiberg) bond order
        Returns
        -------
        index : int
            The index of the bond in the molecule

        """
        if isinstance(atom1, int) and isinstance(atom2, int):
            atom1_atom = self.atoms[atom1]
            atom2_atom = self.atoms[atom2]
        elif isinstance(atom1, Atom) and isinstance(atom2, Atom):
            atom1_atom = atom1
            atom2_atom = atom2
        else:
            raise Exception(
                "Invalid inputs to molecule._add_bond. Expected ints or Atoms. "
                "Received {} (type {}) and {} (type {}) ".format(
                    atom1, type(atom1), atom2, type(atom2)))
        # TODO: Check to make sure bond does not already exist
        if atom1_atom.is_bonded_to(atom2_atom):
            raise Exception("Bond already exists between {} and {}".format(
                atom1_atom, atom2_atom))
        bond = Bond(
            atom1_atom,
            atom2_atom,
            bond_order,
            is_aromatic,
            stereochemistry=stereochemistry,
            fractional_bond_order=fractional_bond_order,
        )
        self._bonds.append(bond)
        self._invalidate_cached_properties()
        # TODO: This is a bad way to get bond index
        return self._bonds.index(bond)

    def _add_conformer(self, coordinates):
        """
        Add a conformation of the molecule

        Parameters
        ----------
        coordinates: simtk.unit.Quantity(np.array) with shape (n_atoms, 3) and dimension of distance
            Coordinates of the new conformer, with the first dimension of the array corresponding to the atom index in
            the Molecule's indexing system.

        Returns
        -------
        index: int
            The index of this conformer
        """
        new_conf = unit.Quantity(np.zeros((self.n_atoms, 3), np.float),
                                 unit.angstrom)
        if not (new_conf.shape == coordinates.shape):
            raise Exception(
                "molecule.add_conformer given input of the wrong shape: "
                "Given {}, expected {}".format(coordinates.shape,
                                               new_conf.shape))

        try:
            new_conf[:] = coordinates
        except AttributeError as e:
            print(e)
            raise Exception(
                "Coordinates passed to Molecule._add_conformer without units. Ensure that coordinates are "
                "of type simtk.units.Quantity")

        if self._conformers is None:
            # TODO should we checking that the exact same conformer is not in the list already?
            self._conformers = []
        self._conformers.append(new_conf)
        return len(self._conformers)

    @property
    def partial_charges(self):
        """
        Returns the partial charges (if present) on the molecule.

        Returns
        -------
        partial_charges : a simtk.unit.Quantity - wrapped numpy array [1 x n_atoms] or None
            The partial charges on this Molecule's atoms. Returns None if no charges have been specified.
        """
        return self._partial_charges

    @partial_charges.setter
    def partial_charges(self, charges):
        """
        Set the atomic partial charges for this molecule.

        Parameters
        ----------
        charges : None or a simtk.unit.Quantity - wrapped numpy array [1 x n_atoms]
            The partial charges to assign to the molecule. If not None, must be in units compatible with simtk.unit.elementary_charge

        """
        if charges is None:
            self._partial_charges = None
        else:
            assert hasattr(charges, "unit")
            assert unit.elementary_charge.is_compatible(charges.unit)
            assert charges.shape == (self.n_atoms, )

            charges_ec = charges.in_units_of(unit.elementary_charge)
            self._partial_charges = charges_ec

    @property
    def n_particles(self):
        """
        The number of Particle objects, which corresponds to how many positions must be used.
        """
        return len(self._atoms) + sum(vsite.n_particles
                                      for vsite in self._virtual_sites)

    @property
    def n_atoms(self):
        """
        The number of Atom objects.
        """
        return len(self._atoms)

    @property
    def n_virtual_sites(self):
        """
        The number of VirtualSite objects.
        """
        return sum(vsite.n_particles for vsite in self._virtual_sites)

    @property
    def n_bonds(self):
        """
        The number of Bond objects.
        """
        return sum([1 for bond in self.bonds])

    @property
    def n_angles(self):
        """int: number of angles in the Molecule."""
        self._construct_angles()
        return len(self._angles)

    @property
    def n_propers(self):
        """int: number of proper torsions in the Molecule."""
        self._construct_torsions()
        return len(self._propers)

    @property
    def n_impropers(self):
        """int: number of improper torsions in the Molecule."""
        self._construct_torsions()
        return len(self._impropers)

    @property
    def particles(self):
        """
        Iterate over all Particle objects.
        """
        # TODO: Re-implement this when we see how it interfaces with Topology
        return self._atoms + [
            ptl for vsite in self._virtual_sites
            for ptl in [vsite] * vsite.n_particles
        ]

    @property
    def atoms(self):
        """
        Iterate over all Atom objects.
        """
        return self._atoms

    @property
    def conformers(self):
        """
        Returns the list of conformers for this molecule. This returns a list of simtk.unit.Quantity-wrapped numpy
        arrays, of shape (3 x n_atoms) and with dimensions of distance. The return value is the actual list of
        conformers, and changes to the contents affect the original FrozenMolecule.

        """
        return self._conformers

    @property
    def n_conformers(self):
        """
        Returns the number of conformers for this molecule.
        """
        if self._conformers is None:
            return 0
        return len(self._conformers)

    @property
    def virtual_sites(self):
        """
        Iterate over all VirtualSite objects.
        """
        return self._virtual_sites

    @property
    def bonds(self):
        """
        Iterate over all Bond objects.
        """
        return self._bonds

    @property
    def angles(self):
        """
        Get an iterator over all i-j-k angles.
        """
        self._construct_angles()
        return self._angles

    @property
    def torsions(self):
        """
        Get an iterator over all i-j-k-l torsions.
        Note that i-j-k-i torsions (cycles) are excluded.

        Returns
        -------
        torsions : iterable of 4-Atom tuples
        """
        self._construct_torsions()
        return self._torsions

    @property
    def propers(self):
        """
        Iterate over all proper torsions in the molecule

        .. todo::

           * Do we need to return a ``Torsion`` object that collects information about fractional bond orders?
        """
        self._construct_torsions()
        return self._propers

    @property
    def impropers(self):
        """
        Iterate over all proper torsions in the molecule

        .. todo::

           * Do we need to return a ``Torsion`` object that collects information about fractional bond orders?
        """
        self._construct_torsions()
        return self._impropers

    @property
    def total_charge(self):
        """
        Return the total charge on the molecule
        """
        charge_sum = 0.0 * unit.elementary_charge
        for atom in self.atoms:
            charge_sum += atom.formal_charge
        return charge_sum

    @property
    def name(self):
        """
        The name (or title) of the molecule
        """
        return self._name

    @name.setter
    def name(self, other):
        """
        Set the name of this molecule
        """
        if other is None:
            self._name = ""
        elif type(other) is str:
            self._name = other
        else:
            raise Exception("Molecule name must be a string")

    @property
    def properties(self):
        """
        The properties dictionary of the molecule
        """
        return self._properties

    @property
    def hill_formula(self):
        """
        Get the Hill formula of the molecule
        """
        return Molecule.to_hill_formula(self)

    @staticmethod
    def to_hill_formula(molecule):
        """
        Generate the Hill formula from either a FrozenMolecule, TopologyMolecule or
        nx.Graph() of the molecule

        Parameters
        -----------
        molecule : FrozenMolecule, TopologyMolecule or nx.Graph()

        Returns
        ----------
        formula : the Hill formula of the molecule

        Raises
        -----------
        NotImplementedError : if the molecule is not of one of the specified types.
        """

        from openforcefield.topology import TopologyMolecule

        # check for networkx then assuming we have a Molecule or TopologyMolecule instance just try and
        # extract the info. Note we do not type check the TopologyMolecule due to cyclic dependencies
        if isinstance(molecule, nx.Graph):
            atom_nums = list(
                dict(molecule.nodes(data="atomic_number", default=1)).values())

        elif isinstance(molecule, TopologyMolecule):
            atom_nums = [atom.atomic_number for atom in molecule.atoms]

        elif isinstance(molecule, FrozenMolecule):
            atom_nums = [atom.atomic_number for atom in molecule.atoms]

        else:
            raise NotImplementedError(
                f"The input type {type(molecule)} is not supported,"
                f"please supply an openforcefield.topology.molecule.Molecule,"
                f"openforcefield.topology.topology.TopologyMolecule or networkx representaion "
                f"of the molecule.")

        # make a correct hill formula representation following this guide
        # https://en.wikipedia.org/wiki/Chemical_formula#Hill_system

        # create the counter dictionary using chemical symbols
        atom_symbol_counts = Counter(
            Element.getByAtomicNumber(atom_num).symbol
            for atom_num in atom_nums)

        formula = []
        # Check for C and H first, to make a correct hill formula
        for el in ["C", "H"]:
            if el in atom_symbol_counts:
                count = atom_symbol_counts.pop(el)
                formula.append(el)
                if count > 1:
                    formula.append(str(count))

        # now get the rest of the elements in alphabetical ordering
        for el in sorted(atom_symbol_counts.keys()):
            count = atom_symbol_counts.pop(el)
            formula.append(el)
            if count > 1:
                formula.append(str(count))

        return "".join(formula)

    def chemical_environment_matches(self,
                                     query,
                                     toolkit_registry=GLOBAL_TOOLKIT_REGISTRY):
        """Retrieve all matches for a given chemical environment query.

        Parameters
        ----------
        query : str or ChemicalEnvironment
            SMARTS string (with one or more tagged atoms) or ``ChemicalEnvironment`` query
            Query will internally be resolved to SMIRKS using ``query.asSMIRKS()`` if it has an ``.asSMIRKS`` method.
        toolkit_registry : openforcefield.utils.toolkits.ToolkitRegistry or openforcefield.utils.toolkits.ToolkitWrapper, optional, default=GLOBAL_TOOLKIT_REGISTRY
            :class:`ToolkitRegistry` or :class:`ToolkitWrapper` to use for chemical environment matches


        Returns
        -------
        matches : list of atom index tuples
            A list of tuples, containing the indices of the matching atoms.

        Examples
        --------
        Retrieve all the carbon-carbon bond matches in a molecule

        >>> molecule = Molecule.from_iupac('imatinib')
        >>> matches = molecule.chemical_environment_matches('[#6X3:1]~[#6X3:2]')

        .. todo ::

           * Do we want to generalize ``query`` to allow other kinds of queries, such as mdtraj DSL, pymol selections, atom index slices, etc?
             We could call it ``topology.matches(query)`` instead of ``chemical_environment_matches``

        """
        # Resolve to SMIRKS if needed
        # TODO: Update this to use updated ChemicalEnvironment API
<<<<<<< HEAD
        if hasattr(query, "asSMIRKS"):
            smirks = query.asSMIRKS()
=======
        if hasattr(query, 'smirks'):
            smirks = query.smirks
>>>>>>> f591ba2c
        elif type(query) == str:
            smirks = query
        else:
            raise ValueError(
                "'query' must be either a string or a ChemicalEnvironment")

        # Use specified cheminformatics toolkit to determine matches with specified aromaticity model
        # TODO: Simplify this by requiring a toolkit registry for the molecule?
        # TODO: Do we have to pass along an aromaticity model?
        if isinstance(toolkit_registry, ToolkitRegistry):
            matches = toolkit_registry.call("find_smarts_matches", self,
                                            smirks)
        elif isinstance(toolkit_registry, ToolkitWrapper):
            matches = toolkit_registry.find_smarts_matches(self, smirks)
        else:
            raise ValueError(
                "'toolkit_registry' must be either a ToolkitRegistry or a ToolkitWrapper"
            )

        return matches

    # TODO: Move OE-dependent parts of this to toolkits.py
    @classmethod
    @OpenEyeToolkitWrapper.requires_toolkit()
    def from_iupac(cls, iupac_name, **kwargs):
        """Generate a molecule from IUPAC or common name

        Parameters
        ----------
        iupac_name : str
            IUPAC name of molecule to be generated
        allow_undefined_stereo : bool, default=False
            If false, raises an exception if molecule contains undefined stereochemistry.

        Returns
        -------
        molecule : Molecule
            The resulting molecule with position

        .. note :: This method requires the OpenEye toolkit to be installed.

        Examples
        --------

        Create a molecule from a common name

        >>> molecule = Molecule.from_iupac('4-[(4-methylpiperazin-1-yl)methyl]-N-(4-methyl-3-{[4-(pyridin-3-yl)pyrimidin-2-yl]amino}phenyl)benzamide')

        Create a molecule from a common name

        >>> molecule = Molecule.from_iupac('imatinib')

        """
        from openeye import oechem, oeiupac

        oemol = oechem.OEMol()
        oeiupac.OEParseIUPACName(oemol, iupac_name)
        oechem.OETriposAtomNames(oemol)
        result = oechem.OEAddExplicitHydrogens(oemol)
        if result == False:
            raise Exception(
                "Addition of explicit hydrogens failed in from_iupac")
        molecule = cls.from_openeye(oemol, **kwargs)
        return molecule

    # TODO: Move OE-dependent parts of this to toolkits.py
    @OpenEyeToolkitWrapper.requires_toolkit()
    def to_iupac(self):
        """Generate IUPAC name from Molecule

        Returns
        -------
        iupac_name : str
            IUPAC name of the molecule

        .. note :: This method requires the OpenEye toolkit to be installed.

        Examples
        --------

        >>> from openforcefield.utils import get_data_file_path
        >>> sdf_filepath = get_data_file_path('molecules/ethanol.sdf')
        >>> molecule = Molecule(sdf_filepath)
        >>> iupac_name = molecule.to_iupac()

        """
        from openeye import oeiupac

        return oeiupac.OECreateIUPACName(self.to_openeye())

    @staticmethod
    def from_topology(topology):
        """Return a Molecule representation of an openforcefield Topology containing a single Molecule object.

        Parameters
        ----------
        topology : openforcefield.topology.Topology
            The :class:`Topology` object containing a single :class:`Molecule` object.
            Note that OpenMM and MDTraj ``Topology`` objects are not supported.

        Returns
        -------
        molecule : openforcefield.topology.Molecule
            The Molecule object in the topology

        Raises
        ------
        ValueError
            If the topology does not contain exactly one molecule.

        Examples
        --------

        Create a molecule from a Topology object that contains exactly one molecule

        >>> molecule = Molecule.from_topology(topology)  # doctest: +SKIP

        """
        # TODO: Ensure we are dealing with an openforcefield Topology object
        if topology.n_topology_molecules != 1:
            raise ValueError("Topology must contain exactly one molecule")
        molecule = [i for i in topology.reference_molecules][0]
        return Molecule(molecule)

    def to_topology(self):
        """
        Return an openforcefield Topology representation containing one copy of this molecule

        Returns
        -------
        topology : openforcefield.topology.Topology
            A Topology representation of this molecule

        Examples
        --------

        >>> molecule = Molecule.from_iupac('imatinib')
        >>> topology = molecule.to_topology()

        """
        from openforcefield.topology import Topology

        return Topology.from_molecules(self)

    @staticmethod
    def from_file(
        file_path,
        file_format=None,
        toolkit_registry=GLOBAL_TOOLKIT_REGISTRY,
        allow_undefined_stereo=False,
    ):
        """
        Create one or more molecules from a file

        .. todo::

           * Extend this to also include some form of .offmol Open Force Field Molecule format?
           * Generalize this to also include file-like objects?

        Parameters
        ----------
        file_path : str or file-like object
            The path to the file or file-like object to stream one or more molecules from.
        file_format : str, optional, default=None
            Format specifier, usually file suffix (eg. 'MOL2', 'SMI')
            Note that not all toolkits support all formats. Check ToolkitWrapper.toolkit_file_read_formats for your
            loaded toolkits for details.
        toolkit_registry : openforcefield.utils.toolkits.ToolkitRegistry or openforcefield.utils.toolkits.ToolkitWrapper,
        optional, default=GLOBAL_TOOLKIT_REGISTRY
            :class:`ToolkitRegistry` or :class:`ToolkitWrapper` to use for file loading. If a Toolkit is passed, only
            the highest-precedence toolkit is used
        allow_undefined_stereo : bool, default=False
            If false, raises an exception if oemol contains undefined stereochemistry.

        Returns
        -------
        molecules : Molecule or list of Molecules
            If there is a single molecule in the file, a Molecule is returned;
            otherwise, a list of Molecule objects is returned.

        Examples
        --------
        >>> from openforcefield.tests.utils import get_monomer_mol2_file_path
        >>> mol2_file_path = get_monomer_mol2_file_path('cyclohexane')
        >>> molecule = Molecule.from_file(mol2_file_path)

        """

        if file_format is None:
            if not (isinstance(file_path, str)):
                raise Exception(
                    "If providing a file-like object for reading molecules, the format must be specified"
                )
            # Assume that files ending in ".gz" should use their second-to-last suffix for compatibility check
            # TODO: Will all cheminformatics packages be OK with gzipped files?
            if file_path[-3:] == ".gz":
                file_format = file_path.split(".")[-2]
            else:
                file_format = file_path.split(".")[-1]
        file_format = file_format.upper()

        # Determine which toolkit to use (highest priority that's compatible with input type)
        if isinstance(toolkit_registry, ToolkitRegistry):
            # TODO: Encapsulate this logic into ToolkitRegistry.call()?
            toolkit = None
            supported_read_formats = {}
            for query_toolkit in toolkit_registry.registered_toolkits:
                if file_format in query_toolkit.toolkit_file_read_formats:
                    toolkit = query_toolkit
                    break
                supported_read_formats[
                    query_toolkit.
                    toolkit_name] = query_toolkit.toolkit_file_read_formats
            if toolkit is None:
                msg = (
                    f"No toolkits in registry can read file {file_path} (format {file_format}). Supported "
                    f"formats in the provided ToolkitRegistry are {supported_read_formats}. "
                )
                # Per issue #407, not allowing RDKit to read mol2 has confused a lot of people. Here we add text
                # to the error message that will hopefully reduce this confusion.
                if file_format == "MOL2" and RDKitToolkitWrapper.is_available(
                ):
                    msg += (
                        f"RDKit does not fully support input of molecules from mol2 format unless they "
                        f"have Corina atom types, and this is not common in the simulation community. For this "
                        f"reason, the Open Force Field Toolkit does not use "
                        f"RDKit to read .mol2. Consider reading from SDF instead. If you would like to attempt "
                        f"to use RDKit to read mol2 anyway, you can load the molecule of interest into an RDKit "
                        f"molecule and use openforcefield.topology.Molecule.from_rdkit, but we do not recommend this."
                    )
                elif file_format == "PDB" and RDKitToolkitWrapper.is_available(
                ):
                    msg += (
                        "RDKit can not safely read PDBs on their own. Information about bond order and aromaticity "
                        "is likely to be lost. PDBs can be used along with a valid smiles string with RDKit using "
                        "the constructor Molecule.from_pdb_and_smiles(file_path, smiles)"
                    )
                raise NotImplementedError(msg)

        elif isinstance(toolkit_registry, ToolkitWrapper):
            # TODO: Encapsulate this logic in ToolkitWrapper?
            toolkit = toolkit_registry
            if file_format not in toolkit.toolkit_file_read_formats:
                msg = (
                    f"Toolkit {toolkit.toolkit_name} can not read file {file_path} (format {file_format}). Supported "
                    f"formats for this toolkit are {toolkit.toolkit_file_read_formats}."
                )
                if toolkit.toolkit_name == "The RDKit" and file_format == "PDB":
                    msg += (
                        "RDKit can however read PDBs with a valid smiles string using the "
                        "Molecule.from_pdb_and_smiles(file_path, smiles) constructor"
                    )
                raise NotImplementedError(msg)
        else:
            raise ValueError(
                "'toolkit_registry' must be either a ToolkitRegistry or a ToolkitWrapper"
            )

        mols = list()

        if isinstance(file_path, str):
            mols = toolkit.from_file(
                file_path,
                file_format=file_format,
                allow_undefined_stereo=allow_undefined_stereo,
            )
        elif hasattr(file_path, "read"):
            file_obj = file_path
            mols = toolkit.from_file_obj(
                file_obj,
                file_format=file_format,
                allow_undefined_stereo=allow_undefined_stereo,
            )

        if len(mols) == 0:
            raise Exception(
                "Unable to read molecule from file: {}".format(file_path))
        elif len(mols) == 1:
            return mols[0]

        return mols

    def _to_xyz_file(self, file_path):
        """
        Write the current molecule and its conformers to a multiframe xyz file, if the molecule
        has no current coordinates all atoms will be set to 0,0,0 in keeping with the behaviour of the
        backend toolkits.

        Information on the type of XYZ file written can be found here <http://openbabel.org/wiki/XYZ_(format)>.

        Parameters
        ----------
        file_path : str or file-like object
            A file-like object or the path to the file to be written.
        """

        # If we do not have a conformer make one with all zeros
        if self.n_conformers == 0:
            conformers = [
                unit.Quantity(np.zeros((self.n_atoms, 3), np.float),
                              unit.angstrom)
            ]

        else:
            conformers = self._conformers

        if len(conformers) == 1:
            end = ""
            title = (
                lambda frame:
                f'{self.name if self.name is not "" else self.hill_formula}{frame}\n'
            )
        else:
            end = 1
            title = (
                lambda frame:
                f'{self.name if self.name is not "" else self.hill_formula} Frame {frame}\n'
            )

        # check if we have a file path or an open file object
        if isinstance(file_path, str):
            xyz_data = open(file_path, "w")
        else:
            xyz_data = file_path

        # add the data to the xyz_data list
        for i, geometry in enumerate(conformers, 1):
            xyz_data.write(f"{self.n_atoms}\n" + title(end))
            for j, atom_coords in enumerate(geometry.in_units_of(
                    unit.angstrom)):
                x, y, z = atom_coords._value
                xyz_data.write(
                    f"{self.atoms[j].element.symbol}       {x: .10f}   {y: .10f}   {z: .10f}\n"
                )

            # now we up the frame count
            end = i + 1

        # now close the file
        xyz_data.close()

    def to_file(self,
                file_path,
                file_format,
                toolkit_registry=GLOBAL_TOOLKIT_REGISTRY):
        """Write the current molecule to a file or file-like object

        Parameters
        ----------
        file_path : str or file-like object
            A file-like object or the path to the file to be written.
        file_format : str
            Format specifier, one of ['MOL2', 'MOL2H', 'SDF', 'PDB', 'SMI', 'CAN', 'TDT']
            Note that not all toolkits support all formats
        toolkit_registry : openforcefield.utils.toolkits.ToolkitRegistry or openforcefield.utils.toolkits.ToolkitWrapper,
        optional, default=GLOBAL_TOOLKIT_REGISTRY
            :class:`ToolkitRegistry` or :class:`ToolkitWrapper` to use for file writing. If a Toolkit is passed, only
            the highest-precedence toolkit is used

        Raises
        ------
        ValueError
            If the requested file_format is not supported by one of the installed cheminformatics toolkits

        Examples
        --------

        >>> molecule = Molecule.from_iupac('imatinib')
        >>> molecule.to_file('imatinib.mol2', file_format='mol2')  # doctest: +SKIP
        >>> molecule.to_file('imatinib.sdf', file_format='sdf')  # doctest: +SKIP
        >>> molecule.to_file('imatinib.pdb', file_format='pdb')  # doctest: +SKIP

        """

        if isinstance(toolkit_registry, ToolkitRegistry):
            pass
        elif isinstance(toolkit_registry, ToolkitWrapper):
            toolkit = toolkit_registry
            toolkit_registry = ToolkitRegistry(toolkit_precedence=[])
            toolkit_registry.add_toolkit(toolkit)
        else:
            raise ValueError(
                "'toolkit_registry' must be either a ToolkitRegistry or a ToolkitWrapper"
            )

        file_format = file_format.upper()
        # check if xyz, use the toolkit independent method.
        if file_format == "XYZ":
            return self._to_xyz_file(file_path=file_path)

        # Take the first toolkit that can write the desired output format
        toolkit = None
        for query_toolkit in toolkit_registry.registered_toolkits:
            if file_format in query_toolkit.toolkit_file_write_formats:
                toolkit = query_toolkit
                break

        # Raise an exception if no toolkit was found to provide the requested file_format
        if toolkit is None:
            supported_formats = {}
            for toolkit in toolkit_registry.registered_toolkits:
                supported_formats[
                    toolkit.toolkit_name] = toolkit.toolkit_file_write_formats
            raise ValueError(
                "The requested file format ({}) is not available from any of the installed toolkits "
                "(supported formats: {})".format(file_format,
                                                 supported_formats))

        # Write file
        if type(file_path) == str:
            # Open file for writing
            toolkit.to_file(self, file_path, file_format)
        else:
            toolkit.to_file_obj(self, file_path, file_format)

    def enumerate_tautomers(self,
                            max_states=20,
                            toolkit_registry=GLOBAL_TOOLKIT_REGISTRY):
        """
        Enumerate the possible tautomers of the current molecule

        Parameters
        ----------
        max_states: int optional, default=20
            The maximum amount of molecules that should be returned

        toolkit_registry: openforcefield.utils.toolkits.ToolkitRegistry or openforcefield.utils.toolkits.ToolkitWrapper,
        optional, default=GLOBAL_TOOLKIT_REGISTRY
            `ToolkitRegistry` or :class:`ToolkitWrapper` to use to enumerate the tautomers.

        Returns
        -------
        molecules: List[openforcefield.topology.Molecule]
            A list of openforcefield.topology.Molecule instances not including the input molecule.
        """

        if isinstance(toolkit_registry, ToolkitRegistry):
            molecules = toolkit_registry.call("enumerate_tautomers",
                                              molecule=self,
                                              max_states=max_states)

        elif isinstance(toolkit_registry, ToolkitWrapper):
            molecules = toolkit_registry.enumerate_tautomers(
                self, max_states=max_states)

        else:
            raise ValueError(
                "'toolkit_registry' must be either a ToolkitRegistry or a ToolkitWrapper"
            )

        return molecules

    def enumerate_stereoisomers(
        self,
        undefined_only=False,
        max_isomers=20,
        rationalise=True,
        toolkit_registry=GLOBAL_TOOLKIT_REGISTRY,
    ):
        """
        Enumerate the stereocenters and bonds of the current molecule.

        Parameters
        ----------
        undefined_only: bool optional, default=False
            If we should enumerate all stereocenters and bonds or only those with undefined stereochemistry

        max_isomers: int optional, default=20
            The maximum amount of molecules that should be returned

        rationalise: bool optional, default=True
            If we should try to build and rationalise the molecule to ensure it can exist

        toolkit_registry: openforcefield.utils.toolkits.ToolkitRegistry or openforcefield.utils.toolkits.ToolkitWrapper,
        optional, default=GLOBAL_TOOLKIT_REGISTRY
            `ToolkitRegistry` or :class:`ToolkitWrapper` to use to enumerate the stereoisomers.

        Returns
        --------
        molecules: List[openforcefield.topology.Molecule]
            A list of openforcefield.topology.Molecule instances not including the input molecule.

        """

        if isinstance(toolkit_registry, ToolkitRegistry):
            molecules = toolkit_registry.call(
                "enumerate_stereoisomers",
                molecule=self,
                undefined_only=undefined_only,
                max_isomers=max_isomers,
                rationalise=rationalise,
            )

        elif isinstance(toolkit_registry, ToolkitWrapper):
            molecules = toolkit_registry.enumerate_stereoisomers(
                self,
                undefined_only=undefined_only,
                max_isomers=max_isomers,
                rationalise=rationalise,
            )

        else:
            raise ValueError(
                "'toolkit_registry' must be either a ToolkitRegistry or a ToolkitWrapper"
            )

        return molecules

    @OpenEyeToolkitWrapper.requires_toolkit()
    def enumerate_protomers(self, max_states=10):
        """
        Enumerate the formal charges of a molecule to generate different protomoers.

        Parameters
        ----------
        max_states: int optional, default=10,
            The maximum number of protomer states to be returned.

        Returns
        -------
        molecules: List[openforcefield.topology.Molecule],
            A list of the protomers of the input molecules not including the input.
        """

        toolkit = OpenEyeToolkitWrapper()
        molecules = toolkit.enumerate_protomers(molecule=self,
                                                max_states=max_states)

        return molecules

    @staticmethod
    @RDKitToolkitWrapper.requires_toolkit()
    def from_rdkit(rdmol, allow_undefined_stereo=False):
        """
        Create a Molecule from an RDKit molecule.

        Requires the RDKit to be installed.

        Parameters
        ----------
        rdmol : rkit.RDMol
            An RDKit molecule
        allow_undefined_stereo : bool, default=False
            If false, raises an exception if oemol contains undefined stereochemistry.

        Returns
        -------
        molecule : openforcefield.Molecule
            An openforcefield molecule

        Examples
        --------

        Create a molecule from an RDKit molecule

        >>> from rdkit import Chem
        >>> from openforcefield.tests.utils import get_data_file_path
        >>> rdmol = Chem.MolFromMolFile(get_data_file_path('systems/monomers/ethanol.sdf'))
        >>> molecule = Molecule.from_rdkit(rdmol)

        """
        toolkit = RDKitToolkitWrapper()
        molecule = toolkit.from_rdkit(
            rdmol, allow_undefined_stereo=allow_undefined_stereo)
        return molecule

    @RDKitToolkitWrapper.requires_toolkit()
    def to_rdkit(self, aromaticity_model=DEFAULT_AROMATICITY_MODEL):
        """
        Create an RDKit molecule

        Requires the RDKit to be installed.

        Parameters
        ----------
        aromaticity_model : str, optional, default=DEFAULT_AROMATICITY_MODEL
            The aromaticity model to use

        Returns
        -------
        rdmol : rkit.RDMol
            An RDKit molecule

        Examples
        --------

        Convert a molecule to RDKit

        >>> from openforcefield.utils import get_data_file_path
        >>> sdf_filepath = get_data_file_path('molecules/ethanol.sdf')
        >>> molecule = Molecule(sdf_filepath)
        >>> rdmol = molecule.to_rdkit()

        """
        toolkit = RDKitToolkitWrapper()
        return toolkit.to_rdkit(self, aromaticity_model=aromaticity_model)

    @staticmethod
    @OpenEyeToolkitWrapper.requires_toolkit()
    def from_openeye(oemol, allow_undefined_stereo=False):
        """
        Create a Molecule from an OpenEye molecule.

        Requires the OpenEye toolkit to be installed.

        Parameters
        ----------
        oemol : openeye.oechem.OEMol
            An OpenEye molecule
        allow_undefined_stereo : bool, default=False
            If false, raises an exception if oemol contains undefined stereochemistry.

        Returns
        -------
        molecule : openforcefield.topology.Molecule
            An openforcefield molecule

        Examples
        --------

        Create a Molecule from an OpenEye OEMol

        >>> from openeye import oechem
        >>> from openforcefield.tests.utils import get_data_file_path
        >>> ifs = oechem.oemolistream(get_data_file_path('systems/monomers/ethanol.mol2'))
        >>> oemols = list(ifs.GetOEGraphMols())
        >>> molecule = Molecule.from_openeye(oemols[0])

        """
        toolkit = OpenEyeToolkitWrapper()
        molecule = toolkit.from_openeye(
            oemol, allow_undefined_stereo=allow_undefined_stereo)
        return molecule

    def to_qcschema(self, multiplicity=1, conformer=0, extras=None):
        """
        Generate the qschema input format used to submit jobs to archive
        or run qcengine calculations locally,
        spec can be found here <https://molssi-qc-schema.readthedocs.io/en/latest/index.html>

        .. warning :: This API is experimental and subject to change.

        Parameters
        ----------
        multiplicity : int, default=1,
            The multiplicity of the molecule required for qcschema

        conformer : int, default=0,
            The index of the conformer that should be used for qcschema

        extras : dict, default=None
            The extras dictionary that should be included into the qcelemental.models.Molecule. This can be used to
            include extra information such as the smiles representation.

        Returns
        ---------
        qcelemental.models.Molecule :
            A validated qcschema

        Example
        -------

        Create and validate a qcelemental input

        >>> import qcelemental as qcel
        >>> mol = Molecule.from_smiles('CC')
        >>> mol.generate_conformers(n_conformers=1)
        >>> qcschema = mol.to_qcschema()

        Raises
        --------
        ImportError : if qcelemental is not installed; the qcschema can not be validated.

        InvalidConformerError : if there is no conformer found at the given index.
        """

        try:
            import qcelemental as qcel
        except ImportError:
            raise ImportError(
                "Please install QCElemental via conda install -c conda-forge qcelemental "
                "to validate the schema")

        # get/ check the geometry
        try:
            geometry = self.conformers[conformer].in_units_of(unit.bohr)
        except (IndexError, TypeError):
            raise InvalidConformerError(
                "The molecule must have a conformation to produce a valid qcschema; "
                f"no conformer was found at index {conformer}.")

        # Gather the required qcschema data
        charge = self.total_charge / unit.elementary_charge
        connectivity = [(bond.atom1_index, bond.atom2_index, bond.bond_order)
                        for bond in self.bonds]
        symbols = [
            Element.getByAtomicNumber(atom.atomic_number).symbol
            for atom in self.atoms
        ]

        schema_dict = {
            "symbols": symbols,
            "geometry": geometry,
            "connectivity": connectivity,
            "molecular_charge": charge,
            "molecular_multiplicity": multiplicity,
            "extras": extras,
        }

        return qcel.models.Molecule.from_data(schema_dict, validate=True)

    @classmethod
    def from_mapped_smiles(
        cls,
        mapped_smiles,
        toolkit_registry=GLOBAL_TOOLKIT_REGISTRY,
        allow_undefined_stereo=False,
    ):
        """
        Create an openforcefield.topology.molecule.Molecule from a mapped SMILES made with cmiles.
        The molecule will be in the order of the indexing in the mapped smiles string.

        .. warning :: This API is experimental and subject to change.

        Parameters
        ----------
        mapped_smiles: str,
            A CMILES-style mapped smiles string with explicit hydrogens.

        toolkit_registry : openforcefield.utils.toolkits.ToolkitRegistry or openforcefield.utils.toolkits.ToolkitWrapper, optional, default=None
            :class:`ToolkitRegistry` or :class:`ToolkitWrapper` to use for SMILES-to-molecule conversion

        allow_undefined_stereo : bool, default=False
            If false, raises an exception if oemol contains undefined stereochemistry.

        Returns
        ----------
        offmol : openforcefield.topology.molecule.Molecule
            An openforcefiled molecule instance.

        Raises
        --------
        SmilesParsingError : if the given SMILES had no indexing picked up by the toolkits.
        """

        # create the molecule from the smiles and check we have the right number of indexes
        # in the mapped SMILES
        offmol = cls.from_smiles(
            mapped_smiles,
            hydrogens_are_explicit=True,
            toolkit_registry=toolkit_registry,
            allow_undefined_stereo=allow_undefined_stereo,
        )

        # check we found some mapping and remove it as we do not want to expose atom maps
        try:
            mapping = offmol._properties.pop("atom_map")
        except KeyError:
            raise SmilesParsingError(
                "The given SMILES has no indexing, please generate a valid explicit hydrogen "
                "mapped SMILES using cmiles.")

        if len(mapping) != offmol.n_atoms:
            raise SmilesParsingError(
                "The mapped smiles does not contain enough indexes to remap the molecule."
            )

        # remap the molecule using the atom map found in the smiles
        # the order is mapping = Dict[current_index: new_index]
        # first renumber the mapping dict indexed from 0, currently from 1 as 0 indicates no mapping in toolkits
        adjusted_mapping = dict(
            (current, new - 1) for current, new in mapping.items())

        return offmol.remap(adjusted_mapping, current_to_new=True)

    @classmethod
    def from_qcschema(
        cls,
        qca_record,
        client=None,
        toolkit_registry=GLOBAL_TOOLKIT_REGISTRY,
        allow_undefined_stereo=False,
    ):
        """
        Create a Molecule from  a QCArchive entry based on the cmiles information.

        If we also have a client instance/address we can go and attach the starting geometry.

        Parameters
        ----------
        qca_record : dict,
            A QCArchive dict with json encoding or record instance

        client : optional, default=None,
            A qcportal.FractalClient instance so we can pull the initial molecule geometry.

        toolkit_registry : openforcefield.utils.toolkits.ToolkitRegistry or openforcefield.utils.toolkits.ToolkitWrapper, optional, default=None
            :class:`ToolkitRegistry` or :class:`ToolkitWrapper` to use for SMILES-to-molecule conversion

        allow_undefined_stereo : bool, default=False
            If false, raises an exception if oemol contains undefined stereochemistry.

        Returns
        -------
        molecule : openforcefield.topology.Molecule
            An openforcefield molecule instance.

        Raises
        -------
        AttributeError : if the record dict can not be made from a record instance.
            if a client is passed, because the client could not retrive the initial molecule.

        KeyError : if the dict does not contain the canonical_isomeric_explicit_hydrogen_mapped_smiles.

        InvalidConformerError : silent error, if the conformer could not be attached.
        """

        # We can accept the Dataset entry record or the dict with JSON encoding
        # lets get it all in the dict rep
        if not isinstance(qca_record, dict):
            try:
                qca_record = qca_record.dict(encoding="json")
            except AttributeError:
                raise AttributeError(
                    "The object passed could not be converted to a dict with json encoding"
                )

        try:
            mapped_smiles = qca_record["attributes"][
                "canonical_isomeric_explicit_hydrogen_mapped_smiles"]
        except KeyError:
            raise KeyError(
                "The record must contain the hydrogen mapped smiles to be safely made from the archive."
            )

        # make a new molecule that has been reordered to match the cmiles mapping
        offmol = cls.from_mapped_smiles(
            mapped_smiles,
            toolkit_registry=toolkit_registry,
            allow_undefined_stereo=allow_undefined_stereo,
        )

        if client is not None:
            # try and find the initial molecule conformations and attach them
            # collect the input molecules
            try:
                input_mols = client.query_molecules(
                    id=qca_record["initial_molecules"])
            except KeyError:
                # this must be an optimisation record
                input_mols = client.query_molecules(
                    id=qca_record["initial_molecule"])
            except AttributeError:
                raise AttributeError(
                    "The provided client can not query molecules, make sure it is an instance of"
                    "qcportal.client.FractalClient() with the correct address."
                )
            initial_ids = {}
            # now for each molecule convert and attach the input geometry
            for molecule in input_mols:
                geometry = unit.Quantity(np.array(molecule.geometry, np.float),
                                         unit.bohr)
                try:
                    offmol.add_conformer(geometry.in_units_of(unit.angstrom))
                    initial_ids[molecule.id] = offmol.n_conformers - 1
                except InvalidConformerError:
                    print(
                        "Invalid conformer for this molecule, the geometry could not be attached."
                    )
            # attach a dict that has the initial molecule ids and the number of the conformer it is stored in
            offmol._properties["initial_molecules"] = initial_ids

        return offmol

    @classmethod
    @RDKitToolkitWrapper.requires_toolkit()
    def from_pdb_and_smiles(cls,
                            file_path,
                            smiles,
                            allow_undefined_stereo=False):
        """
        Create a Molecule from a pdb file and a SMILES string using RDKit.

        Requires RDKit to be installed.

        .. warning :: This API is experimental and subject to change.

        The molecule is created and sanitised based on the SMILES string, we then find a mapping
        between this molecule and one from the PDB based only on atomic number and connections.
        The SMILES molecule is then reindex to match the PDB, the conformer is attached and the
        molecule returned.

        Parameters
        ----------
        file_path: str
            PDB file path
        smiles : str
            a valid smiles string for the pdb, used for seterochemistry and bond order

        allow_undefined_stereo : bool, default=False
            If false, raises an exception if oemol contains undefined stereochemistry.

        Returns
        --------
        molecule : openforcefield.Molecule
            An OFFMol instance with ordering the same as used in the PDB file.

        Raises
        ------
        InvalidConformerError : if the SMILES and PDB molecules are not isomorphic.
        """

        toolkit = RDKitToolkitWrapper()
        return toolkit.from_pdb_and_smiles(file_path, smiles,
                                           allow_undefined_stereo)

    def canonical_order_atoms(self, toolkit_registry=GLOBAL_TOOLKIT_REGISTRY):
        """
        Canonical order the atoms in a copy of the molecule using a toolkit, returns a new copy.

        .. warning :: This API is experimental and subject to change.

        Parameters
        ----------
        toolkit_registry : openforcefield.utils.toolkits.ToolkitRegistry or openforcefield.utils.toolkits.ToolkitWrapper, optional, default=None
            :class:`ToolkitRegistry` or :class:`ToolkitWrapper` to use for SMILES-to-molecule conversion

         Returns
        -------
        molecule : openforcefield.topology.Molecule
            An new openforcefield-style molecule with atoms in the canonical order.
        """

        if isinstance(toolkit_registry, ToolkitRegistry):
            return toolkit_registry.call("canonical_order_atoms", self)
        elif isinstance(toolkit_registry, ToolkitWrapper):
            toolkit = toolkit_registry
            return toolkit.canonical_order_atoms(self)
        else:
            raise Exception(
                "Invalid toolkit_registry passed to from_smiles. Expected ToolkitRegistry or ToolkitWrapper. Got  {}"
                .format(type(toolkit_registry)))

    def remap(self, mapping_dict, current_to_new=True):
        """
        Remap all of the indexes in the molecule to match the given mapping dict

        .. warning :: This API is experimental and subject to change.

        Parameters
        ----------
        mapping_dict : dict,
            A dictionary of the mapping between in the indexes, this should start from 0.
        current_to_new : bool, default=True
            The dict is {current_index: new_index} if True else {new_index: current_index}

        Returns
        -------
        new_molecule :  openforcefield.topology.molecule.Molecule
            An openforcefield.Molecule instance with all attributes transferred, in the PDB order.
        """

        if self.n_virtual_sites != 0:
            raise NotImplementedError("We can not remap virtual sites yet!")

        # make sure the size of the mapping matches the current molecule
        if len(mapping_dict) != self.n_atoms:
            raise ValueError(
                f"The number of mapping indices({len(mapping_dict)}) does not match the number of"
                f"atoms in this molecule({self.n_atoms})")

        # make two mapping dicts we need new to old for atoms
        # and old to new for bonds
        if current_to_new:
            cur_to_new = mapping_dict
            new_to_cur = dict(zip(mapping_dict.values(), mapping_dict.keys()))
        else:
            new_to_cur = mapping_dict
            cur_to_new = dict(zip(mapping_dict.values(), mapping_dict.keys()))

        new_molecule = Molecule()
        new_molecule.name = self.name

        try:
            # add the atoms list
            for i in range(self.n_atoms):
                # get the old atom info
                old_atom = self._atoms[new_to_cur[i]]
                new_molecule.add_atom(**old_atom.to_dict())
        # this is the first time we access the mapping; catch an index error here corresponding to mapping that starts
        # from 0 or higher
        except (KeyError, IndexError):
            raise IndexError(
                f"The mapping supplied is missing a relation corresponding to atom({i})"
            )

        # add the bonds but with atom indexes in a sorted ascending order
        for bond in self._bonds:
            atoms = sorted(
                [cur_to_new[bond.atom1_index], cur_to_new[bond.atom2_index]])
            bond_dict = bond.to_dict()
            bond_dict["atom1"] = atoms[0]
            bond_dict["atom2"] = atoms[1]
            new_molecule.add_bond(**bond_dict)

        # we can now resort the bonds
        sorted_bonds = sorted(new_molecule.bonds,
                              key=operator.attrgetter("atom1_index",
                                                      "atom2_index"))
        new_molecule._bonds = sorted_bonds

        # remap the charges
        if self.partial_charges is not None:
            new_charges = np.zeros(self.n_atoms)
            for i in range(self.n_atoms):
                new_charges[i] = self.partial_charges[
                    new_to_cur[i]].value_in_unit(unit.elementary_charge)
            new_molecule.partial_charges = new_charges * unit.elementary_charge

        # remap the conformers there can be more than one
        if self.conformers is not None:
            for conformer in self.conformers:
                new_conformer = np.zeros((self.n_atoms, 3))
                for i in range(self.n_atoms):
                    new_conformer[i] = conformer[new_to_cur[i]].value_in_unit(
                        unit.angstrom)
                new_molecule.add_conformer(new_conformer * unit.angstrom)

        # move any properties across
        new_molecule._properties = self._properties

        return new_molecule

    @OpenEyeToolkitWrapper.requires_toolkit()
    def to_openeye(self, aromaticity_model=DEFAULT_AROMATICITY_MODEL):
        """
        Create an OpenEye molecule

        Requires the OpenEye toolkit to be installed.

        .. todo ::

           * Use stored conformer positions instead of an argument.
           * Should the aromaticity model be specified in some other way?

        Parameters
        ----------
        aromaticity_model : str, optional, default=DEFAULT_AROMATICITY_MODEL
            The aromaticity model to use

        Returns
        -------
        oemol : openeye.oechem.OEMol
            An OpenEye molecule

        Examples
        --------

        Create an OpenEye molecule from a Molecule

        >>> molecule = Molecule.from_smiles('CC')
        >>> oemol = molecule.to_openeye()

        """
        toolkit = OpenEyeToolkitWrapper()
        return toolkit.to_openeye(self, aromaticity_model=aromaticity_model)

    def _construct_angles(self):
        """
        Get an iterator over all i-j-k angles.
        """
        # TODO: Build Angle objects instead of tuple of atoms.
        if not hasattr(self, "_angles"):
            self._construct_bonded_atoms_list()
            self._angles = set()
            for atom1 in self._atoms:
                for atom2 in self._bondedAtoms[atom1]:
                    for atom3 in self._bondedAtoms[atom2]:
                        if atom1 == atom3:
                            continue
                        # TODO: Encapsulate this logic into an Angle class.
                        if atom1.molecule_atom_index < atom3.molecule_atom_index:
                            self._angles.add((atom1, atom2, atom3))
                        else:
                            self._angles.add((atom3, atom2, atom1))

    def _construct_torsions(self):
        """
        Construct sets containing the atoms improper and proper torsions
        """
        # TODO: Build Proper/ImproperTorsion objects instead of tuple of atoms.
        if not hasattr(self, "_torsions"):
            self._construct_bonded_atoms_list()

            # self._torsions = set()
            self._propers = set()
            self._impropers = set()
            for atom1 in self._atoms:
                for atom2 in self._bondedAtoms[atom1]:
                    for atom3 in self._bondedAtoms[atom2]:
                        if atom1 == atom3:
                            continue
                        for atom4 in self._bondedAtoms[atom3]:
                            if atom4 == atom2:
                                continue
                            # Exclude i-j-k-i
                            if atom1 == atom4:
                                continue

                            if atom1.molecule_atom_index < atom4.molecule_atom_index:
                                torsion = (atom1, atom2, atom3, atom4)
                            else:
                                torsion = (atom4, atom3, atom2, atom1)

                            self._propers.add(torsion)

                        for atom3i in self._bondedAtoms[atom2]:
                            if atom3i == atom3:
                                continue
                            if atom3i == atom1:
                                continue

                            improper = (atom1, atom2, atom3, atom3i)
                            self._impropers.add(improper)

            self._torsions = self._propers | self._impropers
        # return iter(self._torsions)

    def _construct_bonded_atoms_list(self):
        """
        Construct list of all atoms each atom is bonded to.

        """
        # TODO: Add this to cached_properties
        if not hasattr(self, "_bondedAtoms"):
            # self._atoms = [ atom for atom in self.atoms() ]
            self._bondedAtoms = dict()
            for atom in self._atoms:
                self._bondedAtoms[atom] = set()
            for bond in self._bonds:
                atom1 = self.atoms[bond.atom1_index]
                atom2 = self.atoms[bond.atom2_index]
                self._bondedAtoms[atom1].add(atom2)
                self._bondedAtoms[atom2].add(atom1)

    def _is_bonded(self, atom_index_1, atom_index_2):
        """Return True if atoms are bonded, False if not.

        Parameters
        ----------
        atom_index_1 : int
        atom_index_2 : int
            Atom indices

        Returns
        -------
        is_bonded : bool
            True if atoms are bonded, False otherwise


        """
        self._construct_bonded_atoms_list()
        atom1 = self._atoms[atom_index_1]
        atom2 = self._atoms[atom_index_2]
        return atom2 in self._bondedAtoms[atom1]

    def get_bond_between(self, i, j):
        """Returns the bond between two atoms

        Parameters
        ----------
        i, j : int or Atom
            Atoms or atom indices to check

        Returns
        -------
        bond : Bond
            The bond between i and j.

        """
        if isinstance(i, int) and isinstance(j, int):
            atom_i = self._atoms[i]
            atom_j = self._atoms[j]
        elif isinstance(i, Atom) and isinstance(j, Atom):
            atom_i = i
            atom_j = j
        else:
            raise TypeError(
                "Invalid input passed to is_bonded(). Expected ints or Atoms, "
                "got {} and {}".format(i, j))

        for bond in atom_i.bonds:

            for atom in bond.atoms:

                if atom == atom_i:
                    continue

                if atom == atom_j:
                    return bond

        from openforcefield.topology import NotBondedError

        raise NotBondedError("No bond between atom {} and {}".format(i, j))


class Molecule(FrozenMolecule):
    """
    Mutable chemical representation of a molecule, such as a small molecule or biopolymer.

    .. todo :: What other API calls would be useful for supporting biopolymers as small molecules? Perhaps iterating over chains and residues?

    Examples
    --------

    Create a molecule from an sdf file

    >>> from openforcefield.utils import get_data_file_path
    >>> sdf_filepath = get_data_file_path('molecules/ethanol.sdf')
    >>> molecule = Molecule(sdf_filepath)

    Convert to OpenEye OEMol object

    >>> oemol = molecule.to_openeye()

    Create a molecule from an OpenEye molecule

    >>> molecule = Molecule.from_openeye(oemol)

    Convert to RDKit Mol object

    >>> rdmol = molecule.to_rdkit()

    Create a molecule from an RDKit molecule

    >>> molecule = Molecule.from_rdkit(rdmol)

    Create a molecule from IUPAC name (requires the OpenEye toolkit)

    >>> molecule = Molecule.from_iupac('imatinib')

    Create a molecule from SMILES

    >>> molecule = Molecule.from_smiles('Cc1ccccc1')

    .. warning :: This API is experimental and subject to change.

    """
    def __init__(self, *args, **kwargs):
        """
        Create a new Molecule object

        Parameters
        ----------
        other : optional, default=None
            If specified, attempt to construct a copy of the Molecule from the specified object.
            This can be any one of the following:

            * a :class:`Molecule` object
            * a file that can be used to construct a :class:`Molecule` object
            * an ``openeye.oechem.OEMol``
            * an ``rdkit.Chem.rdchem.Mol``
            * a serialized :class:`Molecule` object

        Examples
        --------

        Create an empty molecule:

        >>> empty_molecule = Molecule()

        Create a molecule from a file that can be used to construct a molecule,
        using either a filename or file-like object:

        >>> from openforcefield.utils import get_data_file_path
        >>> sdf_filepath = get_data_file_path('molecules/ethanol.sdf')
        >>> molecule = Molecule(sdf_filepath)
        >>> molecule = Molecule(open(sdf_filepath, 'r'), file_format='sdf')

        >>> import gzip
        >>> mol2_gz_filepath = get_data_file_path('molecules/toluene.mol2.gz')
        >>> molecule = Molecule(gzip.GzipFile(mol2_gz_filepath, 'r'), file_format='mol2')

        Create a molecule from another molecule:

        >>> molecule_copy = Molecule(molecule)

        Convert to OpenEye OEMol object

        >>> oemol = molecule.to_openeye()

        Create a molecule from an OpenEye molecule:

        >>> molecule = Molecule(oemol)

        Convert to RDKit Mol object

        >>> rdmol = molecule.to_rdkit()

        Create a molecule from an RDKit molecule:

        >>> molecule = Molecule(rdmol)

        Create a molecule from a serialized molecule object:

        >>> serialized_molecule = molecule.__getstate__()
        >>> molecule_copy = Molecule(serialized_molecule)

        .. todo ::

           * If a filename or file-like object is specified but the file contains more than one molecule, what is the
           proper behavior? Read just the first molecule, or raise an exception if more than one molecule is found?

           * Should we also support SMILES strings or IUPAC names for ``other``?

        """
        # super(self, Molecule).__init__(*args, **kwargs)
        super(Molecule, self).__init__(*args, **kwargs)

    # TODO: Change this to add_atom(Atom) to improve encapsulation and extensibility?
    def add_atom(self,
                 atomic_number,
                 formal_charge,
                 is_aromatic,
                 stereochemistry=None,
                 name=None):
        """
        Add an atom

        Parameters
        ----------
        atomic_number : int
            Atomic number of the atom
        formal_charge : int
            Formal charge of the atom
        is_aromatic : bool
            If True, atom is aromatic; if False, not aromatic
        stereochemistry : str, optional, default=None
            Either 'R' or 'S' for specified stereochemistry, or None if stereochemistry is irrelevant
        name : str, optional, default=None
            An optional name for the atom

        Returns
        -------
        index : int
            The index of the atom in the molecule

        Examples
        --------

        Define a methane molecule

        >>> molecule = Molecule()
        >>> molecule.name = 'methane'
        >>> C = molecule.add_atom(6, 0, False)
        >>> H1 = molecule.add_atom(1, 0, False)
        >>> H2 = molecule.add_atom(1, 0, False)
        >>> H3 = molecule.add_atom(1, 0, False)
        >>> H4 = molecule.add_atom(1, 0, False)
        >>> bond_idx = molecule.add_bond(C, H1, False, 1)
        >>> bond_idx = molecule.add_bond(C, H2, False, 1)
        >>> bond_idx = molecule.add_bond(C, H3, False, 1)
        >>> bond_idx = molecule.add_bond(C, H4, False, 1)

        """
        atom_index = self._add_atom(
            atomic_number,
            formal_charge,
            is_aromatic,
            stereochemistry=stereochemistry,
            name=name,
        )
        return atom_index

    def add_bond_charge_virtual_site(
        self,
        atoms,
        distance,
        charge_increments=None,
        weights=None,
        epsilon=None,
        sigma=None,
        rmin_half=None,
        name="",
        replace=False,
    ):
        """
        Create a bond charge-type virtual site, in which the location of the charge is specified by the position of two atoms. This supports placement of a virtual site S along a vector between two specified atoms, e.g. to allow for a sigma hole for halogens or similar contexts. With positive values of the distance, the virtual site lies outside the first indexed atom.
        Parameters
        ----------
        atoms : list of openforcefield.topology.molecule.Atom objects or ints of shape [N
            The atoms defining the virtual site's position or their indices
        distance : float

        weights : list of floats of shape [N] or None, optional, default=None
            weights[index] is the weight of particles[index] contributing to the position of the virtual site. Default is None
        charge_increments : list of floats of shape [N], optional, default=None
            The amount of charge to remove from the VirtualSite's atoms and put in the VirtualSite. Indexing in this list should match the ordering in the atoms list. Default is None.
        epsilon : float
            Epsilon term for VdW properties of virtual site. Default is None.
        sigma : float, default=None
            Sigma term for VdW properties of virtual site. Default is None.
        rmin_half : float
            Rmin_half term for VdW properties of virtual site. Default is None.
        name : string or None, default=''
            The name of this virtual site. Default is ''.

        Returns
        -------
        index : int
            The index of the newly-added virtual site in the molecule

        """

        vsite_index = self._add_bond_charge_virtual_site(
            atoms,
            distance,
            weights=weights,
            charge_increments=charge_increments,
            epsilon=epsilon,
            sigma=sigma,
            rmin_half=rmin_half,
            name=name,
            replace=replace,
        )
        return vsite_index

    def add_monovalent_lone_pair_virtual_site(self, atoms, distance,
                                              out_of_plane_angle,
                                              in_plane_angle, **kwargs):
        """
        Create a bond charge-type virtual site, in which the location of the charge is specified by the position of three atoms.

        TODO : Do "weights" have any meaning here?

        Parameters
        ----------
        atoms : list of three openforcefield.topology.molecule.Atom objects or ints
            The three atoms defining the virtual site's position or their molecule atom indices
        distance : float

        out_of_plane_angle : float

        in_plane_angle : float

        epsilon : float
            Epsilon term for VdW properties of virtual site. Default is None.
        sigma : float, default=None
            Sigma term for VdW properties of virtual site. Default is None.
        rmin_half : float
            Rmin_half term for VdW properties of virtual site. Default is None.
        name : string or None, default=''
            The name of this virtual site. Default is ''.

        Returns
        -------
        index : int
            The index of the newly-added virtual site in the molecule


        """

        # vsite_index = self._add_monovalent_lone_pair_virtual_site(self, atoms, distance, out_of_plane_angle, in_plane_angle, charge_increments=charge_increments, weights=weights, epsilon=epsilon, sigma=sigma, rmin_half=rmin_half, name=name)
        vsite_index = self._add_monovalent_lone_pair_virtual_site(
            atoms, distance, out_of_plane_angle, in_plane_angle, **kwargs)
        return vsite_index

    # def add_divalent_lone_pair_virtual_site(self, atoms, distance, out_of_plane_angle, in_plane_angle, charge_increments=None, weights=None, epsilon=None, sigma=None, rmin_half=None, name=None):
    def add_divalent_lone_pair_virtual_site(self, atoms, distance,
                                            out_of_plane_angle, in_plane_angle,
                                            **kwargs):
        """
        Create a divalent lone pair-type virtual site, in which the location of the charge is specified by the position of three atoms.

        TODO : Do "weights" have any meaning here?

        Parameters
        ----------
        atoms : list of 3 openforcefield.topology.molecule.Atom objects or ints
            The three atoms defining the virtual site's position or their molecule atom indices
        distance : float

        out_of_plane_angle : float

        in_plane_angle : float

        epsilon : float
            Epsilon term for VdW properties of virtual site. Default is None.
        sigma : float, default=None
            Sigma term for VdW properties of virtual site. Default is None.
        rmin_half : float
            Rmin_half term for VdW properties of virtual site. Default is None.
        name : string or None, default=''
            The name of this virtual site. Default is ''.

        Returns
        -------
        index : int
            The index of the newly-added virtual site in the molecule

        """
        # vsite_index = self._add_divalent_lone_pair_virtual_site(self, atoms, distance, out_of_plane_angle, in_plane_angle, charge_increments=charge_increments, weights=weights, epsilon=epsilon, sigma=sigma, rmin_half=rmin_half, name=name)
        vsite_index = self._add_divalent_lone_pair_virtual_site(
            atoms, distance, out_of_plane_angle, in_plane_angle, **kwargs)
        return vsite_index

    def add_trivalent_lone_pair_virtual_site(self, atoms, distance,
                                             out_of_plane_angle,
                                             in_plane_angle, **kwargs):
        """
        Create a trivalent lone pair-type virtual site, in which the location of the charge is specified by the position of four atoms.

        TODO : Do "weights" have any meaning here?

        Parameters
        ----------
        atoms : list of 4 openforcefield.topology.molecule.Atom objects or ints
            The three atoms defining the virtual site's position or their molecule atom indices
        distance : float

        out_of_plane_angle : float

        in_plane_angle : float

        epsilon : float
            Epsilon term for VdW properties of virtual site. Default is None.
        sigma : float, default=None
            Sigma term for VdW properties of virtual site. Default is None.
        rmin_half : float
            Rmin_half term for VdW properties of virtual site. Default is None.
        name : string or None, default=''
            The name of this virtual site. Default is ''.

        Returns
        -------
        index : int
            The index of the newly-added virtual site in the molecule

        """
        vsite_index = self._add_trivalent_lone_pair_virtual_site(
            atoms, distance, out_of_plane_angle, in_plane_angle, **kwargs)
        return vsite_index

    def add_bond(
        self,
        atom1,
        atom2,
        bond_order,
        is_aromatic,
        stereochemistry=None,
        fractional_bond_order=None,
    ):
        """
        Add a bond between two specified atom indices


        Parameters
        ----------
        atom1 : int or openforcefield.topology.molecule.Atom
            Index of first atom
        atom2 : int or openforcefield.topology.molecule.Atom
            Index of second atom
        bond_order : int
            Integral bond order of Kekulized form
        is_aromatic : bool
            True if this bond is aromatic, False otherwise
        stereochemistry : str, optional, default=None
            Either 'E' or 'Z' for specified stereochemistry, or None if stereochemistry is irrelevant
        fractional_bond_order : float, optional, default=None
            The fractional (eg. Wiberg) bond order

        Returns
        -------
        index: int
            Index of the bond in this molecule

        """
        bond_index = self._add_bond(
            atom1,
            atom2,
            bond_order,
            is_aromatic,
            stereochemistry=stereochemistry,
            fractional_bond_order=fractional_bond_order,
        )
        return bond_index

    def add_conformer(self, coordinates):
        """
        Add a conformation of the molecule

        Parameters
        ----------
        coordinates: simtk.unit.Quantity(np.array) with shape (n_atoms, 3) and dimension of distance
            Coordinates of the new conformer, with the first dimension of the array corresponding to the atom index in
            the Molecule's indexing system.

        Returns
        -------
        index: int
            The index of this conformer
        """

        # TODO how can be check that a set of coords and no connections
        #   is a conformation that does not change connectivity?

        return self._add_conformer(coordinates)

    def visualize(self, backend="rdkit", width=500, height=300):
        """
        Render a visualization of the molecule in Jupyter
        
        Parameters
        ----------
        backend : str, optional, default='rdkit'
            Which visualization engine to use. Choose from:
            - rdkit
            - openeye
            - nglview (conformers needed)
        width : int, optional, default=500
            Width of the generated representation (only applicable to
            backend=openeye)
        height : int, optional, default=300
            Width of the generated representation (only applicable to
            backend=openeye)

        Returns
        -------
        object
            Depending on the backend chosen:
            - rdkit, openeye -> IPython.display.Image
            - nglview -> nglview.NGLWidget
        """
        from openforcefield.utils.toolkits import OPENEYE_AVAILABLE, RDKIT_AVAILABLE

        backend = backend.lower()

        if backend == "nglview":
            try:
                import nglview as nv
            except ImportError:
                raise ValueError(
                    "Attempted to visualize with NGLview but did not find it "
                    "installed. Try conda install -c conda-forge nglview.")
            if self.conformers:
                trajectory_like = _OFFTrajectoryNGLView(self)
                widget = nv.NGLWidget(trajectory_like)
                return widget
            else:
                raise ValueError(
                    "Visualizing with NGLview requires that the molecule has "
                    "conformers.")
        if backend == "rdkit":
            if RDKIT_AVAILABLE:
                from rdkit.Chem.Draw import IPythonConsole

                return self.to_rdkit()
            else:
                warnings.warn(
                    "RDKit was requested as a visualization backend but "
                    "it was not found to be installed. Falling back to "
                    "trying to using OpenEye for visualization.")
                backend = "openeye"
        if backend == "openeye":
            if OPENEYE_AVAILABLE:
                from openeye import oedepict
                from IPython.display import Image

                oemol = self.to_openeye()

                opts = oedepict.OE2DMolDisplayOptions(
                    width, height, oedepict.OEScale_AutoScale)

                oedepict.OEPrepareDepiction(oemol)
                img = oedepict.OEImage(width, height)
                display = oedepict.OE2DMolDisplay(oemol, opts)
                oedepict.OERenderMolecule(img, display)
                png = oedepict.OEWriteImageToString("png", img)
                return Image(png)

        raise ValueError("Could not find an appropriate backend")

    def _ipython_display_(self):
        from IPython.display import display

        try:
            return display(self.visualize(backend="nglview"))
        except (ImportError, ValueError):
            pass

        try:
            return display(self.visualize(backend="rdkit"))
        except ValueError:
            pass

        try:
            return display(self.visualize(backend="openeye"))
        except ValueError:
            pass


try:
    from nglview import Trajectory as _NGLViewTrajectory
except ImportError:
    _NGLViewTrajectory = object


class _OFFTrajectoryNGLView(_NGLViewTrajectory):
    """
    Handling conformers of an OpenFF Molecule as frames in a trajectory. Only
    to be used for NGLview visualization.

    Parameters
    ----------
    molecule : openforcefield.topology.Molecule
        The molecule (with conformers) to visualize
    """
    def __init__(self, molecule):
        self.molecule = molecule
        self.ext = "pdb"
        self.params = {}
        self.id = str(uuid.uuid4())

    def get_coordinates(self, index):
        return self.molecule.conformers[index] / unit.angstrom

    @property
    def n_frames(self):
        return len(self.molecule.conformers)

    def get_structure_string(self):
        memfile = StringIO()
        self.molecule.to_file(memfile, "pdb")
        memfile.seek(0)
        block = memfile.getvalue()
        # FIXME: Prevent multi-model PDB export with a keyword in molecule.to_file()?
        models = block.split("END\n", 1)
        return models[0]


class InvalidConformerError(Exception):
    """
    This error is raised when the conformer added to the molecule
    has a different connectivity to that already defined.
    or anyother conformer related issues.
    """

    pass


class SmilesParsingError(Exception):
    """
    This error is rasied when parsing a smiles string results in an error.
    """

    pass<|MERGE_RESOLUTION|>--- conflicted
+++ resolved
@@ -2388,16 +2388,7 @@
 
     @staticmethod
     def are_isomorphic(
-<<<<<<< HEAD
-        mol1,
-        mol2,
-        return_atom_map=False,
-        aromatic_matching=True,
-        formal_charge_matching=True,
-        bond_order_matching=True,
-        atom_stereochemistry_matching=True,
-        bond_stereochemistry_matching=True,
-=======
+
             mol1, mol2, return_atom_map=False,
             aromatic_matching=True,
             formal_charge_matching=True,
@@ -2406,7 +2397,6 @@
             bond_stereochemistry_matching=True,
             strip_pyrimidal_n_atom_stereo=True,
             toolkit_registry=GLOBAL_TOOLKIT_REGISTRY
->>>>>>> f591ba2c
     ):
         """
         Determines whether the two molecules are isomorphic by comparing their graph representations and the chosen
@@ -2533,18 +2523,11 @@
                 return data
 
             else:
-<<<<<<< HEAD
-                raise NotImplementedError(
-                    f"The input type {type(data)} is not supported,"
-                    f"please supply an openforcefield.topology.molecule.Molecule,"
-                    f"openforcefield.topology.topology.TopologyMolecule or networkx representaion "
-                    f"of the molecule.")
-=======
+
                 raise NotImplementedError(f'The input type {type(data)} is not supported,'
                                           f'please supply an openforcefield.topology.molecule.Molecule,'
                                           f'openforcefield.topology.topology.TopologyMolecule or networkx '
                                           f'representation of the molecule.')
->>>>>>> f591ba2c
 
         mol1_netx = to_networkx(mol1)
         mol2_netx = to_networkx(mol2)
@@ -2612,28 +2595,7 @@
         isomorphic : bool
         """
 
-<<<<<<< HEAD
-        return Molecule.are_isomorphic(
-            self,
-            other,
-            return_atom_map=False,
-            aromatic_matching=kwargs.get("aromatic_matching", True),
-            formal_charge_matching=kwargs.get("formal_charge_matching", True),
-            bond_order_matching=kwargs.get("bond_order_matching", True),
-            atom_stereochemistry_matching=kwargs.get(
-                "atom_stereochemistry_matching", True),
-            bond_stereochemistry_matching=kwargs.get(
-                "bond_stereochemistry_matching", True),
-        )[0]
-
-    def generate_conformers(
-        self,
-        toolkit_registry=GLOBAL_TOOLKIT_REGISTRY,
-        n_conformers=10,
-        rms_cutoff=None,
-        clear_existing=True,
-    ):
-=======
+
         return Molecule.are_isomorphic(self, other, return_atom_map=False,
                                        aromatic_matching=kwargs.get('aromatic_matching', True),
                                        formal_charge_matching=kwargs.get('formal_charge_matching', True),
@@ -2648,7 +2610,6 @@
                             n_conformers=10,
                             rms_cutoff=None,
                             clear_existing=True):
->>>>>>> f591ba2c
         """
         Generate conformers for this molecule using an underlying toolkit. If n_conformers=0, no toolkit wrapper
         will be called. If n_conformers=0 and clear_existing=True, molecule.conformers will be set to None.
@@ -3743,13 +3704,9 @@
         """
         # Resolve to SMIRKS if needed
         # TODO: Update this to use updated ChemicalEnvironment API
-<<<<<<< HEAD
-        if hasattr(query, "asSMIRKS"):
-            smirks = query.asSMIRKS()
-=======
+
         if hasattr(query, 'smirks'):
             smirks = query.smirks
->>>>>>> f591ba2c
         elif type(query) == str:
             smirks = query
         else:
