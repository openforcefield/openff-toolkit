#!/usr/bin/env python

#=============================================================================================
# MODULE DOCSTRING
#=============================================================================================

"""
Tests for cheminformatics toolkit wrappers

"""

#=============================================================================================
# GLOBAL IMPORTS
#=============================================================================================

from simtk import unit
import numpy as np
from numpy.testing import assert_almost_equal

import pytest
from openforcefield.utils.toolkits import (OpenEyeToolkitWrapper, RDKitToolkitWrapper,
                                           AmberToolsToolkitWrapper, ToolkitRegistry,
                                           GAFFAtomTypeWarning, UndefinedStereochemistryError)
from openforcefield.utils import get_data_file_path
from openforcefield.topology.molecule import Molecule
from openforcefield.tests.test_forcefield import create_ethanol, create_cyclohexane


#=============================================================================================
# TESTS
#=============================================================================================

class TestOpenEyeToolkitWrapper:
    """Test the OpenEyeToolkitWrapper"""

    # TODO: Make separate smiles_add_H and smiles_explicit_H tests

    @pytest.mark.skipif(not OpenEyeToolkitWrapper.is_available(), reason='OpenEye Toolkit not available')
    def test_smiles(self):
        """Test OpenEyeToolkitWrapper to_smiles() and from_smiles()"""
        toolkit_wrapper = OpenEyeToolkitWrapper()

        # This differs from RDKit's SMILES due to different canonicalization schemes

        smiles = '[H]C([H])([H])C([H])([H])[H]'
        molecule = Molecule.from_smiles(smiles,
                                        toolkit_registry=toolkit_wrapper)
        smiles2 = molecule.to_smiles(toolkit_registry=toolkit_wrapper)
        assert smiles == smiles2

    @pytest.mark.skipif(not OpenEyeToolkitWrapper.is_available(), reason='OpenEye Toolkit not available')
    def test_smiles_missing_stereochemistry(self):
        """Test OpenEyeToolkitWrapper to_smiles() and from_smiles()"""
        toolkit_wrapper = OpenEyeToolkitWrapper()

        unspec_chiral_smiles = r"C\C(F)=C(/F)CC(C)(Cl)Br"
        spec_chiral_smiles = r"C\C(F)=C(/F)C[C@@](C)(Cl)Br"
        unspec_db_smiles = r"CC(F)=C(F)C[C@@](C)(Cl)Br"
        spec_db_smiles = r"C\C(F)=C(/F)C[C@@](C)(Cl)Br"

        for title, smiles, raises_exception in [("unspec_chiral_smiles", unspec_chiral_smiles, True),
                                                ("spec_chiral_smiles", spec_chiral_smiles, False),
                                                ("unspec_db_smiles", unspec_db_smiles, True),
                                                ("spec_db_smiles", spec_db_smiles, False),
                                                ]:
            if raises_exception:
                with pytest.raises(UndefinedStereochemistryError) as context:
                    Molecule.from_smiles(smiles, toolkit_registry=toolkit_wrapper)
                Molecule.from_smiles(smiles,
                                     toolkit_registry=toolkit_wrapper,
                                     allow_undefined_stereo=True)
            else:
                Molecule.from_smiles(smiles, toolkit_registry=toolkit_wrapper)

    # TODO: test_smiles_round_trip


    @pytest.mark.skipif(not OpenEyeToolkitWrapper.is_available(), reason='OpenEye Toolkit not available')
    def test_smiles_add_H(self):
        """Test OpenEyeToolkitWrapper for adding explicit hydrogens"""
        toolkit_wrapper = OpenEyeToolkitWrapper()
        # This differs from RDKit's SMILES due to different canonicalization schemes
        input_smiles = 'CC'
        expected_output_smiles = '[H]C([H])([H])C([H])([H])[H]'
        molecule = Molecule.from_smiles(input_smiles,
                                        toolkit_registry=toolkit_wrapper)
        smiles2 = molecule.to_smiles(toolkit_registry=toolkit_wrapper)
        assert expected_output_smiles == smiles2

    @pytest.mark.skipif(not OpenEyeToolkitWrapper.is_available(), reason='OpenEye Toolkit not available')
    def test_smiles_charged(self):
        """Test OpenEyeToolkitWrapper functions for reading/writing charged SMILES"""
        toolkit_wrapper = OpenEyeToolkitWrapper()
        # This differs from RDKit's expected output due to different canonicalization schemes
        smiles = '[H]C([H])([H])[N+]([H])([H])[H]'
        molecule = Molecule.from_smiles(smiles,
                                        toolkit_registry=toolkit_wrapper)
        smiles2 = molecule.to_smiles(toolkit_registry=toolkit_wrapper)
        assert smiles == smiles2


    @pytest.mark.skipif(not OpenEyeToolkitWrapper.is_available(), reason='OpenEye Toolkit not available')
    def test_to_from_openeye_core_props_filled(self):
        """Test OpenEyeToolkitWrapper to_openeye() and from_openeye()"""
        toolkit_wrapper = OpenEyeToolkitWrapper()

        # Replacing with a simple molecule with stereochemistry
        input_smiles = r'C\C(F)=C(/F)C[C@@](C)(Cl)Br'
        expected_output_smiles = r'[H]C([H])([H])/C(=C(/C([H])([H])[C@@](C([H])([H])[H])(Cl)Br)\F)/F'
        molecule = Molecule.from_smiles(input_smiles, toolkit_registry=toolkit_wrapper)
        assert molecule.to_smiles(toolkit_registry=toolkit_wrapper) == expected_output_smiles

        # Populate core molecule property fields
        molecule.name = 'Alice'
        partial_charges = unit.Quantity(np.array([-.9, -.8, -.7, -.6,
                                                  -.5, -.4, -.3, -.2,
                                                  -.1, 0., .1, .2,
                                                  .3, .4, .5, .6,
                                                  .7, .8]), unit.elementary_charge)
        molecule.partial_charges = partial_charges
        coords = unit.Quantity(np.array([['0.0', '1.0', '2.0'], ['3.0', '4.0', '5.0'], ['6.0', '7.0', '8.0'],
                                         ['9.0', '10.0', '11.0'], ['12.0', '13.0', '14.0'],
                                         ['15.0', '16.0', '17.0'],
                                         ['18.0', '19.0', '20.0'], ['21.0', '22.0', '23.0'],
                                         ['24.0', '25.0', '26.0'],
                                         ['27.0', '28.0', '29.0'], ['30.0', '31.0', '32.0'],
                                         ['33.0', '34.0', '35.0'],
                                         ['36.0', '37.0', '38.0'], ['39.0', '40.0', '41.0'],
                                         ['42.0', '43.0', '44.0'],
                                         ['45.0', '46.0', '47.0'], ['48.0', '49.0', '50.0'],
                                         ['51.0', '52.0', '53.0']]),
                               unit.angstrom)
        molecule.add_conformer(coords)
        # Populate core atom property fields
        molecule.atoms[2].name = 'Bob'
        # Ensure one atom has its stereochemistry specified
        central_carbon_stereo_specified = False
        for atom in molecule.atoms:
            if (atom.atomic_number == 6) and atom.stereochemistry == "S":
                central_carbon_stereo_specified = True
        assert central_carbon_stereo_specified

        # Populate bond core property fields
        fractional_bond_orders = [float(val) for val in range(1, 19)]
        for fbo, bond in zip(fractional_bond_orders, molecule.bonds):
            bond.fractional_bond_order = fbo

        # Do a first conversion to/from oemol
        oemol = molecule.to_openeye()
        molecule2 = Molecule.from_openeye(oemol)

        # Test that properties survived first conversion
        # assert molecule.to_dict() == molecule2.to_dict()
        assert molecule.name == molecule2.name
        # NOTE: This expects the same indexing scheme in the original and new molecule

        central_carbon_stereo_specified = False
        for atom in molecule2.atoms:
            if (atom.atomic_number == 6) and atom.stereochemistry == "S":
                central_carbon_stereo_specified = True
        assert central_carbon_stereo_specified
        for atom1, atom2 in zip(molecule.atoms, molecule2.atoms):
            assert atom1.to_dict() == atom2.to_dict()
        for bond1, bond2 in zip(molecule.bonds, molecule2.bonds):
            assert bond1.to_dict() == bond2.to_dict()
        assert (molecule._conformers[0] == molecule2._conformers[0]).all()
        for pc1, pc2 in zip(molecule._partial_charges, molecule2._partial_charges):
            pc1_ul = pc1 / unit.elementary_charge
            pc2_ul = pc2 / unit.elementary_charge
            assert_almost_equal(pc1_ul, pc2_ul, decimal=6)
        assert molecule2.to_smiles(toolkit_registry=toolkit_wrapper) == expected_output_smiles


    @pytest.mark.skipif(not OpenEyeToolkitWrapper.is_available(), reason='OpenEye Toolkit not available')
    def test_to_from_openeye_core_props_unset(self):
        """Test OpenEyeToolkitWrapper to_openeye() and from_openeye() when given empty core property fields"""
        toolkit_wrapper = OpenEyeToolkitWrapper()

        # Using a simple molecule with tetrahedral and bond stereochemistry
        input_smiles = r'C\C(F)=C(/F)C[C@](C)(Cl)Br'

        expected_output_smiles = r'[H]C([H])([H])/C(=C(/C([H])([H])[C@](C([H])([H])[H])(Cl)Br)\F)/F'
        molecule = Molecule.from_smiles(input_smiles, toolkit_registry=toolkit_wrapper)
        assert molecule.to_smiles(toolkit_registry=toolkit_wrapper) == expected_output_smiles

        # Ensure one atom has its stereochemistry specified
        central_carbon_stereo_specified = False
        for atom in molecule.atoms:
            if (atom.atomic_number == 6) and atom.stereochemistry == "R":
                central_carbon_stereo_specified = True
        assert central_carbon_stereo_specified

        # Do a first conversion to/from oemol
        rdmol = molecule.to_openeye()
        molecule2 = Molecule.from_openeye(rdmol)

        # Test that properties survived first conversion
        assert molecule.name == molecule2.name
        # NOTE: This expects the same indexing scheme in the original and new molecule

        central_carbon_stereo_specified = False
        for atom in molecule2.atoms:
            if (atom.atomic_number == 6) and atom.stereochemistry == "R":
                central_carbon_stereo_specified = True
        assert central_carbon_stereo_specified
        for atom1, atom2 in zip(molecule.atoms, molecule2.atoms):
            assert atom1.to_dict() == atom2.to_dict()
        for bond1, bond2 in zip(molecule.bonds, molecule2.bonds):
            assert bond1.to_dict() == bond2.to_dict()
        assert (molecule._conformers == None)
        assert (molecule2._conformers == None)
        for pc1, pc2 in zip(molecule._partial_charges, molecule2._partial_charges):
            pc1_ul = pc1 / unit.elementary_charge
            pc2_ul = pc2 / unit.elementary_charge
            assert_almost_equal(pc1_ul, pc2_ul, decimal=6)
        assert molecule2.to_smiles(toolkit_registry=toolkit_wrapper) == expected_output_smiles


    @pytest.mark.skipif(not OpenEyeToolkitWrapper.is_available(), reason='OpenEye Toolkit not available')
    def test_from_openeye_implicit_hydrogen(self):
        """
        Test OpenEyeToolkitWrapper for loading a molecule with implicit
        hydrogens (correct behavior is to add them explicitly)
        """
        from openeye import oechem

        smiles_impl = "C#C"
        oemol_impl = oechem.OEMol()
        oechem.OESmilesToMol(oemol_impl, smiles_impl)
        molecule_from_impl = Molecule.from_openeye(oemol_impl)

        assert molecule_from_impl.n_atoms == 4

        smiles_expl = "HC#CH"
        oemol_expl = oechem.OEMol()
        oechem.OESmilesToMol(oemol_expl, smiles_expl)
        molecule_from_expl = Molecule.from_openeye(oemol_expl)
        assert molecule_from_expl.to_smiles() == molecule_from_impl.to_smiles()

    @pytest.mark.skipif(not OpenEyeToolkitWrapper.is_available(), reason='OpenEye Toolkit not available')
    def test_openeye_from_smiles_hydrogens_are_explicit(self):
        """
        Test to ensure that OpenEyeToolkitWrapper.from_smiles has the proper behavior with
        respect to its hydrogens_are_explicit kwarg
        """
        toolkit_wrapper = OpenEyeToolkitWrapper()
        smiles_impl = "C#C"
        with pytest.raises(ValueError,
                           match="but OpenEye Toolkit interpreted SMILES 'C#C' as having implicit hydrogen") as excinfo:
            offmol = Molecule.from_smiles(smiles_impl,
                                          toolkit_registry=toolkit_wrapper,
                                          hydrogens_are_explicit=True)
        offmol = Molecule.from_smiles(smiles_impl,
                                      toolkit_registry=toolkit_wrapper,
                                      hydrogens_are_explicit=False)
        assert offmol.n_atoms == 4

        smiles_expl = "HC#CH"
        offmol = Molecule.from_smiles(smiles_expl,
                                      toolkit_registry=toolkit_wrapper,
                                      hydrogens_are_explicit=True)
        assert offmol.n_atoms == 4
        # It's debatable whether this next function should pass. Strictly speaking, the hydrogens in this SMILES
        # _are_ explicit, so allowing "hydrogens_are_explicit=False" through here is allowing a contradiction.
        # We might rethink the name of this kwarg.

        offmol = Molecule.from_smiles(smiles_expl,
                                      toolkit_registry=toolkit_wrapper,
                                      hydrogens_are_explicit=False)
        assert offmol.n_atoms == 4



    @pytest.mark.skipif(not OpenEyeToolkitWrapper.is_available(), reason='OpenEye Toolkit not available')
    def test_get_sdf_coordinates(self):
        """Test OpenEyeToolkitWrapper for importing a single set of coordinates from a sdf file"""

        toolkit_wrapper = OpenEyeToolkitWrapper()
        filename = get_data_file_path('molecules/toluene.sdf')
        molecule = Molecule.from_file(filename, toolkit_registry=toolkit_wrapper)
        assert len(molecule._conformers) == 1
        assert molecule._conformers[0].shape == (15,3)

    @pytest.mark.skipif(not OpenEyeToolkitWrapper.is_available(), reason='OpenEye Toolkit not available')
    @pytest.mark.skip
    def test_get_multiconformer_sdf_coordinates(self):
        """Test OpenEyeToolkitWrapper for importing multiple sets of coordinates from a sdf file"""
        raise NotImplementedError
        toolkit_wrapper = OpenEyeToolkitWrapper()
        filename = get_data_file_path('molecules/toluene.sdf')
        molecule = Molecule.from_file(filename, toolkit_registry=toolkit_wrapper)
        assert len(molecule._conformers) == 1
        assert molecule._conformers[0].shape == (15,3)

    @pytest.mark.skipif(not OpenEyeToolkitWrapper.is_available(), reason='OpenEye Toolkit not available')
    def test_get_mol2_coordinates(self):
        """Test OpenEyeToolkitWrapper for importing a single set of molecule coordinates"""
        toolkit_wrapper = OpenEyeToolkitWrapper()
        filename = get_data_file_path('molecules/toluene.mol2')
        molecule1 = Molecule.from_file(filename, toolkit_registry=toolkit_wrapper)
        assert len(molecule1._conformers) == 1
        assert molecule1._conformers[0].shape == (15, 3)
        assert_almost_equal(molecule1.conformers[0][5][1] / unit.angstrom, 22.98, decimal=2)

        # Test loading from file-like object
        with open(filename, 'r') as infile:
            molecule2 = Molecule(infile, file_format='MOL2', toolkit_registry=toolkit_wrapper)
        assert molecule1.is_isomorphic_with(molecule2)
        assert len(molecule2._conformers) == 1
        assert molecule2._conformers[0].shape == (15, 3)
        assert_almost_equal(molecule2.conformers[0][5][1] / unit.angstrom, 22.98, decimal=2)

        # Test loading from gzipped mol2
        import gzip
        with gzip.GzipFile(filename + '.gz', 'r') as infile:
            molecule3 = Molecule(infile, file_format='MOL2', toolkit_registry=toolkit_wrapper)
        assert molecule1.is_isomorphic_with(molecule3)
        assert len(molecule3._conformers) == 1
        assert molecule3._conformers[0].shape == (15, 3)
        assert_almost_equal(molecule3.conformers[0][5][1] / unit.angstrom, 22.98, decimal=2)

    @pytest.mark.skipif(not OpenEyeToolkitWrapper.is_available(), reason='OpenEye Toolkit not available')
    def test_get_mol2_charges(self):
        """Test OpenEyeToolkitWrapper for importing a mol2 file specifying partial charges"""
        toolkit_wrapper = OpenEyeToolkitWrapper()
        filename = get_data_file_path('molecules/toluene_charged.mol2')
        molecule = Molecule.from_file(filename, toolkit_registry=toolkit_wrapper)
        assert len(molecule._conformers) == 1
        assert molecule._conformers[0].shape == (15,3)
        target_charges = unit.Quantity(np.array([-0.1342,-0.1271,-0.1271,-0.1310,
                                                 -0.1310,-0.0765,-0.0541, 0.1314,
                                                  0.1286, 0.1286, 0.1303, 0.1303,
                                                  0.0440, 0.0440, 0.0440]),
                                                unit.elementary_charge)
        for pc1, pc2 in zip(molecule._partial_charges, target_charges):
            pc1_ul = pc1 / unit.elementary_charge
            pc2_ul = pc2 / unit.elementary_charge
            assert_almost_equal(pc1_ul, pc2_ul, decimal=4)

    @pytest.mark.skipif(not OpenEyeToolkitWrapper.is_available(), reason='OpenEye Toolkit not available')
    def test_get_mol2_gaff_atom_types(self):
        """Test that a warning is raised OpenEyeToolkitWrapper when it detects GAFF atom types in a mol2 file."""
        toolkit_wrapper = OpenEyeToolkitWrapper()
        mol2_file_path = get_data_file_path('molecules/AlkEthOH_test_filt1_ff.mol2')
        with pytest.warns(GAFFAtomTypeWarning, match='SYBYL'):
            Molecule.from_file(mol2_file_path, toolkit_registry=toolkit_wrapper)

    @pytest.mark.skipif(not OpenEyeToolkitWrapper.is_available(), reason='OpenEye Toolkit not available')
    def test_generate_conformers(self):
        """Test OpenEyeToolkitWrapper generate_conformers()"""
        toolkit_wrapper = OpenEyeToolkitWrapper()
        smiles = '[H]C([H])([H])C([H])([H])[H]'
        molecule = toolkit_wrapper.from_smiles(smiles)
        molecule.generate_conformers()
        assert molecule.n_conformers != 0
        assert not(molecule.conformers[0] == (0.*unit.angstrom)).all()

        # TODO: Make this test more robust

    @pytest.mark.skipif(not OpenEyeToolkitWrapper.is_available(), reason='OpenEye Toolkit not available')
    def test_compute_partial_charges(self):
        """Test OpenEyeToolkitWrapper compute_partial_charges()"""
        toolkit_wrapper = OpenEyeToolkitWrapper()
        smiles = '[H]C([H])([H])C([H])([H])[H]'
        molecule = toolkit_wrapper.from_smiles(smiles)
        # Ensure that an exception is raised if no conformers are provided
        with pytest.raises(Exception) as excinfo:
            molecule.compute_partial_charges(toolkit_registry=toolkit_wrapper)
        molecule.generate_conformers(toolkit_registry=toolkit_wrapper)
        # Ensure that an exception is raised if an invalid charge model is passed in
        with pytest.raises(Exception) as excinfo:
            charge_model = 'notARealChargeModel'
            molecule.compute_partial_charges(toolkit_registry=toolkit_wrapper, charge_model=charge_model)

        # TODO: Test all supported charge models
        # Note: "amber" and "amberff94" only work for a subset of residue types, so we'll need to find testing data for
        # those
        # charge_model = [,'amber','amberff94']
        # TODO: 'mmff' and 'mmff94' often assign charges of 0, presumably if the molecule is unrecognized.
        # charge_model = ['mmff', 'mmff94']
        for charge_model in ['noop', 'am1bcc', 'am1bccnosymspt', 'am1bccelf10']:
            with pytest.raises(NotImplementedError) as excinfo:
                molecule.compute_partial_charges(toolkit_registry=toolkit_wrapper)  # , charge_model=charge_model)
                charge_sum = 0 * unit.elementary_charge
                for pc in molecule._partial_charges:
                    charge_sum += pc
                assert charge_sum < 0.001 * unit.elementary_charge

        # For now, just test AM1-BCC while the SMIRNOFF spec for other charge models gets worked out
        molecule.compute_partial_charges_am1bcc(toolkit_registry=toolkit_wrapper)  # , charge_model=charge_model)
        charge_sum = 0 * unit.elementary_charge
        for pc in molecule._partial_charges:
            charge_sum += pc
        assert charge_sum < 0.001 * unit.elementary_charge

    @pytest.mark.skipif(not OpenEyeToolkitWrapper.is_available(), reason='OpenEye Toolkit not available')
    def test_compute_partial_charges_net_charge(self):
        """Test OpenEyeToolkitWrapper compute_partial_charges() on a molecule with a net +1 charge"""

        toolkit_wrapper = OpenEyeToolkitWrapper()
        smiles = '[H]C([H])([H])[N+]([H])([H])[H]'
        molecule = toolkit_wrapper.from_smiles(smiles)
        molecule.generate_conformers(toolkit_registry=toolkit_wrapper)


        with pytest.raises(NotImplementedError) as excinfo:
            charge_model = 'notARealChargeModel'
            molecule.compute_partial_charges(toolkit_registry=toolkit_wrapper)#, charge_model=charge_model)

        # TODO: Test all supported charge models
        # TODO: "amber" and "amberff94" only work for a subset of residue types, so we'll need to find testing data for
        # those
        # charge_model = [,'amber','amberff94']
        # The 'noop' charge model doesn't add up to the formal charge, so we shouldn't test it
        # charge_model = ['noop']
        for charge_model in ['mmff', 'mmff94', 'am1bcc', 'am1bccnosymspt', 'am1bccelf10']:
            with pytest.raises(NotImplementedError) as excinfo:
                molecule.compute_partial_charges(toolkit_registry=toolkit_wrapper) #, charge_model=charge_model)
                charge_sum = 0 * unit.elementary_charge
                for pc in molecule._partial_charges:
                    charge_sum += pc
                assert 0.999 * unit.elementary_charge < charge_sum < 1.001 * unit.elementary_charge
        # For now, I'm just testing AM1-BCC (will test more when the SMIRNOFF spec for other charges is finalized)
        molecule.compute_partial_charges_am1bcc(toolkit_registry=toolkit_wrapper)
        charge_sum = 0 * unit.elementary_charge
        for pc in molecule._partial_charges:
            charge_sum += pc
        assert 0.999 * unit.elementary_charge < charge_sum < 1.001 * unit.elementary_charge


    @pytest.mark.skipif(not OpenEyeToolkitWrapper.is_available(), reason='OpenEye Toolkit not available')
    def test_compute_partial_charges_trans_cooh_am1bcc(self):
        """Test OpenEyeToolkitWrapper for computing partial charges for problematic molecules, as exemplified by
        Issue 346 (https://github.com/openforcefield/openforcefield/issues/346)"""

        lysine = Molecule.from_smiles("C(CC[NH3+])C[C@@H](C(=O)O)N")
        toolkit_wrapper = OpenEyeToolkitWrapper()
        lysine.generate_conformers(toolkit_registry=toolkit_wrapper)
        lysine.compute_partial_charges_am1bcc(toolkit_registry=toolkit_wrapper)


    @pytest.mark.skipif(not OpenEyeToolkitWrapper.is_available(), reason='OpenEye Toolkit not available')
    def test_assign_fractional_bond_orders(self):
        """Test OpenEyeToolkitWrapper assign_fractional_bond_orders()"""

        toolkit_wrapper = OpenEyeToolkitWrapper()
        smiles = '[H]C([H])([H])C([H])([H])[H]'
        molecule = toolkit_wrapper.from_smiles(smiles)
        molecule.generate_conformers(toolkit_registry=toolkit_wrapper)
        for bond_order_model in ['am1-wiberg', 'pm3-wiberg']:
            molecule.assign_fractional_bond_orders(toolkit_registry=toolkit_wrapper,
                                                    bond_order_model=bond_order_model)
            # TODO: Add test for equivalent Wiberg orders for equivalent bonds



    @pytest.mark.skipif(not OpenEyeToolkitWrapper.is_available(), reason='OpenEye Toolkit not available')
    def test_assign_fractional_bond_orders_neutral_charge_mol(self):
        """Test OpenEyeToolkitWrapper assign_fractional_bond_orders() for neutral and charged molecule"""

        toolkit_wrapper = OpenEyeToolkitWrapper()
        # Reading neutral molecule from file
        filename = get_data_file_path('molecules/CID20742535_neutral.sdf')
        molecule1 = Molecule.from_file(filename)
        # Reading negative molecule from file
        filename = get_data_file_path('molecules/CID20742535_anion.sdf')
        molecule2 = Molecule.from_file(filename)

        # Checking that only one additional bond is present in the neutral molecule
        assert (len(molecule1.bonds) == len(molecule2.bonds)+1)

        for bond_order_model in ['am1-wiberg']:
            molecule1.assign_fractional_bond_orders(toolkit_registry=toolkit_wrapper,
                                                    bond_order_model=bond_order_model,
                                                    use_conformers=molecule1.conformers)

            for i in molecule1.bonds:
                if i.is_aromatic:
                    # Checking aromatic bonds
                    assert (1.05 < i.fractional_bond_order < 1.65)
                elif (i.atom1.atomic_number == 1 or i.atom2.atomic_number == 1):
                    # Checking bond order of C-H or O-H bonds are around 1
                    assert (0.85 < i.fractional_bond_order < 1.05)
                elif (i.atom1.atomic_number == 8 or i.atom2.atomic_number == 8):
                    # Checking C-O single bond
                    wbo_C_O_neutral = i.fractional_bond_order
                    assert (1.0 < wbo_C_O_neutral < 1.5)
                else:
                    # Should be C-C single bond
                    assert (i.atom1_index == 4 and i.atom2_index == 6) or (i.atom1_index == 6 and i.atom2_index == 4)
                    wbo_C_C_neutral = i.fractional_bond_order
                    assert (1.0 < wbo_C_C_neutral < 1.3)

            molecule2.assign_fractional_bond_orders(toolkit_registry=toolkit_wrapper,
                                                    bond_order_model=bond_order_model,
                                                    use_conformers=molecule2.conformers)
            for i in molecule2.bonds:
                if i.is_aromatic:
                    # Checking aromatic bonds
                    assert (1.05 < i.fractional_bond_order < 1.65)
                elif (i.atom1.atomic_number == 1 or i.atom2.atomic_number == 1):
                    # Checking bond order of C-H or O-H bonds are around 1
                    assert (0.85 < i.fractional_bond_order < 1.05)
                elif (i.atom1.atomic_number == 8 or i.atom2.atomic_number == 8):
                    # Checking C-O single bond
                    wbo_C_O_anion = i.fractional_bond_order
                    assert (1.3 < wbo_C_O_anion < 1.8)
                else:
                    # Should be C-C single bond
                    assert(i.atom1_index == 4 and i.atom2_index == 6) or (i.atom1_index == 6 and i.atom2_index == 4)
                    wbo_C_C_anion = i.fractional_bond_order
                    assert (1.0 < wbo_C_C_anion < 1.3)

            # Wiberg bond order of C-C single bond is higher in the anion
            assert (wbo_C_C_anion > wbo_C_C_neutral)
            # Wiberg bond order of C-O bond is higher in the anion
            assert (wbo_C_O_anion > wbo_C_O_neutral)

    @pytest.mark.skipif(not OpenEyeToolkitWrapper.is_available(), reason='OpenEye Toolkit not available')
    def test_assign_fractional_bond_orders_charged(self):
        """Test OpenEyeToolkitWrapper assign_fractional_bond_orders() on a molecule with net charge +1"""

        toolkit_wrapper = OpenEyeToolkitWrapper()
        smiles = '[H]C([H])([H])[N+]([H])([H])[H]'
        molecule = toolkit_wrapper.from_smiles(smiles)
        molecule.generate_conformers(toolkit_registry=toolkit_wrapper)
        for bond_order_model in ['am1-wiberg', 'pm3-wiberg']:
            molecule.assign_fractional_bond_orders(toolkit_registry=toolkit_wrapper,
                                                   bond_order_model=bond_order_model)
            # TODO: Add test for equivalent Wiberg orders for equivalent bonds

    @pytest.mark.skipif(not OpenEyeToolkitWrapper.is_available(), reason='OpenEye Toolkit not available')
    def test_assign_fractional_bond_orders_invalid_method(self):
        """
        Test that OpenEyeToolkitWrapper assign_fractional_bond_orders() raises the
        correct error if an invalid charge model is provided
        """
        toolkit_wrapper = OpenEyeToolkitWrapper()
        smiles = '[H]C([H])([H])[N+]([H])([H])[H]'
        molecule = toolkit_wrapper.from_smiles(smiles)
        molecule.generate_conformers(toolkit_registry=toolkit_wrapper)
        expected_error = "Bond order model 'not a real bond order model' is not supported by " \
                         "OpenEyeToolkitWrapper. Supported models are ([[]'am1-wiberg', 'pm3-wiberg'[]])"
        with pytest.raises(ValueError, match=expected_error) as excinfo:
            molecule.assign_fractional_bond_orders(toolkit_registry=toolkit_wrapper,
                                                    bond_order_model='not a real bond order model')


    @pytest.mark.skipif(not OpenEyeToolkitWrapper.is_available(), reason='OpenEye Toolkit not available')
    def test_assign_fractional_bond_orders_double_bond(self):
        """Test OpenEyeToolkitWrapper assign_fractional_bond_orders() on a molecule with a double bond"""

        toolkit_wrapper = OpenEyeToolkitWrapper()
        smiles = r'C\C(F)=C(/F)C[C@@](C)(Cl)Br'
        molecule = toolkit_wrapper.from_smiles(smiles)
        molecule.generate_conformers(toolkit_registry=toolkit_wrapper)
        for bond_order_model in ['am1-wiberg', 'pm3-wiberg']:
            molecule.assign_fractional_bond_orders(toolkit_registry=toolkit_wrapper,
                                                   bond_order_model=bond_order_model)
            # TODO: Add test for equivalent Wiberg orders for equivalent bonds

        double_bond_has_wbo_near_2 = False
        for bond in molecule.bonds:
            if bond.bond_order == 2:
                if 1.75 < bond.fractional_bond_order < 2.25:
                    double_bond_has_wbo_near_2 = True
        assert double_bond_has_wbo_near_2

    @pytest.mark.skipif(not OpenEyeToolkitWrapper.is_available(), reason='OpenEye Toolkit not available')
<<<<<<< HEAD
    def test_substructure_search_on_large_molecule(self):
        """Test OpenEyeToolkitWrapper substructure search when a large number hits are found"""

        tk = OpenEyeToolkitWrapper()
        smiles = "C"*3000
        molecule = tk.from_smiles(smiles)
        query = "[C:1]~[C:2]"
        ret = molecule.chemical_environment_matches(query, toolkit_registry=tk)
        assert len(ret) == 5998 
        assert len(ret[0]) == 2

=======
    def test_find_rotatable_bonds(self):
        """Test finding rotatable bonds while ignoring some groups"""

        # test a simple molecule
        ethanol = create_ethanol()
        bonds = ethanol.find_rotatable_bonds()
        assert len(bonds) == 2
        for bond in bonds:
            assert ethanol.atoms[bond.atom1_index].atomic_number != 1
            assert ethanol.atoms[bond.atom2_index].atomic_number != 1

        # now ignore the C-O bond, forwards
        bonds = ethanol.find_rotatable_bonds(ignore_functional_groups='[#6:1]-[#8:2]')
        assert len(bonds) == 1
        assert ethanol.atoms[bonds[0].atom1_index].atomic_number == 6
        assert ethanol.atoms[bonds[0].atom2_index].atomic_number == 6

        # now ignore the O-C bond, backwards
        bonds = ethanol.find_rotatable_bonds(ignore_functional_groups='[#8:1]-[#6:2]')
        assert len(bonds) == 1
        assert ethanol.atoms[bonds[0].atom1_index].atomic_number == 6
        assert ethanol.atoms[bonds[0].atom2_index].atomic_number == 6

        # now ignore the C-C bond
        bonds = ethanol.find_rotatable_bonds(ignore_functional_groups='[#6:1]-[#6:2]')
        assert len(bonds) == 1
        assert ethanol.atoms[bonds[0].atom1_index].atomic_number == 6
        assert ethanol.atoms[bonds[0].atom2_index].atomic_number == 8

        # ignore a list of searches, forward
        bonds = ethanol.find_rotatable_bonds(ignore_functional_groups=['[#6:1]-[#8:2]', '[#6:1]-[#6:2]'])
        assert bonds == []

        # ignore a list of searches, backwards
        bonds = ethanol.find_rotatable_bonds(ignore_functional_groups=['[#6:1]-[#6:2]', '[#8:1]-[#6:2]'])
        assert bonds == []

        # test  molecules that should have no rotatable bonds
        cyclohexane = create_cyclohexane()
        bonds = cyclohexane.find_rotatable_bonds()
        assert bonds == []

        methane = Molecule.from_smiles('C')
        bonds = methane.find_rotatable_bonds()
        assert bonds == []

        ethene = Molecule.from_smiles('C=C')
        bonds = ethene.find_rotatable_bonds()
        assert bonds == []

        terminal_forwards = '[*]~[*:1]-[X2H1,X3H2,X4H3:2]-[#1]'
        terminal_backwards = '[#1]-[X2H1,X3H2,X4H3:1]-[*:2]~[*]'
        # test removing terminal rotors
        toluene = Molecule.from_file(get_data_file_path('molecules/toluene.sdf'))
        bonds = toluene.find_rotatable_bonds()
        assert len(bonds) == 1
        assert toluene.atoms[bonds[0].atom1_index].atomic_number == 6
        assert toluene.atoms[bonds[0].atom2_index].atomic_number == 6

        # find terminal bonds forward
        bonds = toluene.find_rotatable_bonds(ignore_functional_groups=terminal_forwards)
        assert bonds == []

        # find terminal bonds backwards
        bonds = toluene.find_rotatable_bonds(ignore_functional_groups=terminal_backwards)
        assert bonds == []
>>>>>>> 4eda3419



        # TODO: Check partial charge invariants (total charge, charge equivalence)

        # TODO: Add test for aromaticity
        # TODO: Add test and molecule functionality for isotopes



class TestRDKitToolkitWrapper:
    """Test the RDKitToolkitWrapper"""
    
    @pytest.mark.skipif(not RDKitToolkitWrapper.is_available(), reason='RDKit Toolkit not available')
    def test_smiles(self):
        """Test RDKitToolkitWrapper to_smiles() and from_smiles()"""
        toolkit_wrapper = RDKitToolkitWrapper()
        # This differs from OE's expected output due to different canonicalization schemes
        smiles = '[H][C]([H])([H])[C]([H])([H])[H]'
        molecule = Molecule.from_smiles(smiles,
                                        toolkit_registry=toolkit_wrapper)
        smiles2 = molecule.to_smiles(toolkit_registry=toolkit_wrapper)
        #print(smiles, smiles2)
        assert smiles == smiles2

    @pytest.mark.skipif(not RDKitToolkitWrapper.is_available(), reason='RDKit Toolkit not available')
    @pytest.mark.parametrize("smiles,exception_regex", [
        (r"C\C(F)=C(/F)CC(C)(Cl)Br", "Undefined chiral centers"),
        (r"C\C(F)=C(/F)C[C@@](C)(Cl)Br", None),
        (r"CC(F)=C(F)C[C@@](C)(Cl)Br", "Bonds with undefined stereochemistry")
    ])
    def test_smiles_missing_stereochemistry(self, smiles, exception_regex):
        """Test RDKitToolkitWrapper to_smiles() and from_smiles() when given ambiguous stereochemistry"""
        toolkit_wrapper = RDKitToolkitWrapper()

        if exception_regex is not None:
            with pytest.raises(UndefinedStereochemistryError, match=exception_regex):
                Molecule.from_smiles(smiles, toolkit_registry=toolkit_wrapper)
            Molecule.from_smiles(smiles,
                                 toolkit_registry=toolkit_wrapper,
                                 allow_undefined_stereo=True)
        else:
            Molecule.from_smiles(smiles, toolkit_registry=toolkit_wrapper)

    # TODO: test_smiles_round_trip

    @pytest.mark.skipif(not RDKitToolkitWrapper.is_available(), reason='RDKit Toolkit not available')
    def test_smiles_add_H(self):
        """Test RDKitToolkitWrapper to_smiles() and from_smiles()"""
        toolkit_wrapper = RDKitToolkitWrapper()
        input_smiles = 'CC'
        # This differs from OE's expected output due to different canonicalization schemes
        expected_output_smiles = '[H][C]([H])([H])[C]([H])([H])[H]'
        molecule = Molecule.from_smiles(input_smiles,
                                        toolkit_registry=toolkit_wrapper)
        smiles2 = molecule.to_smiles(toolkit_registry=toolkit_wrapper)
        assert smiles2 == expected_output_smiles

    @pytest.mark.skipif(not RDKitToolkitWrapper.is_available(), reason='OpenEye Toolkit not available')
    def test_rdkit_from_smiles_hydrogens_are_explicit(self):
        """
        Test to ensure that RDKitToolkitWrapper.from_smiles has the proper behavior with
        respect to its hydrogens_are_explicit kwarg
        """
        toolkit_wrapper = RDKitToolkitWrapper()
        smiles_impl = "C#C"
        with pytest.raises(ValueError,
                           match="but RDKit toolkit interpreted SMILES 'C#C' as having implicit hydrogen") as excinfo:
            offmol = Molecule.from_smiles(smiles_impl,
                                          toolkit_registry=toolkit_wrapper,
                                          hydrogens_are_explicit=True)
        offmol = Molecule.from_smiles(smiles_impl,
                                      toolkit_registry=toolkit_wrapper,
                                      hydrogens_are_explicit=False)
        assert offmol.n_atoms == 4

        smiles_expl = "[H][C]#[C][H]"
        offmol = Molecule.from_smiles(smiles_expl,
                                      toolkit_registry=toolkit_wrapper,
                                      hydrogens_are_explicit=True)
        assert offmol.n_atoms == 4
        # It's debatable whether this next function should pass. Strictly speaking, the hydrogens in this SMILES
        # _are_ explicit, so allowing "hydrogens_are_explicit=False" through here is allowing a contradiction.
        # We might rethink the name of this kwarg.

        offmol = Molecule.from_smiles(smiles_expl,
                                      toolkit_registry=toolkit_wrapper,
                                      hydrogens_are_explicit=False)
        assert offmol.n_atoms == 4


    @pytest.mark.skipif(not RDKitToolkitWrapper.is_available(), reason='RDKit Toolkit not available')
    def test_smiles_charged(self):
        """Test RDKitWrapper functions for reading/writing charged SMILES"""
        toolkit_wrapper = RDKitToolkitWrapper()
        # This differs from OE's expected output due to different canonicalization schemes
        smiles = '[H][C]([H])([H])[N+]([H])([H])[H]'
        molecule = Molecule.from_smiles(smiles,
                                        toolkit_registry=toolkit_wrapper)
        smiles2 = molecule.to_smiles(toolkit_registry=toolkit_wrapper)
        assert smiles == smiles2

    @pytest.mark.skipif(not RDKitToolkitWrapper.is_available(), reason='RDKit Toolkit not available')
    def test_to_from_rdkit_core_props_filled(self):
        """Test RDKitToolkitWrapper to_rdkit() and from_rdkit() when given populated core property fields"""
        toolkit_wrapper = RDKitToolkitWrapper()

        # Replacing with a simple molecule with stereochemistry
        input_smiles = r'C\C(F)=C(/F)C[C@@](C)(Cl)Br'
        expected_output_smiles = r'[H][C]([H])([H])/[C]([F])=[C](\[F])[C]([H])([H])[C@@]([Cl])([Br])[C]([H])([H])[H]'
        molecule = Molecule.from_smiles(input_smiles, toolkit_registry=toolkit_wrapper)
        assert molecule.to_smiles(toolkit_registry=toolkit_wrapper) == expected_output_smiles

        # Populate core molecule property fields
        molecule.name = 'Alice'
        partial_charges = unit.Quantity(np.array([-.9, -.8, -.7, -.6,
                                                  -.5, -.4, -.3, -.2,
                                                  -.1,  0.,  .1,  .2,
                                                   .3,  .4,  .5,  .6,
                                                   .7,  .8]), unit.elementary_charge)
        molecule.partial_charges = partial_charges
        coords = unit.Quantity(np.array([['0.0', '1.0', '2.0'],    ['3.0', '4.0', '5.0'],    ['6.0', '7.0', '8.0'],
                                         ['9.0', '10.0', '11.0'] , ['12.0', '13.0', '14.0'], ['15.0', '16.0', '17.0'],
                                         ['18.0', '19.0', '20.0'], ['21.0', '22.0', '23.0'], ['24.0', '25.0', '26.0'],
                                         ['27.0', '28.0', '29.0'], ['30.0', '31.0', '32.0'], ['33.0', '34.0', '35.0'],
                                         ['36.0', '37.0', '38.0'], ['39.0', '40.0', '41.0'], ['42.0', '43.0', '44.0'],
                                         ['45.0', '46.0', '47.0'], ['48.0', '49.0', '50.0'], ['51.0', '52.0', '53.0']]),
                                    unit.angstrom)
        molecule.add_conformer(coords)
        # Populate core atom property fields
        molecule.atoms[2].name = 'Bob'
        # Ensure one atom has its stereochemistry specified
        central_carbon_stereo_specified = False
        for atom in molecule.atoms:
            if (atom.atomic_number == 6) and atom.stereochemistry == "S":
                central_carbon_stereo_specified = True
        assert central_carbon_stereo_specified

        # Populate bond core property fields
        fractional_bond_orders = [float(val) for val in range(18)]
        for fbo, bond in zip(fractional_bond_orders, molecule.bonds):
            bond.fractional_bond_order = fbo

        # Do a first conversion to/from oemol
        rdmol = molecule.to_rdkit()
        molecule2 = Molecule.from_rdkit(rdmol)

        # Test that properties survived first conversion
        #assert molecule.to_dict() == molecule2.to_dict()
        assert molecule.name == molecule2.name
        # NOTE: This expects the same indexing scheme in the original and new molecule

        central_carbon_stereo_specified = False
        for atom in molecule2.atoms:
            if (atom.atomic_number == 6) and atom.stereochemistry == "S":
                central_carbon_stereo_specified = True
        assert central_carbon_stereo_specified
        for atom1, atom2 in zip(molecule.atoms, molecule2.atoms):
            assert atom1.to_dict() == atom2.to_dict()
        for bond1, bond2 in zip(molecule.bonds, molecule2.bonds):
            assert bond1.to_dict() == bond2.to_dict()
        assert (molecule._conformers[0] == molecule2._conformers[0]).all()
        for pc1, pc2 in zip(molecule._partial_charges, molecule2._partial_charges):
            pc1_ul = pc1 / unit.elementary_charge
            pc2_ul = pc2 / unit.elementary_charge
            assert_almost_equal(pc1_ul, pc2_ul, decimal=6)
        assert molecule2.to_smiles(toolkit_registry=toolkit_wrapper) == expected_output_smiles
        # TODO: This should be its own test

    @pytest.mark.skipif(not RDKitToolkitWrapper.is_available(), reason='RDKit Toolkit not available')
    def test_to_from_rdkit_core_props_unset(self):
        """Test RDKitToolkitWrapper to_rdkit() and from_rdkit() when given empty core property fields"""
        toolkit_wrapper = RDKitToolkitWrapper()

        # Replacing with a simple molecule with stereochemistry
        input_smiles = r'C\C(F)=C(/F)C[C@](C)(Cl)Br'
        expected_output_smiles = r'[H][C]([H])([H])/[C]([F])=[C](\[F])[C]([H])([H])[C@]([Cl])([Br])[C]([H])([H])[H]'
        molecule = Molecule.from_smiles(input_smiles, toolkit_registry=toolkit_wrapper)
        assert molecule.to_smiles(toolkit_registry=toolkit_wrapper) == expected_output_smiles

        # Ensure one atom has its stereochemistry specified
        central_carbon_stereo_specified = False
        for atom in molecule.atoms:
            if (atom.atomic_number == 6) and atom.stereochemistry == "R":
                central_carbon_stereo_specified = True
        assert central_carbon_stereo_specified

        # Do a first conversion to/from oemol
        rdmol = molecule.to_rdkit()
        molecule2 = Molecule.from_rdkit(rdmol)

        # Test that properties survived first conversion
        assert molecule.name == molecule2.name
        # NOTE: This expects the same indexing scheme in the original and new molecule

        central_carbon_stereo_specified = False
        for atom in molecule2.atoms:
            if (atom.atomic_number == 6) and atom.stereochemistry == "R":
                central_carbon_stereo_specified = True
        assert central_carbon_stereo_specified
        for atom1, atom2 in zip(molecule.atoms, molecule2.atoms):
            assert atom1.to_dict() == atom2.to_dict()
        for bond1, bond2 in zip(molecule.bonds, molecule2.bonds):
            assert bond1.to_dict() == bond2.to_dict()
        assert (molecule._conformers == None)
        assert (molecule2._conformers == None)
        for pc1, pc2 in zip(molecule._partial_charges, molecule2._partial_charges):
            pc1_ul = pc1 / unit.elementary_charge
            pc2_ul = pc2 / unit.elementary_charge
            assert_almost_equal(pc1_ul, pc2_ul, decimal=6)
        assert molecule2.to_smiles(toolkit_registry=toolkit_wrapper) == expected_output_smiles
        
    @pytest.mark.skipif(not RDKitToolkitWrapper.is_available(), reason='RDKit Toolkit not available')
    def test_get_sdf_coordinates(self):
        """Test RDKitToolkitWrapper for importing a single set of coordinates from a sdf file"""
        toolkit_wrapper = RDKitToolkitWrapper()
        filename = get_data_file_path('molecules/toluene.sdf')
        molecule = Molecule.from_file(filename, toolkit_registry=toolkit_wrapper)
        assert len(molecule._conformers) == 1
        assert molecule._conformers[0].shape == (15, 3)
        assert_almost_equal(molecule.conformers[0][5][1] / unit.angstrom, 2.0104, decimal=4)

    # Find a multiconformer SDF file
    @pytest.mark.skip
    #@pytest.mark.skipif(not RDKitToolkitWrapper.is_available(), reason='RDKit Toolkit not available')
    def test_get_multiconformer_sdf_coordinates(self):
        """Test RDKitToolkitWrapper for importing a single set of coordinates from a sdf file"""
        raise NotImplementedError
        toolkit_wrapper = RDKitToolkitWrapper()
        filename = get_data_file_path('molecules/toluene.sdf')
        molecule = Molecule.from_file(filename, toolkit_registry=toolkit_wrapper)
        assert len(molecule._conformers) == 1
        assert molecule._conformers[0].shape == (15,3)

    # Unskip this when we implement PDB-reading support for RDKitToolkitWrapper
    @pytest.mark.skip
    @pytest.mark.skipif(not RDKitToolkitWrapper.is_available(), reason='RDKit Toolkit not available')
    def test_get_pdb_coordinates(self):
        """Test RDKitToolkitWrapper for importing a single set of coordinates from a pdb file"""
        toolkit_wrapper = RDKitToolkitWrapper()
        filename = get_data_file_path('molecules/toluene.pdb')
        molecule = Molecule.from_file(filename, toolkit_registry=toolkit_wrapper)
        assert len(molecule._conformers) == 1
        assert molecule._conformers[0].shape == (15,3)

    # Unskip this when we implement PDB-reading support for RDKitToolkitWrapper
    @pytest.mark.skip
    @pytest.mark.skipif(not RDKitToolkitWrapper.is_available(), reason='RDKit Toolkit not available')
    def test_load_aromatic_pdb(self):
        """Test OpenEyeToolkitWrapper for importing molecule conformers"""
        toolkit_wrapper = RDKitToolkitWrapper()
        filename = get_data_file_path('molecules/toluene.pdb')
        molecule = Molecule.from_file(filename, toolkit_registry=toolkit_wrapper)
        assert len(molecule._conformers) == 1
        assert molecule._conformers[0].shape == (15,3)

    @pytest.mark.skipif(not RDKitToolkitWrapper.is_available(), reason='RDKit Toolkit not available')
    def test_generate_conformers(self):
        """Test RDKitToolkitWrapper generate_conformers()"""
        toolkit_wrapper = RDKitToolkitWrapper()
        smiles = '[H]C([H])([H])C([H])([H])[H]'
        molecule = toolkit_wrapper.from_smiles(smiles)
        molecule.generate_conformers()
        # TODO: Make this test more robust

    @pytest.mark.skipif(not RDKitToolkitWrapper.is_available(), reason='RDKit Toolkit not available')
    def test_find_rotatable_bonds(self):
        """Test finding rotatable bonds while ignoring some groups"""

        # test a simple molecule
        ethanol = create_ethanol()
        bonds = ethanol.find_rotatable_bonds()
        assert len(bonds) == 2
        for bond in bonds:
            assert ethanol.atoms[bond.atom1_index].atomic_number != 1
            assert ethanol.atoms[bond.atom2_index].atomic_number != 1

        # now ignore the C-O bond, forwards
        bonds = ethanol.find_rotatable_bonds(ignore_functional_groups='[#6:1]-[#8:2]')
        assert len(bonds) == 1
        assert ethanol.atoms[bonds[0].atom1_index].atomic_number == 6
        assert ethanol.atoms[bonds[0].atom2_index].atomic_number == 6

        # now ignore the O-C bond, backwards
        bonds = ethanol.find_rotatable_bonds(ignore_functional_groups='[#8:1]-[#6:2]')
        assert len(bonds) == 1
        assert ethanol.atoms[bonds[0].atom1_index].atomic_number == 6
        assert ethanol.atoms[bonds[0].atom2_index].atomic_number == 6

        # now ignore the C-C bond
        bonds = ethanol.find_rotatable_bonds(ignore_functional_groups='[#6:1]-[#6:2]')
        assert len(bonds) == 1
        assert ethanol.atoms[bonds[0].atom1_index].atomic_number == 6
        assert ethanol.atoms[bonds[0].atom2_index].atomic_number == 8

        # ignore a list of searches, forward
        bonds = ethanol.find_rotatable_bonds(ignore_functional_groups=['[#6:1]-[#8:2]', '[#6:1]-[#6:2]'])
        assert bonds == []

        # ignore a list of searches, backwards
        bonds = ethanol.find_rotatable_bonds(ignore_functional_groups=['[#6:1]-[#6:2]', '[#8:1]-[#6:2]'])
        assert bonds == []

        # test  molecules that should have no rotatable bonds
        cyclohexane = create_cyclohexane()
        bonds = cyclohexane.find_rotatable_bonds()
        assert bonds == []

        methane = Molecule.from_smiles('C')
        bonds = methane.find_rotatable_bonds()
        assert bonds == []

        ethene = Molecule.from_smiles('C=C')
        bonds = ethene.find_rotatable_bonds()
        assert bonds == []

        terminal_forwards = '[*]~[*:1]-[X2H1,X3H2,X4H3:2]-[#1]'
        terminal_backwards = '[#1]-[X2H1,X3H2,X4H3:1]-[*:2]~[*]'
        # test removing terminal rotors
        toluene = Molecule.from_file(get_data_file_path('molecules/toluene.sdf'))
        bonds = toluene.find_rotatable_bonds()
        assert len(bonds) == 1
        assert toluene.atoms[bonds[0].atom1_index].atomic_number == 6
        assert toluene.atoms[bonds[0].atom2_index].atomic_number == 6

        # find terminal bonds forward
        bonds = toluene.find_rotatable_bonds(ignore_functional_groups=terminal_forwards)
        assert bonds == []

        # find terminal bonds backwards
        bonds = toluene.find_rotatable_bonds(ignore_functional_groups=terminal_backwards)
        assert bonds == []

    @pytest.mark.skipif(not RDKitToolkitWrapper.is_available(), reason='RDKit Toolkit not available')
    def test_to_rdkit_losing_aromaticity_(self):
        # test the example given in issue #513
        # <https://github.com/openforcefield/openforcefield/issues/513>
        smiles = "[H]c1c(c(c(c(c1OC2=C(C(=C(N3C2=C(C(=C3[H])C#N)[H])[H])F)[H])OC([H])([H])C([H])([H])N4C(=C(C(=O)N(C4=O)[H])[H])[H])[H])F)[H]"

        mol = Molecule.from_smiles(smiles)
        rdmol = mol.to_rdkit()

        # now make sure the aromaticity matches for each atom
        for (offatom, rdatom) in zip(mol.atoms, rdmol.GetAtoms()):
            assert offatom.is_aromatic is rdatom.GetIsAromatic()


        
        # TODO: Add test for higher bonds orders
        # TODO: Add test for aromaticity
        # TODO: Add test and molecule functionality for isotopes
        # TODO: Add read tests for MOL/SDF, SMI
        # TODO: Add read tests fpr multi-SMI files
        # TODO: Add read tests for both files and file-like objects
        # TODO: Add read/write tests for gzipped files
        # TODO: Add write tests for all formats



        
class TestAmberToolsToolkitWrapper:
    """Test the AmberToolsToolkitWrapper"""

    @pytest.mark.skipif(not RDKitToolkitWrapper.is_available() or not AmberToolsToolkitWrapper.is_available(),
                    reason='RDKitToolkit and AmberToolsToolkit not available')
    def test_compute_partial_charges(self):
        """Test OpenEyeToolkitWrapper compute_partial_charges()"""
        toolkit_registry = ToolkitRegistry(toolkit_precedence=[AmberToolsToolkitWrapper, RDKitToolkitWrapper])

        smiles = '[H]C([H])([H])C([H])([H])[H]'
        molecule = Molecule.from_smiles(smiles, toolkit_registry=toolkit_registry)
        molecule.generate_conformers(toolkit_registry=toolkit_registry)

        # TODO: Implementation of these tests is pending a decision on the API for our charge model
        with pytest.raises(NotImplementedError) as excinfo:
            charge_model = 'notARealChargeModel'
            molecule.compute_partial_charges(toolkit_registry=toolkit_registry)#, charge_model=charge_model)

        # ['cm1', 'cm2']
        for charge_model in ['gas', 'mul', 'bcc']:
            with pytest.raises(NotImplementedError) as excinfo:
                molecule.compute_partial_charges(toolkit_registry=toolkit_registry)#, charge_model=charge_model)
                charge_sum = 0 * unit.elementary_charge
                for pc in molecule._partial_charges:
                    charge_sum += pc
                assert charge_sum < 0.01 * unit.elementary_charge

        # For now, just test AM1-BCC while the SMIRNOFF spec for other charge models gets worked out
        molecule.compute_partial_charges_am1bcc(toolkit_registry=toolkit_registry)  # , charge_model=charge_model)
        charge_sum = 0 * unit.elementary_charge
        for pc in molecule._partial_charges:
            charge_sum += pc
        assert charge_sum < 0.002 * unit.elementary_charge



    @pytest.mark.skipif(not RDKitToolkitWrapper.is_available() or not AmberToolsToolkitWrapper.is_available(),
                        reason='RDKitToolkit and AmberToolsToolkit not available')
    def test_compute_partial_charges_net_charge(self):
        """Test OpenEyeToolkitWrapper compute_partial_charges() on a molecule with a net +1 charge"""
        toolkit_registry = ToolkitRegistry(toolkit_precedence=[AmberToolsToolkitWrapper, RDKitToolkitWrapper])
        smiles = '[H]C([H])([H])[N+]([H])([H])[H]'
        molecule = Molecule.from_smiles(smiles, toolkit_registry=toolkit_registry)
        molecule.generate_conformers(toolkit_registry=toolkit_registry)


        with pytest.raises(NotImplementedError) as excinfo:
            charge_model = 'notARealChargeModel'
            molecule.compute_partial_charges(toolkit_registry=toolkit_registry)#, charge_model=charge_model)

        # TODO: Figure out why ['cm1', 'cm2'] fail
        for charge_model in  ['gas', 'mul', 'bcc']:
            with pytest.raises(NotImplementedError) as excinfo:
                molecule.compute_partial_charges(toolkit_registry=toolkit_registry)#, charge_model=charge_model)
                charge_sum = 0 * unit.elementary_charge
                for pc in molecule._partial_charges:
                    charge_sum += pc
                assert 0.99 * unit.elementary_charge < charge_sum < 1.01 * unit.elementary_charge

        # For now, I'm just testing AM1-BCC (will test more when the SMIRNOFF spec for other charges is finalized)
        molecule.compute_partial_charges_am1bcc(toolkit_registry=toolkit_registry)
        charge_sum = 0 * unit.elementary_charge
        for pc in molecule._partial_charges:
            charge_sum += pc
        assert 0.999 * unit.elementary_charge < charge_sum < 1.001 * unit.elementary_charge

    @pytest.mark.skipif(not RDKitToolkitWrapper.is_available() or not AmberToolsToolkitWrapper.is_available(),
                        reason='RDKitToolkit and AmberToolsToolkit not available')
    def test_assign_fractional_bond_orders(self):
        """Test OpenEyeToolkitWrapper assign_fractional_bond_orders()"""

        toolkit_registry = ToolkitRegistry(toolkit_precedence=[AmberToolsToolkitWrapper, RDKitToolkitWrapper])
        smiles = '[H]C([H])([H])C([H])([H])[H]'
        molecule = toolkit_registry.call('from_smiles', smiles)
        for bond_order_model in ['am1-wiberg']:
            molecule.assign_fractional_bond_orders(toolkit_registry=toolkit_registry, bond_order_model=bond_order_model)
            # TODO: Add test for equivalent Wiberg orders for equivalent bonds

    @pytest.mark.skipif(not RDKitToolkitWrapper.is_available() or not AmberToolsToolkitWrapper.is_available(),
                        reason='RDKitToolkit and AmberToolsToolkit not available')
    def test_assign_fractional_bond_orders_neutral_charge_mol(self):
        """Test OpenEyeToolkitWrapper assign_fractional_bond_orders() for neutral and charged molecule.
        Also tests using existing conformers"""

        toolkit_registry = ToolkitRegistry(toolkit_precedence=[AmberToolsToolkitWrapper, RDKitToolkitWrapper])
        # Reading neutral molecule from file
        filename = get_data_file_path('molecules/CID20742535_neutral.sdf')
        molecule1 = Molecule.from_file(filename)
        # Reading negative molecule from file
        filename = get_data_file_path('molecules/CID20742535_anion.sdf')
        molecule2 = Molecule.from_file(filename)

        # Checking that only one additional bond is present in the neutral molecule
        assert (len(molecule1.bonds) == len(molecule2.bonds) + 1)

        for bond_order_model in ['am1-wiberg']:
            molecule1.assign_fractional_bond_orders(toolkit_registry=toolkit_registry,
                                                    bond_order_model=bond_order_model,
                                                    use_conformers=molecule1.conformers)

            for i in molecule1.bonds:
                if i.is_aromatic:
                    # Checking aromatic bonds
                    assert (1.05 < i.fractional_bond_order < 1.65)
                elif (i.atom1.atomic_number == 1 or i.atom2.atomic_number == 1):
                    # Checking bond order of C-H or O-H bonds are around 1
                    assert (0.85 < i.fractional_bond_order < 1.05)
                elif (i.atom1.atomic_number == 8 or i.atom2.atomic_number == 8):
                    # Checking C-O single bond
                    wbo_C_O_neutral = i.fractional_bond_order
                    assert (1.0 < wbo_C_O_neutral < 1.5)
                else:
                    # Should be C-C single bond
                    assert (i.atom1_index == 4 and i.atom2_index == 6) or (i.atom1_index == 6 and i.atom2_index == 4)
                    wbo_C_C_neutral = i.fractional_bond_order
                    assert (1.0 < wbo_C_C_neutral < 1.3)

            molecule2.assign_fractional_bond_orders(toolkit_registry=toolkit_registry,
                                                    bond_order_model=bond_order_model,
                                                    use_conformers=molecule2.conformers)
            for i in molecule2.bonds:
                if i.is_aromatic:
                    # Checking aromatic bonds
                    assert (1.05 < i.fractional_bond_order < 1.65)

                elif (i.atom1.atomic_number == 1 or i.atom2.atomic_number == 1):
                    # Checking bond order of C-H or O-H bonds are around 1
                    assert (0.85 < i.fractional_bond_order < 1.05)
                elif (i.atom1.atomic_number == 8 or i.atom2.atomic_number == 8):
                    # Checking C-O single bond
                    wbo_C_O_anion = i.fractional_bond_order
                    assert (1.3 < wbo_C_O_anion < 1.8)
                else:
                    # Should be C-C single bond
                    assert (i.atom1_index == 4 and i.atom2_index == 6) or (i.atom1_index == 6 and i.atom2_index == 4)
                    wbo_C_C_anion = i.fractional_bond_order
                    assert (1.0 < wbo_C_C_anion < 1.3)

            # Wiberg bond order of C-C single bond is higher in the anion
            assert (wbo_C_C_anion > wbo_C_C_neutral)
            # Wiberg bond order of C-O bond is higher in the anion
            assert (wbo_C_O_anion > wbo_C_O_neutral)

    @pytest.mark.skipif(not RDKitToolkitWrapper.is_available() or not AmberToolsToolkitWrapper.is_available(),
                        reason='RDKitToolkit and AmberToolsToolkit not available')
    def test_assign_fractional_bond_orders_charged(self):
        """Test OpenEyeToolkitWrapper assign_fractional_bond_orders() on a molecule with net charge +1"""

        toolkit_registry = ToolkitRegistry(toolkit_precedence=[AmberToolsToolkitWrapper, RDKitToolkitWrapper])
        smiles = '[H]C([H])([H])[N+]([H])([H])[H]'
        molecule = toolkit_registry.call('from_smiles', smiles)
        for bond_order_model in ['am1-wiberg']:
            molecule.assign_fractional_bond_orders(toolkit_registry=toolkit_registry,
                                                    bond_order_model=bond_order_model)
            # TODO: Add test for equivalent Wiberg orders for equivalent bonds

    @pytest.mark.skipif(not RDKitToolkitWrapper.is_available() or not AmberToolsToolkitWrapper.is_available(),
                        reason='RDKitToolkit and AmberToolsToolkit not available')
    def test_assign_fractional_bond_orders_invalid_method(self):
        """
        Test that AmberToolsToolkitWrapper.assign_fractional_bond_orders() raises the
        correct error if an invalid charge model is provided
        """

        toolkit_registry = ToolkitRegistry(toolkit_precedence=[AmberToolsToolkitWrapper, RDKitToolkitWrapper])
        smiles = '[H]C([H])([H])[N+]([H])([H])[H]'
        molecule = toolkit_registry.call('from_smiles', smiles)

        expected_error = "Bond order model 'not a real charge model' is not supported by " \
                         "AmberToolsToolkitWrapper. Supported models are ([[]'am1-wiberg'[]])"
        with pytest.raises(ValueError, match=expected_error) as excinfo:
            molecule.assign_fractional_bond_orders(toolkit_registry=AmberToolsToolkitWrapper(),
                                                   bond_order_model='not a real charge model')

    @pytest.mark.skipif(not RDKitToolkitWrapper.is_available() or not AmberToolsToolkitWrapper.is_available(),
                        reason='RDKitToolkit and AmberToolsToolkit not available')
    def test_assign_fractional_bond_orders_double_bond(self):
        """Test OpenEyeToolkitWrapper assign_fractional_bond_orders() on a molecule with a double bond"""

        toolkit_registry = ToolkitRegistry(toolkit_precedence=[AmberToolsToolkitWrapper, RDKitToolkitWrapper])
        smiles = r'C\C(F)=C(/F)C[C@@](C)(Cl)Br'
        molecule = toolkit_registry.call('from_smiles', smiles)
        for bond_order_model in ['am1-wiberg']:
            molecule.assign_fractional_bond_orders(toolkit_registry=toolkit_registry,
                                                   bond_order_model=bond_order_model)
            # TODO: Add test for equivalent Wiberg orders for equivalent bonds

        double_bond_has_wbo_near_2 = False
        for bond in molecule.bonds:
            if bond.bond_order == 2:
                if 1.75 < bond.fractional_bond_order < 2.25:
                    double_bond_has_wbo_near_2 = True
        assert double_bond_has_wbo_near_2


class TestToolkitRegistry:
    """Test the ToolkitRegistry"""

    @pytest.mark.skipif(not OpenEyeToolkitWrapper.is_available(), reason='OpenEye Toolkit not available')
    def test_register_openeye(self):
        """Test creation of toolkit registry with OpenEye toolkit"""
        # Test registration of OpenEyeToolkitWrapper
        toolkit_precedence = [OpenEyeToolkitWrapper]
        registry = ToolkitRegistry(toolkit_precedence=toolkit_precedence, register_imported_toolkit_wrappers=False)
        #registry.register_toolkit(OpenEyeToolkitWrapper)
        assert set([type(c) for c in registry.registered_toolkits]) == set([OpenEyeToolkitWrapper])

        # Test ToolkitRegistry.resolve()
        assert registry.resolve('to_smiles') == registry.registered_toolkits[0].to_smiles

        # Test ToolkitRegistry.call()
        smiles = '[H]C([H])([H])C([H])([H])[H]'
        molecule = registry.call('from_smiles', smiles)
        smiles2 = registry.call('to_smiles', molecule)
        assert smiles == smiles2

    @pytest.mark.skipif(not RDKitToolkitWrapper.is_available(), reason='RDKit Toolkit not available')
    def test_register_rdkit(self):
        """Test creation of toolkit registry with RDKit toolkit"""
        # Test registration of RDKitToolkitWrapper
        toolkit_precedence = [RDKitToolkitWrapper]
        registry = ToolkitRegistry(toolkit_precedence=toolkit_precedence,
                                   register_imported_toolkit_wrappers=False)
        #registry.register_toolkit(RDKitToolkitWrapper)
        assert set([ type(c) for c in registry.registered_toolkits]) == set([RDKitToolkitWrapper])

        # Test ToolkitRegistry.resolve()
        assert registry.resolve('to_smiles') == registry.registered_toolkits[0].to_smiles

        # Test ToolkitRegistry.call()
        smiles = '[H][C]([H])([H])[C]([H])([H])[H]'
        molecule = registry.call('from_smiles', smiles)
        smiles2 = registry.call('to_smiles', molecule)
        assert smiles == smiles2

    @pytest.mark.skipif(
        not RDKitToolkitWrapper.is_available() or not AmberToolsToolkitWrapper.is_available(),
        reason='RDKitToolkit and AmberToolsToolkit not available')
    def test_register_ambertools(self):
        """Test creation of toolkit registry with AmberToolsToolkitWrapper and RDKitToolkitWrapper
        """
        # Test registration of AmberToolsToolkitWrapper
        toolkit_precedence = [AmberToolsToolkitWrapper, RDKitToolkitWrapper]
        registry = ToolkitRegistry(toolkit_precedence=toolkit_precedence,
                                   register_imported_toolkit_wrappers=False)
        #registry.register_toolkit(AmberToolsToolkitWrapper)
        assert set([ type(c) for c in registry.registered_toolkits]) == set([AmberToolsToolkitWrapper,RDKitToolkitWrapper])

        # Test ToolkitRegistry.resolve()
        registry.resolve('compute_partial_charges')
        assert registry.resolve('compute_partial_charges') == registry.registered_toolkits[0].compute_partial_charges

        # Test ToolkitRegistry.call()
        registry.register_toolkit(RDKitToolkitWrapper)
        smiles = '[H]C([H])([H])C([H])([H])[H]'
        molecule = registry.call('from_smiles', smiles)
        #partial_charges = registry.call('compute_partial_charges', molecule)

    @pytest.mark.skipif(not RDKitToolkitWrapper.is_available(), reason='RDKit Toolkit not available')
    def test_substructure_search_on_large_molecule(self):
        """Test RDKitToolkitWrapper substructure search when a large number hits are found"""

        tk = RDKitToolkitWrapper()
        smiles = "C"*3000
        molecule = tk.from_smiles(smiles)
        query = "[C:1]~[C:2]"
        ret = molecule.chemical_environment_matches(query, toolkit_registry=tk)
        assert len(ret) == 5998 
        assert len(ret[0]) == 2

        <|MERGE_RESOLUTION|>--- conflicted
+++ resolved
@@ -567,7 +567,6 @@
         assert double_bond_has_wbo_near_2
 
     @pytest.mark.skipif(not OpenEyeToolkitWrapper.is_available(), reason='OpenEye Toolkit not available')
-<<<<<<< HEAD
     def test_substructure_search_on_large_molecule(self):
         """Test OpenEyeToolkitWrapper substructure search when a large number hits are found"""
 
@@ -579,7 +578,6 @@
         assert len(ret) == 5998 
         assert len(ret[0]) == 2
 
-=======
     def test_find_rotatable_bonds(self):
         """Test finding rotatable bonds while ignoring some groups"""
 
@@ -646,7 +644,6 @@
         # find terminal bonds backwards
         bonds = toluene.find_rotatable_bonds(ignore_functional_groups=terminal_backwards)
         assert bonds == []
->>>>>>> 4eda3419
 
 
 
