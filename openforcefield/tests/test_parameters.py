#!/usr/bin/env python

#======================================================================
# MODULE DOCSTRING
#======================================================================

"""
Test classes and function in module openforcefield.typing.engines.smirnoff.parameters.

"""


#======================================================================
# GLOBAL IMPORTS
#======================================================================

import pytest
from numpy.testing import assert_almost_equal
from simtk import unit

from openforcefield.typing.engines.smirnoff import SMIRNOFFVersionError
from openforcefield.typing.engines.smirnoff.parameters import (
    ParameterAttribute, IndexedParameterAttribute, ParameterList,
    ParameterType, BondHandler, ParameterHandler, ProperTorsionHandler,
    ImproperTorsionHandler, LibraryChargeHandler, GBSAHandler, SMIRNOFFSpecError,
    _ParameterAttributeHandler, ChargeIncrementModelHandler, IncompatibleParameterError
    )
from openforcefield.utils import detach_units, IncompatibleUnitError
from openforcefield.utils.collections import ValidatedList


#======================================================================
# Test ParameterAttribute descriptor
#======================================================================

class TestParameterAttribute:
    """Test cases for the descriptor ParameterAttribute."""

    def test_default_value(self):
        """Default values are assigned correctly on initialization."""
        class MyParameter:
            attr_optional = ParameterAttribute(default=2)
        my_par = MyParameter()
        assert my_par.attr_optional == 2

    def test_none_default_value(self):
        """None is a valid default value for ParameterAttribute."""
        class MyParameter:
            attr_optional = ParameterAttribute(default=None)
        my_par = MyParameter()
        assert my_par.attr_optional is None

    def test_required_value(self):
        """AttributeError is raised if a required attribute is accessed before being initialized."""
        class MyParameter:
            attr_required = ParameterAttribute()
        my_par = MyParameter()
        with pytest.raises(AttributeError):
            my_par.attr_required

    def test_unit_validation(self):
        """ParameterAttributes attached to a unit are validated correctly."""
        class MyParameter:
            attr_unit = ParameterAttribute(unit=unit.kilocalories_per_mole/unit.angstrom**2)
        my_par = MyParameter()

        # TypeError is raised when setting a unit-less value.
        with pytest.raises(IncompatibleUnitError, match='should have units of'):
            my_par.attr_unit = 3.0
        # TypeError is raised when setting a value with incorrect units.
        with pytest.raises(IncompatibleUnitError, match='should have units of'):
            my_par.attr_unit = 3.0 * unit.kilocalories_per_mole

        # Otherwise the attribute is assigned correctly.
        value = 3.0 * unit.kilocalories_per_mole/unit.angstrom**2
        my_par.attr_unit = value
        assert my_par.attr_unit == value
        assert my_par.attr_unit.unit == value.unit

    def test_quantity_string_parsing(self):
        """ParameterAttributes attached to units convert strings into Quantity objects."""
        class MyParameter:
            attr_unit = ParameterAttribute(unit=unit.meter/unit.second**2)
        my_par = MyParameter()

        my_par.attr_unit = '3.0*meter/second**2'
        assert my_par.attr_unit == 3.0 * unit.meter/unit.second**2
        assert my_par.attr_unit.unit == unit.meter/unit.second**2

        # Assigning incorrect units still raises an error.
        with pytest.raises(IncompatibleUnitError, match='should have units of'):
            my_par.attr_unit = '3.0'
        with pytest.raises(IncompatibleUnitError, match='should have units of'):
            my_par.attr_unit = '3.0*meter/second'

    def test_custom_converter(self):
        """Custom converters of ParameterAttributes are executed correctly."""
        class MyParameter:
            attr_all_to_float = ParameterAttribute(converter=float)
            attr_int_to_float = ParameterAttribute()
            @attr_int_to_float.converter
            def attr_int_to_float(self, attr, value):
                """Convert only integers to float"""
                if isinstance(value, int):
                    return float(value)
                elif not isinstance(value, float):
                    raise TypeError()
                return value

        my_par = MyParameter()

        # Both strings and integers are converted to floats when casted with float().
        my_par.attr_all_to_float = '1.0'
        assert isinstance(my_par.attr_all_to_float, float) and my_par.attr_all_to_float == 1.0
        my_par.attr_all_to_float = 2
        assert isinstance(my_par.attr_all_to_float, float) and my_par.attr_all_to_float == 2.0

        # Only integers are converted with the custom converter function.
        with pytest.raises(TypeError):
            my_par.attr_int_to_float = '1.0'
        my_par.attr_int_to_float = 2
        assert isinstance(my_par.attr_int_to_float, float) and my_par.attr_int_to_float == 2.0

    def test_default_pass_validation(self):
        """The default value of ParameterAttribute is always allowed regardless of the validator/converter."""
        class MyParameter:
            attr = ParameterAttribute(default=None, unit=unit.angstrom, converter=unit.Quantity)
        my_par = MyParameter()
        my_par.attr = 3.0 * unit.nanometer
        my_par.attr = None
        assert my_par.attr is None

    def test_get_descriptor_object(self):
        """When the descriptor is called from the class, the ParameterAttribute descriptor is returned."""
        class MyParameter:
            attr = ParameterAttribute()
        assert isinstance(MyParameter.attr, ParameterAttribute)


class TestIndexedParameterAttribute:
    """Tests for the IndexedParameterAttribute descriptor."""

    def test_tuple_conversion(self):
        """IndexedParameterAttribute converts internally sequences to ValidatedList."""
        class MyParameter:
            attr_indexed = IndexedParameterAttribute()
        my_par = MyParameter()
        my_par.attr_indexed = [1, 2, 3]
        assert isinstance(my_par.attr_indexed, ValidatedList)

    def test_indexed_default(self):
        """IndexedParameterAttribute handles default values correctly."""
        class MyParameter:
            attr_indexed_optional = IndexedParameterAttribute(default=None)
        my_par = MyParameter()
        assert my_par.attr_indexed_optional is None

        # Assigning the default is allowed.
        my_par.attr_indexed_optional = None
        assert my_par.attr_indexed_optional is None

    def test_units_on_all_elements(self):
        """IndexedParameterAttribute validates every single element of the sequence."""
        class MyParameter:
            attr_indexed_unit = IndexedParameterAttribute(unit=unit.gram)
        my_par = MyParameter()

        # Strings are correctly converted.
        my_par.attr_indexed_unit = ['1.0*gram', 2*unit.gram]
        assert my_par.attr_indexed_unit == [1.0*unit.gram, 2*unit.gram]

        # Incompatible units on a single elements are correctly caught.
        with pytest.raises(IncompatibleUnitError, match='should have units of'):
            my_par.attr_indexed_unit = [3.0, 2*unit.gram]
        with pytest.raises(IncompatibleUnitError, match='should have units of'):
            my_par.attr_indexed_unit = [2*unit.gram, 4.0*unit.meter]

    def test_converter_on_all_elements(self):
        """IndexedParameterAttribute calls custom converters on every single element of the sequence."""
        class MyParameter:
            attr_indexed_converter = IndexedParameterAttribute(converter=float)
        my_par = MyParameter()

        my_par.attr_indexed_converter = [1, '2.0', '1e-3', 4.0]
        assert my_par.attr_indexed_converter == [1.0, 2.0, 1e-3, 4.0]

    def test_validate_new_elements(self):
        """New elements set in the list are correctly validated."""
        class MyParameter:
            attr_indexed = IndexedParameterAttribute(converter=int)
        my_par = MyParameter()
        my_par.attr_indexed = (1, 2, 3)

        # Modifying one or more elements of the list should validate them.
        my_par.attr_indexed[2] = '4'
        assert my_par.attr_indexed[2] == 4
        my_par.attr_indexed[0:3] = ['2', '3', 4]
        assert my_par.attr_indexed == [2, 3, 4]

        # Same for append().
        my_par.attr_indexed.append('5')
        assert my_par.attr_indexed[3] == 5

        # And extend.
        my_par.attr_indexed.extend([6, '7'])
        assert my_par.attr_indexed[5] == 7
        my_par.attr_indexed += ['8', 9]
        assert my_par.attr_indexed[6] == 8

        # And insert.
        my_par.attr_indexed.insert(5, '10')
        assert my_par.attr_indexed[5] == 10


class TestParameterAttributeHandler:
    """Test suite for the base class _ParameterAttributeHandler."""

    def test_access_get_set_single_indexed_attribute(self):
        """Single indexed attributes such as k1 can be accessed through normal attribute syntax."""
        class MyParameterType(_ParameterAttributeHandler):
            k = IndexedParameterAttribute()
        my_parameter = MyParameterType(k=[1, 2, 3])

        # Getting the attribute works.
        assert my_parameter.k1 == 1
        assert my_parameter.k2 == 2
        assert my_parameter.k3 == 3

        # So does setting it.
        my_parameter.k2 = 5
        assert my_parameter.k2 == 5
        assert my_parameter.k == [1, 5, 3]

        # Accessing k4 raises an index error.
        with pytest.raises(IndexError, match="'k4' is out of bound for indexed attribute 'k'"):
            my_parameter.k4
        with pytest.raises(IndexError, match="'k4' is out of bound for indexed attribute 'k'"):
            my_parameter.k4 = 2

        # For other attributes, the behavior is normal.
        with pytest.raises(AttributeError, match="has no attribute 'x'"):
            my_parameter.x
        # Monkey-patching.
        my_parameter.x = 3

    def test_mro_access_get_set_single_indexed_attribute(self):
        """Attribute access is forwarded correctly to the next MRO classes."""
        class MixIn:
            """Utility class to keep track of whether __get/setattr__ are called."""

            data = {}

            def __getattr__(self, item):
                self.getattr_flag = True
                try:
                    return self.data[item]
                except KeyError:
                    raise AttributeError()

            def __setattr__(self, key, value):
                self.data[key] = value
                super().__setattr__('setattr_flag', True)

            def assert_getattr(self):
                assert self.getattr_flag is True
                self.getattr_flag = False

            def assert_setattr(self):
                assert self.setattr_flag is True
                super().__setattr__('setattr_flag', False)

        class MyParameterType(_ParameterAttributeHandler, MixIn):
            k = IndexedParameterAttribute()

        my_parameter = MyParameterType(k=[1, 2, 3])

        # Non-existing parameters.
        my_parameter.a = 2
        my_parameter.assert_setattr()
        my_parameter.a1 = 4
        my_parameter.assert_setattr()

        my_parameter.a
        my_parameter.assert_getattr()
        my_parameter.a1
        my_parameter.assert_getattr()


#======================================================================
# Test ParameterHandler
#======================================================================

class TestParameterHandler:

    def test_different_units_to_dict(self):
        """Test ParameterHandler.to_dict() function when some parameters are in
        different units (proper behavior is to convert all quantities to the last-
        read unit)
        """
        from simtk import unit
        bh = BondHandler(skip_version_check=True)
        bh.add_parameter({'smirks': '[*:1]-[*:2]',
                          'length': 1*unit.angstrom,
                          'k': 10*unit.kilocalorie_per_mole/unit.angstrom**2})
        bh.add_parameter({'smirks': '[*:1]=[*:2]',
                          'length': 0.2*unit.nanometer,
                          'k': 0.4*unit.kilojoule_per_mole/unit.nanometer**2})
        bh_dict = bh.to_dict()
        assert bh_dict['Bond'][0]['length'] == unit.Quantity(value=1, unit=unit.angstrom)
        assert bh_dict['Bond'][1]['length'] == unit.Quantity(value=2, unit=unit.angstrom)

    def test_to_dict_maintain_units(self):
        """Test ParameterHandler.to_dict() function when parameters were provided in different units
        """
        from simtk import unit
        bh = BondHandler(skip_version_check=True)
        bh.add_parameter({'smirks': '[*:1]-[*:2]',
                          'length': 1*unit.angstrom,
                          'k': 10*unit.kilocalorie_per_mole/unit.angstrom**2})
        bh.add_parameter({'smirks': '[*:1]=[*:2]',
                          'length': 0.2*unit.nanometer,
                          'k': 0.4*unit.kilojoule_per_mole/unit.nanometer**2})
        bh_dict = bh.to_dict()
        assert bh_dict['Bond'][0]['length'] == unit.Quantity(1., unit.angstrom)
        assert bh_dict['Bond'][0]['length'].unit == unit.angstrom
        assert bh_dict['Bond'][1]['length'] == unit.Quantity(0.2, unit.nanometer)
        assert bh_dict['Bond'][1]['length'].unit == unit.nanometer


    def test_missing_section_version(self):
        """Test that exceptions are raised if invalid or improper section versions are provided during intialization"""
        # Generate a SMIRNOFFSpecError by not providing a section version
        with pytest.raises(SMIRNOFFSpecError, match='Missing version while trying to construct') as excinfo:
            ph = ParameterHandler()
        # Successfully create ParameterHandler by skipping version check
        ph = ParameterHandler(skip_version_check=True)

        # Successfully create ParameterHandler by providing max supported version
        ph = ParameterHandler(version=ParameterHandler._MAX_SUPPORTED_SECTION_VERSION)

        # Successfully create ParameterHandler by providing min supported version
        ph = ParameterHandler(version=ParameterHandler._MIN_SUPPORTED_SECTION_VERSION)

        # Generate a SMIRNOFFSpecError by providing a value higher than the max supported
        with pytest.raises(SMIRNOFFVersionError, match='SMIRNOFF offxml file was written with version 1000.0, '
                                                    'but this version of ForceField only supports version') as excinfo:
            ph = ParameterHandler(version='1000.0')


        # Generate a SMIRNOFFSpecError by providing a value lower than the min supported
        with pytest.raises(SMIRNOFFVersionError, match='SMIRNOFF offxml file was written with version 0.1, '
                                                    'but this version of ForceField only supports version') as excinfo:
            ph = ParameterHandler(version='0.1')

    def test_add_delete_cosmetic_attributes(self):
        """Test ParameterHandler.to_dict() function when some parameters are in
        different units (proper behavior is to convert all quantities to the last-
        read unit)
        """
        from simtk import unit
        bh = BondHandler(skip_version_check=True)
        bh.add_parameter({'smirks': '[*:1]-[*:2]',
                          'length': 1*unit.angstrom,
                          'k': 10*unit.kilocalorie_per_mole/unit.angstrom**2})
        bh.add_parameter({'smirks': '[*:1]=[*:2]',
                          'length': 0.2*unit.nanometer,
                          'k': 0.4*unit.kilojoule_per_mole/unit.nanometer**2})

        assert not(bh.attribute_is_cosmetic('pilot'))

        # Ensure the cosmetic attribute is present by default during output
        bh.add_cosmetic_attribute('pilot', 'alice')
        param_dict = bh.to_dict()
        assert ('pilot', 'alice') in param_dict.items()
        assert bh.attribute_is_cosmetic('pilot')

        # Ensure the cosmetic attribute isn't present if we request that it be discarded
        param_dict = bh.to_dict(discard_cosmetic_attributes=True)
        assert 'pilot' not in param_dict

        # Manually delete the cosmetic attribute and ensure it doesn't get written out
        bh.delete_cosmetic_attribute('pilot')
        param_dict = bh.to_dict()
        assert 'pilot' not in param_dict
        assert not(bh.attribute_is_cosmetic('pilot'))


    def test_get_parameter(self):
        """Test that ParameterHandler.get_parameter can lookup function
        """
        from simtk import unit
        bh = BondHandler(skip_version_check=True, allow_cosmetic_attributes=True)

        bh.add_parameter({'smirks': '[*:1]-[*:2]',
                          'length': 1*unit.angstrom,
                          'k': 10*unit.kilocalorie_per_mole/unit.angstrom**2,
                          'id': 'b0'})
        bh.parameters[0].add_cosmetic_attribute('foo', 'bar')

        # Check base behavior
        params = bh.get_parameter({'smirks': '[*:1]-[*:2]'})

        assert params[0].length == unit.Quantity(1.0, unit.angstrom)
        assert params[0].k == unit.Quantity(10.0, unit.kilocalorie_per_mole/unit.angstrom**2)

        # Ensure a query with no matches returns an empty list
        assert not bh.get_parameter({'smirks': 'xyz'})

        # Ensure searching for a nonexistent attr does not raise an exception
        assert not bh.get_parameter({'bAdAttR': '0'})

        # Check for optional and cosmetic attrs
        optional_params = bh.get_parameter({'id': 'b0'})
        cosmetic_params = bh.get_parameter({'foo': 'bar'})

        assert optional_params[0].id == 'b0'
        assert cosmetic_params[0]._foo == 'bar'

        # Ensure selection behaves a "OR" not "AND"
        bh.add_parameter({'smirks': '[#1:1]-[#6:2]',
                          'length': 1*unit.angstrom,
                          'k': 10*unit.kilocalorie_per_mole/unit.angstrom**2,
                          'id': 'b1'})

        params = bh.get_parameter({'id': 'b0', 'smirks': '[#1:1]-[#6:2]'})

        assert 'b0' in [param.id for param in params]
        assert '[*:1]-[*:2]' in [param.smirks for param in params]

        # Ensure selection does not return duplicates if multiple matches
        params = bh.get_parameter({'id': 'b1', 'smirks': '[#1:1]-[#6:2]'})

        assert len(params) == 1


class TestParameterList:
    """Test capabilities of ParameterList for accessing and manipulating SMIRNOFF parameter definitions.
    """

    def test_create(self):
        """Test creation of a parameter list.
        """
        p1 = ParameterType(smirks='[*:1]')
        p2 = ParameterType(smirks='[#1:1]')
        parameters = ParameterList([p1, p2])

    @pytest.mark.wip(reason="Until ChemicalEnvironment won't be refactored to use the ToolkitRegistry "
                            "API, the smirks assignment will fail with RDKit.")
    def test_getitem(self):
        """Test ParameterList __getitem__ overloading.
        """
        p1 = ParameterType(smirks='[*:1]')
        p2 = ParameterType(smirks='[#1:1]')
        parameters = ParameterList([p1, p2])
        assert parameters[0] == p1
        assert parameters[1] == p2
        assert parameters[p1.smirks] == p1
        assert parameters[p2.smirks] == p2

        # Note that this call access __getitem__, not __setitem__.
        parameters['[*:1]'].smirks = '[*X4:1]'
        assert parameters[0].smirks == '[*X4:1]'
        assert p1.smirks == '[*X4:1]'

    def test_index(self):
        """
        Tests the ParameterList.index() function by attempting lookups by SMIRKS and by ParameterType equivalence.

        """
        p1 = ParameterType(smirks='[*:1]')
        p2 = ParameterType(smirks='[#1:1]')
        p3 = ParameterType(smirks='[#7:1]')
        parameters = ParameterList([p1, p2, p3])
        assert parameters.index(p1) == 0
        assert parameters.index(p2) == 1
        assert parameters.index(p3) == 2
        assert parameters.index('[*:1]') == 0
        assert parameters.index('[#1:1]') == 1
        assert parameters.index('[#7:1]') == 2
        with pytest.raises(IndexError, match=r'SMIRKS \[#2:1\] not found in ParameterList') as excinfo:
            parameters.index('[#2:1]')

        p4 = ParameterType(smirks='[#2:1]')
        with pytest.raises(ValueError, match='is not in list') as excinfo:
            parameters.index(p4)

    def test_contains(self):
        """Test ParameterList __contains__ overloading.
        """
        p1 = ParameterType(smirks='[*:1]')
        p2 = ParameterType(smirks='[#1:1]')
        p3 = ParameterType(smirks='[#7:1]')
        parameters = ParameterList([p1, p2])
        assert p1 in parameters
        assert p2 in parameters
        assert p3 not in parameters
        assert p1.smirks in parameters
        assert p2.smirks in parameters
        assert p3.smirks not in parameters

    def test_del(self):
        """
        Test ParameterList __del__ overloading.
        """
        p1 = ParameterType(smirks='[*:1]')
        p2 = ParameterType(smirks='[#1:1]')
        p3 = ParameterType(smirks='[#7:1]')
        parameters = ParameterList([p1, p2, p3])

        with pytest.raises(IndexError, match='list assignment index out of range'):
            del parameters[4]
        with pytest.raises(IndexError, match=r'SMIRKS \[#6:1\] not found in ParameterList'):
            del parameters['[#6:1]']

        # Test that original list deletion behavior is preserved.
        del parameters[2]
        assert len(parameters) == 2
        assert p1 in parameters
        assert p2 in parameters
        assert p3 not in parameters

        # Test that we can delete elements by their smirks.
        del parameters['[#1:1]']
        assert len(parameters) == 1
        assert p1 in parameters
        assert p2 not in parameters


    def test_append(self):
        """
        Test ParameterList.append, ensuring that the new parameter was added to the bottom of the list
        and that it is properly recorded as the most recently-added.
        """
        p1 = ParameterType(smirks='[*:1]-[*:2]')
        p2 = ParameterType(smirks='[*:1]=[*:2]')
        param_list = ParameterList()
        param_list.append(p1)
        assert len(param_list) == 1
        assert '[*:1]-[*:2]' in param_list
        param_list.append(p2)
        assert len(param_list) == 2
        assert '[*:1]=[*:2]' in param_list
        assert param_list[-1] == p2

    def test_insert(self):
        """
        Test ParameterList.insert, ensuring that the new parameter was added to the proper spot in
        the list and that it is propertly recorded as the most recently added.
        """
        p1 = ParameterType(smirks='[*:1]-[*:2]')
        p2 = ParameterType(smirks='[*:1]=[*:2]')
        p3 = ParameterType(smirks='[*:1]#[*:2]')
        param_list = ParameterList([p1, p2])
        param_list.insert(1, p3)
        assert param_list[1] == p3

    def test_extend(self):
        """
        Test ParameterList.extend, ensuring that the new parameter was added to the proper spot in
        the list and that it is propertly recorded as the most recently added.
        """
        p1 = ParameterType(smirks='[*:1]-[*:2]')
        p2 = ParameterType(smirks='[*:1]=[*:2]')
        param_list1 = ParameterList()
        param_list2 = ParameterList([p1, p2])

        param_list1.extend(param_list2)
        assert len(param_list1) == 2
        assert '[*:1]-[*:2]' in param_list1
        assert '[*:1]=[*:2]' in param_list1
        assert param_list1[-1] == p2

    def test_to_list(self):
        """Test basic ParameterList.to_list() function, ensuring units are preserved"""
        from simtk import unit
        p1 = BondHandler.BondType(smirks='[*:1]-[*:2]',
                                  length=1.01 * unit.angstrom,
                                  k=5 * unit.kilocalorie_per_mole / unit.angstrom ** 2
                                  )
        p2 = BondHandler.BondType(smirks='[*:1]=[*:2]',
                                  length=1.02 * unit.angstrom,
                                  k=6 * unit.kilocalorie_per_mole / unit.angstrom ** 2
                                  )
        p3 = BondHandler.BondType(smirks='[*:1]#[*:3]',
                                  length=1.03 * unit.angstrom,
                                  k=7 * unit.kilocalorie_per_mole / unit.angstrom ** 2
                                  )
        parameter_list = ParameterList([p1, p2, p3])
        ser_param_list = parameter_list.to_list()
        assert len(ser_param_list) == 3
        assert ser_param_list[0]['length'] == 1.01 * unit.angstrom

    def test_round_trip(self):
        """Test basic ParameterList.to_list() function and constructor"""
        from simtk import unit
        p1 = BondHandler.BondType(smirks='[*:1]-[*:2]',
                                  length=1.01 * unit.angstrom,
                                  k=5 * unit.kilocalorie_per_mole / unit.angstrom ** 2
                                  )
        p2 = BondHandler.BondType(smirks='[*:1]=[*:2]',
                                  length=1.02 * unit.angstrom,
                                  k=6 * unit.kilocalorie_per_mole / unit.angstrom ** 2
                                  )
        p3 = BondHandler.BondType(smirks='[*:1]#[*:3]',
                                  length=1.03 * unit.angstrom,
                                  k=7 * unit.kilocalorie_per_mole / unit.angstrom ** 2
                                  )
        parameter_list = ParameterList([p1, p2, p3])
        param_dict_list = parameter_list.to_list()
        parameter_list_2 = ParameterList()
        for param_dict in param_dict_list:
            new_parameter = BondHandler.BondType(**param_dict)
            parameter_list_2.append(new_parameter)
        assert parameter_list.to_list() == parameter_list_2.to_list()


class TestParameterType:

    def test_find_all_parameter_attrs(self):
        """ParameterType find all ParameterAttributes in the declared order."""
        class MyParameter(ParameterType):
            attr = ParameterAttribute()
            indexed = IndexedParameterAttribute()

        parameter_attributes = MyParameter._get_parameter_attributes()

        # The function should find also the parent's attributes and in the correct order.
        expected_attributes = ['smirks', 'id', 'parent_id', 'attr', 'indexed']
        assert list(parameter_attributes.keys()) == expected_attributes

        # The keys map to the descriptor instances.
        assert type(parameter_attributes['attr']) is ParameterAttribute
        assert type(parameter_attributes['indexed']) is IndexedParameterAttribute

    def test_find_all_indexed_parameter_attrs(self):
        """ParameterType find all IndexedParameterAttributes."""
        class MyParameter(ParameterType):
            attr = ParameterAttribute()
            indexed = IndexedParameterAttribute()
            attr2 = ParameterAttribute()
            indexed2 = IndexedParameterAttribute(default=None)

        expected_names = ['indexed', 'indexed2']
        parameter_attributes = MyParameter._get_indexed_parameter_attributes()
        assert list(parameter_attributes.keys()) == expected_names
        assert all(isinstance(parameter_attributes[name], IndexedParameterAttribute)
                   for name in expected_names)

    def test_find_all_required_and_optional_parameter_attrs(self):
        """ParameterType distinguish between required and optional ParameterAttributes."""
        class MyParameter(ParameterType):
            required = ParameterAttribute()
            optional = ParameterAttribute(default=1)
            required_indexed = IndexedParameterAttribute()
            optional_indexed2 = IndexedParameterAttribute(default=None)

        expected_names = ['smirks', 'required', 'required_indexed']
        parameter_attributes = MyParameter._get_required_parameter_attributes()
        assert list(parameter_attributes.keys()) == expected_names

        expected_names = ['id', 'parent_id', 'optional', 'optional_indexed2']
        parameter_attributes = MyParameter._get_optional_parameter_attributes()
        assert list(parameter_attributes.keys()) == expected_names

    def test_required_attribute_on_init(self):
        """ParameterType raises TypeError if a required attribute is not specified on construction."""
        class MyParameter(ParameterType):
            required = ParameterAttribute()
            optional = ParameterAttribute(default=None)
        with pytest.raises(SMIRNOFFSpecError, match="require the following missing parameters"):
            MyParameter(smirks='[*:1]', optional=1)

    def test_add_delete_cosmetic_attributes(self):
        """
        Test ParameterType.add_cosmetic_attribute, delete_cosmetic_attribute,
        attribute_is_cosmetic, and to_dict() functions for proper behavior
        """
        class MyParameter(ParameterType):
            required = ParameterAttribute()
        my_par = MyParameter(smirks='[*:1]', required='aaa')
        assert not(my_par.attribute_is_cosmetic('pilot'))

        # Ensure the cosmetic attribute is present by default during output
        my_par.add_cosmetic_attribute('pilot', 'alice')
        param_dict = my_par.to_dict()
        assert ('pilot', 'alice') in param_dict.items()
        assert my_par.attribute_is_cosmetic('pilot')

        # Ensure the cosmetic attribute isn't present if we request that it be discarded
        param_dict = my_par.to_dict(discard_cosmetic_attributes=True)
        assert 'pilot' not in param_dict


        # Manually delete the cosmetic attribute and ensure it doesn't get written out
        my_par.delete_cosmetic_attribute('pilot')
        param_dict = my_par.to_dict()
        assert 'pilot' not in param_dict
        assert not(my_par.attribute_is_cosmetic('pilot'))

    def test_indexed_attrs(self):
        """ParameterType handles indexed attributes correctly."""
        class MyParameter(ParameterType):
            a = IndexedParameterAttribute()
            b = IndexedParameterAttribute()
        my_par = MyParameter(smirks='[*:1]', a1=1, a3=3, a2=2, b1=4, b2=5, b3=6)
        assert my_par.a == [1, 2, 3]
        assert my_par.b == [4, 5, 6]

    def test_sequence_init_indexed_attr(self):
        """ParameterType handle indexed attributes initialized with sequences correctly."""
        class MyParameter(ParameterType):
            a = IndexedParameterAttribute()
        my_par = MyParameter(smirks='[*:1]', a=(1, 2))
        assert my_par.a == [1, 2]

    def test_same_length_indexed_attrs(self):
        """ParameterType raises TypeError if indexed attributes of different lengths are given."""
        class MyParameter(ParameterType):
            a = IndexedParameterAttribute()
            b = IndexedParameterAttribute()
        with pytest.raises(TypeError, match="indexed attributes have different lengths"):
            MyParameter(smirks='[*:1]', a1=1, a2=2, a3=3, b1=1, b2=2)

    def test_error_single_value_plus_index(self):
        """ParameterType raises an error if an indexed attribute is specified with and without index."""
        class MyParameter(ParameterType):
            a = IndexedParameterAttribute()
        with pytest.raises(TypeError, match="'a' has been specified with and without index"):
            MyParameter(smirks='[*:1]', a=[1], a1=2)

    def test_find_all_defined_parameter_attrs(self):
        """ParameterType._get_defined_attributes() discards None default-value attributes."""
        class MyParameter(ParameterType):
            required1 = ParameterAttribute()
            optional1 = ParameterAttribute(default=None)
            optional2 = IndexedParameterAttribute(default=None)
            optional3 = ParameterAttribute(default=5)
            required2 = IndexedParameterAttribute()
            optional4 = ParameterAttribute(default=2)
        my_par = MyParameter(smirks='[*:1]', required1=0, optional1=10, required2=[0])

        # _get_defined_parameter_attributes discards only the attribute
        # that are set to None as a default value.
        expected_names = ['smirks', 'required1', 'required2', 'optional1', 'optional3', 'optional4']
        parameter_attributes = my_par._get_defined_parameter_attributes()
        assert list(parameter_attributes.keys()) == expected_names

    def test_base_parametertype_to_dict(self):
        """
        Test ParameterType to_dict.
        """
        p1 = ParameterType(smirks='[*:1]')
        param_dict = p1.to_dict()
        assert param_dict['smirks'] == '[*:1]'
        assert len(param_dict.keys()) == 1


class TestBondType:
    """Tests for the BondType class."""

    def test_bondtype_to_dict(self):
        """
        Test BondType to_dict.
        """
        from simtk import unit

        p1 = BondHandler.BondType(smirks='[*:1]-[*:2]',
                                  length=1.02 * unit.angstrom,
                                  k=5 * unit.kilocalorie_per_mole / unit.angstrom ** 2
                                  )
        param_dict = p1.to_dict()
        param_dict_unitless, attached_units = detach_units(param_dict)
        assert param_dict_unitless == {'smirks': '[*:1]-[*:2]',
                                       'length': 1.02,
                                       'k': 5,}
        assert attached_units == {'length_unit': unit.angstrom,
                                  'k_unit': (unit.angstrom ** -2) * (unit.mole ** -1) * (unit.kilocalorie ** 1)
                                  }

    def test_bondtype_to_dict_custom_output_units(self):
        """
        Test BondType to_dict with custom output units.
        """
        from simtk import unit
        p1 = BondHandler.BondType(smirks='[*:1]-[*:2]',
                                  length=1.02*unit.angstrom,
                                  k=5 * unit.kilocalorie_per_mole / unit.angstrom ** 2
                                  )
        param_dict = p1.to_dict()
        param_dict_unitless, attached_units=detach_units(param_dict, output_units={'length_unit':
                                                                                       unit.nanometer})
        assert attached_units['length_unit'] == unit.nanometer
        assert abs(param_dict_unitless['length'] - 0.102) < 1e-10

    def test_bondtype_to_dict_invalid_output_units(self):
        """
        Test ParameterType to_dict with invalid output units.
        """
        from simtk import unit
        p1 = BondHandler.BondType(smirks='[*:1]-[*:2]',
                                  length=1.02*unit.angstrom,
                                  k=5 * unit.kilocalorie_per_mole / unit.angstrom ** 2
                                  )
        param_dict = p1.to_dict()
        with pytest.raises(ValueError,
                           match='Requested output unit calorie is not compatible with quantity unit angstrom .'
                           ) as context:
            param_dict_unitless, attached_units = detach_units(param_dict, output_units = {'length_unit':
                                                                                               unit.calorie})


    def test_read_write_optional_parameter_attribute(self):
        """
        Test ParameterTypes' ability to store and write out optional attributes passed to __init__()
        """
        from simtk import unit

        p1 = BondHandler.BondType(smirks='[*:1]-[*:2]',
                                  length=1.02*unit.angstrom,
                                  k=5 * unit.kilocalorie_per_mole / unit.angstrom ** 2,
                                  id='b1'
                                  )
        param_dict= p1.to_dict()
        assert ('id', 'b1') in param_dict.items()

    def test_read_write_cosmetic_parameter_attribute(self):
        """
        Test ParameterTypes' ability to store and write out cosmetic attributes passed to __init__()
        """
        from simtk import unit

        p1 = BondHandler.BondType(smirks='[*:1]-[*:2]',
                                  length=1.02*unit.angstrom,
                                  k=5 * unit.kilocalorie_per_mole / unit.angstrom ** 2,
                                  pilot='alice',
                                  allow_cosmetic_attributes=True
                                  )
        param_dict= p1.to_dict(discard_cosmetic_attributes=False)
        assert ('pilot', 'alice') in param_dict.items()

    def test_read_but_dont_write_cosmetic_parameter_attribute(self):
        """
        Test ParameterTypes' ability to ignore cosmetic attributes passed to __init__() if instructed
        """
        from simtk import unit

        p1 = BondHandler.BondType(smirks='[*:1]-[*:2]',
                                  length=1.02*unit.angstrom,
                                  k=5 * unit.kilocalorie_per_mole / unit.angstrom ** 2,
                                  pilot='alice',
                                  allow_cosmetic_attributes=True
                                  )
        param_dict = p1.to_dict(discard_cosmetic_attributes=True)
        assert ('pilot', 'alice') not in param_dict.items()

    def test_error_cosmetic_parameter_attribute(self):
        """
        Test that ParameterTypes raise an error on receiving unexpected attributes passed to __init__()
        """
        from simtk import unit

        with pytest.raises(SMIRNOFFSpecError, match="Unexpected kwarg (pilot: alice)*") as context:
            p1 = BondHandler.BondType(smirks='[*:1]-[*:2]',
                                      length=1.02*unit.angstrom,
                                      k=5 * unit.kilocalorie_per_mole / unit.angstrom ** 2,
                                      pilot='alice',
                                      allow_cosmetic_attributes=False
                                      )


    def test_add_delete_cosmetic_attrib(self):
        """
        Test adding and deleting cosmetic attributes for already-initialized ParameterType objects
        """
        from simtk import unit

        p1 = BondHandler.BondType(smirks='[*:1]-[*:2]',
                                  length=1.02*unit.angstrom,
                                  k=5 * unit.kilocalorie_per_mole / unit.angstrom ** 2,
                                  )
        # Ensure the cosmetic attribute is present by default during output
        p1.add_cosmetic_attribute('pilot', 'alice')
        param_dict = p1.to_dict()
        assert ('pilot', 'alice') in param_dict.items()

        # Ensure the cosmetic attribute isn't present if we request that it be discarded
        param_dict = p1.to_dict(discard_cosmetic_attributes=True)
        assert ('pilot', 'alice') not in param_dict.items()

        # Manually delete the cosmetic attribute and ensure it doesn't get written out
        p1.delete_cosmetic_attribute('pilot')
        param_dict = p1.to_dict()
        assert ('pilot', 'alice') not in param_dict.items()


class TestProperTorsionType:
    """Tests for the ProperTorsionType class."""

    def test_single_term_proper_torsion(self):
        """
        Test creation and serialization of a single-term proper torsion
        """
        from simtk import unit

        p1 = ProperTorsionHandler.ProperTorsionType(smirks='[*:1]-[*:2]-[*:3]-[*:4]',
                                                    phase1=30 * unit.degree,
                                                    periodicity1=2,
                                                    k1=5 * unit.kilocalorie_per_mole
                                                    )
        param_dict = p1.to_dict()
        assert ('k1', 5 * unit.kilocalorie_per_mole) in param_dict.items()
        assert ('phase1', 30 * unit.degree) in param_dict.items()
        assert ('periodicity1', 2) in param_dict.items()
        assert 'idivf' not in param_dict

    def test_single_term_proper_torsion_w_idivf(self):
        """
        Test creation and serialization of a single-term proper torsion
        """
        from simtk import unit

        p1 = ProperTorsionHandler.ProperTorsionType(smirks='[*:1]-[*:2]-[*:3]-[*:4]',
                                                    phase1=30 * unit.degree,
                                                    periodicity1=2,
                                                    k1=5 * unit.kilocalorie_per_mole,
                                                    idivf1=4
                                                    )

        param_dict = p1.to_dict()
        assert ('k1', 5 * unit.kilocalorie_per_mole) in param_dict.items()
        assert ('phase1', 30 * unit.degree) in param_dict.items()
        assert ('periodicity1', 2) in param_dict.items()
        assert ('idivf1', 4) in param_dict.items()

    def test_multi_term_proper_torsion(self):
        """
        Test creation and serialization of a multi-term proper torsion
        """
        from simtk import unit

        p1 = ProperTorsionHandler.ProperTorsionType(smirks='[*:1]-[*:2]-[*:3]-[*:4]',
                                                    phase1=30 * unit.degree,
                                                    periodicity1=2,
                                                    k1=5 * unit.kilocalorie_per_mole,
                                                    phase2=31 * unit.degree,
                                                    periodicity2=3,
                                                    k2=6 * unit.kilocalorie_per_mole,
                                                    )
        param_dict = p1.to_dict()
        assert param_dict['k1'] == 5 * unit.kilocalorie_per_mole
        assert param_dict['phase1'] == 30 * unit.degree
        assert param_dict['periodicity1'] == 2
        assert param_dict['k2'] == 6 * unit.kilocalorie_per_mole
        assert param_dict['phase2'] == 31 * unit.degree
        assert param_dict['periodicity2'] == 3

    def test_multi_term_proper_torsion_skip_index(self):
        """
        Test creation and serialization of a multi-term proper torsion where
        the indices are not consecutive and a SMIRNOFFSpecError is raised
        """
        from simtk import unit

        with pytest.raises(SMIRNOFFSpecError, match="Unexpected kwarg \(phase3: 31 deg\)*.") as context:
            p1 = ProperTorsionHandler.ProperTorsionType(smirks='[*:1]-[*:2]-[*:3]-[*:4]',
                                                        phase1=30 * unit.degree,
                                                        periodicity1=2,
                                                        k1=5 * unit.kilocalorie_per_mole,
                                                        phase3=31 * unit.degree,
                                                        periodicity3=3,
                                                        k3=6 * unit.kilocalorie_per_mole,
                                                        )

    def test_multi_term_proper_torsion_bad_units(self):
        """
        Test creation and serialization of a multi-term proper torsion where
        one of the terms has incorrect units
        """
        from simtk import unit

        with pytest.raises(IncompatibleUnitError, match="should have units of")\
                as context:
            p1 = ProperTorsionHandler.ProperTorsionType(smirks='[*:1]-[*:2]-[*:3]-[*:4]',
                                                        phase1=30 * unit.degree,
                                                        periodicity1=2,
                                                        k1=5 * unit.kilocalorie_per_mole,
                                                        phase2=31 * unit.angstrom, # This should be caught
                                                        periodicity2=3,
                                                        k2=6 * unit.kilocalorie_per_mole,
                                                        )

    def test_single_term_proper_torsion_bo(self):
        """
        Test creation and serialization of a single-term proper torsion with bond order interpolation.
        """
        from simtk import unit

        p1 = ProperTorsionHandler.ProperTorsionType(smirks='[*:1]-[*:2]~[*:3]-[*:4]',
                                                    phase1=30 * unit.degree,
                                                    periodicity1=2,
                                                    k1_bondorder1=1 * unit.kilocalorie_per_mole,
                                                    k1_bondorder2=1.8 * unit.kilocalorie_per_mole,
                                                    )
        param_dict = p1.to_dict()
        assert ('k1_bondorder1', 1 * unit.kilocalorie_per_mole) in param_dict.items()
        assert ('k1_bondorder2', 1.8 * unit.kilocalorie_per_mole) in param_dict.items()
        assert ('phase1', 30 * unit.degree) in param_dict.items()
        assert ('periodicity1', 2) in param_dict.items()
        assert 'idivf' not in param_dict

        assert len(p1.k_bondorder) == 1
        assert len(p1.k_bondorder[0]) == 2
        assert {1, 2} == set(p1.k_bondorder[0].keys())

    def test_single_term_proper_torsion_bo_w_idivf(self):
        """
        Test creation and serialization of a single-term proper torsion with bond order interpolation.

        With `idivf1` specified.

        """
        from simtk import unit

        p1 = ProperTorsionHandler.ProperTorsionType(smirks='[*:1]-[*:2]-[*:3]-[*:4]',
                                                    phase1=30 * unit.degree,
                                                    periodicity1=2,
                                                    k1_bondorder1=1 * unit.kilocalorie_per_mole,
                                                    k1_bondorder2=1.8 * unit.kilocalorie_per_mole,
                                                    idivf1=4
                                                    )

        param_dict = p1.to_dict()
        assert ('k1_bondorder1', 1 * unit.kilocalorie_per_mole) in param_dict.items()
        assert ('k1_bondorder2', 1.8 * unit.kilocalorie_per_mole) in param_dict.items()
        assert ('phase1', 30 * unit.degree) in param_dict.items()
        assert ('periodicity1', 2) in param_dict.items()
        assert ('idivf1', 4) in param_dict.items()

    def test_multi_term_proper_torsion_bo(self):
        """
        Test creation and serialization of a multi-term proper torsion with bond order interpolation.
        """
        from simtk import unit

        p1 = ProperTorsionHandler.ProperTorsionType(smirks='[*:1]-[*:2]-[*:3]-[*:4]',
                                                    phase1=30 * unit.degree,
                                                    periodicity1=2,
                                                    k1_bondorder1=1 * unit.kilocalorie_per_mole,
                                                    k1_bondorder2=1.8 * unit.kilocalorie_per_mole,
                                                    phase2=31 * unit.degree,
                                                    periodicity2=3,
                                                    k2_bondorder1=1.2 * unit.kilocalorie_per_mole,
                                                    k2_bondorder2=1.9 * unit.kilocalorie_per_mole,
                                                    )
        param_dict = p1.to_dict()
        assert param_dict['k1_bondorder1'] == 1 * unit.kilocalorie_per_mole
        assert param_dict['k1_bondorder2'] == 1.8 * unit.kilocalorie_per_mole
        assert param_dict['phase1'] == 30 * unit.degree
        assert param_dict['periodicity1'] == 2
        assert param_dict['k2_bondorder1'] == 1.2 * unit.kilocalorie_per_mole
        assert param_dict['k2_bondorder2'] == 1.9 * unit.kilocalorie_per_mole
        assert param_dict['phase2'] == 31 * unit.degree
        assert param_dict['periodicity2'] == 3


    def test_multi_term_proper_torsion_bo_getters_setters(self):
        """
        Test getters and setters of a multi-term proper torsion with bond order interpolation.
        """
        from simtk import unit

        p1 = ProperTorsionHandler.ProperTorsionType(smirks='[*:1]-[*:2]-[*:3]-[*:4]',
                                                    phase1=30 * unit.degree,
                                                    periodicity1=2,
                                                    k1_bondorder1=1 * unit.kilocalorie_per_mole,
                                                    k1_bondorder2=1.8 * unit.kilocalorie_per_mole,
                                                    phase2=31 * unit.degree,
                                                    periodicity2=3,
                                                    k2_bondorder1=1.2 * unit.kilocalorie_per_mole,
                                                    k2_bondorder2=1.9 * unit.kilocalorie_per_mole,
                                                    )

        assert p1.k1_bondorder1 == 1. * unit.kilocalorie_per_mole
        p1.k1_bondorder1 = 2. * unit.kilocalorie_per_mole
        assert p1.k1_bondorder1 == 2. * unit.kilocalorie_per_mole

        assert p1.k2_bondorder2 == 1.9 * unit.kilocalorie_per_mole
        p1.k2_bondorder2 = 2.9 * unit.kilocalorie_per_mole
        assert p1.k2_bondorder2 == 2.9 * unit.kilocalorie_per_mole


    def test_multi_term_proper_torsion_bo_skip_index(self):
        """
        Test creation and serialization of a multi-term proper torsion where
        the indices are not consecutive and a SMIRNOFFSpecError is raised
        AND we are doing bond order interpolation
        """
        from simtk import unit

        with pytest.raises(SMIRNOFFSpecError, match="Unexpected kwarg \(k3_bondorder1*.") as context:
            p1 = ProperTorsionHandler.ProperTorsionType(smirks='[*:1]-[*:2]-[*:3]-[*:4]',
                                                        phase1=30 * unit.degree,
                                                        periodicity1=2,
                                                        k1_bondorder1=1 * unit.kilocalorie_per_mole,
                                                        k1_bondorder2=1.8 * unit.kilocalorie_per_mole,
                                                        phase3=31 * unit.degree,
                                                        periodicity3=3,
                                                        k3_bondorder1=1.2 * unit.kilocalorie_per_mole,
                                                        k3_bondorder2=1.9 * unit.kilocalorie_per_mole,
                                                        )

    def test_single_term_single_bo_exception(self):
        """Test behavior where a single bond order term is specified for a single k"""
        from simtk import unit

        # raises no error, as checks are handled at parameterization
        # we may add a `validate` method later that is called manually by user when they want it
        p1 = ProperTorsionHandler.ProperTorsionType(smirks='[*:1]-[*:2]~[*:3]-[*:4]',
                                                    phase1=30 * unit.degree,
                                                    periodicity1=2,
                                                    k1_bondorder1=1 * unit.kilocalorie_per_mole,
                                                    )


    def test_multi_term_single_bo_exception(self):
        """Test behavior where a single bond order term is specified for each of multiple k"""
        from simtk import unit

        # TODO : currently raises no error, as checks are handled at parameterization
        # is this a spec thing that we should be checking?
        # if so, it will be painful to implement
        p1 = ProperTorsionHandler.ProperTorsionType(smirks='[*:1]-[*:2]-[*:3]-[*:4]',
                                                    phase1=30 * unit.degree,
                                                    periodicity1=2,
                                                    k1_bondorder1=1 * unit.kilocalorie_per_mole,
                                                    phase2=31 * unit.degree,
                                                    periodicity2=3,
                                                    k2_bondorder1=1.2 * unit.kilocalorie_per_mole,
                                                    )



class TestProperTorsionHandler:
    def test_torsion_handler_charmm_potential(self):
        """
        Test creation of TorsionHandlers with the deprecated 0.2 potential value "charmm" instead of the current
        supported potential value "fourier".
        """
        import re

        # Test creating ProperTorsionHandlers
        err_msg = re.escape("Attempted to set ProperTorsionHandler.potential to charmm. Currently, "
                            "only the following values are supported: ['k*(1+cos(periodicity*theta-phase))'].")
        with pytest.raises(SMIRNOFFSpecError, match=err_msg):
            ph1 = ProperTorsionHandler(potential='charmm', skip_version_check=True)
        ph1 = ProperTorsionHandler(potential='k*(1+cos(periodicity*theta-phase))', skip_version_check=True)

        # Same test, but with ImproperTorsionHandler
        err_msg = re.escape("Attempted to set ImproperTorsionHandler.potential to charmm. Currently, "
                            "only the following values are supported: ['k*(1+cos(periodicity*theta-phase))'].")
        with pytest.raises(SMIRNOFFSpecError, match=err_msg):
            ph1 = ImproperTorsionHandler(potential='charmm', skip_version_check=True)
        ph1 = ImproperTorsionHandler(potential='k*(1+cos(periodicity*theta-phase))', skip_version_check=True)

    @pytest.mark.parametrize(
            ('fractional_bond_order', 'k_interpolated'),
            [(1.6, 1.48), (.7, .76), (2.3, 2.04)])
    def test_linear_interpolate_k(self, fractional_bond_order, k_interpolated):
        """Test that linear interpolation works as expected"""
        from simtk import unit

        k_bondorder = {1: 1 * unit.kilocalorie_per_mole,
                       2: 1.8 * unit.kilocalorie_per_mole}

        k = ProperTorsionHandler._linear_interpolate_k(k_bondorder, fractional_bond_order)
        assert_almost_equal(k/k.unit, k_interpolated)

    @pytest.mark.parametrize(
            ('fractional_bond_order', 'k_interpolated'),
            [(1.6, 1.48), (.7, .76), (2.3, 2.01), (3.1, 2.57)])
    def test_linear_interpolate_k_3_terms(self, fractional_bond_order, k_interpolated):
        """Test that linear interpolation works as expected for three terms"""
        from simtk import unit

        k_bondorder = {1: 1 * unit.kilocalorie_per_mole,
                       2: 1.8 * unit.kilocalorie_per_mole,
                       3: 2.5 * unit.kilocalorie_per_mole}

        k = ProperTorsionHandler._linear_interpolate_k(k_bondorder, fractional_bond_order)
        assert_almost_equal(k/k.unit, k_interpolated)

    def test_linear_interpolate_k_below_zero(self):
        """Test that linear interpolation does not error if resulting k less than 0"""
        from simtk import unit

        k_bondorder = {1: 1 * unit.kilocalorie_per_mole,
                       2: 2.3 * unit.kilocalorie_per_mole}

        fractional_bond_order = .2
        k = ProperTorsionHandler._linear_interpolate_k(k_bondorder, fractional_bond_order)

        assert k/k.unit < 0


class TestLibraryChargeHandler:
    def test_create_library_charge_handler(self):
        """Test creation of an empty LibraryChargeHandler"""
        handler = LibraryChargeHandler(skip_version_check=True)

<<<<<<< HEAD
    def test_library_charge_type_wrong_num_charges(self):
        """Ensure that an error is raised if a LibraryChargeType is initialized with a different number of
        tagged atoms and charges"""
        lc_type = LibraryChargeHandler.LibraryChargeType(smirks='[#6:1]-[#7:2]',
                                                         charge1=0.1 * unit.elementary_charge,
                                                         charge2=-0.1 * unit.elementary_charge)

        lc_type = LibraryChargeHandler.LibraryChargeType(smirks='[#6:1]-[#7:2]-[#6]',
                                                         charge1=0.1 * unit.elementary_charge,
                                                         charge2=-0.1 * unit.elementary_charge)

        with pytest.raises(SMIRNOFFSpecError, match="initialized with unequal number of tagged atoms and charges") as excinfo:
            lc_type = LibraryChargeHandler.LibraryChargeType(smirks='[#6:1]-[#7:2]',
                                                             charge1=0.05 * unit.elementary_charge,
                                                             charge2=0.05 * unit.elementary_charge,
                                                             charge3=-0.1 * unit.elementary_charge)

        with pytest.raises(SMIRNOFFSpecError, match="initialized with unequal number of tagged atoms and charges") as excinfo:
            lc_type = LibraryChargeHandler.LibraryChargeType(smirks='[#6:1]-[#7:2]-[#6]',
                                                             charge1=0.05 * unit.elementary_charge,
                                                             charge2=0.05 * unit.elementary_charge,
                                                             charge3=-0.1 * unit.elementary_charge)

        with pytest.raises(SMIRNOFFSpecError, match="initialized with unequal number of tagged atoms and charges") as excinfo:
            lc_type = LibraryChargeHandler.LibraryChargeType(smirks='[#6:1]-[#7:2]-[#6]',
                                                             charge1=0.05 * unit.elementary_charge)

class TestChargeIncrementModelHandler:
    def test_create_charge_increment_model_handler(self):
        """Test creation of ChargeIncrementModelHandlers"""
        handler = ChargeIncrementModelHandler(skip_version_check=True)
        assert handler.number_of_conformers == 1
        assert handler.partial_charge_method == 'AM1-Mulliken'
        handler = ChargeIncrementModelHandler(skip_version_check=True, number_of_conformers=10)
        handler = ChargeIncrementModelHandler(skip_version_check=True, number_of_conformers=1)
        handler = ChargeIncrementModelHandler(skip_version_check=True, number_of_conformers="10")
        handler = ChargeIncrementModelHandler(skip_version_check=True, number_of_conformers=0)
        handler = ChargeIncrementModelHandler(skip_version_check=True, number_of_conformers="0")
        with pytest.raises(TypeError) as excinfo:
            handler = ChargeIncrementModelHandler(skip_version_check=True, number_of_conformers=None)
        with pytest.raises(SMIRNOFFSpecError) as excinfo:
            handler = ChargeIncrementModelHandler(skip_version_check=True, n_conformers=[10])
        handler = ChargeIncrementModelHandler(skip_version_check=True, partial_charge_method="AM1-Mulliken")
        handler = ChargeIncrementModelHandler(skip_version_check=True, partial_charge_method="Gasteiger")
        handler = ChargeIncrementModelHandler(skip_version_check=True, partial_charge_method=None)

    def test_charge_increment_model_handler_getters_setters(self):
        """Test ChargeIncrementModelHandler getters and setters"""
        handler = ChargeIncrementModelHandler(skip_version_check=True)
        assert handler.number_of_conformers == 1
        assert handler.partial_charge_method == 'AM1-Mulliken'
        handler.number_of_conformers = 2
        assert handler.number_of_conformers == 2
        handler.number_of_conformers = "3"
        assert handler.number_of_conformers == 3
        with pytest.raises(ValueError) as excinfo:
            handler.number_of_conformers = "string that can't be cast to int"

    def test_charge_increment_model_handlers_are_compatible(self):
        """Test creation of ChargeIncrementModelHandlers"""
        handler1 = ChargeIncrementModelHandler(skip_version_check=True)
        handler2 = ChargeIncrementModelHandler(skip_version_check=True)
        handler1.check_handler_compatibility(handler2)

        handler3 = ChargeIncrementModelHandler(skip_version_check=True, number_of_conformers='9')
        with pytest.raises(IncompatibleParameterError) as excinfo:
            handler1.check_handler_compatibility(handler3)

    def test_charge_increment_type_wrong_num_increments(self):
        """Ensure that an error is raised if a ChargeIncrementType is initialized with a different number of
        tagged atoms and chargeincrements"""
        ci_type = ChargeIncrementModelHandler.ChargeIncrementType(smirks='[#6:1]-[#7:2]',
                                                                  charge_increment1=0.1 * unit.elementary_charge,
                                                                  charge_increment2=-0.1 * unit.elementary_charge)

        ci_type = ChargeIncrementModelHandler.ChargeIncrementType(smirks='[#6:1]-[#7:2]-[#6]',
                                                                  charge_increment1=0.1 * unit.elementary_charge,
                                                                  charge_increment2=-0.1 * unit.elementary_charge)

        with pytest.raises(SMIRNOFFSpecError, match="initialized with unequal number of tagged atoms and charge increments") as excinfo:
            ci_type = ChargeIncrementModelHandler.ChargeIncrementType(smirks='[#6:1]-[#7:2]',
                                                                      charge_increment1=0.05 * unit.elementary_charge,
                                                                      charge_increment2=0.05 * unit.elementary_charge,
                                                                      charge_increment3=-0.1 * unit.elementary_charge)

        with pytest.raises(SMIRNOFFSpecError, match="initialized with unequal number of tagged atoms and charge increments") as excinfo:
            ci_type = ChargeIncrementModelHandler.ChargeIncrementType(smirks='[#6:1]-[#7:2]-[#6]',
                                                                      charge_increment1=0.05 * unit.elementary_charge,
                                                                      charge_increment2=0.05 * unit.elementary_charge,
                                                                      charge_increment3=-0.1 * unit.elementary_charge)

        with pytest.raises(SMIRNOFFSpecError, match="initialized with unequal number of tagged atoms and charge increments") as excinfo:
            ci_type = ChargeIncrementModelHandler.ChargeIncrementType(smirks='[#6:1]-[#7:2]-[#6]',
                                                                      charge_increment1=0.05 * unit.elementary_charge)

=======
>>>>>>> 9553e9c5

class TestGBSAHandler:
    def test_create_default_gbsahandler(self):
        """Test creation of an empty GBSAHandler, with all default attributes"""
        from simtk import unit
        gbsa_handler = GBSAHandler(skip_version_check=True)
        assert gbsa_handler.gb_model == 'OBC1'
        assert gbsa_handler.solvent_dielectric == 78.5
        assert gbsa_handler.solute_dielectric == 1
        assert gbsa_handler.sa_model == 'ACE'
        assert gbsa_handler.surface_area_penalty == 5.4 * unit.calorie / unit.mole / unit.angstrom**2
        assert gbsa_handler.solvent_radius == 1.4 * unit.angstrom


    def test_gbsahandler_setters(self):
        """Test creation of an empty GBSAHandler, with all default attributes"""
        from simtk import unit
        gbsa_handler = GBSAHandler(skip_version_check=True)

        gbsa_handler.gb_model = 'OBC2'
        gbsa_handler.gb_model = 'HCT'
        gbsa_handler.gb_model = 'OBC1'
        with pytest.raises(SMIRNOFFSpecError) as excinfo:
            gbsa_handler.gb_model = 'Something invalid'

        gbsa_handler.solvent_dielectric = 50.0
        gbsa_handler.solvent_dielectric = "50.0"
        with pytest.raises(ValueError) as excinfo:
            gbsa_handler.solvent_dielectric = 'string that can not be cast to float'

        gbsa_handler.solute_dielectric = 2.5
        gbsa_handler.solute_dielectric = "3.5"
        with pytest.raises(ValueError) as excinfo:
            gbsa_handler.solute_dielectric = 'string that can not be cast to float'

        gbsa_handler.sa_model = 'ACE'

        # NOTE -- Right now, the SMIRNOFF spec will implicitly assume these are the same.
        gbsa_handler.sa_model = None
        gbsa_handler.sa_model = 'None'

        with pytest.raises(TypeError) as excinfo:
            gbsa_handler.sa_model = 'Invalid SA option'

        gbsa_handler.surface_area_penalty = 1.23 * unit.kilocalorie / unit.mole / unit.nanometer**2
        with pytest.raises(IncompatibleUnitError) as excinfo:
            gbsa_handler.surface_area_penalty = 1.23 * unit.degree / unit.mole / unit.nanometer**2

        gbsa_handler.solvent_radius = 300 * unit.femtometer
        with pytest.raises(IncompatibleUnitError) as excinfo:
            gbsa_handler.solvent_radius = 3000 * unit.radian

    def test_gbsahandlers_are_compatible(self):
        """
        Test the check_handler_compatibility function of GBSAHandler
        """
        from simtk import unit
        gbsa_handler_1 = GBSAHandler(skip_version_check=True)
        gbsa_handler_2 = GBSAHandler(skip_version_check=True)

        # Perform a check which should pass
        gbsa_handler_1.check_handler_compatibility(gbsa_handler_2)

        # Perform a check which should fail
        gbsa_handler_3 = GBSAHandler(skip_version_check=True, solvent_radius=1.3 * unit.angstrom)
        with pytest.raises(IncompatibleParameterError, match="Difference between 'solvent_radius' ") as excinfo:
            gbsa_handler_1.check_handler_compatibility(gbsa_handler_3)


# TODO: test_nonbonded_settings (ensure that choices in Electrostatics and vdW tags resolve
#                                to correct openmm.NonbondedForce subtypes, that setting different cutoffs raises
#                                exceptions, etc)
# TODO: test_(all attributes of all ParameterTypes)
# TODO: test_add_parameter_fractional_bondorder
# TODO: test_get_indexed_attrib
# TODO: test_set_unitbearing_attrib (requires implementing __getattr__ and __setattr__)
# TODO: test_parametertype_unit_getattr
# TODO: test_parametertype_unit_setattr
# TODO: test_optional_attribs
# TODO: test_optional_indexed_attribs
# TODO: test_attach_units
# TODO: test_detach_units
# TODO: test_(X)handler_compatibility, where X is all handlers<|MERGE_RESOLUTION|>--- conflicted
+++ resolved
@@ -1207,7 +1207,6 @@
         """Test creation of an empty LibraryChargeHandler"""
         handler = LibraryChargeHandler(skip_version_check=True)
 
-<<<<<<< HEAD
     def test_library_charge_type_wrong_num_charges(self):
         """Ensure that an error is raised if a LibraryChargeType is initialized with a different number of
         tagged atoms and charges"""
@@ -1303,8 +1302,6 @@
             ci_type = ChargeIncrementModelHandler.ChargeIncrementType(smirks='[#6:1]-[#7:2]-[#6]',
                                                                       charge_increment1=0.05 * unit.elementary_charge)
 
-=======
->>>>>>> 9553e9c5
 
 class TestGBSAHandler:
     def test_create_default_gbsahandler(self):
