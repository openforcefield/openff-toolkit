--- conflicted
+++ resolved
@@ -23,14 +23,11 @@
 from numpy.testing import assert_almost_equal
 from simtk import openmm, unit
 
-<<<<<<< HEAD
 from openforcefield.tests.utils import (
     requires_openeye,
     requires_openeye_mol2,
     requires_rdkit,
 )
-=======
->>>>>>> 1e113fed
 from openforcefield.topology import Molecule, Topology
 from openforcefield.typing.engines.smirnoff import (
     ForceField,
@@ -760,10 +757,7 @@
         assert len(forcefield._parameter_handlers["ProperTorsions"]._parameters) == 158
         assert len(forcefield._parameter_handlers["ImproperTorsions"]._parameters) == 4
         assert len(forcefield._parameter_handlers["vdW"]._parameters) == 35
-<<<<<<< HEAD
-=======
         assert forcefield.aromaticity_model == "OEAroModel_MDL"
->>>>>>> 1e113fed
 
     def test_load_bad_string(self):
         with pytest.raises(IOError) as exception_info:
@@ -1297,13 +1291,7 @@
         )
         # TODO: Add check to ensure system energy is finite
 
-<<<<<<< HEAD
     @requires_openeye
-=======
-    @pytest.mark.skipif(
-        not (OpenEyeToolkitWrapper.is_available()), reason="Test requires OE toolkit"
-    )
->>>>>>> 1e113fed
     def test_parameterize_ethanol_different_reference_ordering_openeye(self):
         """
         Test parameterizing the same PDB, using reference mol2s that have different atom orderings.
@@ -1337,13 +1325,7 @@
 
         assert serialized_1 == serialized_2
 
-<<<<<<< HEAD
     @requires_rdkit
-=======
-    @pytest.mark.skipif(
-        not RDKitToolkitWrapper.is_available(), reason="Test requires RDKit toolkit"
-    )
->>>>>>> 1e113fed
     def test_parameterize_ethanol_different_reference_ordering_rdkit(self):
         """
         Test parameterizing the same PDB, using reference mol2s that have different atom orderings.
@@ -1382,13 +1364,7 @@
 
         assert serialized_1 == serialized_2
 
-<<<<<<< HEAD
     @requires_rdkit
-=======
-    @pytest.mark.skipif(
-        not RDKitToolkitWrapper.is_available(), reason="Test requires RDKit toolkit"
-    )
->>>>>>> 1e113fed
     def test_parameterize_mol_missing_stereo_rdkit(self):
         """
         Test parameterizing a molecule with undefined stereochemsity using the RDKit/AmberTools backend.
@@ -1407,13 +1383,7 @@
         force_field = ForceField("test_forcefields/smirnoff99Frosst.offxml")
         force_field.create_openmm_system(topology, toolkit_registry=toolkit_registry)
 
-<<<<<<< HEAD
     @requires_openeye
-=======
-    @pytest.mark.skipif(
-        not OpenEyeToolkitWrapper.is_available(), reason="Test requires OpenEye toolkit"
-    )
->>>>>>> 1e113fed
     def test_parameterize_mol_missing_stereo_openeye(self):
         """
         Test parameterizing a molecule with undefined stereochemsity using the OpenEye backend.
@@ -2517,8 +2487,6 @@
         # TODO: Should this test also cover multiple unique molecules?
         from simtk.openmm import NonbondedForce
 
-<<<<<<< HEAD
-=======
         mol = create_acetate()
         ff = ForceField("test_forcefields/smirnoff99Frosst.offxml", *additional_offxmls)
         charge_mols = []
@@ -2549,7 +2517,6 @@
         assert not (all_charges_zero)
 
 
->>>>>>> 1e113fed
 # ======================================================================
 # TEST CONSTRAINTS
 # ======================================================================
@@ -2692,14 +2659,7 @@
 class TestForceFieldParameterAssignment:
     """Regression tests checking that parameters are assigned correctly."""
 
-<<<<<<< HEAD
     @requires_openeye_mol2
-=======
-    @pytest.mark.skipif(
-        not OpenEyeToolkitWrapper.is_available(),
-        reason="Test requires OE toolkit to read mol2 files",
-    )
->>>>>>> 1e113fed
     @pytest.mark.parametrize(
         "alkethoh_id", generate_alkethoh_parameters_assignment_cases()
     )
@@ -2748,14 +2708,7 @@
             ignore_charges=True,
         )
 
-<<<<<<< HEAD
     @requires_openeye_mol2
-=======
-    @pytest.mark.skipif(
-        not OpenEyeToolkitWrapper.is_available(),
-        reason="Test requires OE toolkit to read mol2 files",
-    )
->>>>>>> 1e113fed
     def test_multi_alkethoh_parameters_assignment(self):
         """Test that systems with multiple reference molecules are parametrized correctly.
 
@@ -2834,14 +2787,7 @@
             amber_system, off_system, positions, ignore_charges=True
         )
 
-<<<<<<< HEAD
     @requires_openeye_mol2
-=======
-    @pytest.mark.skipif(
-        not OpenEyeToolkitWrapper.is_available(),
-        reason="Test requires OE toolkit to read mol2 files",
-    )
->>>>>>> 1e113fed
     @pytest.mark.parametrize(
         ("freesolv_id", "forcefield_version", "allow_undefined_stereo"),
         generate_freesolv_parameters_assignment_cases(),
@@ -2893,14 +2839,7 @@
             ignore_improper_folds=True,
         )
 
-<<<<<<< HEAD
     @requires_openeye_mol2
-=======
-    @pytest.mark.skipif(
-        not OpenEyeToolkitWrapper.is_available(),
-        reason="Test requires OE toolkit to read mol2 files",
-    )
->>>>>>> 1e113fed
     @pytest.mark.parametrize(("is_periodic"), (False, True))
     @pytest.mark.parametrize(("gbsa_model"), ["HCT", "OBC1", "OBC2"])
     @pytest.mark.parametrize(
@@ -3111,14 +3050,7 @@
             off_omm_system, amber_omm_system, positions, by_force_type=False
         )
 
-<<<<<<< HEAD
     @requires_openeye_mol2
-=======
-    @pytest.mark.skipif(
-        not OpenEyeToolkitWrapper.is_available(),
-        reason="Test requires OE toolkit to read mol2 files",
-    )
->>>>>>> 1e113fed
     @pytest.mark.parametrize("zero_charges", [True, False])
     @pytest.mark.parametrize(("gbsa_model"), ["HCT", "OBC1", "OBC2"])
     def test_molecule_energy_gb_no_sa(self, zero_charges, gbsa_model):
@@ -3294,13 +3226,7 @@
         )
 
     @pytest.mark.slow
-<<<<<<< HEAD
-=======
-    @pytest.mark.skipif(
-        not OpenEyeToolkitWrapper.is_available(),
-        reason="Test requires OE toolkit to read mol2 files",
-    )
->>>>>>> 1e113fed
+    @requires_openeye_mol2
     @pytest.mark.parametrize(
         "toolkit_registry,registry_description", toolkit_registries
     )
@@ -3432,13 +3358,7 @@
                 k = params[-1]
                 assert_almost_equal(k / k.unit, 5.0208)
 
-<<<<<<< HEAD
     @requires_rdkit
-=======
-    @pytest.mark.skipif(
-        not RDKitToolkitWrapper.is_available(), reason="Test requires RDKit toolkit"
-    )
->>>>>>> 1e113fed
     @pytest.mark.parametrize(
         ("get_molecule", "k_interpolated", "central_atoms"),
         [
@@ -3506,13 +3426,7 @@
                 with pytest.raises(AssertionError):
                     assert_almost_equal(k / k.unit, k_interpolated)
 
-<<<<<<< HEAD
     @requires_openeye
-=======
-    @pytest.mark.skipif(
-        not (OpenEyeToolkitWrapper.is_available()), reason="Test requires OE toolkit"
-    )
->>>>>>> 1e113fed
     @pytest.mark.parametrize(
         ("get_molecule", "k_interpolated", "central_atoms"),
         [
@@ -3580,14 +3494,7 @@
 
 
 class TestSmirnoffVersionConverter:
-<<<<<<< HEAD
     @requires_openeye_mol2
-=======
-    @pytest.mark.skipif(
-        not OpenEyeToolkitWrapper.is_available(),
-        reason="Test requires OE toolkit to read mol2 files",
-    )
->>>>>>> 1e113fed
     @pytest.mark.parametrize(
         ("freesolv_id", "forcefield_version", "allow_undefined_stereo"),
         generate_freesolv_parameters_assignment_cases(),
