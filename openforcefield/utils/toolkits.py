--- conflicted
+++ resolved
@@ -1081,12 +1081,8 @@
         for conformer in molecule2._conformers:
             molecule._add_conformer(conformer)
 
-<<<<<<< HEAD
     def compute_partial_charges(self, molecule, quantum_chemical_method="AM1-BCC", partial_charge_method='None'):
         #charge_model="am1bcc"):
-=======
-    def compute_partial_charges(self, molecule, charge_model='None'):
->>>>>>> cb323a84
         """
         Compute partial charges with OpenEye quacpac
 
