#!/usr/bin/env python

#=============================================================================================
# MODULE DOCSTRING
#=============================================================================================
"""
Parameter handlers for the SMIRNOFF force field engine

This file contains standard parameter handlers for the SMIRNOFF force field engine.
These classes implement the object model for self-contained parameter assignment.
New pluggable handlers can be created by creating subclasses of :class:`ParameterHandler`.

"""

__all__ = [
    'SMIRNOFFSpecError',
    'IncompatibleParameterError',
    'UnassignedValenceParameterException',
    'UnassignedBondParameterException',
    'UnassignedAngleParameterException',
    'NonbondedMethod',
    'ParameterList',
    'ParameterType',
    'ParameterHandler',
    'ConstraintHandler',
    'BondHandler',
    'AngleHandler',
    'ProperTorsionHandler',
    'ImproperTorsionHandler',
    'vdWHandler'
]


#=============================================================================================
# GLOBAL IMPORTS
#=============================================================================================


from enum import Enum
import logging

from collections import OrderedDict


from simtk import openmm, unit

<<<<<<< HEAD
from openforcefield.utils import detach_units, attach_units, unit_to_string, \
    extract_serialized_units_from_dict, ToolkitUnavailableException, MessageException
from openforcefield.topology import ValenceDict, ImproperDict
=======
from openforcefield.utils import attach_units,  \
    extract_serialized_units_from_dict, ToolkitUnavailableException, MessageException, \
    check_units_are_compatible, object_to_quantity
from openforcefield.topology import Topology, ValenceDict, ImproperDict
>>>>>>> 8e9537f4
from openforcefield.typing.chemistry import ChemicalEnvironment

#=============================================================================================
# CONFIGURE LOGGER
#=============================================================================================

logger = logging.getLogger(__name__)


#======================================================================
# CUSTOM EXCEPTIONS
#======================================================================

class SMIRNOFFSpecError(MessageException):
    """
    Exception for when data is noncompliant with the SMIRNOFF data specification.
    """
    pass


class IncompatibleParameterError(MessageException):
    """
    Exception for when a set of parameters is scientifically/technically incompatible with another
    """
    pass


class UnassignedValenceParameterException(Exception):
    """Exception raised when there are valence terms for which a ParameterHandler can't find parameters."""
    pass


class UnassignedBondParameterException(UnassignedValenceParameterException):
    """Exception raised when there are bond terms for which a ParameterHandler can't find parameters."""
    pass


class UnassignedAngleParameterException(UnassignedValenceParameterException):
    """Exception raised when there are angle terms for which a ParameterHandler can't find parameters."""
    pass


class UnassignedProperTorsionParameterException(UnassignedValenceParameterException):
    """Exception raised when there are proper torsion terms for which a ParameterHandler can't find parameters."""
    pass

#======================================================================
# UTILITY FUNCTIONS
#======================================================================




#======================================================================
# PARAMETER TYPE/LIST
#======================================================================

class NonbondedMethod(Enum):
    """
    An enumeration of the nonbonded methods
    """
    NoCutoff = 0
    CutoffPeriodic = 1
    CutoffNonPeriodic = 2
    Ewald = 3
    PME = 4


# We can't actually make this derive from dict, because it's possible for the user to change SMIRKS
# of parameters already in the list, which would cause the ParameterType object's SMIRKS and
# the dictionary key's SMIRKS to be out of sync.
class ParameterList(list):
    """
    Parameter list that also supports accessing items by SMARTS string.

    .. warning :: This API is experimental and subject to change.

    """

    # TODO: Make this faster by caching SMARTS -> index lookup?

    # TODO: Override __del__ to make sure we don't remove root atom type

    # TODO: Allow retrieval by `id` as well

    def __init__(self, input_parameter_list=None):
        """
        Initialize a new ParameterList, optionally providing a list of ParameterType objects
        to initially populate it.

        Parameters
        ----------
        input_parameter_list: list[ParameterType], default=None
            A pre-existing list of ParameterType-based objects. If None, this ParameterList
            will be initialized empty.
        """
        super().__init__()

        input_parameter_list = input_parameter_list or []
        # TODO: Should a ParameterList only contain a single kind of ParameterType?
        for input_parameter in input_parameter_list:
            self.append(input_parameter)

    def append(self, parameter):
        """
        Add a ParameterType object to the end of the ParameterList

        Parameters
        ----------
        parameter : a ParameterType object

        """
        # TODO: Ensure that newly added parameter is the same type as existing?
        super().append(parameter)

    def extend(self, other):
        """
        Add a ParameterList object to the end of the ParameterList

        Parameters
        ----------
        other : a ParameterList

        """
        if not isinstance(other, ParameterList):
            msg = 'ParameterList.extend(other) expected instance of ParameterList, ' \
                  'but received {} (type {}) instead'.format(other, type(other))
            raise TypeError(msg)
        # TODO: Check if other ParameterList contains the same ParameterTypes?
        super().extend(other)

    def index(self, item):
        """
        Get the numerical index of a ParameterType object or SMIRKS in this ParameterList. Raises ValueError
        if the item is not found.

        Parameters
        ----------
        item : ParameterType object or str
            The parameter or SMIRKS to look up in this ParameterList

        Returns
        -------
        index : int
            The index of the found item
        """
        if isinstance(item, ParameterType):
            return super().index(item)
        else:
            for parameter in self:
                if parameter.smirks == item:
                    return self.index(parameter)
            raise IndexError('SMIRKS {item} not found in ParameterList'.format(item=item))

    def insert(self, index, parameter):
        """
        Add a ParameterType object as if this were a list

        Parameters
        ----------
        index : int
            The numerical position to insert the parameter at
        parameter : a ParameterType object
            The parameter to insert
        """
        # TODO: Ensure that newly added parameter is the same type as existing?
        super().insert(index, parameter)

    def __delitem__(self, item):
        """
        Delete item by index or SMIRKS.

        Parameters
        ----------
        item : str or int
            SMIRKS or numerical index of item in this ParameterList
        """
        if type(item) is int:
            index = item
        else:
            # Try to find by SMIRKS
            index = self.index(item)
        super().__delitem__(index)

    def __getitem__(self, item):
        """
        Retrieve item by index or SMIRKS

        Parameters
        ----------
        item : str or int
            SMIRKS or numerical index of item in this ParameterList
        """
        if type(item) is int:
            index = item
        elif type(item) is slice:
            index = item
        else:
            index = self.index(item)
        return super().__getitem__(index)


    # TODO: Override __setitem__ and __del__ to ensure we can slice by SMIRKS as well

    def __contains__(self, item):
        """Check to see if either Parameter or SMIRKS is contained in parameter list.


        Parameters
        ----------
        item : str
            SMIRKS of item in this ParameterList
        """
        if isinstance(item, str):
            # Special case for SMIRKS strings
            if item in [result.smirks for result in self]:
                return True
        # Fall back to traditional access
        return list.__contains__(self, item)

    def to_list(self, discard_cosmetic_attributes=True):
        """
        Render this ParameterList to a normal list, serializing each ParameterType object in it to dict.

        Parameters
        ----------

        discard_cosmetic_attributes : bool, optional. Default = True
            Whether to discard non-spec attributes of each ParameterType object.

        Returns
        -------
        parameter_list : List[dict]
            A serialized representation of a ParameterList, with each ParameterType it contains converted to dict.
        """
        parameter_list = list()

        for parameter in self:
            parameter_dict = parameter.to_dict(discard_cosmetic_attributes=discard_cosmetic_attributes)
            parameter_list.append(parameter_dict)

        return parameter_list



# TODO: Rename to better reflect role as parameter base class?
class ParameterType:
    """
    Base class for SMIRNOFF parameter types.

    .. warning :: This API is experimental and subject to change.

    """
    # These lists and dicts will be used for validating input and detecting cosmetic attributes.
    _VALENCE_TYPE = None  # ChemicalEnvironment valence type string expected by SMARTS string for this Handler
    _ELEMENT_NAME = None # The string mapping to this ParameterType in a SMIRNOFF data source
    _REQUIRED_SPEC_ATTRIBS = ['smirks'] # Attributes expected per the SMIRNOFF spec.
    _DEFAULT_SPEC_ATTRIBS = {}  # dict of parameter-level attributes and their default values
    _OPTIONAL_SPEC_ATTRIBS = ['id', 'parent_id'] # Attributes in the SMIRNOFF spec that may
                                                 # be present but have no impact on performance
    _INDEXED_ATTRIBS = []  # list of attribs that will have consecutive numerical suffixes starting at 1
    _REQUIRE_UNITS = {} # A dict of attribs which will be checked for unit compatibility
    _ATTRIBS_TO_TYPE = {}  # dict of attributes that need to be cast to a type (like int or float) to be interpreted

    # TODO: Can we provide some shared tools for returning settable/gettable attributes, and checking unit-bearing attributes?

    def __init__(self, smirks=None, allow_cosmetic_attributes=False, **kwargs):
        """
        Create a ParameterType

        Parameters
        ----------
        smirks : str
            The SMIRKS match for the provided parameter type.
        allow_cosmetic_attributes : bool optional. Default = False
            Whether to permit non-spec kwargs ("cosmetic attributes"). If True, non-spec kwargs will be stored as
            an attribute of this parameter which can be accessed and written out. Otherwise an exception will
            be raised.

        """
        from openforcefield.utils.toolkits import OPENEYE_AVAILABLE, RDKIT_AVAILABLE

        self._COSMETIC_ATTRIBS = []  # A list that may be populated to record the cosmetic
                                     # attributes read from a SMIRNOFF data source

        if smirks is None:
            raise ValueError("'smirks' must be specified")

        # TODO: Make better switch using toolkit registry
        toolkit = None
        if OPENEYE_AVAILABLE:
            toolkit = 'openeye'
        elif RDKIT_AVAILABLE:
            toolkit = 'rdkit'
        if toolkit is None:
            raise ToolkitUnavailableException("Validating SMIRKS required either the OpenEye Toolkit or the RDKit."
                                              " Unable to find either.")
        ChemicalEnvironment.validate(
            smirks, ensure_valence_type=self._VALENCE_TYPE, toolkit=toolkit)

        self._smirks = smirks


        # Handle all the unknown kwargs as cosmetic so we can write them back out
        allowed_attribs = self._REQUIRED_SPEC_ATTRIBS + \
                          list(self._DEFAULT_SPEC_ATTRIBS.keys()) + \
                          self._OPTIONAL_SPEC_ATTRIBS


        # Make a copy of input kwargs as we will be modifying them by attaching units
        smirnoff_data = kwargs.copy()


        # Check for indexed attribs and stack them into list
        for attrib_basename in self._INDEXED_ATTRIBS:
            # attrib_unit_key = attrib_basename + '_unit'
            index = 1
            attrib_w_index = '{}{}'.format(attrib_basename, index)
            if attrib_w_index in smirnoff_data:
                smirnoff_data[attrib_basename] = list()

            while attrib_w_index in smirnoff_data:
                # Keep iterating as long as we keep finding higher-indexed entries for
                # this attrib
                smirnoff_data[attrib_basename].append(smirnoff_data[attrib_w_index])
                del smirnoff_data[attrib_w_index]
                index += 1
                attrib_w_index = '{}{}'.format(attrib_basename, index)

        # Check for attribs that need to be casted to specific types
        for attrib, type_to_cast in self._ATTRIBS_TO_TYPE.items():
            if attrib in smirnoff_data:
                # Handle indexed attributes separately, since they'll be lists
                if attrib in self._INDEXED_ATTRIBS:
                    smirnoff_data[attrib] = [type_to_cast(obj) for obj in smirnoff_data[attrib]]
                else:
                    smirnoff_data[attrib] = type_to_cast(smirnoff_data[attrib])


        # Add default values to smirnoff_data if they're not already there
        for default_key, default_val in self._DEFAULT_SPEC_ATTRIBS.items():
            if not (default_key in smirnoff_data):
                smirnoff_data[default_key] = default_val



        # Perform unit conversion (if string) and unit compatibility checks
        for key in smirnoff_data.keys():
            if key in self._REQUIRE_UNITS:

                # Handle any necessary conversion to Quantity here
                smirnoff_data[key] = object_to_quantity(smirnoff_data[key])

                # Check for unit compatibility
                context = f"In {self.__class__}'s __init__ function. "
                check_units_are_compatible(key, smirnoff_data[key], self._REQUIRE_UNITS[key], context=context)


        # Ensure that all required attribs are present
        for reqd_attrib in self._REQUIRED_SPEC_ATTRIBS:
            # SMIRKS are a special case which is handled above
            if reqd_attrib == 'smirks':
                continue
            if not reqd_attrib in smirnoff_data:
                msg = "{} requires {} as a parameter during initialization, however this is not " \
                      "provided. Defined kwargs are {}".format(self.__class__,
                                                               reqd_attrib,
                                                               list(smirnoff_data.keys()))
                raise SMIRNOFFSpecError(msg)


        # Finally, set attributes of this ParameterType
        for key, val in smirnoff_data.items():
            if key in allowed_attribs:
                # TODO: create @property.setter here if attrib requires unit
                setattr(self, key, val)
            # Handle all unknown kwargs as cosmetic so we can write them back out
            elif allow_cosmetic_attributes:
                self.add_cosmetic_attribute(key, val)
                # self._COSMETIC_ATTRIBS.append(key)
                # setattr(self, key, val)
            else:
                raise SMIRNOFFSpecError(f"Unexpected kwarg ({key}: {val})  passed to {self.__class__} constructor. " 
                                        "If this is a desired cosmetic attribute, consider setting " 
                                        "'permit_cosmetic_attributes=True'")

    @property
    def smirks(self):
        return self._smirks

    @smirks.setter
    def smirks(self, smirks):
        # Validate the SMIRKS string to ensure it matches the expected parameter type,
        # raising an exception if it is invalid or doesn't tag a valid set of atoms
        # TODO: Add check to make sure we can't make tree non-hierarchical
        #       This would require parameter type knows which ParameterList it belongs to
        ChemicalEnvironment.validate(
            smirks, ensure_valence_type=self._VALENCE_TYPE)
        self._smirks = smirks

    def to_dict(self, discard_cosmetic_attributes=False):
        """
        Convert this ParameterType object to dict. A unit-bearing attribute ('X') will be converted to two dict
        entries, one (['X'] containing the unitless value, and another (['X_unit']) containing a string representation
        of its unit.

        Parameters
        ----------
        discard_cosmetic_attributes : bool, optional. Default = False
            Whether to discard non-spec attributes of this ParameterType


        Returns
        -------
        smirnoff_dict : dict
            The SMIRNOFF-compliant dict representation of this ParameterType object.
        output_units : dict[str: simtk.unit.Unit]
            A mapping from each simtk.unit.Quanitity-valued ParameterType attribute
            to the unit it was converted to during serialization.

        """
        # Make a list of all attribs that should be included in the
        # returned dict (call list() to make a copy)
        attribs_to_return = list(self._REQUIRED_SPEC_ATTRIBS)
        attribs_to_return += [opt_attrib for opt_attrib in self._OPTIONAL_SPEC_ATTRIBS if hasattr(self, opt_attrib)]
        if not(discard_cosmetic_attributes):
            attribs_to_return += self._COSMETIC_ATTRIBS

        # Start populating a dict of the attribs
        smirnoff_dict = OrderedDict()
        # If attribs_to_return is ordered here, that will effectively be an informal output ordering
        for attrib_name in attribs_to_return:
            attrib_value = self.__getattribute__(attrib_name)

            if type(attrib_value) is list:
                for idx, val in enumerate(attrib_value):
                    smirnoff_dict[attrib_name + str(idx+1)] = val
            else:
                smirnoff_dict[attrib_name] = attrib_value
            if attrib_name == 'smirks':
                pass

        return smirnoff_dict

    def add_cosmetic_attribute(self, attr_name, attr_value):
        """
        Add a cosmetic attribute to this ParameterType object. This attribute will not have a functional effect
        on the object in the Open Force Field toolkit, but can be written out during output.

        Parameters
        ----------
        attr_name : str
            Name of the attribute to define for this ParameterType object.
        attr_value : str
            The value of the attribute to define for this ParameterType object.
        """
        setattr(self, attr_name, attr_value)
        self._COSMETIC_ATTRIBS.append(attr_name)

    def delete_cosmetic_attribute(self, attr_name):
        """
        Delete a cosmetic attribute from this ParameterType object.

        Parameters
        ----------
        attr_name : str
            Name of the attribute to delete.
        """
        # TODO: Can we handle this by overriding __delattr__ instead?
        #  Would we also need to override __del__ as well to cover both deletation methods?
        delattr(self, attr_name)
        self._COSMETIC_ATTRIBS.remove(attr_name)


    def __repr__(self):
        ret_str = '<{} with '.format(self.__class__.__name__)
        for attr, val in self.to_dict().items():
            ret_str += f'{attr}: {val}  '
        ret_str += '>'
        return ret_str




#======================================================================
# PARAMETER HANDLERS
#
# The following classes are Handlers that know how to create Force
# subclasses and add them to a System that is being created. Each Handler
# class must define three methods:
# 1) a constructor which takes as input hierarchical dictionaries of data
#    conformant to the SMIRNOFF spec;
# 2) a create_force() method that constructs the Force object and adds it
#    to the System; and
# 3) a labelForce() method that provides access to which terms are applied
#    to which atoms in specified mols.
#======================================================================

# TODO: Should we have a parameter handler registry?


class ParameterHandler:
    """Base class for parameter handlers.

    Parameter handlers are configured with some global parameters for a given section. They may also contain a
    :class:`ParameterList` populated with :class:`ParameterType` objects if they are responsile for assigning
    SMIRKS-based parameters.

    .. warning

       Parameter handler objects can only belong to a single :class:`ForceField` object.
       If you need to create a copy to attach to a different :class:`ForceField` object, use ``create_copy()``.

    .. warning :: This API is experimental and subject to change.

    """

    _TAGNAME = None  # str of section type handled by this ParameterHandler (XML element name for SMIRNOFF XML representation)
    _INFOTYPE = None  # container class with type information that will be stored in self._parameters
    _OPENMMTYPE = None  # OpenMM Force class (or None if no equivalent)
    _DEPENDENCIES = None  # list of ParameterHandler classes that must precede this, or None
    _REQUIRED_SPEC_ATTRIBS = ['version'] # list of kwargs that must be present during handler initialization
    _DEFAULT_SPEC_ATTRIBS = {}  # dict of tag-level attributes and their default values
    _OPTIONAL_SPEC_ATTRIBS = []  # list of non-required attributes that can be defined on initialization
    _INDEXED_ATTRIBS = []  # list of parameter attribs that will have consecutive numerical suffixes starting at 1
    _REQUIRE_UNITS = {}  # dict of {header attrib : unit } for input checking
    _ATTRIBS_TO_TYPE = {} # dict of attribs that must be cast to a specific type to be interpreted correctly
    _KWARGS = [] # Kwargs to catch when create_force is called
    _SMIRNOFF_VERSION_INTRODUCED = 0.0  # the earliest version of SMIRNOFF spec that supports this ParameterHandler
    _SMIRNOFF_VERSION_DEPRECATED = None  # if deprecated, the first SMIRNOFF version number it is no longer used
    _MIN_SUPPORTED_SECTION_VERSION = 0.3
    _MAX_SUPPORTED_SECTION_VERSION = 0.3


    def __init__(self, allow_cosmetic_attributes=False, skip_version_check=False, **kwargs):
        """
        Initialize a ParameterHandler, optionally with a list of parameters and other kwargs.

        Parameters
        ----------
        allow_cosmetic_attributes : bool, optional. Default = False
            Whether to permit non-spec kwargs. If True, non-spec kwargs will be stored as attributes of this object
            and can be accessed and modified. Otherwise an exception will be raised if a non-spec kwarg is encountered.
        skip_version_check: bool, optional. Default = False
            If False, the SMIRNOFF section version will not be checked, and the ParameterHandler will be initialized
            with version set to _MAX_SUPPORTED_SECTION_VERSION.
        **kwargs : dict
            The dict representation of the SMIRNOFF data source

        """
        if 'version' in self._REQUIRED_SPEC_ATTRIBS:
            if not 'version' in kwargs:
                if skip_version_check:
                    kwargs['version'] = self._MAX_SUPPORTED_SECTION_VERSION
                else:
                    raise SMIRNOFFSpecError(f"Missing version while trying to construct {self.__class__}. "
                                            f"0.3 SMIRNOFF spec requires each parameter section to have its own "
                                            f"version.")
            version = kwargs['version']
            self._check_section_version_compatibility(version)

        self._COSMETIC_ATTRIBS = []  # list of cosmetic header attributes to remember and optionally write out

        # Ensure that all required attribs are present
        for reqd_attrib in self._REQUIRED_SPEC_ATTRIBS:
            if not reqd_attrib in kwargs:
                msg = "{} requires {} as a parameter during initialization, however this is not " \
                      "provided. Defined kwargs are {}".format(self.__class__,
                                                               reqd_attrib,
                                                               list(kwargs.keys()))
                raise SMIRNOFFSpecError(msg)

        # list of ParameterType objects (also behaves like an OrderedDict where keys are SMARTS)
        self._parameters = ParameterList()

        # Handle all the unknown kwargs as cosmetic so we can write them back out
        allowed_header_attribs = self._REQUIRED_SPEC_ATTRIBS + \
                                 list(self._DEFAULT_SPEC_ATTRIBS.keys()) + \
                                 self._OPTIONAL_SPEC_ATTRIBS


        # Check for indexed attribs
        for attrib_basename in self._INDEXED_ATTRIBS:
            # attrib_unit_key = attrib_basename + '_unit'

            index = 1
            attrib_w_index = '{}{}'.format(attrib_basename, index)
            while attrib_w_index in kwargs:
                # As long as we keep finding higher-indexed entries for
                # this attrib, add them to the expected arguments
                allowed_header_attribs.append(attrib_w_index)

                if attrib_basename in self._REQUIRE_UNITS:
                    self._REQUIRE_UNITS[attrib_w_index] = self._REQUIRE_UNITS[attrib_basename]
                if attrib_basename in self._ATTRIBS_TO_TYPE:
                    self._ATTRIBS_TO_TYPE[attrib_w_index] = self._ATTRIBS_TO_TYPE[attrib_basename]


        # Check for attribs that need to be casted to specific types
        for attrib, type_to_cast in self._ATTRIBS_TO_TYPE.items():
            if attrib in kwargs:
                kwargs[attrib] = type_to_cast(kwargs[attrib])

        smirnoff_data = kwargs


        # Add default values to smirnoff_data if they're not already there
        for default_key, default_val in self._DEFAULT_SPEC_ATTRIBS.items():
            if not (default_key in kwargs):
                smirnoff_data[default_key] = default_val

        # Perform unit compatibility checks
        for key in smirnoff_data.keys():
            if key in self._REQUIRE_UNITS:
                context = f"In {self.__class__}'s __init__ function. "
                check_units_are_compatible(key, smirnoff_data[key], self._REQUIRE_UNITS[key], context=context)

        element_name = None
        if self._INFOTYPE is not None:
            element_name = self._INFOTYPE._ELEMENT_NAME

        for key, val in smirnoff_data.items():
            # We don't initialize parameters here, only ParameterHandler attributes
            if key == element_name:
                continue
            elif key in allowed_header_attribs:
                attr_name = '_' + key
                # TODO: create @property.setter here if attrib requires unit
                setattr(self, attr_name, val)
            elif allow_cosmetic_attributes:
                self.add_cosmetic_attribute(key, val)
                #self._COSMETIC_ATTRIBS.append(key)
                #attr_name = '_' + key
                #setattr(self, attr_name, val)


            else:
                raise SMIRNOFFSpecError("Unexpected kwarg {} passed to {} constructor. If this is "
                                        "a desired cosmetic attribute, consider setting "
                                        "'allow_cosmetic_attributes=True'".format(key, self.__class__))



    def _check_section_version_compatibility(self, version):
        """
        Raise a parsing exception if the given section version is incompatible with this ParameterHandler class.

        Parameters
        ----------
        version : str
            The SMIRNOFF section version being read.

        Raises
        ------
        SMIRNOFFVersionError if an incompatible version is passed in.

        """
        import packaging.version
        from openforcefield.typing.engines.smirnoff import SMIRNOFFVersionError
        # Use PEP-440 compliant version number comparison, if requested
        if (
                packaging.version.parse(str(version)) >
                packaging.version.parse(str(self._MAX_SUPPORTED_SECTION_VERSION))

                ) or (
                packaging.version.parse(str(version)) <
                packaging.version.parse(str(self._MIN_SUPPORTED_SECTION_VERSION))
                ):

            raise SMIRNOFFVersionError(
                'SMIRNOFF offxml file was written with version {}, but this version of ForceField only supports '
                'version {} to version {}'.format(version,
                                                  self._MIN_SUPPORTED_SECTION_VERSION,
                                                  self._MAX_SUPPORTED_SECTION_VERSION))


    def _add_parameters(self, section_dict, allow_cosmetic_attributes=False):
        """
        Extend the ParameterList in this ParameterHandler using a SMIRNOFF data source.

        Parameters
        ----------
        section_dict : dict
            The dict representation of a SMIRNOFF data source containing parameters to att to this ParameterHandler
        allow_cosmetic_attributes : bool, optional. Default = False
            Whether to allow non-spec fields in section_dict. If True, non-spec kwargs will be stored as an
            attribute of the parameter. If False, non-spec kwargs will raise an exception.

        """
        unitless_kwargs, attached_units = extract_serialized_units_from_dict(section_dict)
        smirnoff_data = attach_units(unitless_kwargs, attached_units)

        element_name = None
        if self._INFOTYPE is not None:
            element_name = self._INFOTYPE._ELEMENT_NAME

        for key, val in smirnoff_data.items():
            # Skip sections that aren't the parameter list
            if key != element_name:
                continue
            # If there are multiple parameters, this will be a list. If there's just one, make it a list
            if not (isinstance(val, list)):
                val = [val]
            # If we're reading the parameter list, iterate through and attach units to
            # each parameter_dict, then use it to initialize a ParameterType
            for unitless_param_dict in val:
                param_dict = attach_units(unitless_param_dict, attached_units)
                new_parameter = self._INFOTYPE(**param_dict,
                                               allow_cosmetic_attributes=allow_cosmetic_attributes)
                self._parameters.append(new_parameter)

    @property
    def parameters(self):
        """The ParameterList that holds this ParameterHandler's parameter objects"""
        return self._parameters

    def add_cosmetic_attribute(self, attr_name, attr_value):
        """
        Add a cosmetic attribute to this ParameterHandler object. This attribute will not have a functional effect
        on the object in the Open Force Field toolkit, but can be written out during output.

        Parameters
        ----------
        attr_name : str
            Name of the attribute to define for this ParameterType object.
        attr_value : str
            The value of the attribute to define for this ParameterType object.
        """
        setattr(self, '_'+attr_name, attr_value)
        self._COSMETIC_ATTRIBS.append(attr_name)

    def delete_cosmetic_attribute(self, attr_name):
        """
        Delete a cosmetic attribute from this ParameterHandler object.

        Parameters
        ----------
        attr_name : str
            Name of the attribute to delete.
        """
        # TODO: Can we handle this by overriding __delattr__ instead?
        #  Would we also need to override __del__ as well to cover both deletation methods?
        delattr(self, '_'+attr_name)
        self._COSMETIC_ATTRIBS.remove(attr_name)



    # TODO: Do we need to return these, or can we handle this internally
    @property
    def known_kwargs(self):
        """List of kwargs that can be parsed by the function.
        """
        # TODO: Should we use introspection to inspect the function signature instead?
        return set(self._KWARGS)


    #@classmethod
    def check_parameter_compatibility(self, parameter_kwargs):
        """
        Check to make sure that the fields requiring defined units are compatible with the required units for the
        Parameters handled by this ParameterHandler

        Parameters
        ----------
        parameter_kwargs: dict
            The dict that will be used to construct the ParameterType

        Raises
        ------
        Raises a ValueError if the parameters are incompatible.
        """
        for key in parameter_kwargs:
            if key in self._REQUIRE_UNITS:
                reqd_unit = self._REQUIRE_UNITS[key]
                val = parameter_kwargs[key]
                context = f"In {self.__class__}'s check_parameter_compatibility. "
                check_units_are_compatible(key, val, reqd_unit, context=context)


    def check_handler_compatibility(self, handler_kwargs):
        """
        Checks if a set of kwargs used to create a ParameterHandler are compatible with this ParameterHandler. This is
        called if a second handler is attempted to be initialized for the same tag.

        Parameters
        ----------
        handler_kwargs : dict
            The kwargs that would be used to construct

        Raises
        ------
        IncompatibleParameterError if handler_kwargs are incompatible with existing parameters.
        """
        pass

    # TODO: Can we ensure SMIRKS and other parameters remain valid after manipulation?
    def add_parameter(self, parameter_kwargs):
        """Add a parameter to the forcefield, ensuring all parameters are valid.

        Parameters
        ----------
        parameter_kwargs : dict
            The kwargs to pass to the ParameterHandler.INFOTYPE (a ParameterType) constructor
        """

        # TODO: Do we need to check for incompatibility with existing parameters?

        # Perform unit compatibility checks
        self.check_parameter_compatibility(parameter_kwargs)
        # Check for correct SMIRKS valence

        new_parameter = self._INFOTYPE(**parameter_kwargs)
        self._parameters.append(new_parameter)

    def get_parameter(self, parameter_attrs):
        """
        Return the parameters in this ParameterHandler that match the parameter_attrs argument

        Parameters
        ----------
        parameter_attrs : dict of {attr: value}
            The attrs mapped to desired values (for example {"smirks": "[*:1]~[#16:2]=,:[#6:3]~[*:4]", "id": "t105"} )

        Returns
        -------
        list of ParameterType objects
            A list of matching ParameterType objects
        """
        # TODO: This is a necessary API point for Lee-Ping's ForceBalance
        pass

    class Match:
        """Represents a ParameterType which has been matched to
        a given chemical environment.
        """

        @property
        def parameter_type(self):
            """ParameterType: The matched parameter type."""
            return self._parameter_type

        @property
        def environment_match(self):
            """Topology.ChemicalEnvironmentMatch: The environment which matched the type."""
            return self._environment_match

        def __init__(self, parameter_type, environment_match):
            """Constructs a new ParameterHandlerMatch object.

            Parameters
            ----------
            parameter_type: ParameterType
                The matched parameter type.
            environment_match: Topology.ChemicalEnvironmentMatch
                The environment which matched the type.
            """
            self._parameter_type = parameter_type
            self._environment_match = environment_match

    def find_matches(self, entity):
        """Find the elements of the topology/molecule matched by a parameter type.

        Parameters
        ----------
        entity : openforcefield.topology.Topology
            Topology to search.

        Returns
        ---------
        matches : ValenceDict[Tuple[int], ParameterHandler.Match]
            ``matches[particle_indices]`` is the ``ParameterType`` object
            matching the tuple of particle indices in ``entity``.
        """

        # NOTETOJEFF - as far as I can tell in the current use cases
        #              entity is always a Topology, even in label_molecule.
        #              I think it should (for now) be safe to enforce then
        #              that entity be just a Topology.
        return self._find_matches(entity)

    def _find_matches(self, entity, transformed_dict_cls=ValenceDict):
        """Implement find_matches() and allow using a difference valence dictionary.
                Parameters
        ----------
        entity : openforcefield.topology.Topology
            Topology to search.
        transformed_dict_cls: class
            The type of dictionary to store the matches in. This
            will determine how groups of atom indices are stored
            and accessed (e.g for angles indices should be 0-1-2
            and not 2-1-0).

        Returns
        ---------
        matches : `transformed_dict_cls` of ParameterHandlerMatch
            ``matches[particle_indices]`` is the ``ParameterType`` object
            matching the tuple of particle indices in ``entity``.
        """
        logger.debug('Finding matches for {}'.format(self.__class__.__name__))

        matches = transformed_dict_cls()

        # POSPERFISSUE - There are probably performance gains to be had here
        # by performing this loop in reverse order, and breaking early once
        # all environments have been matched.
        for parameter_type in self._parameters:
            matches_for_this_type = {}

            for environment_match in entity.chemical_environment_matches(parameter_type.smirks):
                # Update the matches for this parameter type.
                handler_match = ParameterHandler.Match(parameter_type, environment_match)
                matches_for_this_type[environment_match.topology_atom_indices] = handler_match

            # Update matches of all parameter types.
            matches.update(matches_for_this_type)

            logger.debug('{:64} : {:8} matches'.format(
                parameter_type.smirks, len(matches_for_this_type)))

        logger.debug('{} matches identified'.format(len(matches)))
        return matches

    @staticmethod
    def _assert_correct_connectivity(match, expected_connectivity=None):
        """A more performant version of the `topology.assert_bonded` method
        to ensure that the results of `_find_matches` are valid.

        Raises
        ------
        ValueError
            Raise an exception when the atoms in the match don't have
            the correct connectivity.

        Parameters
        ----------
        match: ParameterHandler.Match
            The match found by `_find_matches`
        connectivity: list of tuple of int, optional
            The expected connectivity of the match (e.g. for a torsion
            expected_connectivity=[(0, 1), (1, 2), (2, 3)]). If `None`,
            a connectivity of [(0, 1), ... (n - 1, n)] is assumed.
        """

        # I'm not 100% sure this is really necessary... but this should do
        # the same checks as the more costly assert_bonded method in the
        # ParameterHandler.create_force methods.
        if expected_connectivity is None:
            expected_connectivity = [(i, i + 1) for i in range(len(match.environment_match.topology_atom_indices) - 1)]

        reference_molecule = match.environment_match.reference_molecule

        for connectivity in expected_connectivity:

            atom_i = match.environment_match.reference_atom_indices[connectivity[0]]
            atom_j = match.environment_match.reference_atom_indices[connectivity[1]]

            reference_molecule.get_bond_between(atom_i, atom_j)

    def assign_parameters(self, topology, system):
        """Assign parameters for the given Topology to the specified System object.

        Parameters
        ----------
        topology : openforcefield.topology.Topology
            The Topology for which parameters are to be assigned.
            Either a new Force will be created or parameters will be appended to an existing Force.
        system : simtk.openmm.System
            The OpenMM System object to add the Force (or append new parameters) to.
        """
        pass

    def postprocess_system(self, topology, system, **kwargs):
        """Allow the force to perform a a final post-processing pass on the System following parameter assignment, if needed.

        Parameters
        ----------
        topology : openforcefield.topology.Topology
            The Topology for which parameters are to be assigned.
            Either a new Force will be created or parameters will be appended to an existing Force.
        system : simtk.openmm.System
            The OpenMM System object to add the Force (or append new parameters) to.
        """
        pass


    def to_dict(self, discard_cosmetic_attributes=False):
        """
        Convert this ParameterHandler to an OrderedDict, compliant with the SMIRNOFF data spec.

        Parameters
        ----------
        discard_cosmetic_attributes : bool, optional. Default = False.
            Whether to discard non-spec parameter and header attributes in this ParameterHandler.

        Returns
        -------
        smirnoff_data : OrderedDict
            SMIRNOFF-spec compliant representation of this ParameterHandler and its internal ParameterList.
        """
        smirnoff_data = OrderedDict()


        # Populate parameter list
        parameter_list = self._parameters.to_list(discard_cosmetic_attributes=discard_cosmetic_attributes)

        # NOTE: This assumes that a ParameterHandler will have just one homogenous ParameterList under it
        if self._INFOTYPE is not None:
            #smirnoff_data[self._INFOTYPE._ELEMENT_NAME] = unitless_parameter_list
            smirnoff_data[self._INFOTYPE._ELEMENT_NAME] = parameter_list


        # Collect the names of handler attributes to return
        header_attribs_to_return = self._REQUIRED_SPEC_ATTRIBS + list(self._DEFAULT_SPEC_ATTRIBS.keys())

        # Check whether the optional attribs are defined, and add them if so
        for key in self._OPTIONAL_SPEC_ATTRIBS:
            attr_key = '_' + key
            if hasattr(self, attr_key):
                header_attribs_to_return.append(key)
        # Add the cosmetic attributes if requested
        if not(discard_cosmetic_attributes):
            header_attribs_to_return += self._COSMETIC_ATTRIBS


        # Go through the attribs of this ParameterHandler and collect the appropriate values to return
        header_attribute_dict = {}
        for header_attribute in header_attribs_to_return:
            value = getattr(self, '_' + header_attribute)
            header_attribute_dict[header_attribute] = value


        smirnoff_data.update(header_attribute_dict)
        # smirnoff_data.update(output_units)
        return smirnoff_data

    # -------------------------------
    # Utilities for children classes.
    # -------------------------------

    @classmethod
    def _check_all_valence_terms_assigned(cls, assigned_terms, valence_terms,
                                          exception_cls=UnassignedValenceParameterException):
        """Check that all valence terms have been assigned and print a user-friendly error message.

        Parameters
        ----------
        assigned_terms : ValenceDict
            Atom index tuples defining added valence terms.
        valence_terms : Iterable[TopologyAtom] or Iterable[Iterable[TopologyAtom]]
            Atom or atom tuples defining topological valence terms.
        exception_cls : UnassignedValenceParameterException
            A specific exception class to raise to allow catching only specific
            types of errors.

        """

        # Provided there are no duplicates in either list,
        # or something weird like a bond has been added to
        # a torsions list - this should work just fine I think.
        # If we expect either of those assumptions to be incorrect,
        # (i.e len(not_found_terms) > 0) we have bigger issues
        # in the code and should be catching those cases elsewhere!
        # The fact that we graph match all topol molecules to ref
        # molecules should avoid the len(not_found_terms) > 0 case.

        if len(assigned_terms) == len(valence_terms):
            return

        # Convert the valence term to a valence dictionary to make sure
        # the order of atom indices doesn't matter for comparison.
        valence_terms_dict = assigned_terms.__class__()
        for atoms in valence_terms:
            try:
                # valence_terms is a list of TopologyAtom tuples.
                atom_indices = (a.topology_particle_index for a in atoms)
            except TypeError:
                # valence_terms is a list of TopologyAtom.
                atom_indices = (atoms.topology_particle_index,)
            valence_terms_dict[atom_indices] = atoms

        # Check that both valence dictionaries have the same keys (i.e. terms).
        assigned_terms_set = set(assigned_terms.keys())
        valence_terms_set = set(valence_terms_dict.keys())
        unassigned_terms = valence_terms_set.difference(assigned_terms_set)
        not_found_terms = assigned_terms_set.difference(valence_terms_set)

        # Raise an error if there are unassigned terms.
        err_msg = ""

        if len(unassigned_terms) > 0:
            unassigned_str = '\n- '.join([str(x) for x in unassigned_terms])
            err_msg += ("{parameter_handler} was not able to find parameters for the following valence terms:\n"
                        "- {unassigned_str}").format(parameter_handler=cls.__name__,
                                                     unassigned_str=unassigned_str)
        if len(not_found_terms) > 0:
            if err_msg != "":
                err_msg += '\n'
            not_found_str = '\n- '.join([str(x) for x in not_found_terms])
            err_msg += ("{parameter_handler} assigned terms that were not found in the topology:\n"
                        "- {not_found_str}").format(parameter_handler=cls.__name__,
                                                    not_found_str=not_found_str)
        if err_msg != "":
            err_msg += '\n'
            raise exception_cls(err_msg)


#=============================================================================================


class ConstraintHandler(ParameterHandler):
    """Handle SMIRNOFF ``<Constraints>`` tags

    ``ConstraintHandler`` must be applied before ``BondHandler`` and ``AngleHandler``,
    since those classes add constraints for which equilibrium geometries are needed from those tags.

    .. warning :: This API is experimental and subject to change.
    """

    class ConstraintType(ParameterType):
        """A SMIRNOFF constraint type

        .. warning :: This API is experimental and subject to change.
        """
        _VALENCE_TYPE = 'Bond'
        _ELEMENT_NAME = 'Constraint'
        _REQUIRED_SPEC_ATTRIBS = ['smirks']  # Attributes expected per the SMIRNOFF spec.
        _OPTIONAL_SPEC_ATTRIBS = ['distance', 'id', 'parent_id']
        _REQUIRE_UNITS = {'distance': unit.angstrom}
        def __init__(self, **kwargs):
            super().__init__(**kwargs)
            # TODO: Re-implement ability to set 'distance = True'
            # if 'distance' in node.attrib:
            #     self.distance = _extract_quantity_from_xml_element(
            #         node, parent, 'distance'
            #     )  # Constraint with specified distance will be added by ConstraintHandler
            # else:
            #     self.distance = True  # Constraint to equilibrium bond length will be added by HarmonicBondHandler

    _TAGNAME = 'Constraints'
    _INFOTYPE = ConstraintType
    _OPENMMTYPE = None  # don't create a corresponding OpenMM Force class


    def __init__(self, **kwargs):
        super().__init__(**kwargs)

    def create_force(self, system, topology, **kwargs):
        constraint_matches = self.find_matches(topology)
        for (atoms, constraint_match) in constraint_matches.items():
            # Update constrained atom pairs in topology
            #topology.add_constraint(*atoms, constraint.distance)
            # If a distance is specified (constraint.distance != True), add the constraint here.
            # Otherwise, the equilibrium bond length will be used to constrain the atoms in HarmonicBondHandler
            constraint = constraint_match.parameter_type

            if hasattr(constraint, 'distance'):# is not True:
                system.addConstraint(*atoms, constraint.distance)
                topology.add_constraint(*atoms, constraint.distance)
            else:
                topology.add_constraint(*atoms, True)


#=============================================================================================


class BondHandler(ParameterHandler):
    """Handle SMIRNOFF ``<Bonds>`` tags

    .. warning :: This API is experimental and subject to change.
    """


    class BondType(ParameterType):
        """A SMIRNOFF bond type

        .. warning :: This API is experimental and subject to change.
        """
        _VALENCE_TYPE = 'Bond' # ChemicalEnvironment valence type string expected by SMARTS string for this Handler
        _ELEMENT_NAME = 'Bond'
        _REQUIRED_SPEC_ATTRIBS = ['smirks', 'length', 'k']  # Attributes expected per the SMIRNOFF spec.
        _REQUIRE_UNITS = {'length' : unit.angstrom,
                          'k' : unit.kilocalorie_per_mole / unit.angstrom**2}
        _INDEXED_ATTRIBS = ['length', 'k']  # May be indexed (by integer bond order) if fractional bond orders are used

        def __init__(self, **kwargs):
            super().__init__(**kwargs)


    _TAGNAME = 'Bonds'  # SMIRNOFF tag name to process
    _INFOTYPE = BondType  # class to hold force type info
    _OPENMMTYPE = openmm.HarmonicBondForce  # OpenMM force class to create
    _DEPENDENCIES = [ConstraintHandler]  # ConstraintHandler must be executed first
    _DEFAULT_SPEC_ATTRIBS = {'potential': 'harmonic',
                             'fractional_bondorder_method': None,
                             'fractional_bondorder_interpolation': 'linear'}
    _INDEXED_ATTRIBS = ['k'] # May be indexed (by integer bond order) if fractional bond orders are used

    def __init__(self, **kwargs):
        # TODO: Do we want a docstring here? If not, check that docstring get inherited from ParameterHandler.
        super().__init__(**kwargs)

    def check_handler_compatibility(self,
                                    other_handler):
        """
        Checks whether this ParameterHandler encodes compatible physics as another ParameterHandler. This is
        called if a second handler is attempted to be initialized for the same tag.

        Parameters
        ----------
        other_handler : a ParameterHandler object
            The handler to compare to.

        Raises
        ------
        IncompatibleParameterError if handler_kwargs are incompatible with existing parameters.
        """
        string_attrs_to_compare = ['potential', 'fractional_bondorder_method', 'fractional_bondorder_interpolation']

        for string_attr in string_attrs_to_compare:
            this_val = getattr(self, '_' + string_attr)
            other_val = getattr(other_handler, '_' + string_attr)
            if this_val != other_val:
                raise IncompatibleParameterError(
                    "{} values are not identical. "
                    "(handler value: {}, incompatible value: {}".format(
                        string_attr, this_val, other_val))

    def create_force(self, system, topology, **kwargs):
        # Create or retrieve existing OpenMM Force object
        # TODO: The commented line below should replace the system.getForce search
        #force = super(BondHandler, self).create_force(system, topology, **kwargs)
        existing = [system.getForce(i) for i in range(system.getNumForces())]
        existing = [f for f in existing if type(f) == self._OPENMMTYPE]
        if len(existing) == 0:
            force = self._OPENMMTYPE()
            system.addForce(force)
        else:
            force = existing[0]

        # Add all bonds to the system.
        bond_matches = self.find_matches(topology)

        skipped_constrained_bonds = 0  # keep track of how many bonds were constrained (and hence skipped)
        for (topology_atom_indices, bond_match) in bond_matches.items():
            # Get corresponding particle indices in Topology
            #particle_indices = tuple([ atom.particle_index for atom in atoms ])

            # Ensure atoms are actually bonded correct pattern in Topology
            ParameterHandler._assert_correct_connectivity(bond_match)
            # topology.assert_bonded(atoms[0], atoms[1])
            bond_params = bond_match.parameter_type
            match = bond_match.environment_match

            # Compute equilibrium bond length and spring constant.
            bond = match.reference_molecule.get_bond_between(*match.reference_atom_indices)

            if bond.fractional_bond_order is None:
                [k, length] = [bond_params.k, bond_params.length]
            else:
                # Interpolate using fractional bond orders
                # TODO: Do we really want to allow per-bond specification of interpolation schemes?
                order = bond.fractional_bond_order
                if self.fractional_bondorder_interpolation == 'interpolate-linear':
                    k = bond_params.k[0] + (bond_params.k[1] - bond_params.k[0]) * (order - 1.)
                    length = bond_params.length[0] + (
                        bond_params.length[1] - bond_params.length[0]) * (order - 1.)
                else:
                    raise Exception(
                        "Partial bondorder treatment {} is not implemented.".
                        format(self.fractional_bondorder_method))

            is_constrained = topology.is_constrained(*topology_atom_indices)

            # Handle constraints.
            if is_constrained:
                # Atom pair is constrained; we don't need to add a bond term.
                skipped_constrained_bonds += 1
                # Check if we need to add the constraint here to the equilibrium bond length.
                if is_constrained is True:
                    # Mark that we have now assigned a specific constraint distance to this constraint.
                    topology.add_constraint(*topology_atom_indices, length)
                    # Add the constraint to the System.
                    system.addConstraint(*topology_atom_indices, length)
                    #system.addConstraint(*particle_indices, length)
                continue

            # Add harmonic bond to HarmonicBondForce
            force.addBond(*topology_atom_indices, length, k)

        logger.info('{} bonds added ({} skipped due to constraints)'.format(
            len(bond_matches) - skipped_constrained_bonds, skipped_constrained_bonds))

        # Check that no topological bonds are missing force parameters.
        valence_terms = [list(b.atoms) for b in topology.topology_bonds]
        self._check_all_valence_terms_assigned(assigned_terms=bond_matches, valence_terms=valence_terms,
                                               exception_cls=UnassignedBondParameterException)


#=============================================================================================


class AngleHandler(ParameterHandler):
    """Handle SMIRNOFF ``<AngleForce>`` tags

    .. warning :: This API is experimental and subject to change.
    """

    class AngleType(ParameterType):
        """A SMIRNOFF angle type.

        .. warning :: This API is experimental and subject to change.
        """
        _VALENCE_TYPE = 'Angle'  # ChemicalEnvironment valence type string expected by SMARTS string for this Handler
        _ELEMENT_NAME = 'Angle'
        _REQUIRED_SPEC_ATTRIBS = ['smirks', 'angle', 'k']  # Attributes expected per the SMIRNOFF spec.
        _REQUIRE_UNITS = {'angle': unit.degree,
                          'k': unit.kilocalorie_per_mole / unit.degree**2}


        def __init__(self, **kwargs):
            super().__init__(**kwargs)


    _TAGNAME = 'Angles'  # SMIRNOFF tag name to process
    _INFOTYPE = AngleType  # class to hold force type info
    _OPENMMTYPE = openmm.HarmonicAngleForce  # OpenMM force class to create
    _DEPENDENCIES = [ConstraintHandler]  # ConstraintHandler must be executed first
    _DEFAULT_SPEC_ATTRIBS = {'potential': 'harmonic'}

    def __init__(self, **kwargs):
        super().__init__(**kwargs)

    def check_handler_compatibility(self,
                                    other_handler):
        """
        Checks whether this ParameterHandler encodes compatible physics as another ParameterHandler. This is
        called if a second handler is attempted to be initialized for the same tag.

        Parameters
        ----------
        other_handler : a ParameterHandler object
            The handler to compare to.

        Raises
        ------
        IncompatibleParameterError if handler_kwargs are incompatible with existing parameters.
        """
        string_attrs_to_compare = ['potential']

        for string_attr in string_attrs_to_compare:
            this_val = getattr(self, '_' + string_attr)
            other_val = getattr(other_handler, '_' + string_attr)
            if this_val != other_val:
                raise IncompatibleParameterError(
                    "{} values are not identical. "
                    "(handler value: {}, incompatible value: {}".format(
                        string_attr, this_val, other_val))




    def create_force(self, system, topology, **kwargs):
        #force = super(AngleHandler, self).create_force(system, topology, **kwargs)
        existing = [system.getForce(i) for i in range(system.getNumForces())]
        existing = [f for f in existing if type(f) == self._OPENMMTYPE]
        if len(existing) == 0:
            force = self._OPENMMTYPE()
            system.addForce(force)
        else:
            force = existing[0]

        # Add all angles to the system.
        angle_matches = self.find_matches(topology)
        skipped_constrained_angles = 0  # keep track of how many angles were constrained (and hence skipped)
        for (atoms, angle_match) in angle_matches.items():
            # Ensure atoms are actually bonded correct pattern in Topology
            # for (i, j) in [(0, 1), (1, 2)]:
            #     topology.assert_bonded(atoms[i], atoms[j])
            ParameterHandler._assert_correct_connectivity(angle_match)

            if topology.is_constrained(
                    atoms[0], atoms[1]) and topology.is_constrained(
                        atoms[1], atoms[2]) and topology.is_constrained(
                            atoms[0], atoms[2]):
                # Angle is constrained; we don't need to add an angle term.
                skipped_constrained_angles += 1
                continue

            angle = angle_match.parameter_type
            force.addAngle(*atoms, angle.angle, angle.k)

        logger.info('{} angles added ({} skipped due to constraints)'.format(
            len(angle_matches) - skipped_constrained_angles,
            skipped_constrained_angles))

        # Check that no topological angles are missing force parameters
        self._check_all_valence_terms_assigned(assigned_terms=angle_matches,
                                               valence_terms=list(topology.angles),
                                               exception_cls=UnassignedAngleParameterException)


#=============================================================================================


class ProperTorsionHandler(ParameterHandler):
    """Handle SMIRNOFF ``<ProperTorsionForce>`` tags

    .. warning :: This API is experimental and subject to change.
    """

    class ProperTorsionType(ParameterType):
        """A SMIRNOFF torsion type for proper torsions.

        .. warning :: This API is experimental and subject to change.
        """

        _VALENCE_TYPE = 'ProperTorsion'
        _ELEMENT_NAME = 'Proper'
        _REQUIRED_SPEC_ATTRIBS = ['smirks', 'periodicity', 'phase', 'k']  # Attributes expected per the SMIRNOFF spec.
        _REQUIRE_UNITS = {'k': unit.kilocalorie_per_mole,
                          'phase': unit.degree}
        _OPTIONAL_SPEC_ATTRIBS = ['id', 'parent_id', 'idivf']
        _INDEXED_ATTRIBS = ['k', 'phase', 'periodicity', 'idivf']
        # Note that we don't need to type k or phase, since those will be interpreted as Quantity
        _ATTRIBS_TO_TYPE = {'periodicity': int,
                            'idivf': float}

        def __init__(self, **kwargs):
            super().__init__(**kwargs)


    _TAGNAME = 'ProperTorsions'  # SMIRNOFF tag name to process
    _INFOTYPE = ProperTorsionType  # info type to store
    _OPENMMTYPE = openmm.PeriodicTorsionForce  # OpenMM force class to create
    _DEFAULT_SPEC_ATTRIBS = {'potential': 'k*(1+cos(periodicity*theta-phase))',
                             'default_idivf': 'auto'}
    _INDEXED_ATTRIBS = ['k', 'phase', 'periodicity', 'idivf']


    def __init__(self, **kwargs):

        # NOTE: We do not want to overwrite idivf values here! If they're missing from the ParameterType
        # dictionary, that means they should be set to defualt _AT SYSTEM CREATION TIME_. The user may
        # change that default to a different value than it is now. The solution here will be to leave
        # those idivfX values uninitialized and deal with it during system creation

        super().__init__(**kwargs)
        self.validate_parameters()


    def check_handler_compatibility(self,
                                    other_handler):
        """
        Checks whether this ParameterHandler encodes compatible physics as another ParameterHandler. This is
        called if a second handler is attempted to be initialized for the same tag.

        Parameters
        ----------
        other_handler : a ParameterHandler object
            The handler to compare to.

        Raises
        ------
        IncompatibleParameterError if handler_kwargs are incompatible with existing parameters.
        """
        float_attrs_to_compare = []
        string_attrs_to_compare = ['potential']

        if self._default_idivf == 'auto':
            string_attrs_to_compare.append('default_idivf')
        else:
            float_attrs_to_compare.append('default_idivf')

        for float_attr in float_attrs_to_compare:
            this_val = getattr(self, '_' + float_attr)
            other_val = getattr(other_handler, '_' + float_attr)
            if abs(this_val - other_val) > 1.e-6:
                raise IncompatibleParameterError(
                    "Difference between '{}' values is beyond allowed tolerance {}. "
                    "(handler value: {}, incompatible value: {}".format(
                        float_attr, self._SCALETOL, this_val, other_val))

        for string_attr in string_attrs_to_compare:
            this_val = getattr(self, '_' + string_attr)
            other_val = getattr(other_handler, '_' + string_attr)
            if this_val != other_val:
                raise IncompatibleParameterError(
                    "{} values are not identical. "
                    "(handler value: {}, incompatible value: {}".format(
                        string_attr, this_val, other_val))

    def validate_parameters(self):
        supported_torsion_potentials = ['k*(1+cos(periodicity*theta-phase))']
        if self._potential not in supported_torsion_potentials:
            raise SMIRNOFFSpecError(f"ProperTorsionHandler given 'potential' value of "
                                    f"'{self._potential}'. Supported options are {supported_torsion_potentials}.")

    def create_force(self, system, topology, **kwargs):
        self.validate_parameters()
        #force = super(ProperTorsionHandler, self).create_force(system, topology, **kwargs)
        existing = [system.getForce(i) for i in range(system.getNumForces())]
        existing = [f for f in existing if type(f) == self._OPENMMTYPE]
        if len(existing) == 0:
            force = self._OPENMMTYPE()
            system.addForce(force)
        else:
            force = existing[0]
        # Add all proper torsions to the system.
        torsion_matches = self.find_matches(topology)

        for (atom_indices, torsion_match) in torsion_matches.items():
            # Ensure atoms are actually bonded correct pattern in Topology
            ParameterHandler._assert_correct_connectivity(torsion_match)

            torsion = torsion_match.parameter_type

            for (periodicity, phase, k, idivf) in zip(torsion.periodicity,
                                               torsion.phase, torsion.k, torsion.idivf):
                if idivf == 'auto':
                    # TODO: Implement correct "auto" behavior
                    raise NotImplementedError("The OpenForceField toolkit hasn't implemented "
                                              "support for the torsion `idivf` value of 'auto'")

                force.addTorsion(atom_indices[0], atom_indices[1],
                                 atom_indices[2], atom_indices[3], periodicity,
                                 phase, k/idivf)

        logger.info('{} torsions added'.format(len(torsion_matches)))

        # Check that no topological torsions are missing force parameters

        # I can see the apeal of these kind of methods as an 'absolute' check
        # that things have gone well, but I think just making sure that the
        # reference molecule has been fully parametrised should have the same
        # effect! It would be good to eventually refactor things so that everything
        # is focused on the single unique molecules, and then simply just cloned
        # onto the system. It seems like John's proposed System object would do
        # exactly this.
        self._check_all_valence_terms_assigned(assigned_terms=torsion_matches,
                                               valence_terms=list(topology.propers),
                                               exception_cls=UnassignedProperTorsionParameterException)


class ImproperTorsionHandler(ParameterHandler):
    """Handle SMIRNOFF ``<ImproperTorsionForce>`` tags

    .. warning :: This API is experimental and subject to change.
    """

    class ImproperTorsionType(ParameterType):
        """A SMIRNOFF torsion type for improper torsions.

        .. warning :: This API is experimental and subject to change.
        """
        _VALENCE_TYPE = 'ImproperTorsion'
        _ELEMENT_NAME = 'Improper'
        _REQUIRED_SPEC_ATTRIBS = ['smirks', 'periodicity', 'phase', 'k']  # Attributes expected per the SMIRNOFF spec.
        _REQUIRE_UNITS = {'k': unit.kilocalorie_per_mole,
                          'phase': unit.degree}
        _OPTIONAL_SPEC_ATTRIBS = ['id', 'parent_id', 'idivf']
        _INDEXED_ATTRIBS = ['k', 'phase', 'periodicity', 'idivf']
        # Note that we don't need to type k or phase, since those will be interpreted as Quantity
        _ATTRIBS_TO_TYPE = {'periodicity': int,
                            'idivf': float}

        def __init__(self, **kwargs):
            super().__init__( **kwargs)


    _TAGNAME = 'ImproperTorsions'  # SMIRNOFF tag name to process
    _INFOTYPE = ImproperTorsionType  # info type to store
    _OPENMMTYPE = openmm.PeriodicTorsionForce  # OpenMM force class to create
    _OPTIONAL_SPEC_ATTRIBS = ['potential', 'default_idivf']
    _DEFAULT_SPEC_ATTRIBS = {'potential': 'k*(1+cos(periodicity*theta-phase))',
                             'default_idivf': 'auto'}
    _INDEXED_ATTRIBS = ['k', 'phase', 'periodicity', 'idivf']



    def __init__(self, **kwargs):
        super().__init__(**kwargs)
        self.validate_parameters()

    def check_handler_compatibility(self,
                                    other_handler):
        """
        Checks whether this ParameterHandler encodes compatible physics as another ParameterHandler. This is
        called if a second handler is attempted to be initialized for the same tag.

        Parameters
        ----------
        other_handler : a ParameterHandler object
            The handler to compare to.

        Raises
        ------
        IncompatibleParameterError if handler_kwargs are incompatible with existing parameters.
        """
        float_attrs_to_compare = []
        string_attrs_to_compare = ['potential']

        if self._default_idivf == 'auto':
            string_attrs_to_compare.append('default_idivf')
        else:
            float_attrs_to_compare.append('default_idivf')

        for float_attr in float_attrs_to_compare:
            this_val = getattr(self, '_' + float_attr)
            other_val = getattr(other_handler, '_' + float_attr)
            if abs(this_val - other_val) > 1.e-6:
                raise IncompatibleParameterError(
                    "Difference between '{}' values is beyond allowed tolerance {}. "
                    "(handler value: {}, incompatible value: {}".format(
                        float_attr, self._SCALETOL, this_val, other_val))

        for string_attr in string_attrs_to_compare:
            this_val = getattr(self, '_' + string_attr)
            other_val = getattr(other_handler, '_' + string_attr)
            if this_val != other_val:
                raise IncompatibleParameterError(
                    "{} values are not identical. "
                    "(handler value: {}, incompatible value: {}".format(
                        string_attr, this_val, other_val))


    def validate_parameters(self):
        supported_torsion_potentials = ['k*(1+cos(periodicity*theta-phase))']
        if self._potential not in supported_torsion_potentials:
            raise SMIRNOFFSpecError(f"ImproperTorsionHandler given 'potential' value of "
                                    f"'{self._potential}'. Supported options are {supported_torsion_potentials}.")

    def find_matches(self, entity):
        """Find the improper torsions in the topology/molecule matched by a parameter type.

        Parameters
        ----------
        entity : openforcefield.topology.Topology
            Topology to search.

        Returns
        ---------
        matches : ImproperDict[Tuple[int], ParameterHandler.Match]
            ``matches[atom_indices]`` is the ``ParameterType`` object
            matching the 4-tuple of atom indices in ``entity``.

        """
        return self._find_matches(entity, transformed_dict_cls=ImproperDict)

    def create_force(self, system, topology, **kwargs):
        #force = super(ImproperTorsionHandler, self).create_force(system, topology, **kwargs)
        #force = super().create_force(system, topology, **kwargs)
        self.validate_parameters()
        existing = [system.getForce(i) for i in range(system.getNumForces())]
        existing = [
            f for f in existing if type(f) == openmm.PeriodicTorsionForce
        ]
        if len(existing) == 0:
            force = openmm.PeriodicTorsionForce()
            system.addForce(force)
        else:
            force = existing[0]

        # Add all improper torsions to the system
        improper_matches = self.find_matches(topology)
        for (atom_indices, improper_match) in improper_matches.items():
            # Ensure atoms are actually bonded correct pattern in Topology
            # For impropers, central atom is atom 1
            # for (i, j) in [(0, 1), (1, 2), (1, 3)]:
            #     topology.assert_bonded(atom_indices[i], atom_indices[j])
            ParameterHandler._assert_correct_connectivity(improper_match, [(0, 1), (1, 2), (1, 3)])

            improper = improper_match.parameter_type

            # TODO: This is a lazy hack. idivf should be set according to the ParameterHandler's default_idivf attrib
            if not hasattr(improper, 'idivf'):
                improper.idivf = [3 for item in improper.k]
            # Impropers are applied in three paths around the trefoil having the same handedness
            for (improper_periodicity, improper_phase, improper_k, improper_idivf) in zip(improper.periodicity,
                                               improper.phase, improper.k, improper.idivf):
                # TODO: Implement correct "auto" behavior
                if improper_idivf == 'auto':
                    improper_idivf = 3
                    logger.warning("The OpenForceField toolkit hasn't implemented "
                                   "support for the torsion `idivf` value of 'auto'."
                                   "Currently assuming a value of '3' for impropers.")
                # Permute non-central atoms
                others = [atom_indices[0], atom_indices[2], atom_indices[3]]
                # ((0, 1, 2), (1, 2, 0), and (2, 0, 1)) are the three paths around the trefoil
                for p in [(others[i], others[j], others[k]) for (i, j, k) in [(0, 1, 2), (1, 2, 0), (2, 0, 1)]]:
                    # The torsion force gets added three times, since the k is divided by three
                    force.addTorsion(atom_indices[1], p[0], p[1], p[2],
                                     improper_periodicity, improper_phase, improper_k/improper_idivf)
        logger.info(
            '{} impropers added, each applied in a six-fold trefoil'.format(
                len(improper_matches)))


class vdWHandler(ParameterHandler):
    """Handle SMIRNOFF ``<vdW>`` tags

    .. warning :: This API is experimental and subject to change.
    """

    class vdWType(ParameterType):
        """A SMIRNOFF vdWForce type.

        .. warning :: This API is experimental and subject to change.
        """
        _VALENCE_TYPE = 'Atom'  # ChemicalEnvironment valence type expected for SMARTS
        _ELEMENT_NAME = 'Atom'
        _REQUIRED_SPEC_ATTRIBS = ['smirks', 'epsilon'] # Attributes expected per the SMIRNOFF spec.
        _OPTIONAL_SPEC_ATTRIBS = ['id', 'parent_id', 'sigma', 'rmin_half']
        _REQUIRE_UNITS = {
            'epsilon': unit.kilocalorie_per_mole,
            'sigma': unit.angstrom,
            'rmin_half': unit.angstrom
        }

        def __init__(self, **kwargs):
            sigma = kwargs.get('sigma', None)
            rmin_half = kwargs.get('rmin_half', None)
            if (sigma is None) and (rmin_half is None):
                raise SMIRNOFFSpecError("Either sigma or rmin_half must be specified.")
            if (sigma is not None) and (rmin_half is not None):
                raise SMIRNOFFSpecError(
                    "BOTH sigma and rmin_half cannot be specified simultaneously."
                )


            super().__init__(**kwargs)


        # @property
        # def attrib(self):
        #     """Return all storable attributes as a dict.
        #     """
        #     names = ['smirks', 'sigma', 'epsilon']
        #     return {
        #         name: getattr(self, name)
        #         for name in names if hasattr(self, name)
        #     }

    _TAGNAME = 'vdW'  # SMIRNOFF tag name to process
    _INFOTYPE = vdWType  # info type to store
    _OPENMMTYPE = openmm.NonbondedForce  # OpenMM force class to create
    # _KWARGS = ['ewaldErrorTolerance',
    #            'useDispersionCorrection',
    #            'usePbc'] # Kwargs to catch when create_force is called
    _REQUIRE_UNITS = {'switch_width': unit.angstrom,
                      'cutoff': unit.angstrom}
    _DEFAULT_SPEC_ATTRIBS = {
        'potential': 'Lennard-Jones-12-6',
        'combining_rules': 'Lorentz-Berthelot',
        'scale12': 0.0,
        'scale13': 0.0,
        'scale14': 0.5,
        'scale15': 1.0,
        #'pme_tolerance': 1.e-5,
        'switch_width': 1.0 * unit.angstroms,
        'cutoff': 9.0 * unit.angstroms,
        'method': 'cutoff',
    }

    _ATTRIBS_TO_TYPE = {'scale12': float,
                        'scale13': float,
                        'scale14': float,
                        'scale15': float
                        }

    # TODO: Is this necessary? It's used in check_compatibility but could be hard-coded.
    _SCALETOL = 1e-5


    def __init__(self, **kwargs):

        super().__init__(**kwargs)
        self._validate_parameters()

    # TODO: These properties are a fast hack and should be replaced by something better
    @property
    def potential(self):
        """The potential used to model van der Waals interactions"""
        return self._potential

    @potential.setter
    def potential(self, other):
        """The potential used to model van der Waals interactions"""
        valid_potentials = ['Lennard-Jones-12-6']
        if other not in valid_potentials:
            raise IncompatibleParameterError(f"Attempted to set vdW potential to {other}. Expected "
                                             f"one of {valid_potentials}")
        self._potential = other

    @property
    def combining_rules(self):
        """The combining_rules used to model van der Waals interactions"""
        return self._combining_rules

    @combining_rules.setter
    def combining_rules(self, other):
        """The combining_rules used to model van der Waals interactions"""
        valid_combining_ruless = ['Lorentz-Berthelot']
        if other not in valid_combining_ruless:
            raise IncompatibleParameterError(f"Attempted to set vdW combining_rules to {other}. Expected "
                                             f"one of {valid_combining_ruless}")
        self._method = other

    @property
    def method(self):
        """The method used to handle long-range van der Waals interactions"""
        return self._method

    @method.setter
    def method(self, other):
        """The method used to handle long-range van der Waals interactions"""
        valid_methods = ['cutoff', 'PME']
        if other not in valid_methods:
            raise IncompatibleParameterError(f"Attempted to set vdW method to {other}. Expected "
                                             f"one of {valid_methods}")
        self._method = other

    @property
    def cutoff(self):
        """The cutoff used for long-range van der Waals interactions"""
        return self._cutoff

    @cutoff.setter
    def cutoff(self, other):
        """The cutoff used for long-range van der Waals interactions"""
        unit_to_check = self._REQUIRE_UNITS['cutoff']
        if not unit_to_check.unit_is_compatible(other.unit):
            raise IncompatibleParameterError(
                f"Attempted to set vdW cutoff to {other}, which is not compatible with "
                f"expected unit {unit_to_check}")
        self._cutoff = other

    @property
    def switch_width(self):
        """The switching width used for long-range van der Waals interactions"""
        return self._switch_width

    @switch_width.setter
    def switch_width(self, other):
        """The switching width used for long-range van der Waals interactions"""
        unit_to_check = self._REQUIRE_UNITS['switch_width']
        if not unit_to_check.unit_is_compatible(other.unit):
            raise IncompatibleParameterError(
                f"Attempted to set vdW switch_width to {other}, which is not compatible with "
                f"expected unit {unit_to_check}")
        self._switch_width = other

    def _validate_parameters(self):
        """
        Checks internal attributes, raising an exception if they are configured in an invalid way.
        """
        if self._scale12 != 0.0:
            raise SMIRNOFFSpecError("Current OFF toolkit is unable to handle scale12 values other than 0.0. "
                                    "Specified 1-2 scaling was {}".format(self._scale12))
        if self._scale13 != 0.0:
            raise SMIRNOFFSpecError("Current OFF toolkit is unable to handle scale13 values other than 0.0. "
                                    "Specified 1-3 scaling was {}".format(self._scale13))
        if self._scale15 != 1.0:
            raise SMIRNOFFSpecError("Current OFF toolkit is unable to handle scale15 values other than 1.0. "
                                    "Specified 1-5 scaling was {}".format(self._scale15))


        supported_methods = ['cutoff', 'PME']
        if self._method not in supported_methods:
            raise SMIRNOFFSpecError("The Open Force Field toolkit currently only supports vdW method "
                                    "values of {}. Received unsupported value "
                                    "{}".format(supported_methods, self._method))

        elif self._method == 'cutoff':
            if self._cutoff is None:
                raise SMIRNOFFSpecError("If vdW method is cutoff, a cutoff distance "
                                        "must be provided")

        elif self._method == 'PME':
            if self._cutoff is None:
                raise SMIRNOFFSpecError("If vdW method is PME, a cutoff distance "
                                        "must be provided")

            # if self._pme_tolerance is None:
            #     raise SMIRNOFFSpecError("If PME vdW method is selected, a pme_tolerance value must "
            #                             "be specified.")

        if self._potential != "Lennard-Jones-12-6":
            raise SMIRNOFFSpecError("vdW potential set to {}. Only 'Lennard-Jones-12-6' is currently "
                                    "supported".format(self._potential))


        if self._combining_rules != "Lorentz-Berthelot":
            raise SMIRNOFFSpecError("vdW combining_rules set to {}. Only 'Lorentz-Berthelot' is currently "
                                    "supported".format(self._combining_rules))
        # TODO: Find a better way to set defaults
        # TODO: Validate these values against the supported output types (openMM force kwargs?)
        # TODO: Add conditional logic to assign NonbondedMethod and check compatibility

    def check_handler_compatibility(self,
                                    other_handler):
        """
        Checks whether this ParameterHandler encodes compatible physics as another ParameterHandler. This is
        called if a second handler is attempted to be initialized for the same tag.

        Parameters
        ----------
        other_handler : a ParameterHandler object
            The handler to compare to.

        Raises
        ------
        IncompatibleParameterError if handler_kwargs are incompatible with existing parameters.
        """
        float_attrs_to_compare = ['scale12', 'scale13', 'scale14', 'scale15']
        string_attrs_to_compare = ['potential', 'combining_rules', 'method']
        unit_attrs_to_compare = ['cutoff']

        for float_attr in float_attrs_to_compare:
            this_val = getattr(self, '_' + float_attr)
            other_val = getattr(other_handler, '_' + float_attr)
            if abs(this_val - other_val) > self._SCALETOL:
                raise IncompatibleParameterError(
                    "Difference between '{}' values is beyond allowed tolerance {}. "
                    "(handler value: {}, incompatible value: {}".format(
                        float_attr, self._SCALETOL, this_val, other_val))

        for string_attr in string_attrs_to_compare:
            this_val = getattr(self, '_' + string_attr)
            other_val = getattr(other_handler, '_' + string_attr)
            if this_val != other_val:
                raise IncompatibleParameterError(
                    "{} values are not identical. "
                    "(handler value: {}, incompatible value: {}".format(
                        string_attr, this_val, other_val))

        for unit_attr in unit_attrs_to_compare:
            this_val = getattr(self, '_' + unit_attr)
            other_val = getattr(other_handler, '_' + unit_attr)
            unit_tol = (self._SCALETOL * this_val.unit) # TODO: do we want a different quantity_tol here?
            if abs(this_val - other_val) > unit_tol:
                raise IncompatibleParameterError(
                    "Difference between '{}' values is beyond allowed tolerance {}. "
                    "(handler value: {}, incompatible value: {}".format(
                        unit_attr, unit_tol, this_val, other_val))

    def create_force(self, system, topology, **kwargs):

        self._validate_parameters()

        force = openmm.NonbondedForce()


        # If we're using PME, then the only possible openMM Nonbonded type is LJPME
        if self._method == 'PME':
            # If we're given a nonperiodic box, we always set NoCutoff. Later we'll add support for CutoffNonPeriodic
            if (topology.box_vectors is None):
                force.setNonbondedMethod(openmm.NonbondedForce.NoCutoff)
                # if (topology.box_vectors is None):
                #     raise SMIRNOFFSpecError("If vdW method is  PME, a periodic Topology "
                #                             "must be provided")
            else:
                force.setNonbondedMethod(openmm.NonbondedForce.LJPME)
                force.setCutoffDistance(9. * unit.angstrom)
                force.setEwaldErrorTolerance(1.e-4)

        # If method is cutoff, then we currently support openMM's PME for periodic system and NoCutoff for nonperiodic
        elif self._method == 'cutoff':
            # If we're given a nonperiodic box, we always set NoCutoff. Later we'll add support for CutoffNonPeriodic
            if (topology.box_vectors is None):
                force.setNonbondedMethod(openmm.NonbondedForce.NoCutoff)
            else:
                force.setNonbondedMethod(openmm.NonbondedForce.PME)
                force.setUseDispersionCorrection(True)
                force.setCutoffDistance(self._cutoff)

        system.addForce(force)

        # Iterate over all defined Lennard-Jones types, allowing later matches to override earlier ones.
        atom_matches = self.find_matches(topology)

        # Create all particles.
        for _ in topology.topology_particles:
            force.addParticle(0.0, 1.0, 0.0)

        # Set the particle Lennard-Jones terms.
        for atom_key, atom_match in atom_matches.items():
            atom_idx = atom_key[0]
<<<<<<< HEAD
            ljtype = atom_match.parameter_type

            force.setParticleParameters(atom_idx, 0.0, ljtype.sigma,
=======
            if not(hasattr(ljtype, 'sigma')):
                sigma = 2. * ljtype.rmin_half / (2.**(1. / 6.))
            else:
                sigma = ljtype.sigma
            force.setParticleParameters(atom_idx, 0.0, sigma,
>>>>>>> 8e9537f4
                                        ljtype.epsilon)

        # Check that no atoms (n.b. not particles) are missing force parameters.
        self._check_all_valence_terms_assigned(assigned_terms=atom_matches,
                                               valence_terms=list(topology.topology_atoms))

    # TODO: Can we express separate constraints for postprocessing and normal processing?
    def postprocess_system(self, system, topology, **kwargs):
        # Create exceptions based on bonds.
        # TODO: This postprocessing must occur after the ChargeIncrementModelHandler
        # QUESTION: Will we want to do this for *all* cases, or would we ever want flexibility here?
        bond_particle_indices = []

        for topology_molecule in topology.topology_molecules:

            top_mol_particle_start_index = topology_molecule.atom_start_topology_index

            for topology_bond in topology_molecule.bonds:

                top_index_1 = topology_molecule._ref_to_top_index[topology_bond.bond.atom1_index]
                top_index_2 = topology_molecule._ref_to_top_index[topology_bond.bond.atom2_index]

                top_index_1 += top_mol_particle_start_index
                top_index_2 += top_mol_particle_start_index

                bond_particle_indices.append((top_index_1, top_index_2))

        for force in system.getForces():
            # TODO: Should we just store which `Force` object we are adding to and use that instead,
            # to prevent interference with other kinds of forces in the future?
            # TODO: Can we generalize this to allow for `CustomNonbondedForce` implementations too?
            if isinstance(force, openmm.NonbondedForce):
                #nonbonded.createExceptionsFromBonds(bond_particle_indices, self.coulomb14scale, self.lj14scale)

                # TODO: Don't mess with electrostatic scaling here. Have a separate electrostatics handler.
                force.createExceptionsFromBonds(bond_particle_indices, 0.83333,
                                                self._scale14)
                #force.createExceptionsFromBonds(bond_particle_indices, self.coulomb14scale, self._scale14)


class ElectrostaticsHandler(ParameterHandler):
    """Handles SMIRNOFF ``<Electrostatics>`` tags.

    .. warning :: This API is experimental and subject to change.
    """
    _TAGNAME = 'Electrostatics'
    _OPENMMTYPE = openmm.NonbondedForce
    _DEPENDENCIES = [vdWHandler]
    _DEFAULT_SPEC_ATTRIBS = {
        'method': 'PME',
        'scale12': 0.0,
        'scale13': 0.0,
        'scale14': 0.833333,
        'scale15': 1.0,
        #'pme_tolerance': 1.e-5,
        #'switch_width': 8.0 * unit.angstrom, # OpenMM can't support an electrostatics switch
        'switch_width': 0.0 * unit.angstrom,
        'cutoff': 9.0 * unit.angstrom
    }
    _ATTRIBS_TO_TYPE = {'scale12': float,
                        'scale13': float,
                        'scale14': float,
                        'scale15': float
                        }

    _OPTIONAL_SPEC_ATTRIBS = ['cutoff', 'switch_width']

    _SCALETOL = 1e-5

    def __init__(self, **kwargs):

        super().__init__(**kwargs)
        self._validate_parameters()


    @property
    def method(self):
        """The method used to model long-range electrostatic interactions"""
        return self._method

    @method.setter
    def method(self, other):
        """The method used to model long-range electrostatic interactions"""
        valid_methods = ['PME', 'Coulomb', 'reaction-field']
        if other not in valid_methods:
            raise IncompatibleParameterError(f"Attempted to set electrostatics method to {other}. Expected "
                                             f"one of {valid_methods}")
        self._method = other


    @property
    def cutoff(self):
        """The cutoff used for long-range van der Waals interactions"""
        return self._cutoff

    @cutoff.setter
    def cutoff(self, other):
        """The cutoff used for long-range van der Waals interactions"""
        unit_to_check = self._REQUIRE_UNITS['cutoff']
        if not unit_to_check.unit_is_compatible(other.unit):
            raise IncompatibleParameterError(
                f"Attempted to set vdW cutoff to {other}, which is not compatible with "
                f"expected unit {unit_to_check}")
        self._cutoff = other

    @property
    def switch_width(self):
        """The switching width used for long-range electrostatics interactions"""
        return self._switch_width

    @switch_width.setter
    def switch_width(self, other):
        """The switching width used for long-range van der Waals interactions"""
        unit_to_check = self._REQUIRE_UNITS['switch_width']
        if not unit_to_check.unit_is_compatible(other.unit):
            raise IncompatibleParameterError(
                f"Attempted to set vdW switch_width to {other}, which is not compatible with "
                f"expected unit {unit_to_check}")
        self._switch_width = other


    def _validate_parameters(self):
        """
        Checks internal attributes, raising an exception if they are configured in an invalid way.
        """
        if self._scale12 != 0.0:
            raise IncompatibleParameterError("Current OFF toolkit is unable to handle scale12 values other than 0.0. "
                                             "Specified 1-2 scaling was {}".format(self._scale12))
        if self._scale13 != 0.0:
            raise IncompatibleParameterError("Current OFF toolkit is unable to handle scale13 values other than 0.0. "
                                             "Specified 1-3 scaling was {}".format(self._scale13))
        if self._scale15 != 1.0:
            raise IncompatibleParameterError("Current OFF toolkit is unable to handle scale15 values other than 1.0. "
                                    "Specified 1-5 scaling was {}".format(self._scale15))

        supported_methods = ['PME', 'Coulomb'] # 'reaction-field'
        if self._method == 'reaction-field':
            raise IncompatibleParameterError('The Open Force Field toolkit does not currently support reaction-field '
                                             'electrostatics.')

        if not self._method in supported_methods:
            raise IncompatibleParameterError("'method' parameter in Electrostatics tag {} is not a supported "
                                    "option. Valid methods are {}".format(self._method, supported_methods))

        if self._method == 'reaction-field' or self._method == 'PME':
            if self._cutoff is None:
                raise SMIRNOFFSpecError("If Electrostatics method is 'reaction-field' or 'PME', then 'cutoff' must "
                                        "also be specified")

        if self._switch_width != 0.0 * unit.angstrom:
            raise IncompatibleParameterError("The current implementation of the Open Force Field toolkit can not "
                                             "support an electrostatic switching width. Currently only `0.0 angstroms` "
                                             "is supported (SMIRNOFF data specified {})".format(self._switch_width))
    def check_handler_compatibility(self,
                                    other_handler):
        """
        Checks whether this ParameterHandler encodes compatible physics as another ParameterHandler. This is
        called if a second handler is attempted to be initialized for the same tag.

        Parameters
        ----------
        other_handler : a ParameterHandler object
            The handler to compare to.

        Raises
        ------
        IncompatibleParameterError if handler_kwargs are incompatible with existing parameters.
        """
        float_attrs_to_compare = ['scale12', 'scale13', 'scale14', 'scale15']
        string_attrs_to_compare = ['method']
        unit_attrs_to_compare = ['cutoff', 'switch_width']

        for float_attr in float_attrs_to_compare:
            this_val = getattr(self, '_' + float_attr)
            other_val = getattr(other_handler, '_' + float_attr)
            if abs(this_val - other_val) > self._SCALETOL:
                raise IncompatibleParameterError(
                    "Difference between '{}' values is beyond allowed tolerance {}. "
                    "(handler value: {}, incompatible value: {}".format(
                        float_attr, self._SCALETOL, this_val, other_val))

        for string_attr in string_attrs_to_compare:
            this_val = getattr(self, '_' + string_attr)
            other_val = getattr(other_handler, '_' + string_attr)
            if this_val != other_val:
                raise IncompatibleParameterError(
                    "{} values are not identical. "
                    "(handler value: {}, incompatible value: {}".format(
                        string_attr, this_val, other_val))

        for unit_attr in unit_attrs_to_compare:
            this_val = getattr(self, '_' + unit_attr)
            other_val = getattr(other_handler, '_' + unit_attr)
            unit_tol = (self._SCALETOL * this_val.unit) # TODO: do we want a different quantity_tol here?
            if abs(this_val - other_val) > unit_tol:
                raise IncompatibleParameterError(
                    "Difference between '{}' values is beyond allowed tolerance {}. "
                    "(handler value: {}, incompatible value: {}".format(
                        unit_attr, unit_tol, this_val, other_val))


    def create_force(self, system, topology, **kwargs):
        existing = [system.getForce(i) for i in range(system.getNumForces())]
        existing = [
            f for f in existing if type(f) == openmm.NonbondedForce
        ]
        force = existing[0]

        # Among other sanity checks, this ensures that the switch value is 0.
        self._validate_parameters()


        # Set the nonbonded method
        settings_matched = False
        current_nb_method = force.getNonbondedMethod()


        # First, check whether the vdWHandler set the nonbonded method to LJPME, because that means
        # that electrostatics also has to be PME
        if (current_nb_method == openmm.NonbondedForce.LJPME) and (self._method != 'PME'):
            raise IncompatibleParameterError("In current Open Force Field toolkit implementation, if vdW "
                                             "treatment is set to LJPME, electrostatics must also be PME "
                                             "(electrostatics treatment currently set to {}".format(self._method))






        # Then, set nonbonded methods based on method keyword
        if self._method == 'PME':
            # Check whether the topology is nonperiodic, in which case we always switch to NoCutoff
            # (vdWHandler will have already set this to NoCutoff)
            # TODO: This is an assumption right now, and a bad one. See issue #219
            if topology.box_vectors is None:
                assert current_nb_method == openmm.NonbondedForce.NoCutoff
                settings_matched = True
                # raise IncompatibleParameterError("Electrostatics handler received PME method keyword, but a nonperiodic"
                #                                  " topology. Use of PME electrostatics requires a periodic topology.")
            else:
                if current_nb_method == openmm.NonbondedForce.LJPME:
                    pass
                    # There's no need to check for matching cutoff/tolerance here since both are hard-coded defaults
                else:
                    force.setNonbondedMethod(openmm.NonbondedForce.PME)
                    force.setCutoffDistance(9. * unit.angstrom)
                    force.setEwaldErrorTolerance(1.e-4)

            settings_matched = True

        # If vdWHandler set the nonbonded method to NoCutoff, then we don't need to change anything
        elif self._method == 'Coulomb':
            if topology.box_vectors is None:
                # (vdWHandler will have already set this to NoCutoff)
                assert current_nb_method == openmm.NonbondedForce.NoCutoff
                settings_matched = True
            else:
                raise IncompatibleParameterError("Electrostatics method set to Coulomb, and topology is periodic. "
                                                 "In the future, this will lead to use of OpenMM's CutoffPeriodic "
                                                 "Nonbonded force method, however this is not supported in the "
                                                 "current Open Force Field toolkit.")

        # If the vdWHandler set the nonbonded method to PME, then ensure that it has the same cutoff
        elif self._method == 'reaction-field':
            if topology.box_vectors is None:
                # (vdWHandler will have already set this to NoCutoff)
                assert current_nb_method == openmm.NonbondedForce.NoCutoff
                settings_matched = True
            else:
                raise IncompatibleParameterError("Electrostatics method set to reaction-field. In the future, "
                                                 "this will lead to use of OpenMM's CutoffPeriodic or CutoffNonPeriodic"
                                                " Nonbonded force method, however this is not supported in the "
                                                 "current Open Force Field toolkit")

        if not settings_matched:
            raise IncompatibleParameterError("Unable to support provided vdW method, electrostatics "
                                             "method ({}), and topology periodicity ({}) selections. Additional "
                                             "options for nonbonded treatment may be added in future versions "
                                             "of the Open Force Field toolkit.".format(self._method,
                                                                                topology.box_vectors is not None))


class ToolkitAM1BCCHandler(ParameterHandler):
    """Handle SMIRNOFF ``<ToolkitAM1BCC>`` tags

    .. warning :: This API is experimental and subject to change.
    """

    _TAGNAME = 'ToolkitAM1BCC'  # SMIRNOFF tag name to process
    _OPENMMTYPE = openmm.NonbondedForce  # OpenMM force class to create or utilize
    _DEPENDENCIES = [vdWHandler] # vdWHandler must first run NonBondedForce.addParticle for each particle in the topology
    _KWARGS = ['charge_from_molecules', 'toolkit_registry'] # Kwargs to catch when create_force is called



    def __init__(self, **kwargs):
        super().__init__(**kwargs)



    def check_handler_compatibility(self,
                                    other_handler,
                                    assume_missing_is_default=True):
        """
        Checks whether this ParameterHandler encodes compatible physics as another ParameterHandler. This is
        called if a second handler is attempted to be initialized for the same tag.

        Parameters
        ----------
        other_handler : a ParameterHandler object
            The handler to compare to.

        Raises
        ------
        IncompatibleParameterError if handler_kwargs are incompatible with existing parameters.
        """
        pass

    def assign_charge_from_molecules(self, molecule, charge_mols):
        """
        Given an input molecule, checks against a list of molecules for an isomorphic match. If found, assigns
        partial charges from the match to the input molecule.

        Parameters
        ----------
        molecule : an openforcefield.topology.FrozenMolecule
            The molecule to have partial charges assigned if a match is found.
        charge_mols : list of [openforcefield.topology.FrozenMolecule]
            A list of molecules with charges already assigned.

        Returns
        -------
        match_found : bool
            Whether a match was found. If True, the input molecule will have been modified in-place.
        """

        from networkx.algorithms.isomorphism import GraphMatcher
        import simtk.unit
        # Define the node/edge attributes that we will use to match the atoms/bonds during molecule comparison
        node_match_func = lambda x, y: ((x['atomic_number'] == y['atomic_number']) and
                                        (x['stereochemistry'] == y['stereochemistry']) and
                                        (x['is_aromatic'] == y['is_aromatic'])
                                        )
        edge_match_func = lambda x, y: ((x['bond_order'] == y['bond_order']) and
                                        (x['stereochemistry'] == y['stereochemistry']) and
                                        (x['is_aromatic'] == y['is_aromatic'])
                                        )
        # Check each charge_mol for whether it's isomorphic to the input molecule
        for charge_mol in charge_mols:
            if molecule.is_isomorphic(charge_mol):
                # Take the first valid atom indexing map
                ref_mol_G = molecule.to_networkx()
                charge_mol_G = charge_mol.to_networkx()
                GM = GraphMatcher(
                    charge_mol_G,
                    ref_mol_G,
                    node_match=node_match_func,
                    edge_match=edge_match_func)
                for mapping in GM.isomorphisms_iter():
                    topology_atom_map = mapping
                    break
                # Set the partial charges

                # Get the partial charges
                # Make a copy of the charge molecule's charges array (this way it's the right shape)
                temp_mol_charges = simtk.unit.Quantity(charge_mol.partial_charges)
                for charge_idx, ref_idx in topology_atom_map.items():
                    temp_mol_charges[ref_idx] = charge_mol.partial_charges[charge_idx]
                molecule.partial_charges = temp_mol_charges
                return True

        # If no match was found, return False
        return False

    def create_force(self, system, topology, **kwargs):

        from openforcefield.utils.toolkits import GLOBAL_TOOLKIT_REGISTRY
        from openforcefield.topology import FrozenMolecule, TopologyAtom, TopologyVirtualSite

        existing = [system.getForce(i) for i in range(system.getNumForces())]
        existing = [f for f in existing if type(f) == self._OPENMMTYPE]
        if len(existing) == 0:
            force = self._OPENMMTYPE()
            system.addForce(force)
        else:
            force = existing[0]

        for ref_mol in topology.reference_molecules:

            # Make a temporary copy of ref_mol to assign charges from charge_mol
            temp_mol = FrozenMolecule(ref_mol)

            # First, check whether any of the reference molecules in the topology are in the charge_from_mol list
            charges_from_charge_mol = False
            if 'charge_from_molecules' in kwargs:
                charges_from_charge_mol = self.assign_charge_from_molecules(temp_mol, kwargs['charge_from_molecules'])

            # If the molecule wasn't assigned parameters from a manually-input charge_mol, calculate them here
            if not(charges_from_charge_mol):
                toolkit_registry = kwargs.get('toolkit_registry', GLOBAL_TOOLKIT_REGISTRY)
                temp_mol.generate_conformers(n_conformers=10, toolkit_registry=toolkit_registry)
                #temp_mol.compute_partial_charges(quantum_chemical_method=self._quantum_chemical_method,
                #                                 partial_charge_method=self._partial_charge_method)
                temp_mol.compute_partial_charges_am1bcc(toolkit_registry=toolkit_registry)

            # Assign charges to relevant atoms
            for topology_molecule in topology._reference_molecule_to_topology_molecules[ref_mol]:

                top_mol_particle_start_index = topology_molecule.particle_start_topology_index

                for topology_particle in topology_molecule.particles:

                    if type(topology_particle) is TopologyAtom:
                        ref_mol_particle_index = topology_particle.atom.molecule_particle_index
                        top_mol_particle_index = topology_molecule._ref_to_top_index[ref_mol_particle_index]
                    elif type(topology_particle) is TopologyVirtualSite:
                        ref_mol_particle_index = topology_particle.virtual_site.molecule_particle_index
                        top_mol_particle_index = ref_mol_particle_index
                    else:
                        raise ValueError(f'Particles of type {type(topology_particle)} are not supported')

                    topology_particle_index = top_mol_particle_start_index + top_mol_particle_index

                    particle_charge = temp_mol._partial_charges[ref_mol_particle_index]

                    # Retrieve nonbonded parameters for reference atom (charge not set yet)
                    _, sigma, epsilon = force.getParticleParameters(topology_particle_index)
                    # Set the nonbonded force with the partial charge
                    force.setParticleParameters(topology_particle_index,
                                                particle_charge, sigma,
                                                epsilon)

    # TODO: Move chargeModel and library residue charges to SMIRNOFF spec
    def postprocess_system(self, system, topology, **kwargs):

        bond_matches = self.find_matches(topology)

        # Apply bond charge increments to all appropriate force groups
        # QUESTION: Should we instead apply this to the Topology in a preprocessing step, prior to spreading out charge onto virtual sites?
        for force in system.getForces():
            if force.__class__.__name__ in [
                    'NonbondedForce'
            ]:  # TODO: We need to apply this to all Force types that involve charges, such as (Custom)GBSA forces and CustomNonbondedForce
                for (atoms, bond_match) in bond_matches.items():
                    # Get corresponding particle indices in Topology
                    bond = bond_match.parameter_type

                    particle_indices = tuple(
                        [atom.particle_index for atom in atoms])
                    # Retrieve parameters
                    [charge0, sigma0, epsilon0] = force.getParticleParameters(
                        particle_indices[0])
                    [charge1, sigma1, epsilon1] = force.getParticleParameters(
                        particle_indices[1])
                    # Apply bond charge increment
                    charge0 -= bond.increment
                    charge1 += bond.increment
                    # Update charges
                    force.setParticleParameters(particle_indices[0], charge0,
                                                sigma0, epsilon0)
                    force.setParticleParameters(particle_indices[1], charge1,
                                                sigma1, epsilon1)
                    # TODO: Calculate exceptions


class ChargeIncrementModelHandler(ParameterHandler):
    """Handle SMIRNOFF ``<ChargeIncrementModel>`` tags

    .. warning :: This API is experimental and subject to change.
    """

    class ChargeIncrementType(ParameterType):
        """A SMIRNOFF bond charge correction type.

        .. warning :: This API is experimental and subject to change.
        """
        _VALENCE_TYPE = 'Bond'  # ChemicalEnvironment valence type expected for SMARTS
        _ELEMENT_NAME = 'ChargeIncrement'
        _REQUIRED_SPEC_ATTRIBS = ['smirks', 'chargeIncrement']
        _REQUIRE_UNITS = {
            'chargeIncrement': unit.elementary_charge
        }
        _INDEXED_ATTRIBS = ['chargeIncrement']

        def __init__(self, node, parent):
            super().__init__(**kwargs)

    _TAGNAME = 'ChargeIncrementModel'  # SMIRNOFF tag name to process
    _INFOTYPE = ChargeIncrementType  # info type to store
    _OPENMMTYPE = openmm.NonbondedForce  # OpenMM force class to create or utilize
    # TODO: The structure of this is still undecided
    _KWARGS = ['charge_from_molecules']
    _DEFAULTS = {'number_of_conformers': 10,
                 'quantum_chemical_method': 'AM1',
                 'partial_charge_method': 'CM2'}
    _ALLOWED_VALUES = {'quantum_chemical_method': ['AM1'],
                       'partial_charge_method': ['CM2']}



    def __init__(self, **kwargs):
        raise NotImplementedError("ChangeIncrementHandler is not yet implemented, pending finalization of the "
                                  "SMIRNOFF spec")
        # super().__init__(**kwargs)
        #
        # if number_of_conformers is None:
        #     self._number_of_conformers = self._DEFAULTS['number_of_conformers']
        # elif type(number_of_conformers) is str:
        #     self._number_of_conformers = int(number_of_conformers)
        # else:
        #     self._number_of_conformers = number_of_conformers
        #
        # if quantum_chemical_method is None:
        #     self._quantum_chemical_method = self._DEFAULTS['quantum_chemical_method']
        # elif number_of_conformers in self._ALLOWED_VALUES['quantum_chemical_method']:
        #     self._number_of_conformers = number_of_conformers
        #
        # if partial_charge_method is None:
        #     self._partial_charge_method = self._DEFAULTS['partial_charge_method']
        # elif partial_charge_method in self._ALLOWED_VALUES['partial_charge_method']:
        #     self._partial_charge_method = partial_charge_method



    def check_handler_compatibility(self,
                                    other_handler,
                                    assume_missing_is_default=True):
        """
        Checks whether this ParameterHandler encodes compatible physics as another ParameterHandler. This is
        called if a second handler is attempted to be initialized for the same tag.

        Parameters
        ----------
        other_handler : a ParameterHandler object
            The handler to compare to.

        Raises
        ------
        IncompatibleParameterError if handler_kwargs are incompatible with existing parameters.
        """

        int_attrs_to_compare = ['number_of_conformers']
        string_attrs_to_compare = ['quantum_chemical_method', 'partial_charge_method']

        for int_attr in int_attrs_to_compare:
            this_val = getattr(self, '_' + int_attr)
            other_val = getattr(other_handler, '_' + int_attr)
            if this_val != other_val:
                raise IncompatibleParameterError(
                    "{} values are not identical. "
                    "(handler value: {}, incompatible value: {}".format(
                        int_attr, this_val, other_val))

        for string_attr in string_attrs_to_compare:
            this_val = getattr(self, '_' + string_attr)
            other_val = getattr(other_handler, '_' + string_attr)
            if this_val != other_val:
                raise IncompatibleParameterError(
                    "{} values are not identical. "
                    "(handler value: {}, incompatible value: {}".format(
                        string_attr, this_val, other_val))


    def assign_charge_from_molecules(self, molecule, charge_mols):
        """
        Given an input molecule, checks against a list of molecules for an isomorphic match. If found, assigns
        partial charges from the match to the input molecule.

        Parameters
        ----------
        molecule : an openforcefield.topology.FrozenMolecule
            The molecule to have partial charges assigned if a match is found.
        charge_mols : list of [openforcefield.topology.FrozenMolecule]
            A list of molecules with charges already assigned.

        Returns
        -------
        match_found : bool
            Whether a match was found. If True, the input molecule will have been modified in-place.
        """

        from networkx.algorithms.isomorphism import GraphMatcher
        # Define the node/edge attributes that we will use to match the atoms/bonds during molecule comparison
        node_match_func = lambda x, y: ((x['atomic_number'] == y['atomic_number']) and
                                        (x['stereochemistry'] == y['stereochemistry']) and
                                        (x['is_aromatic'] == y['is_aromatic'])
                                        )
        edge_match_func = lambda x, y: ((x['order'] == y['order']) and
                                        (x['stereochemistry'] == y['stereochemistry']) and
                                        (x['is_aromatic'] == y['is_aromatic'])
                                        )
        # Check each charge_mol for whether it's isomorphic to the input molecule
        for charge_mol in charge_mols:
            if molecule.is_isomorphic(charge_mol):
                # Take the first valid atom indexing map
                ref_mol_G = molecule.to_networkx()
                charge_mol_G = charge_mol.to_networkX()
                GM = GraphMatcher(
                    charge_mol_G,
                    ref_mol_G,
                    node_match=node_match_func,
                    edge_match=edge_match_func)
                for mapping in GM.isomorphisms_iter():
                    topology_atom_map = mapping
                    break
                # Set the partial charges
                charge_mol_charges = charge_mol.get_partial_charges()
                temp_mol_charges = charge_mol_charges.copy()
                for charge_idx, ref_idx in topology_atom_map:
                    temp_mol_charges[ref_idx] = charge_mol_charges[charge_idx]
                molecule.set_partial_charges(temp_mol_charges)
                return True

        # If no match was found, return False
        return False

    def create_force(self, system, topology, **kwargs):


        from openforcefield.topology import FrozenMolecule, TopologyAtom, TopologyVirtualSite

        existing = [system.getForce(i) for i in range(system.getNumForces())]
        existing = [f for f in existing if type(f) == self._OPENMMTYPE]
        if len(existing) == 0:
            force = self._OPENMMTYPE()
            system.addForce(force)
        else:
            force = existing[0]

        for ref_mol in topology.reference_molecules:

            # Make a temporary copy of ref_mol to assign charges from charge_mol
            temp_mol = FrozenMolecule(ref_mol)

            # First, check whether any of the reference molecules in the topology are in the charge_from_mol list
            charges_from_charge_mol = False
            if 'charge_from_mol' in kwargs:
                charges_from_charge_mol = self.assign_charge_from_molecules(temp_mol, kwargs['charge_from_mol'])

            # If the molecule wasn't assigned parameters from a manually-input charge_mol, calculate them here
            if not(charges_from_charge_mol):
                temp_mol.generate_conformers(n_conformers=10)
                temp_mol.compute_partial_charges(quantum_chemical_method=self._quantum_chemical_method,
                                                 partial_charge_method=self._partial_charge_method)

            # Assign charges to relevant atoms
            for topology_molecule in topology._reference_molecule_to_topology_molecules[ref_mol]:
                for topology_particle in topology_molecule.particles:
                    topology_particle_index = topology_particle.topology_particle_index
                    if type(topology_particle) is TopologyAtom:
                        ref_mol_particle_index = topology_particle.atom.molecule_particle_index
                    if type(topology_particle) is TopologyVirtualSite:
                        ref_mol_particle_index = topology_particle.virtual_site.molecule_particle_index
                    particle_charge = temp_mol._partial_charges[ref_mol_particle_index]

                    # Retrieve nonbonded parameters for reference atom (charge not set yet)
                    _, sigma, epsilon = force.getParticleParameters(topology_particle_index)
                    # Set the nonbonded force with the partial charge
                    force.setParticleParameters(topology_particle_index,
                                                particle_charge, sigma,
                                                epsilon)



    # TODO: Move chargeModel and library residue charges to SMIRNOFF spec
    def postprocess_system(self, system, topology, **kwargs):
        bond_matches = self.find_matches(topology)

        # Apply bond charge increments to all appropriate force groups
        # QUESTION: Should we instead apply this to the Topology in a preprocessing step, prior to spreading out charge onto virtual sites?
        for force in system.getForces():
            if force.__class__.__name__ in [
                    'NonbondedForce'
            ]:  # TODO: We need to apply this to all Force types that involve charges, such as (Custom)GBSA forces and CustomNonbondedForce
                for (atoms, bond_match) in bond_matches.items():
                    bond = bond_match.parameter_type

                    # Get corresponding particle indices in Topology
                    particle_indices = tuple(
                        [atom.particle_index for atom in atoms])
                    # Retrieve parameters
                    [charge0, sigma0, epsilon0] = force.getParticleParameters(
                        particle_indices[0])
                    [charge1, sigma1, epsilon1] = force.getParticleParameters(
                        particle_indices[1])
                    # Apply bond charge increment
                    charge0 -= bond.increment
                    charge1 += bond.increment
                    # Update charges
                    force.setParticleParameters(particle_indices[0], charge0,
                                                sigma0, epsilon0)
                    force.setParticleParameters(particle_indices[1], charge1,
                                                sigma1, epsilon1)
                    # TODO: Calculate exceptions


class GBSAParameterHandler(ParameterHandler):
    """Handle SMIRNOFF ``<GBSAParameterHandler>`` tags

    .. warning :: This API is experimental and subject to change.
    """
    # TODO: Differentiate between global and per-particle parameters for each model.

    # Global parameters for surface area (SA) component of model
    SA_expected_parameters = {
        'ACE': ['surface_area_penalty', 'solvent_radius'],
        None: [],
    }

    # Per-particle parameters for generalized Born (GB) model
    GB_expected_parameters = {
        'HCT': ['radius', 'scale'],
        'OBC1': ['radius', 'scale'],
        'OBC2': ['radius', 'scale'],
    }

    class GBSAType(ParameterType):
        """A SMIRNOFF GBSA type.

        .. warning :: This API is experimental and subject to change.
        """
        _VALENCE_TYPE = 'Atom'
        _ELEMENT_NAME = 'Atom' # TODO: This isn't actually in the spec
        _REQUIRED_SPEC_ATTRIBS = ['smirks', 'radius', 'scale']
        _REQUIRE_UNITS = {'radius': unit.angstrom}
        _ATTRIBS_TO_TYPE = {'scale': float}

        def __init__(self, **kwargs):
            super().__init__(**kwargs)

            # # Store model parameters.
            # gb_model = parent.attrib['gb_model']
            # expected_parameters = GBSAParameterHandler.GB_expected_parameters[
            #     gb_model]
            # provided_parameters = list()
            # missing_parameters = list()
            # for name in expected_parameters:
            #     if name in node.attrib:
            #         provided_parameters.append(name)
            #         value = _extract_quantity_from_xml_element(
            #             node, parent, name)
            #         setattr(self, name, value)
            #     else:
            #         missing_parameters.append(name)
            # if len(missing_parameters) > 0:
            #     msg = 'GBSAForce: missing per-atom parameters for tag %s' % str(
            #         node)
            #     msg += 'model "%s" requires specification of per-atom parameters %s\n' % (
            #         gb_model, str(expected_parameters))
            #     msg += 'provided parameters : %s\n' % str(provided_parameters)
            #     msg += 'missing parameters: %s' % str(missing_parameters)
            #     raise Exception(msg)

    # TODO: Finish this
    _TAGNAME = 'GBSA'
    _INFOTYPE = GBSAType
    #_OPENMMTYPE =

    def __init__(self, **kwargs):

        super().__init__(**kwargs)

    # TODO: Fix this
    def parseElement(self):
        # Initialize GB model
        gb_model = element.attrib['gb_model']
        valid_GB_models = GBSAParameterHandler.GB_expected_parameters.keys()
        if not gb_model in valid_GB_models:
            raise Exception(
                'Specified GBSAForce model "%s" not one of valid models: %s' %
                (gb_model, valid_GB_models))
        self.gb_model = gb_model

        # Initialize SA model
        sa_model = element.attrib['sa_model']
        valid_SA_models = GBSAParameterHandler.SA_expected_parameters.keys()
        if not sa_model in valid_SA_models:
            raise Exception(
                'Specified GBSAForce SA_model "%s" not one of valid models: %s'
                % (sa_model, valid_SA_models))
        self.sa_model = sa_model

        # Store parameters for GB and SA models
        # TODO: Deep copy?
        self.parameters = element.attrib

    # TODO: Generalize this to allow forces to know when their OpenMM Force objects can be combined
    def checkCompatibility(self, Handler):
        """
        Check compatibility of this Handler with another Handlers.
        """
        Handler = existing[0]
        if (Handler.gb_model != self.gb_model):
            raise ValueError(
                'Found multiple GBSAForce tags with different GB model specifications'
            )
        if (Handler.sa_model != self.sa_model):
            raise ValueError(
                'Found multiple GBSAForce tags with different SA model specifications'
            )
        # TODO: Check other attributes (parameters of GB and SA models) automatically?

    def create_force(self, system, topology, **args):
        # TODO: Rework this
        from openforcefield.typing.engines.smirnoff import gbsaforces
        force_class = getattr(gbsaforces, self.gb_model)
        force = force_class(**self.parameters)
        system.addForce(force)

        # Add all GBSA terms to the system.
        expected_parameters = GBSAParameterHandler.GB_expected_parameters[
            self.gb_model]

        # Create all particles with parameters set to zero
        atoms = self.getMatches(topology)
        nparams = 1 + len(expected_parameters)  # charge + GBSA parameters
        params = [0.0 for i in range(nparams)]
        for _ in topology.topology_particles():
            force.addParticle(params)
        # Set the GBSA parameters (keeping charges at zero for now)
        for (atoms, gbsa_type) in atoms.items():
            atom = atoms[0]
            # Set per-particle parameters for assigned parameters
            params = [atom.charge] + [
                getattr(gbsa_type, name) for name in expected_parameters
            ]
            force.setParticleParameters(atom.particle_index, params)<|MERGE_RESOLUTION|>--- conflicted
+++ resolved
@@ -44,16 +44,11 @@
 
 from simtk import openmm, unit
 
-<<<<<<< HEAD
-from openforcefield.utils import detach_units, attach_units, unit_to_string, \
-    extract_serialized_units_from_dict, ToolkitUnavailableException, MessageException
-from openforcefield.topology import ValenceDict, ImproperDict
-=======
+
 from openforcefield.utils import attach_units,  \
     extract_serialized_units_from_dict, ToolkitUnavailableException, MessageException, \
     check_units_are_compatible, object_to_quantity
 from openforcefield.topology import Topology, ValenceDict, ImproperDict
->>>>>>> 8e9537f4
 from openforcefield.typing.chemistry import ChemicalEnvironment
 
 #=============================================================================================
@@ -2041,17 +2036,12 @@
         # Set the particle Lennard-Jones terms.
         for atom_key, atom_match in atom_matches.items():
             atom_idx = atom_key[0]
-<<<<<<< HEAD
             ljtype = atom_match.parameter_type
-
-            force.setParticleParameters(atom_idx, 0.0, ljtype.sigma,
-=======
             if not(hasattr(ljtype, 'sigma')):
                 sigma = 2. * ljtype.rmin_half / (2.**(1. / 6.))
             else:
                 sigma = ljtype.sigma
             force.setParticleParameters(atom_idx, 0.0, sigma,
->>>>>>> 8e9537f4
                                         ljtype.epsilon)
 
         # Check that no atoms (n.b. not particles) are missing force parameters.
