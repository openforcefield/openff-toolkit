--- conflicted
+++ resolved
@@ -3,11 +3,7 @@
 <SMIRNOFF version="1.0" aromaticity_model="OEAroModel_MDL">
 
   <!-- SMIRNOFF (SMIRKS Native Open Force Field) template file -->
-<<<<<<< HEAD
-  <Date>2018-07-14</Date>
-=======
-  <Date>Date: Feb. 14, 2019</Date>
->>>>>>> 4bfe675f
+  <Date>2019-02-14</Date>
   <Author>C. I. Bayly, OpenEye/UC Irvine; C. C. Bannan, UC Irvine; D. L. Mobley, UC Irvine</Author>
   <!-- This file is meant for processing via openforcefield.typing.engines.smirnoff -->
   <!-- WARNING: AMBER functional forms drop the factor of 2 in the bond energy term, so cross-comparing this file with a corresponding .frcmod file, it will appear that the values here are twice as large as they should be. -->
