ci:
  autoupdate_schedule: "quarterly"
files: ^openff|(^examples/((?!deprecated).)*$)|^docs|(^utilities/((?!deprecated).)*$)
repos:
- repo: https://github.com/astral-sh/ruff-pre-commit
  rev: v0.8.0
  hooks:
    - id: ruff
<<<<<<< HEAD
      args: ["--fix"]
=======
      args: [--fix]
>>>>>>> 6c9fb6df
- repo: https://github.com/adamchainz/blacken-docs
  rev: 1.19.1
  hooks:
    - id: blacken-docs
      files: ^docs/.*\.(rst|md)$<|MERGE_RESOLUTION|>--- conflicted
+++ resolved
@@ -6,11 +6,7 @@
   rev: v0.8.0
   hooks:
     - id: ruff
-<<<<<<< HEAD
       args: ["--fix"]
-=======
-      args: [--fix]
->>>>>>> 6c9fb6df
 - repo: https://github.com/adamchainz/blacken-docs
   rev: 1.19.1
   hooks:
