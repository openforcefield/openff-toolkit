--- conflicted
+++ resolved
@@ -1317,12 +1317,8 @@
             raise KeyError(msg)
         return ph_class
 
-<<<<<<< HEAD
     @requires_package("openff.interchange")
-    def get_partial_charges(self, molecule: "Molecule", **kwargs) -> "unit.Quantity":
-=======
     def get_partial_charges(self, molecule: "Molecule", **kwargs) -> "Quantity":
->>>>>>> f17e2ec5
         """Generate the partial charges for the given molecule in this force field.
 
         Parameters
@@ -1335,7 +1331,7 @@
 
         Returns
         -------
-        charges : ``openmm.unit.Quantity`` with shape ``(n_atoms,)`` and dimensions of charge
+        charges : ``openff.units.Quantity`` with shape ``(n_atoms,)`` and dimensions of charge
             The partial charges of the provided molecule in this force field.
 
         Raises
@@ -1397,16 +1393,6 @@
             unit.elementary_charge,
         )
 
-<<<<<<< HEAD
-=======
-        assert top_with_charges.n_molecules == 1, (
-            "Expected a single molecule in the topology produced by Interchange. "
-            f"Found {len(top_with_charges.n_molecules)} molecules."
-        )
-
-        return top_with_charges.molecule(0).partial_charges
-
->>>>>>> f17e2ec5
     def __getitem__(self, val):
         """
         Syntax sugar for lookikng up a ParameterHandler. Note that only
