"""
Parameter assignment tools for the SMIRNOFF (SMIRKS Native Open Force Field) format.

.. codeauthor:: John D. Chodera <john.chodera@choderalab.org>
.. codeauthor:: David L. Mobley <dmobley@mobleylab.org>
.. codeauthor:: Peter K. Eastman <peastman@stanford.edu>

.. todo ::

   * Speed up overall import time by putting non-global imports only where they are needed

"""

__all__ = [
    "get_available_force_fields",
    "MAX_SUPPORTED_VERSION",
    "ParameterHandlerRegistrationError",
    "SMIRNOFFVersionError",
    "SMIRNOFFAromaticityError",
    "SMIRNOFFParseError",
    "PartialChargeVirtualSitesError",
    "ForceField",
]

import copy
import logging
import os
import pathlib
import warnings
from collections import OrderedDict
from typing import TYPE_CHECKING, List, Optional, Tuple, Union

from packaging.version import Version

from openff.toolkit.topology.molecule import DEFAULT_AROMATICITY_MODEL
from openff.toolkit.typing.engines.smirnoff.io import ParameterIOHandler
from openff.toolkit.typing.engines.smirnoff.parameters import (
    IncompatibleParameterError,
    ParameterHandler,
)
from openff.toolkit.typing.engines.smirnoff.plugins import load_handler_plugins
from openff.toolkit.utils.exceptions import (
    ParameterHandlerRegistrationError,
    PartialChargeVirtualSitesError,
    SMIRNOFFAromaticityError,
    SMIRNOFFParseError,
    SMIRNOFFVersionError,
)
from openff.toolkit.utils.utils import (
    all_subclasses,
    convert_0_1_smirnoff_to_0_2,
    convert_0_2_smirnoff_to_0_3,
    convert_all_quantities_to_string,
    convert_all_strings_to_quantity,
    requires_package,
)

if TYPE_CHECKING:
    import openmm

    from openff.toolkit.topology import Topology
    from openff.toolkit.utils.base_wrapper import ToolkitWrapper
    from openff.toolkit.utils.toolkit_registry import ToolkitRegistry

logger = logging.getLogger(__name__)

# Directory paths used by ForceField to discover offxml files.
_installed_offxml_dir_paths: List[str] = []


def _get_installed_offxml_dir_paths() -> List[str]:
    """Return the list of directory paths where to search for offxml files.

    This function load the information by calling all the entry points
    registered in the "openff.forcefielddirs" group. Each entry point
    (i.e. a function) should return a list of paths to directories
    containing the offxml files.

    Returns
    -------
    installed_offxml_dir_paths : List[str]
        All the installed directory paths where ``ForceField`` will
        look for offxml files.

    """
    global _installed_offxml_dir_paths
    if len(_installed_offxml_dir_paths) == 0:
        from importlib_metadata import entry_points

        # Find all registered entry points that should return a list of
        # paths to directories where to search for offxml files.
        for entry_point in entry_points().select(
            group="openforcefield.smirnoff_forcefield_directory"
        ):
            _installed_offxml_dir_paths.extend(entry_point.load()())
    return _installed_offxml_dir_paths


def get_available_force_fields(full_paths=False):
    """
    Get the filenames of all available .offxml force field files.

    Availability is determined by what is discovered through the
    ``openforcefield.smirnoff_forcefield_directory`` entry point. If the
    ``openff-forcefields`` package is installed, this should include several
    .offxml files such as ``openff-1.0.0.offxml``.

    Parameters
    ----------
    full_paths : bool, default=False
        If False, return the name of each available *.offxml file.
        If True, return the full path to each available *.offxml file.

    Returns
    -------
    available_force_fields : List[str]
        List of available force field files

    """
    installed_paths = _get_installed_offxml_dir_paths()
    available_force_fields = []
    for installed_path in installed_paths:
        for globbed in pathlib.Path(installed_path).rglob("*.offxml"):
            if full_paths:
                available_force_fields.append(globbed.as_posix())
            else:
                available_force_fields.append(globbed.name)
    return available_force_fields


# TODO: Instead of having a global version number, alow each Force to have a separate version number
MAX_SUPPORTED_VERSION = (
    "1.0"  # maximum version of the SMIRNOFF spec supported by this SMIRNOFF force field
)


# QUESTION: How should we document private object fields?

# TODO: How do we serialize/deserialize `ForceField`'s object model? Can we rely on pickle?


class ForceField:
    """A factory that assigns SMIRNOFF parameters to a molecular system

    :class:`ForceField` is a factory that constructs an OpenMM :class:`openmm.System` object from a
    :class:`openff.toolkit.topology.Topology` object defining a (bio)molecular system containing one or more molecules.

    When a :class:`ForceField` object is created from one or more specified SMIRNOFF serialized representations,
    all :class:`ParameterHandler` subclasses currently imported are identified and registered to handle different
    sections of the SMIRNOFF force field definition file(s).

    All :class:`ParameterIOHandler` subclasses currently imported are identified and registered to handle different
    serialization formats (such as XML).

    The force field definition is processed by these handlers to populate the ``ForceField`` object model data
    structures that can easily be manipulated via the API:

    Processing a :class:`Topology` object defining a chemical system will then call all :class:`ParameterHandler`
    objects in an order guaranteed to satisfy the declared processing order constraints of each
    :class:`ParameterHandler`.

    Examples
    --------

    Create a new ForceField containing the smirnoff99Frosst parameter set:

    >>> from openff.toolkit import ForceField
    >>> forcefield = ForceField('test_forcefields/test_forcefield.offxml')

    Create an OpenMM system from a :class:`openff.toolkit.topology.Topology` object:

    >>> from openff.toolkit import Molecule, Topology
    >>> ethanol = Molecule.from_smiles('CCO')
    >>> topology = Topology.from_molecules(molecules=[ethanol])
    >>> system = forcefield.create_openmm_system(topology)

    Modify the long-range electrostatics method:

    >>> forcefield.get_parameter_handler('Electrostatics').periodic_potential = 'PME'

    Inspect the first few vdW parameters:

    >>> low_precedence_parameters = forcefield.get_parameter_handler('vdW').parameters[0:3]

    Retrieve the vdW parameters by SMIRKS string and manipulate it:

    >>> parameter = forcefield.get_parameter_handler('vdW').parameters['[#1:1]-[#7]']
    >>> parameter.rmin_half += 0.1 * unit.angstroms
    >>> parameter.epsilon *= 1.02

    Make a child vdW type more specific (checking modified SMIRKS for validity):

    >>> forcefield.get_parameter_handler('vdW').parameters[-1].smirks += '~[#53]'

    .. warning ::

       While we check whether the modified SMIRKS is still valid and has the appropriate valence type,
       we currently don't check whether the typing remains hierarchical, which could result in some types
       no longer being assignable because more general types now come *below* them and preferentially match.

    Delete a parameter:

    >>> del forcefield.get_parameter_handler('vdW').parameters['[#1:1]-[#6X4]']

    Insert a parameter at a specific point in the parameter tree:

    >>> from openff.toolkit.typing.engines.smirnoff import vdWHandler
    >>> new_parameter = vdWHandler.vdWType(
    >>>     smirks='[*:1]',
    >>>     epsilon=0.0157*unit.kilocalories_per_mole,
    >>>     rmin_half=0.6000*unit.angstroms,
    >>> )
    >>> forcefield.get_parameter_handler('vdW').parameters.insert(0, new_parameter)

    .. warning ::

       We currently don't check whether removing a parameter could accidentally remove the root type, so it's possible
       to no longer type all molecules this way.

    """

    def __init__(
        self,
        *sources,
        aromaticity_model=DEFAULT_AROMATICITY_MODEL,
        parameter_handler_classes=None,
        parameter_io_handler_classes=None,
        disable_version_check=False,
        allow_cosmetic_attributes=False,
        load_plugins=False,
    ):
        """Create a new :class:`ForceField` object from one or more SMIRNOFF parameter definition files.

        Parameters
        ----------
        sources : string or file-like object or open file handle or URL (or iterable of these)
            A list of files defining the SMIRNOFF force field to be loaded.
            Currently, only `the SMIRNOFF XML format <https://openforcefield.github.io/standards/standards/smirnoff/>`_
            is supported.  Each entry may be an absolute file path, a path relative to the current working directory, a
            path relative to this module's data subdirectory (for built in force fields), or an open file-like object
            with a ``read()`` method from which the force field XML data can be loaded.  If multiple files are
            specified, any top-level tags that are repeated will be merged if they are compatible, with files appearing
            later in the sequence resulting in parameters that have higher precedence.  Support for multiple files is
            primarily intended to allow solvent parameters to be specified by listing them last in the sequence.
        aromaticity_model : string, default='OEAroModel_MDL'
            The aromaticity model used by the force field. Currently, only 'OEAroModel_MDL' is supported
        parameter_handler_classes : iterable of ParameterHandler classes, optional, default=None
            If not None, the specified set of ParameterHandler classes will be instantiated to create the parameter
            object model.  By default, all imported subclasses of ParameterHandler are automatically registered.
        parameter_io_handler_classes : iterable of ParameterIOHandler classes
            If not None, the specified set of ParameterIOHandler classes will be used to parse/generate serialized
            parameter sets.  By default, all imported subclasses of ParameterIOHandler are automatically registered.
        disable_version_check : bool, optional, default=False
            If True, will disable checks against the current highest supported force field version.
            This option is primarily intended for force field development.
        allow_cosmetic_attributes : bool, optional. Default = False
            Whether to retain non-spec kwargs from data sources.
        load_plugins: bool, optional. Default = False
            Whether to load ``ParameterHandler`` classes which have been registered
            by installed plugins.

        Examples
        --------

        Load one SMIRNOFF parameter set in XML format (searching the package data directory by default, which includes
        some standard parameter sets):

        >>> forcefield = ForceField('test_forcefields/test_forcefield.offxml')

        Load multiple SMIRNOFF parameter sets:

        >>> forcefield = ForceField('test_forcefields/test_forcefield.offxml', 'test_forcefields/tip3p.offxml')

        Load a parameter set from a string:

        >>> offxml = '<SMIRNOFF version="0.2" aromaticity_model="OEAroModel_MDL"/>'
        >>> forcefield = ForceField(offxml)

        """
        # Clear all object fields
        self._initialize()

        self.aromaticity_model = aromaticity_model
        # Store initialization options
        self.disable_version_check = disable_version_check
        # if True, we won't check which SMIRNOFF version number we're parsing

        # Register all ParameterHandler objects that will process SMIRNOFF force definitions
        # TODO: We need to change this to just find all ParameterHandler objects in this file;
        # otherwise, we can't define two different ParameterHandler subclasses to compare for a new type of energy term
        # since both will try to register themselves for the same XML tag and an Exception will be raised.
        if parameter_handler_classes is None:
            parameter_handler_classes = all_subclasses(ParameterHandler)
        if load_plugins:

            registered_handlers = load_handler_plugins()

            # Make sure the same handlers aren't added twice.
            parameter_handler_classes += [
                handler
                for handler in registered_handlers
                if handler not in parameter_handler_classes
            ]

        self._register_parameter_handler_classes(parameter_handler_classes)

        # Register all ParameterIOHandler objects that will process serialized parameter representations
        if parameter_io_handler_classes is None:
            parameter_io_handler_classes = all_subclasses(ParameterIOHandler)

        self._register_parameter_io_handler_classes(parameter_io_handler_classes)

        # Parse all sources containing SMIRNOFF parameter definitions
        self.parse_sources(sources, allow_cosmetic_attributes=allow_cosmetic_attributes)

    def _initialize(self):
        """
        Initialize all object fields.
        """
        self._MIN_SUPPORTED_SMIRNOFF_VERSION = Version("0.1")
        self._MAX_SUPPORTED_SMIRNOFF_VERSION = Version("0.3")
        self._disable_version_check = (
            False  # if True, will disable checking compatibility version
        )
        self._aromaticity_model = None
        self._parameter_handler_classes = (
            OrderedDict()
        )  # Parameter handler classes that _can_ be initialized if needed
        self._parameter_handlers = (
            OrderedDict()
        )  # ParameterHandler classes to be instantiated for each parameter type
        self._parameter_io_handler_classes = (
            OrderedDict()
        )  # ParameterIOHandler classes that _can_ be initialiazed if needed
        self._parameter_io_handlers = (
            OrderedDict()
        )  # ParameterIO classes to be used for each file type
        self._author = None
        self._date = None

    def _check_smirnoff_version_compatibility(self, version):
        """
        Raise a parsing exception if the given file version is incompatible with this ForceField class.

        Parameters
        ----------
        version : str
            The SMIRNOFF version being read.

        Raises
        ------
        SMIRNOFFVersionError
            If an incompatible version is passed in.

        """
        from packaging.version import parse

        # Use PEP-440 compliant version number comparison, if requested
        if not self.disable_version_check:
            pass
        else:
            if (
                parse(str(version)) > parse(str(self._MAX_SUPPORTED_SMIRNOFF_VERSION))
            ) or (
                parse(str(version)) < parse(str(self._MIN_SUPPORTED_SMIRNOFF_VERSION))
            ):
                raise SMIRNOFFVersionError(
                    "SMIRNOFF offxml file was written with version {}, but this version of ForceField only supports "
                    "version {} to version {}".format(
                        version,
                        self._MIN_SUPPORTED_SMIRNOFF_VERSION,
                        self._MAX_SUPPORTED_SMIRNOFF_VERSION,
                    )
                )

    @property
    def aromaticity_model(self):
        """Returns the aromaticity model for this ForceField object.

        Returns
        -------
        aromaticity_model
            The aromaticity model for this force field.
        """
        return self._aromaticity_model

    @aromaticity_model.setter
    def aromaticity_model(self, aromaticity_model):
        """
        Register that this force field is using an aromaticity model. Will check for
        compatibility with other aromaticity model(s) already in use.

        Parameters
        ----------
        aromaticity_model : str
            The aromaticity model to register.

        Raises
        ------
        SMIRNOFFAromaticityError
            If an incompatible aromaticity model is passed in.

        Notes
        -----
           * Currently, the only supported aromaticity model is 'OEAroModel_MDL'.

        """
        # Implement better logic here if we ever support another aromaticity model
        if aromaticity_model != "OEAroModel_MDL":
            raise SMIRNOFFAromaticityError(
                f"Read aromaticity model {aromaticity_model}. Currently only OEAroModel_MDL is supported."
            )

        self._aromaticity_model = aromaticity_model

    def _add_author(self, author):
        """
        Add an author to this force field. If this functional is called multiple times, all provided authors
        will be concatenated with the string " AND ". No redundancy checking is performed by this function.

        Parameters
        ----------
        author : str
            The author to add to this ForceField object
        """
        if self._author is None:
            self._author = author
        else:
            self._author += " AND " + author

    def _add_date(self, date):
        """
        Add an date to this force field. If this functional is called multiple times, all provided dates
        will be concatenated with the string " AND ". No redundancy checking is performed by this function.

        Parameters
        ----------
        date : str
            The author to add to this ForceField object
        """
        if self._date is None:
            self._date = date
        else:
            self._date += " AND " + date

    @property
    def author(self):
        """Returns the author data for this ForceField object. If not defined in any loaded files, this will be None.

        Returns
        -------
        author : str
            The author data for this force field.
        """
        return self._author

    @author.setter
    def author(self, author):
        """Set the author data for this ForceField object. If not defined in any loaded files, this will be None.

        Parameters
        ----------
        author : str
            The author data to set for this force field.
        """
        self._author = author

    @property
    def date(self):
        """Returns the date data for this ForceField object. If not defined in any loaded files, this will be None.

        Returns
        -------
        date : str
            The date data for this force field.
        """
        return self._date

    @date.setter
    def date(self, date):
        """Set the author data for this ForceField object. If not defined in any loaded files, this will be None.

        Parameters
        ----------
        date : str
            The date data to set for this force field.
        """
        self._date = date

    def _register_parameter_handler_classes(self, parameter_handler_classes):
        """
        Register multiple ParameterHandler classes, ensuring they specify unique tags to process

        .. warning :: This API is experimental and subject to change.

        Parameters
        ----------
        parameter_handler_classes : iterable of ParameterHandler subclasses
            List of ParameterHandler classes to register for this ForceField.
        """
        for parameter_handler_class in parameter_handler_classes:
            tagname = parameter_handler_class._TAGNAME
            if tagname is not None:
                if tagname in self._parameter_handler_classes:
                    raise Exception(
                        "Attempting to register ParameterHandler {}, which provides a parser for tag"
                        " '{}', but ParameterHandler {} has already been registered to handle that tag.".format(
                            parameter_handler_class,
                            tagname,
                            self._parameter_handler_classes[tagname],
                        )
                    )
                self._parameter_handler_classes[tagname] = parameter_handler_class

    def _register_parameter_io_handler_classes(self, parameter_io_handler_classes):
        """
        Register multiple ParameterIOHandler classes, ensuring they specify unique suffixes

        .. warning :: This API is experimental and subject to change.

        Parameters
        ----------
        parameter_io_handler_classes : iterable of ParameterIOHandler subclasses
            All specified ParameterIOHandler classes will be registered as ways to translate to/from the object model
            to serialized parameter sets.

        Raises
        ------
        Exception
            If two ParameterIOHandlers are attempted to be registered for the same file format.

        """
        for parameter_io_handler_class in parameter_io_handler_classes:
            serialization_format = parameter_io_handler_class._FORMAT
            if serialization_format is not None:
                if serialization_format in self._parameter_io_handler_classes.keys():
                    raise Exception(
                        "Attempting to register ParameterIOHandler {}, which provides a IO parser for format "
                        "'{}', but ParameterIOHandler {} has already been registered to handle that tag.".format(
                            parameter_io_handler_class,
                            serialization_format,
                            self._parameter_io_handler_classes[serialization_format],
                        )
                    )
                self._parameter_io_handler_classes[
                    serialization_format
                ] = parameter_io_handler_class

    def register_parameter_handler(self, parameter_handler):
        """
        Register a new ParameterHandler for a specific tag, making it
        available for lookup in the ForceField.

        .. warning :: This API is experimental and subject to change.

        Parameters
        ----------
        parameter_handler : A ParameterHandler object
            The ParameterHandler to register. The TAGNAME attribute of this object will be used as the key for
            registration.

        """
        tagname = parameter_handler._TAGNAME
        if tagname in self._parameter_handlers.keys():
            raise ParameterHandlerRegistrationError(
                "Tried to register parameter handler '{}' for tag '{}', but "
                "tag is already registered to {}".format(
                    parameter_handler, tagname, self._parameter_handlers[tagname]
                )
            )

        self._parameter_handlers[parameter_handler._TAGNAME] = parameter_handler

    def register_parameter_io_handler(self, parameter_io_handler):
        """
        Register a new ParameterIOHandler, making it available for lookup in the ForceField.

        .. warning :: This API is experimental and subject to change.

        Parameters
        ----------
        parameter_io_handler :  A ParameterIOHandler object
            The ParameterIOHandler to register. The FORMAT attribute of this object will be used
            to associate it to a file format/suffix.

        """
        io_format = parameter_io_handler._FORMAT
        if io_format in self._parameter_io_handlers.keys():
            raise ParameterHandlerRegistrationError(
                "Tried to register parameter IO handler '{}' for tag '{}', but "
                "tag is already registered to {}".format(
                    parameter_io_handler,
                    io_format,
                    self._parameter_io_handlers[io_format],
                )
            )
        self._parameter_io_handlers[io_format] = parameter_io_handler

    @property
    def registered_parameter_handlers(self):
        """
        Return the list of registered parameter handlers by name

        .. warning :: This API is experimental and subject to change.

        Returns
        -------
            registered_parameter_handlers: iterable of names of ParameterHandler objects in this ForceField

        """
        return [*self._parameter_handlers.keys()]

    # TODO: Do we want to make this optional?

    @staticmethod
    def _check_for_missing_valence_terms(
        name, topology, assigned_terms, topological_terms
    ):
        """
        Check to ensure there are no missing valence terms in the given topology, identifying potential gaps in
        parameter coverage.

        .. warning :: This API is experimental and subject to change.

        Parameters
        ----------
        name : str
            Name of the calling force Handler
        topology : openff.toolkit.topology.Topology
            The Topology object
        assigned_terms : iterable of ints or int tuples
            Atom index tuples defining added valence terms
        topological_terms : iterable of atoms or atom tuples
            Atom tuples defining topological valence atomsets to which forces should be assigned

        """
        # Convert assigned terms and topological terms to lists
        assigned_terms = [item for item in assigned_terms]
        topological_terms = [item for item in topological_terms]

        def ordered_tuple(atoms):
            atoms = list(atoms)
            if atoms[0] < atoms[-1]:
                return tuple(atoms)
            else:
                return tuple(reversed(atoms))

        try:
            topology_set = set(
                [
                    ordered_tuple(atom.index for atom in atomset)
                    for atomset in topological_terms
                ]
            )
            assigned_set = set(
                [
                    ordered_tuple(index for index in atomset)
                    for atomset in assigned_terms
                ]
            )
        except TypeError:
            topology_set = set([atom.index for atom in topological_terms])
            assigned_set = set([atomset[0] for atomset in assigned_terms])

        def render_atoms(atomsets):
            msg = ""
            for atomset in atomsets:
                msg += f"{atomset:30} :"
                try:
                    for atom_index in atomset:
                        atom = atoms[atom_index]
                        msg += f" {atom.residue.index:5} {atom.residue.name:3} {atom.name:3}"
                except TypeError:
                    atom = atoms[atomset]
                    msg += (
                        f" {atom.residue.index:5} {atom.residue.name:3} {atom.name:3}"
                    )

                msg += "\n"
            return msg

        if set(assigned_set) != set(topology_set):
            # Form informative error message
            msg = f"{name}: Mismatch between valence terms added and topological terms expected.\n"
            atoms = [atom for atom in topology.atoms]
            if len(assigned_set.difference(topology_set)) > 0:
                msg += "Valence terms created that are not present in Topology:\n"
                msg += render_atoms(assigned_set.difference(topology_set))
            if len(topology_set.difference(assigned_set)) > 0:
                msg += "Topological atom sets not assigned parameters:\n"
                msg += render_atoms(topology_set.difference(assigned_set))
            msg += "topology_set:\n"
            msg += str(topology_set) + "\n"
            msg += "assigned_set:\n"
            msg += str(assigned_set) + "\n"
            raise Exception(
                msg
            )  # TODO: Should we raise a more specific exception here?

    def get_parameter_handler(
        self, tagname, handler_kwargs=None, allow_cosmetic_attributes=False
    ):
        """Retrieve the parameter handlers associated with the provided tagname.

        If the parameter handler has not yet been instantiated, it will be created and returned.
        If a parameter handler object already exists, it will be checked for compatibility
        and an Exception raised if it is incompatible with the provided kwargs. If compatible, the
        existing ParameterHandler will be returned.

        Parameters
        ----------
        tagname : str
            The name of the parameter to be handled.
        handler_kwargs : dict, optional. Default = None
            Dict to be passed to the handler for construction or checking compatibility. If this is None and no
            existing ParameterHandler exists for the desired tag, a handler will be initialized with all default
            values. If this is None and a handler for the desired tag exists, the existing ParameterHandler will
            be returned.
        allow_cosmetic_attributes : bool, optional. Default = False
            Whether to permit non-spec kwargs in smirnoff_data.

        Returns
        -------
        handler : An openff.toolkit.engines.typing.smirnoff.ParameterHandler

        Raises
        ------
        KeyError
            If there is no ParameterHandler for the given tagname
        """
        # If there are no kwargs for the handler, initialize handler_kwargs as an empty dict
        skip_version_check = False
        if handler_kwargs is None:
            handler_kwargs = dict()
            skip_version_check = True

        # Ensure that the ForceField has a ParameterHandler class registered that can handle this tag
        ph_class = self._get_parameter_handler_class(tagname)

        if tagname in self._parameter_handlers:
            # If a handler of this class already exists, ensure that the two handlers encode compatible science
            old_handler = self._parameter_handlers[tagname]
            # If no handler kwargs were provided, skip the compatibility check
            if handler_kwargs != {}:
                # Initialize a new instance of this parameter handler class with the given kwargs
                new_handler = ph_class(
                    **handler_kwargs,
                    allow_cosmetic_attributes=allow_cosmetic_attributes,
                    skip_version_check=skip_version_check,
                )
                old_handler.check_handler_compatibility(new_handler)
            return_handler = old_handler
        elif tagname in self._parameter_handler_classes:
            # Otherwise, register this handler in the force field
            # Initialize a new instance of this parameter handler class with the given kwargs
            new_handler = ph_class(
                **handler_kwargs,
                allow_cosmetic_attributes=allow_cosmetic_attributes,
                skip_version_check=skip_version_check,
            )
            self.register_parameter_handler(new_handler)
            return_handler = new_handler

        return return_handler

    def get_parameter_io_handler(self, io_format):
        """Retrieve the parameter handlers associated with the provided tagname.
        If the parameter IO handler has not yet been instantiated, it will be created.

        Parameters
        ----------
        io_format : str
            The name of the io format to be handled.

        Returns
        -------
        io_handler : An openff.toolkit.engines.typing.smirnoff.ParameterIOHandler

        Raises
        ------
        KeyError
            If there is no ParameterIOHandler for the given tagname
        """
        # Uppercase the format string to avoid case mismatches
        io_format = io_format.upper()

        # Remove "." (ParameterIOHandler tags do not include it)
        io_format = io_format.strip(".")

        # Find or initialize ParameterIOHandler for this format
        io_handler = None
        if io_format in self._parameter_io_handlers.keys():
            io_handler = self._parameter_io_handlers[io_format]
        elif io_format in self._parameter_io_handler_classes.keys():
            new_handler_class = self._parameter_io_handler_classes[io_format]
            io_handler = new_handler_class()
            self.register_parameter_io_handler(io_handler)
        if io_handler is None:
            msg = f"Cannot find a registered parameter IO handler for format '{io_format}'\n"
            msg += f"Registered parameter IO handlers: {self._parameter_io_handlers.keys()}\n"
            raise KeyError(msg)

        return io_handler

    def deregister_parameter_handler(self, handler):
        """
        Deregister a parameter handler specified by tag name, class, or instance.

        Parameters
        ----------
        handler: str, openff.toolkit.typing.engines.smirnoff.ParameterHandler-derived type or object
            The handler to deregister.
        """
        if isinstance(handler, ParameterHandler):
            tagname = handler.TAGNAME
        elif isinstance(
            handler, str
        ):  # Catch case of name (as str) before checking subclass
            tagname = handler
        elif issubclass(handler, ParameterHandler):
            tagname = handler._TAGNAME
        else:
            tagname = handler
        del self._parameter_handlers[tagname]

    def parse_sources(self, sources, allow_cosmetic_attributes=True):
        """Parse a SMIRNOFF force field definition.

        Parameters
        ----------
        sources : string or file-like object or open file handle or URL (or iterable of these)
            A list of files defining the SMIRNOFF force field to be loaded.
            Currently, only `the SMIRNOFF XML format <https://openforcefield.github.io/standards/standards/smirnoff/>`_
            is supported.  Each entry may be an absolute file path, a path relative to the current working directory, a
            path relative to this module's data subdirectory (for built in force fields), or an open file-like object
            with a ``read()`` method from which the force field XML data can be loaded.  If multiple files are
            specified, any top-level tags that are repeated will be merged if they are compatible, with files appearing
            later in the sequence resulting in parameters that have higher precedence.  Support for multiple files is
            primarily intended to allow solvent parameters to be specified by listing them last in the sequence.
        allow_cosmetic_attributes : bool, optional. Default = False
            Whether to permit non-spec kwargs present in the source.

        Notes
        -----

            * New SMIRNOFF sections are handled independently, as if they were specified in the same file.
            * If a SMIRNOFF section that has already been read appears again, its definitions are appended to the end
                of the previously-read definitions if the sections are configured with compatible attributes;
                otherwise, an ``IncompatibleTagException`` is raised.

        """
        # Ensure that we are working with an iterable
        try:
            sources = iter(sources)
        except TypeError:
            # Make iterable object
            sources = [sources]

        # TODO: If a non-first source fails here, the force field might be partially modified
        for source in sources:
            smirnoff_data = self.parse_smirnoff_from_source(source)
            self._load_smirnoff_data(
                smirnoff_data, allow_cosmetic_attributes=allow_cosmetic_attributes
            )

    def _to_smirnoff_data(self, discard_cosmetic_attributes=False):
        """
        Convert this ForceField and all related ParameterHandlers to an OrderedDict representing a SMIRNOFF
        data object.

        Returns
        -------
        smirnoff_dict : OrderedDict
            A nested OrderedDict representing this ForceField as a SMIRNOFF data object.
        discard_cosmetic_attributes : bool, optional. Default=False
            Whether to discard any non-spec attributes stored in the ForceField.

        """
        l1_dict = OrderedDict()

        # Assume we will write out SMIRNOFF data in compliance with the max supported spec version
        l1_dict["version"] = self._MAX_SUPPORTED_SMIRNOFF_VERSION

        # Write out the aromaticity model used
        l1_dict["aromaticity_model"] = self._aromaticity_model

        # Write out author and date (if they have been set)
        if not (self._author is None):
            l1_dict["Author"] = self._author

        # Write out author and date (if they have been set)
        if not (self._date is None):
            l1_dict["Date"] = self._date

        for handler_format, parameter_handler in self._parameter_handlers.items():
            handler_tag = parameter_handler._TAGNAME
            l1_dict[handler_tag] = parameter_handler.to_dict(
                discard_cosmetic_attributes=discard_cosmetic_attributes
            )

        smirnoff_dict = OrderedDict()
        smirnoff_dict["SMIRNOFF"] = l1_dict
        smirnoff_dict = convert_all_quantities_to_string(smirnoff_dict)
        return smirnoff_dict

    # TODO: Should we call this "from_dict"?
    def _load_smirnoff_data(self, smirnoff_data, allow_cosmetic_attributes=False):
        """
        Add parameters from a SMIRNOFF-format data structure to this ForceField.

        Parameters
        ----------
        smirnoff_data : OrderedDict
            A representation of a SMIRNOFF-format data structure. Begins at top-level 'SMIRNOFF' key.
        allow_cosmetic_attributes : bool, optional. Default = False
            Whether to permit non-spec kwargs in smirnoff_data.
        """
        import packaging.version

        # Check that the SMIRNOFF version of this data structure is supported by this ForceField implementation

        if "SMIRNOFF" in smirnoff_data:
            version = smirnoff_data["SMIRNOFF"]["version"]
        elif "SMIRFF" in smirnoff_data:
            version = smirnoff_data["SMIRFF"]["version"]
        else:
            raise SMIRNOFFParseError(
                "'version' attribute must be specified in SMIRNOFF tag"
            )

        self._check_smirnoff_version_compatibility(str(version))
        # Convert 0.1 spec files to 0.3 SMIRNOFF data format by converting
        # from 0.1 spec to 0.2, then 0.2 to 0.3
        if packaging.version.parse(str(version)) == packaging.version.parse("0.1"):
            # NOTE: This will convert the top-level "SMIRFF" tag to "SMIRNOFF"
            smirnoff_data = convert_0_1_smirnoff_to_0_2(smirnoff_data)
            smirnoff_data = convert_0_2_smirnoff_to_0_3(smirnoff_data)

        # Convert 0.2 spec files to 0.3 SMIRNOFF data format by removing units
        # from section headers and adding them to quantity strings at all levels.
        elif packaging.version.parse(str(version)) == packaging.version.parse("0.2"):
            smirnoff_data = convert_0_2_smirnoff_to_0_3(smirnoff_data)

        # Ensure that SMIRNOFF is a top-level key of the dict
        if not ("SMIRNOFF" in smirnoff_data):
            raise SMIRNOFFParseError(
                "'SMIRNOFF' must be a top-level key in the SMIRNOFF object model"
            )

        # Check that the aromaticity model required by this parameter set is compatible with
        # others loaded by this ForceField
        if "aromaticity_model" in smirnoff_data["SMIRNOFF"]:
            aromaticity_model = smirnoff_data["SMIRNOFF"]["aromaticity_model"]
            self.aromaticity_model = aromaticity_model

        elif self._aromaticity_model is None:
            raise SMIRNOFFParseError(
                "'aromaticity_model' attribute must be specified in SMIRNOFF "
                "tag, or contained in a previously-loaded SMIRNOFF data source"
            )

        if "Author" in smirnoff_data["SMIRNOFF"]:
            self._add_author(smirnoff_data["SMIRNOFF"]["Author"])

        if "Date" in smirnoff_data["SMIRNOFF"]:
            self._add_date(smirnoff_data["SMIRNOFF"]["Date"])

        # Go through the whole SMIRNOFF data structure, trying to convert all strings to Quantity
        smirnoff_data = convert_all_strings_to_quantity(smirnoff_data)

        # Go through the subsections, delegating each to the proper ParameterHandler

        # Define keys which are expected from the spec, but are not parameter sections
        l1_spec_keys = ["Author", "Date", "version", "aromaticity_model"]
        # TODO: Throw SMIRNOFFSpecError for unrecognized keywords

        for parameter_name in smirnoff_data["SMIRNOFF"]:
            # Skip (for now) cosmetic l1 items. They're handled above
            if parameter_name in l1_spec_keys:
                continue
            # Handle cases where a parameter name has no info (eg. ToolkitAM1BCC)
            if smirnoff_data["SMIRNOFF"][parameter_name] is None:
                # "get"ting the parameter handler here will also initialize it.
                _ = self.get_parameter_handler(parameter_name, {})
                continue

            # Otherwise, we expect this l1_key to correspond to a ParameterHandler
            section_dict = smirnoff_data["SMIRNOFF"][parameter_name]

            # TODO: Implement a ParameterHandler.from_dict() that knows how to deserialize itself for extensibility.
            #       We could let it load the ParameterTypes from the dict and append them to the existing handler
            #       after verifying that they are compatible.

            # Get the parameter types serialization that is not passed to the ParameterHandler constructor.
            ph_class = self._get_parameter_handler_class(parameter_name)
            try:
                infotype = ph_class._INFOTYPE
                parameter_list_tagname = infotype._ELEMENT_NAME
            except AttributeError:
                # The ParameterHandler doesn't have ParameterTypes (e.g. ToolkitAM1BCCHandler).
                parameter_list_dict = {}
            else:
                parameter_list_dict = section_dict.pop(parameter_list_tagname, {})

            # Must be wrapped into its own tag.
            # Assumes that parameter_list_dict is always a list

            # If the parameter list isn't empty, it must be transferred into its own tag.
            # This is necessary for deserializing SMIRNOFF force field sections which may or may
            # not have any smirks-based elements (like an empty ChargeIncrementModel section)
            if parameter_list_dict != {}:
                parameter_list_dict = {parameter_list_tagname: parameter_list_dict}

            # Retrieve or create parameter handler, passing in section_dict to check for
            # compatibility if a handler for this parameter name already exists
            handler = self.get_parameter_handler(
                parameter_name,
                section_dict,
                allow_cosmetic_attributes=allow_cosmetic_attributes,
            )
            handler._add_parameters(
                parameter_list_dict, allow_cosmetic_attributes=allow_cosmetic_attributes
            )

    def parse_smirnoff_from_source(self, source):
        """
        Reads a SMIRNOFF data structure from a source, which can be one of many types.

        Parameters
        ----------
        source : str or bytes or file-like object
            File defining the SMIRNOFF force field to be loaded Currently, only `the SMIRNOFF XML format
            <https://openforcefield.github.io/standards/standards/smirnoff/>`_ is supported.  The file may be an
            absolute file path, a path relative to the current working directory, a path relative to this module's data
            subdirectory (for built in force fields), or an open file-like object with a ``read()`` method from which
            the force field XML data can be loaded.

        Returns
        -------
        smirnoff_data : OrderedDict
            A representation of a SMIRNOFF-format data structure. Begins at top-level 'SMIRNOFF' key.

        """
        from openff.toolkit.utils import get_data_file_path

        # Check whether this could be a file path. It could also be a
        # file handler or a simple XML string.
        if isinstance(source, str):
            # Try first the simple path.
            searched_dirs_paths = [""]
            # Then try a relative file path w.r.t. an installed directory.
            searched_dirs_paths.extend(_get_installed_offxml_dir_paths())
            # Finally, search in openff/toolkit/data/.
            # TODO: Remove this when smirnoff99Frosst 1.0.9 will be released.
            searched_dirs_paths.append(get_data_file_path(""))
            searched_dirs_paths.append(get_data_file_path("test_forcefields"))
            searched_dirs_paths.append(get_data_file_path("test_forcefields/old"))

            # Determine the actual path of the file.
            # TODO: What is desired toolkit behavior if two files with the desired name are available?
            for dir_path in searched_dirs_paths:
                dir_path = pathlib.Path(dir_path)
                for file_path in dir_path.glob("*.offxml"):
                    if str(file_path).lower().endswith(source.lower()):
                        source = str(file_path.absolute())
                        break

        # Process all SMIRNOFF definition files or objects
        # QUESTION: Allow users to specify force field URLs so they can pull force field definitions from the web too?
        io_formats_to_try = self._parameter_io_handler_classes.keys()

        # Parse content depending on type
        for parameter_io_format in io_formats_to_try:
            parameter_io_handler = self.get_parameter_io_handler(parameter_io_format)

            # Try parsing as a force field file or file-like object
            try:
                smirnoff_data = parameter_io_handler.parse_file(source)
                return smirnoff_data
            except SMIRNOFFParseError as e:
                exception_msg = e.msg
            except (FileNotFoundError, OSError):
                # If this is not a file path or a file handle, attempt parsing as a string.
                try:
                    smirnoff_data = parameter_io_handler.parse_string(source)
                    return smirnoff_data
                except SMIRNOFFParseError as e:
                    exception_msg = e.args[0]

        # If we haven't returned by now, the parsing was unsuccessful
        valid_formats = [
            input_format for input_format in self._parameter_io_handlers.keys()
        ]
        msg = f"Source {source} could not be read. If this is a file, ensure that the path is correct.\n"
        msg += "If the file is present, ensure it is in a known SMIRNOFF encoding.\n"
        msg += f"Valid formats are: {valid_formats}\n"
        msg += f"Parsing failed with the following error:\n{exception_msg}\n"
        raise IOError(msg)

    def to_string(self, io_format="XML", discard_cosmetic_attributes=False):
        """
        Write this Forcefield and all its associated parameters to a string in a given format which
        complies with the SMIRNOFF spec.


        Parameters
        ----------
        io_format : str or ParameterIOHandler, optional. Default='XML'
            The serialization format to write to
        discard_cosmetic_attributes : bool, default=False
            Whether to discard any non-spec attributes stored in the ForceField.

        Returns
        -------
        forcefield_string : str
            The string representation of the serialized force field
        """
        # Resolve which IO handler to use
        if isinstance(io_format, ParameterIOHandler):
            io_handler = io_format
        else:
            io_handler = self.get_parameter_io_handler(io_format)

        smirnoff_data = self._to_smirnoff_data(
            discard_cosmetic_attributes=discard_cosmetic_attributes
        )
        string_data = io_handler.to_string(smirnoff_data)
        return string_data

    def to_file(self, filename, io_format=None, discard_cosmetic_attributes=False):
        """
        Write this Forcefield and all its associated parameters to a string in a given format which
        complies with the SMIRNOFF spec.


        Parameters
        ----------
        filename : str
            The filename to write to
        io_format : str or ParameterIOHandler, optional. Default=None
            The serialization format to write out. If None, will attempt to be inferred from the filename.
        discard_cosmetic_attributes : bool, default=False
            Whether to discard any non-spec attributes stored in the ForceField.

        Returns
        -------
        forcefield_string : str
            The string representation of the serialized force field
        """

        if io_format is None:
            basename, io_format = os.path.splitext(filename)

        # Resolve which IO handler to use
        if isinstance(io_format, ParameterIOHandler):
            io_handler = io_format
        else:
            # Handle the fact that .offxml is the same as .xml
            if io_format.lower() == "offxml" or io_format.lower() == ".offxml":
                io_format = "xml"
            io_handler = self.get_parameter_io_handler(io_format)

        # Write out the SMIRNOFF data to the IOHandler
        smirnoff_data = self._to_smirnoff_data(
            discard_cosmetic_attributes=discard_cosmetic_attributes
        )
        io_handler.to_file(filename, smirnoff_data)

    def _resolve_parameter_handler_order(self):
        """Resolve the order in which ParameterHandler objects should execute to satisfy constraints.

        Returns
        -------
        Iterable of ParameterHandlers
            The ParameterHandlers in this ForceField, in the order that they should be called to satisfy constraints.
        """

        # Create a DAG expressing dependencies
        import networkx as nx

        G = nx.DiGraph()
        for tagname, parameter_handler in self._parameter_handlers.items():
            G.add_node(tagname)
        for tagname, parameter_handler in self._parameter_handlers.items():
            if parameter_handler._DEPENDENCIES is not None:
                for dependency in parameter_handler._DEPENDENCIES:
                    G.add_edge(dependency._TAGNAME, parameter_handler._TAGNAME)

        # Ensure there are no loops in handler order
        if not (nx.is_directed_acyclic_graph(G)):
            raise RuntimeError(
                "Unable to resolve order in which to run ParameterHandlers. Dependencies do not form "
                "a directed acyclic graph."
            )
        # Resolve order
        ordered_parameter_handlers = list()
        for tagname in nx.topological_sort(G):
            if tagname in self._parameter_handlers:
                ordered_parameter_handlers.append(self._parameter_handlers[tagname])
        return ordered_parameter_handlers

<<<<<<< HEAD
    # TODO: Should we add convenience methods to parameterize a Topology and export directly to AMBER, gromacs, CHARMM, etc.?
    #       Or should we create an "enhanced" OpenFF System object that knows how to convert to all of these formats?
    #       We could even create a universal applyParameters(format='AMBER') method that allows us to export to whatever system we want.

=======
    # TODO: Should the Topology contain the default box vectors? Or should we require they be specified externally?
    # TODO: How do we know if the system is periodic or not?
>>>>>>> fda58602
    # TODO: Should we also accept a Molecule as an alternative to a Topology?
    # TODO: Fall back to old code path if Interchange not installed?
    @requires_package("openmm")
    def create_openmm_system(
        self,
        topology: "Topology",
        use_interchange: bool = False,
        **kwargs,
    ) -> Union["openmm.System", Tuple["openmm.System", "Topology"]]:
        """Create an OpenMM System from this ForceField and a Topology.

        Parameters
        ----------
        topology : openforcefield.topology.Topology
            The ``Topology`` which is to be parameterized with this ``ForceField``.
        use_interchange : bool, optional, default=True
            Whether to use the Interchange module in creation of an OpenMM ``System``.

        """
        if use_interchange:
            return_topology = kwargs.pop("return_topology", False)
            toolkit_registry = kwargs.get("toolkit_registry", None)

            interchange = self.create_interchange(
                topology,
                toolkit_registry,
            )
            openmm_system = interchange.to_openmm(combine_nonbonded_forces=True)
            if not return_topology:
                return openmm_system
            else:
                warning_msg = (
                    "The `create_openmm_system` kwarg `return_topology` is DEPRECATED and will be "
                    "removed in version 0.12.0 of the OpenFF Toolkit. "
                    "Use `ForceField.create_interchange` followed by `Interchange.topology`, "
                    "`Interchange.to_openmm_topology`, and `Interchange.to_openmm` "
                    "for long-term replacements for `return_topology` functionality."
                )
                warnings.warn(warning_msg, DeprecationWarning)
                return openmm_system, copy.deepcopy(interchange.topology)
        else:
            return self._old_create_openmm_system(topology, **kwargs)

    @requires_package("openmm")
    def _old_create_openmm_system(self, topology, **kwargs):
        """Create an OpenMM System representing the interactions for the specified Topology with the current force field

        Parameters
        ----------
        topology : openff.toolkit.topology.Topology
            The ``Topology`` corresponding to the system to be parameterized
        charge_from_molecules : List[openff.toolkit.molecule.Molecule], optional. default =[]
            If specified, partial charges will be taken from the given molecules
            instead of being determined by the force field.
        partial_bond_orders_from_molecules : List[openff.toolkit.molecule.Molecule], optional. default=[]
            If specified, partial bond orders will be taken from the given molecules
            instead of being determined by the force field.
            **All** bonds on each molecule given must have ``fractional_bond_order`` specified.
            A `ValueError` will be raised if any bonds have ``fractional_bond_order=None``.
            Molecules in the topology not represented in this list will have fractional
            bond orders calculated using underlying toolkits as needed.
        return_topology : bool, optional. default=False
            If ``True``, return tuple of ``(system, topology)``, where
            ``topology`` is the processed topology. Default ``False``. This topology will have the
            final partial charges assigned on its reference_molecules attribute, as well as partial
            bond orders (if they were calculated).
        toolkit_registry : openff.toolkit.utils.toolkits.ToolkitRegistry, optional. default=GLOBAL_TOOLKIT_REGISTRY
            The toolkit registry to use for operations like conformer generation and
            partial charge assignment.

        Returns
        -------
        system : openmm.System
            The newly created OpenMM System corresponding to the specified ``topology``
        topology : openff.toolkit.topology.Topology, optional.
            If the `return_topology` keyword argument is used, this method will also return a Topology. This
            can be used to inspect the partial charges and partial bond orders assigned to the molecules
            during parameterization.

        """
        import openmm
        from openff.units.openmm import to_openmm

        return_topology = kwargs.pop("return_topology", False)

        # Make a deep copy of the topology so we don't accidentally modify it
        topology = copy.deepcopy(topology)

        # set all fractional_bond_orders in topology to None
        for ref_mol in topology.reference_molecules:
            for bond in ref_mol.bonds:
                bond.fractional_bond_order = None

        # Set the topology aromaticity model to that used by the current force field
        # TODO: See openff-toolkit issue #206 for proposed implementation of aromaticity
        # topology.set_aromaticity_model(self._aromaticity_model)

        # Create an empty OpenMM System
        system = openmm.System()

        # Set periodic boundary conditions if specified
        if topology.box_vectors is not None:
            system.setDefaultPeriodicBoxVectors(*to_openmm(topology.box_vectors))

        # Add atom particles with appropriate masses
        # Virtual site particle creation is handled in the parameter handler
        # create_force call
        # This means that even though virtual sites may have been created via
        # the molecule API, an empty VirtualSites tag must exist in the FF
        for atom in topology.atoms:
            # addParticle(mass.m_as(unit.dalton)) would be safer but slower
            system.addParticle(atom.mass.m)

        # Determine the order in which to process ParameterHandler objects in order to satisfy dependencies
        parameter_handlers = self._resolve_parameter_handler_order()

        # Check if any kwargs have been provided that aren't handled by force Handlers
        # TODO: Delete this and kwargs from arguments above?
        known_kwargs = set()
        for parameter_handler in parameter_handlers:
            known_kwargs.update(parameter_handler.known_kwargs)
        unknown_kwargs = set(kwargs.keys()).difference(known_kwargs)
        if len(unknown_kwargs) > 0:
            msg = (
                "The following keyword arguments to create_openmm_system() are not used by any registered "
                f"force Handler: {unknown_kwargs}\n"
            )
            msg += "Known keyword arguments: {known_kwargs}"
            raise ValueError(msg)

        # Add forces and parameters to the System
        for parameter_handler in parameter_handlers:
            parameter_handler.create_force(system, topology, **kwargs)

        # Let force Handlers do postprocessing
        for parameter_handler in parameter_handlers:
            parameter_handler.postprocess_system(system, topology, **kwargs)

        # Handle 1-4 scaling interactions here, instead of in handlers, since OpenMM
        # does things slightly differently than other engines may
        electrostatics_14 = self.get_parameter_handler(tagname="Electrostatics").scale14
        vdw_14 = self.get_parameter_handler(tagname="vdW").scale14

        # Create exceptions based on bonds.
        # QUESTION: Will we want to do this for *all* cases, or would we ever want flexibility here?
        bond_particle_indices = []

        bond_particle_indices = [
            (topology.particle_index(bond.atom1), topology.particle_index(bond.atom2))
            for bond in topology.bonds
        ]

        # TODO: Can we generalize this to allow for `CustomNonbondedForce` implementations too?
        forces = [system.getForce(i) for i in range(system.getNumForces())]
        nonbonded_force = [f for f in forces if type(f) == openmm.NonbondedForce][0]

        nonbonded_force.createExceptionsFromBonds(
            bond_particle_indices,
            electrostatics_14,
            vdw_14,
        )

        if hasattr(self.get_parameter_handler("Electrostatics"), "cutoff"):
            vdw_cutoff = self.get_parameter_handler("vdW").cutoff
            coul_cutoff = self.get_parameter_handler("Electrostatics").cutoff
            coul_periodic_potential = self.get_parameter_handler(
                "Electrostatics"
            ).periodic_potential
            if vdw_cutoff != coul_cutoff:
                if coul_periodic_potential == "Ewald3D-ConductingBoundary":
                    nonbonded_force.setCutoffDistance(to_openmm(vdw_cutoff))
                else:
                    raise IncompatibleParameterError(
                        "In its current implementation of the OpenFF Toolkit, with With electrostatics periodic "
                        f"potential {coul_periodic_potential}, the electrostatics cutoff must equal the vdW cutoff. "
                        f"Found vdw cutoff {vdw_cutoff} and {coul_cutoff}."
                    )

        if return_topology:
            return (system, topology)
        else:
            return system

    @requires_package("openff.interchange")
    def create_interchange(
        self,
        topology: "Topology",
        toolkit_registry: Optional[Union["ToolkitRegistry", "ToolkitWrapper"]] = None,
    ):
        """
        Create an Interchange object from a ForceField, Topology, and (optionally) box vectors.

        WARNING: This API and functionality are experimental and not suitable for production.

        Parameters
        ----------
        topology : openff.toolkit.topology.Topology
            The topology to create this `Interchange` object from.
        toolkit_registry :  ToolkitRegistry, optional
            A `ToolkitRegistry` containing the toolkit wrappers to be used during parametriation,
            i.e. for assigning partial charges and fractional bond orders.

        Returns
        -------
        interchange : openff.interchange.Interchange
            An `Interchange` object resulting from applying this `ForceField` to a `Topology`.

        """
        from openff.interchange import Interchange

        from openff.toolkit.utils.toolkit_registry import _toolkit_registry_manager

        if toolkit_registry is not None:
            used_registry = toolkit_registry
        else:
            from openff.toolkit.utils.toolkits import GLOBAL_TOOLKIT_REGISTRY

            used_registry = GLOBAL_TOOLKIT_REGISTRY

        with _toolkit_registry_manager(used_registry):
            return Interchange.from_smirnoff(force_field=self, topology=topology)

    def label_molecules(self, topology):
        """Return labels for a list of molecules corresponding to parameters from this force field.
        For each molecule, a dictionary of force types is returned, and for each force type,
        each force term is provided with the atoms involved, the parameter id assigned, and the corresponding SMIRKS.

        Parameters
        ----------
        topology : openff.toolkit.topology.Topology
            A Topology object containing one or more unique molecules to be labeled

        Returns
        -------
        molecule_labels : list
            List of labels for unique molecules. Each entry in the list corresponds to
            one unique molecule in the Topology and is a dictionary keyed by force type,
            i.e., ``molecule_labels[0]['HarmonicBondForce']`` gives details for the harmonic
            bond parameters for the first molecule. Each element is a list of the form:
            ``[ ( [ atom1, ..., atomN], parameter_id, SMIRKS), ... ]``.

        .. todo ::

           What is the most useful API for this method?
           Should we instead accept :class:`Molecule` objects as input and individually return labels?
           Should we attach the labels to the :class:`Molecule` object?
           Or should we label all interactions in a :class:`Topology` instead of just labeling its
            ``unique_molecules``?

        """
        from openff.toolkit import Topology
        from openff.toolkit.typing.engines.smirnoff.parameters import VirtualSiteHandler

        # Loop over molecules and label
        molecule_labels = list()
        for molecule_idx, molecule in enumerate(topology.reference_molecules):
            top_mol = Topology.from_molecules([molecule])
            current_molecule_labels = dict()
            for tag, parameter_handler in self._parameter_handlers.items():
                param_is_list = False

                if type(parameter_handler) == VirtualSiteHandler:
                    param_is_list = True

                matches = parameter_handler.find_matches(top_mol)

                # Remove the chemical environment matches from the
                # matched results.

                # Because we sometimes need to enforce atom ordering,
                # `matches` here is not a normal `dict`, but rather
                # one that transforms keys in arbitrary ways. Thus,
                # we need to make a copy of its specific class here.

                parameter_matches = matches.__class__()

                # Now make parameter_matches into a dict mapping
                # match objects to ParameterTypes

                if param_is_list:
                    for match in matches:
                        parameter_matches[match] = [
                            m.parameter_type for m in matches[match]
                        ]
                else:
                    for match in matches:
                        parameter_matches[match] = matches[match].parameter_type

                current_molecule_labels[tag] = parameter_matches

            molecule_labels.append(current_molecule_labels)
        return molecule_labels

    def _get_parameter_handler_class(self, tagname):
        """Retrieve the ParameterHandler class associated to the tagname and throw a custom error if not found."""
        try:
            ph_class = self._parameter_handler_classes[tagname]
        except KeyError:
            msg = f"Cannot find a registered parameter handler class for tag '{tagname}'\n"
            msg += f"Known parameter handler class tags are {self._parameter_handler_classes.keys()}"
            raise KeyError(msg)
        return ph_class

    def get_partial_charges(self, molecule, **kwargs):
        """Generate the partial charges for the given molecule in this force field.

        Parameters
        ----------
        molecule : :class:`openff.toolkit.topology.Molecule`
            The ``Molecule`` corresponding to the system to be parameterized
        toolkit_registry : :class:`openff.toolkit.utils.toolkits.ToolkitRegistry`, default=GLOBAL_TOOLKIT_REGISTRY
            The toolkit registry to use for operations like conformer generation and
            partial charge assignment.

        Returns
        -------
        charges : ``openmm.unit.Quantity`` with shape ``(n_atoms,)`` and dimensions of charge
            The partial charges of the provided molecule in this force field.

        Raises
        ------
        PartialChargeVirtualSitesError
            If the ``ForceField`` applies virtual sites to the ``Molecule``.
            ``get_partial_charges`` cannot identify which virtual site charges
            may belong to which atoms in this case.

        Other exceptions
            As any ``ParameterHandler`` may in principle modify charges, the entire
            force field must be applied to the molecule to produce the charges.
            Calls to this method from incorrectly or incompletely specified ``ForceField``
            objects thus may raise an exception.

        Examples
        --------

        >>> from openff.toolkit import ForceField, Molecule
        >>> ethanol = Molecule.from_smiles('CCO')
        >>> force_field = ForceField('test_forcefields/test_forcefield.offxml')

        Assign partial charges to the molecule according to the force field:

        >>> ethanol.partial_charges = force_field.get_partial_charges(ethanol)

        Use the assigned partial charges when creating an OpenMM ``System``:

        >>> topology = ethanol.to_topology()
        >>> system = forcefield.create_openmm_system(
        ...    topology,
        ...    charge_from_molecules=[ethanol]
        ... )

        This is especially useful when you want to create multiple systems
        with the same molecule or molecules, as it allows the expensive
        charge calculation to be cached.

        """
        _, top_with_charges = self.create_openmm_system(
            molecule.to_topology(), return_topology=True, **kwargs
        )

        charges = [*top_with_charges.reference_molecules][0].partial_charges
        return charges

    def __getitem__(self, val):
        """
        Syntax sugar for lookikng up a ParameterHandler. Note that only
        string-based lookups are currently supported.
        """
        if isinstance(val, str):
            if val in self._parameter_handlers:
                return self.get_parameter_handler(val)
            else:
                raise KeyError(f"Parameter handler with name '{val}' not found.")
        elif isinstance(val, ParameterHandler) or issubclass(val, ParameterHandler):
            raise NotImplementedError

    def __hash__(self):
        """Deterministically hash a ForceField object

        Notable behavior:
          * `author` and `date` are stripped from the ForceField
          * `id` and `parent_id` are stripped from each ParameterType"""

        # Completely re-constructing the force field may be overkill
        # compared to deepcopying and modifying, but is not currently slow
        ff_copy = ForceField()
        ff_copy.date = None
        ff_copy.author = None

        param_attrs_to_strip = ["_id", "_parent_id"]

        for handler_name in self.registered_parameter_handlers:
            handler = copy.deepcopy(self.get_parameter_handler(handler_name))

            for param in handler._parameters:
                for attr in param_attrs_to_strip:
                    # param.__dict__.pop(attr, None) may be faster
                    # https://stackoverflow.com/a/42303681/4248961
                    if hasattr(param, attr):
                        delattr(param, attr)

            ff_copy.register_parameter_handler(handler)

        return hash(ff_copy.to_string(discard_cosmetic_attributes=True))<|MERGE_RESOLUTION|>--- conflicted
+++ resolved
@@ -1199,15 +1199,6 @@
                 ordered_parameter_handlers.append(self._parameter_handlers[tagname])
         return ordered_parameter_handlers
 
-<<<<<<< HEAD
-    # TODO: Should we add convenience methods to parameterize a Topology and export directly to AMBER, gromacs, CHARMM, etc.?
-    #       Or should we create an "enhanced" OpenFF System object that knows how to convert to all of these formats?
-    #       We could even create a universal applyParameters(format='AMBER') method that allows us to export to whatever system we want.
-
-=======
-    # TODO: Should the Topology contain the default box vectors? Or should we require they be specified externally?
-    # TODO: How do we know if the system is periodic or not?
->>>>>>> fda58602
     # TODO: Should we also accept a Molecule as an alternative to a Topology?
     # TODO: Fall back to old code path if Interchange not installed?
     @requires_package("openmm")
