--- conflicted
+++ resolved
@@ -782,13 +782,8 @@
 
         Parameters
         ----------
-<<<<<<< HEAD
         sources
-            A list of files defining the SMIRNOFF force field to be loaded.
-=======
-        sources : iterable of string or file-like object or open file handle or URL
             An iterable of files defining the SMIRNOFF force field to be loaded.
->>>>>>> 3c56d299
             Currently, only `the SMIRNOFF XML format <https://openforcefield.github.io/standards/standards/smirnoff/>`_
             is supported.  Each entry may be an absolute file path, a path relative to the current working directory, a
             path relative to this module's data subdirectory (for built in force fields), or an open file-like object
