--- conflicted
+++ resolved
@@ -59,11 +59,7 @@
 from typing import Any, List, Optional, Type, Union
 
 from openff.units import unit
-<<<<<<< HEAD
-from openff.units.openmm import from_openmm, to_openmm
-=======
 from openff.utilities import requires_package
->>>>>>> 58f7e6ac
 
 from openff.toolkit.topology import (
     ImproperDict,
@@ -3076,7 +3072,6 @@
     @requires_package("openmm")
     def create_force(self, system, topology, **kwargs):
         import openmm
-        from openff.units.openmm import to_openmm
 
         openmm_type = getattr(openmm, self._OPENMMTYPE)
         # force = super(ProperTorsionHandler, self).create_force(system, topology, **kwargs)
@@ -3429,7 +3424,6 @@
     @requires_package("openmm")
     def create_force(self, system, topology, **kwargs):
         import openmm
-        from openff.units.openmm import to_openmm
 
         openmm_type = getattr(openmm, self._OPENMMTYPE)
         # If we aren't yet keeping track of which molecules' charges have been assigned by which charge methods,
@@ -4036,8 +4030,6 @@
 
     @requires_package("openmm")
     def create_force(self, system, topology, **kwargs):
-        from openff.units.openmm import to_openmm
-
         force = super().create_force(system, topology, **kwargs)
 
         # Iterate over all defined library charge parameters, allowing later matches to override earlier ones.
@@ -4550,12 +4542,8 @@
 
     @requires_package("openmm")
     def create_force(self, system, topology, **kwargs):
-<<<<<<< HEAD
         import openmm
-=======
-        import simtk
         from openff.units.openmm import to_openmm
->>>>>>> 58f7e6ac
 
         self._validate_parameters()
 
@@ -5582,8 +5570,6 @@
         Returns
         -------
         """
-        from openff.units.openmm import to_openmm
-
         force = super().create_force(system, topology, **kwargs)
 
         # Separate the logic of adding vsites in the oFF state and the OpenMM
