"""
Parameter handlers for the SMIRNOFF force field engine

This file contains standard parameter handlers for the SMIRNOFF force field engine.
These classes implement the object model for self-contained parameter assignment.
New pluggable handlers can be created by creating subclasses of :class:`ParameterHandler`.

"""

__all__ = [
    "DuplicateParameterError",
    "DuplicateVirtualSiteTypeException",
    "FractionalBondOrderInterpolationMethodUnsupportedError",
    "IncompatibleParameterError",
    "NonintegralMoleculeChargeException",
    "NotEnoughPointsForInterpolationError",
    "ParameterLookupError",
    "SMIRNOFFSpecError",
    "SMIRNOFFSpecUnimplementedError",
    "UnassignedAngleParameterException",
    "UnassignedBondParameterException",
    "UnassignedMoleculeChargeException",
    "UnassignedProperTorsionParameterException",
    "UnassignedValenceParameterException",
    "NonbondedMethod",
    "ParameterList",
    "ParameterType",
    "ParameterHandler",
    "ParameterAttribute",
    "MappedParameterAttribute",
    "IndexedParameterAttribute",
    "IndexedMappedParameterAttribute",
    "ConstraintHandler",
    "BondHandler",
    "AngleHandler",
    "ProperTorsionHandler",
    "ImproperTorsionHandler",
    "ElectrostaticsHandler",
    "LibraryChargeHandler",
    "vdWHandler",
    "GBSAHandler",
    "ToolkitAM1BCCHandler",
    "VirtualSiteHandler",
    "ParameterType",
    "ConstraintType",
    "BondType",
    "AngleType",
    "ProperTorsionType",
    "ImproperTorsionType",
    "vdWType",
    "LibraryChargeType",
    "GBSAType",
    "ChargeIncrementType",
    "VirtualSiteType",
]
import copy
import functools
import inspect
import logging
import re
from collections import OrderedDict, defaultdict
from enum import Enum
from typing import Any, Dict, List, Optional, Tuple, Union, cast

import numpy as np
from openff.units import unit
from openff.utilities import requires_package
from typing_extensions import Literal, get_args

from openff.toolkit.topology import ImproperDict, TagSortedDict, Topology, ValenceDict
from openff.toolkit.topology.molecule import Molecule
from openff.toolkit.topology.topology import NotBondedError
from openff.toolkit.typing.chemistry import ChemicalEnvironment
from openff.toolkit.utils.collections import ValidatedDict, ValidatedList
from openff.toolkit.utils.exceptions import (
    DuplicateParameterError,
    DuplicateVirtualSiteTypeException,
    FractionalBondOrderInterpolationMethodUnsupportedError,
    IncompatibleParameterError,
    IncompatibleUnitError,
    MissingIndexedAttributeError,
    NonintegralMoleculeChargeException,
    NotEnoughPointsForInterpolationError,
    ParameterLookupError,
    SMIRNOFFSpecError,
    SMIRNOFFSpecUnimplementedError,
    UnassignedAngleParameterException,
    UnassignedBondParameterException,
    UnassignedMoleculeChargeException,
    UnassignedProperTorsionParameterException,
    UnassignedValenceParameterException,
)
from openff.toolkit.utils.toolkits import GLOBAL_TOOLKIT_REGISTRY
from openff.toolkit.utils.utils import (
    all_subclasses,
    attach_units,
    extract_serialized_units_from_dict,
    object_to_quantity,
)

logger = logging.getLogger(__name__)


class NonbondedMethod(Enum):
    """
    An enumeration of the nonbonded methods
    """

    NoCutoff = 0
    CutoffPeriodic = 1
    CutoffNonPeriodic = 2
    Ewald = 3
    PME = 4


_cal_mol_a2 = (unit.calorie / unit.mole / unit.angstrom**2,)


def _linear_inter_or_extrapolate(points_dict, x_query):
    """
    Linearly interpolate or extrapolate based on a piecewise linear function defined by a set of points.
    This function is designed to work with key:value pairs where the value may be a openmm.unit.Quantity.

    Parameters
    ----------
    points_dict : dict{float: float or float-valued openmm.unit.Quantity}
        A dictionary with each item representing a point, where the key is the X value and the value is the Y value.
    x_query : float
        The X value of the point to interpolate or extrapolate.

    Returns
    -------
    y_value : float or float-valued openmm.unit.Quantity
        The result of interpolation/extrapolation.
    """

    # pre-empt case where no interpolation is necessary
    if x_query in points_dict:
        return points_dict[x_query]

    if len(points_dict) < 2:
        raise NotEnoughPointsForInterpolationError(
            f"Unable to perform interpolation with less than two points. "
            f"points_dict: {points_dict}   x_query: {x_query}"
        )
    # TODO: error out for nonsensical fractional bond orders

    # find the nearest point beneath our queried x value
    try:
        below = max(bo for bo in points_dict if bo < x_query)
    except ValueError:
        below = None
    # find the nearest point above our queried x value
    try:
        above = min(bo for bo in points_dict if bo > x_query)
    except ValueError:
        above = None

    # handle case where we can clearly interpolate
    if (above is not None) and (below is not None):
        return points_dict[below] + (points_dict[above] - points_dict[below]) * (
            (x_query - below) / (above - below)
        )

    # error if we can't hope to interpolate at all
    elif (above is None) and (below is None):
        raise NotImplementedError(
            f"Failed to find interpolation references for "
            f"`x_query` '{x_query}', "
            f"with `points_dict` '{points_dict}'"
        )

    # extrapolate for fractional bond orders below our lowest defined bond order
    elif below is None:
        bond_orders = sorted(points_dict)
        k = points_dict[bond_orders[0]] - (
            (points_dict[bond_orders[1]] - points_dict[bond_orders[0]])
            / (bond_orders[1] - bond_orders[0])
        ) * (bond_orders[0] - x_query)
        return k

    # extrapolate for fractional bond orders above our highest defined bond order
    elif above is None:
        bond_orders = sorted(points_dict)
        k = points_dict[bond_orders[-1]] + (
            (points_dict[bond_orders[-1]] - points_dict[bond_orders[-2]])
            / (bond_orders[-1] - bond_orders[-2])
        ) * (x_query - bond_orders[-1])
        return k


# TODO: This is technically a validator, not a converter, but ParameterAttribute doesn't support them yet
#       (it'll be easy if we switch to use the attrs library).
def _allow_only(allowed_values):
    """A converter that checks the new value is only in a set."""
    allowed_values = frozenset(allowed_values)

    def _value_checker(instance, attr, new_value):
        # This statement means that, in the "SMIRNOFF Data Dict" format, the string "None"
        # and the Python None are the same thing
        if new_value == "None":
            new_value = None

        # Ensure that the new value is in the list of allowed values
        if new_value not in allowed_values:

            err_msg = (
                f"Attempted to set {instance.__class__.__name__}.{attr.name} "
                f"to {new_value}. Currently, only the following values "
                f"are supported: {sorted(allowed_values)}."
            )
            raise SMIRNOFFSpecError(err_msg)
        return new_value

    return _value_checker


<<<<<<< HEAD
=======
def _compute_lj_sigma(
    sigma: Optional[unit.Quantity], rmin_half: Optional[unit.Quantity]
) -> unit.Quantity:

    return sigma if sigma is not None else (2.0 * rmin_half / (2.0 ** (1.0 / 6.0)))  # type: ignore


def _validate_units(attr, value: Union[str, unit.Quantity], units: unit.Unit):
    value = object_to_quantity(value)

    try:
        if not units.is_compatible_with(value.units):
            raise IncompatibleUnitError(
                f"{attr.name}={value} should have units of {units}"
            )
    except AttributeError:
        raise IncompatibleUnitError(f"{attr.name}={value} should have units of {units}")
    return value


# ======================================================================
# PARAMETER ATTRIBUTES
# ======================================================================

>>>>>>> 59598995
# TODO: Think about adding attrs to the dependencies and inherit from attr.ib
class ParameterAttribute:
    """A descriptor for ``ParameterType`` attributes.

    The descriptors allows associating to the parameter a default value,
    which makes the attribute optional, a unit, and a custom converter.

    Because we may want to have ``None`` as a default value, required
    attributes have the ``default`` set to the special type ``UNDEFINED``.

    Converters can be both static or instance functions/methods with
    respective signatures::

        converter(value): -> converted_value
        converter(instance, parameter_attribute, value): -> converted_value

    A decorator syntax is available (see example below).

    Parameters
    ----------
    default : object, optional
        When specified, the descriptor makes this attribute optional by
        attaching a default value to it.
    unit : openmm.unit.Quantity, optional
        When specified, only quantities with compatible units are allowed
        to be set, and string expressions are automatically parsed into a
        ``Quantity``.
    converter : callable, optional
        An optional function that can be used to convert values before
        setting the attribute.

    See Also
    --------
    IndexedParameterAttribute
        A parameter attribute with multiple terms.

    Examples
    --------

    Create a parameter type with an optional and a required attribute.

    >>> class MyParameter:
    ...     attr_required = ParameterAttribute()
    ...     attr_optional = ParameterAttribute(default=2)
    ...
    >>> my_par = MyParameter()

    Even without explicit assignment, the default value is returned.

    >>> my_par.attr_optional
    2

    If you try to access an attribute without setting it first, an
    exception is raised.

    >>> my_par.attr_required
    Traceback (most recent call last):
    ...
    AttributeError: 'MyParameter' object has no attribute '_attr_required'

    The attribute allow automatic conversion and validation of units.

    >>> from openmm import unit
    >>> class MyParameter:
    ...     attr_quantity = ParameterAttribute(unit=unit.angstrom)
    ...
    >>> my_par = MyParameter()
    >>> my_par.attr_quantity = '1.0 * nanometer'
    >>> my_par.attr_quantity
    Quantity(value=1.0, unit=nanometer)
    >>> my_par.attr_quantity = 3.0
    Traceback (most recent call last):
    ...
    openff.toolkit.utils.utils.IncompatibleUnitError: attr_quantity=3.0 dimensionless should have units of angstrom

    You can attach a custom converter to an attribute.

    >>> class MyParameter:
    ...     # Both strings and integers convert nicely to floats with float().
    ...     attr_all_to_float = ParameterAttribute(converter=float)
    ...     attr_int_to_float = ParameterAttribute()
    ...     @attr_int_to_float.converter
    ...     def attr_int_to_float(self, attr, value):
    ...         # This converter converts only integers to float
    ...         # and raise an exception for the other types.
    ...         if isinstance(value, int):
    ...             return float(value)
    ...         elif not isinstance(value, float):
    ...             raise TypeError(f"Cannot convert '{value}' to float")
    ...         return value
    ...
    >>> my_par = MyParameter()

    attr_all_to_float accepts and convert to float both strings and integers

    >>> my_par.attr_all_to_float = 1
    >>> my_par.attr_all_to_float
    1.0
    >>> my_par.attr_all_to_float = '2.0'
    >>> my_par.attr_all_to_float
    2.0

    The custom converter associated to attr_int_to_float converts only integers instead.

    >>> my_par.attr_int_to_float = 3
    >>> my_par.attr_int_to_float
    3.0
    >>> my_par.attr_int_to_float = '4.0'
    Traceback (most recent call last):
    ...
    TypeError: Cannot convert '4.0' to float

    """

    class UNDEFINED:
        """Custom type used by ``ParameterAttribute`` to differentiate between ``None`` and undeclared default."""

        pass

    def __init__(self, default=UNDEFINED, unit=None, converter=None, docstring=""):
        self.default = default
        self._unit = unit
        self._converter = converter
        self.__doc__ = docstring

    def __set_name__(self, owner, name):
        self._name = "_" + name

    @property
    def name(self):
        # Get rid of the initial underscore.
        return self._name[1:]

    def __get__(self, instance, owner):
        if instance is None:
            # This is called from the class. Return the descriptor object.
            return self

        try:
            return getattr(instance, self._name)
        except AttributeError:
            # The attribute has not initialized. Check if there's a default.
            if self.default is ParameterAttribute.UNDEFINED:
                raise
            return self.default

    def __set__(self, instance, value):
        # Convert and validate the value.
        value = self._convert_and_validate(instance, value)
        setattr(instance, self._name, value)

    def converter(self, converter):
        """Create a new ParameterAttribute with an associated converter.

        This is meant to be used as a decorator (see main examples).
        """
        return self.__class__(default=self.default, converter=converter)

    def _convert_and_validate(self, instance, value):
        """Convert to Quantity, validate units, and call custom converter."""
        # The default value is always allowed.
        if self._is_valid_default(value):
            return value
        # Convert and validate units.
        value = self._validate_units(value)
        # Call the custom converter before setting the value.
        value = self._call_converter(value, instance)
        return value

    def _is_valid_default(self, value):
        """Return True if this is a defined default value."""
        return (
            self.default is not ParameterAttribute.UNDEFINED and value == self.default
        )

    def _validate_units(self, value):
        """Convert strings expressions to Quantity and validate the units if requested."""
        if self._unit is not None:
            # Convert eventual strings to Quantity objects.
            value = object_to_quantity(value)

            # Check if units are compatible.
            try:
                if not self._unit.is_compatible_with(value.units):
                    raise IncompatibleUnitError(
                        f"{self.name}={value} should have units of {self._unit}"
                    )
            except AttributeError:
                # This is not a Quantity object.
                raise IncompatibleUnitError(
                    f"{self.name}={value} should have units of {self._unit}"
                )
        return value

    def _call_converter(self, value, instance):
        """Correctly calls static and instance converters."""
        if self._converter is not None:
            try:
                # Static function.
                return self._converter(value)
            except TypeError:
                # Instance method.
                return self._converter(instance, self, value)
        return value


class IndexedParameterAttribute(ParameterAttribute):
    """The attribute of a parameter with an unspecified number of terms.

    Some parameters can be associated to multiple terms, For example,
    torsions have parameters such as k1, k2, ..., and ``IndexedParameterAttribute``
    can be used to encapsulate the sequence of terms.

    The only substantial difference with ``ParameterAttribute`` is that
    only sequences are supported as values and converters and units are
    checked on each element of the sequence.

    Currently, the descriptor makes the sequence immutable. This is to
    avoid that an element of the sequence could be set without being
    properly validated. In the future, the data could be wrapped in a
    safe list that would safely allow mutability.

    Parameters
    ----------
    default : object, optional
        When specified, the descriptor makes this attribute optional by
        attaching a default value to it.
    unit : openmm.unit.Quantity, optional
        When specified, only sequences of quantities with compatible units
        are allowed to be set.
    converter : callable, optional
        An optional function that can be used to validate and cast each
        element of the sequence before setting the attribute.

    See Also
    --------
    ParameterAttribute
        A simple parameter attribute.
    MappedParameterAttribute
        A parameter attribute representing a mapping.
    IndexedMappedParameterAttribute
        A parameter attribute representing a sequence, each term of which is a mapping.

    Examples
    --------

    Create an optional indexed attribute with unit of angstrom.

    >>> from openmm import unit
    >>> class MyParameter:
    ...     length = IndexedParameterAttribute(default=None, unit=unit.angstrom)
    ...
    >>> my_par = MyParameter()
    >>> my_par.length is None
    True

    Strings are parsed into Quantity objects.

    >>> my_par.length = ['1 * angstrom', 0.5 * unit.nanometer]
    >>> my_par.length[0]
    Quantity(value=1, unit=angstrom)

    Similarly, custom converters work as with ``ParameterAttribute``, but
    they are used to validate each value in the sequence.

    >>> class MyParameter:
    ...     attr_indexed = IndexedParameterAttribute(converter=float)
    ...
    >>> my_par = MyParameter()
    >>> my_par.attr_indexed = [1, '1.0', '1e-2', 4.0]
    >>> my_par.attr_indexed
    [1.0, 1.0, 0.01, 4.0]

    """

    def _convert_and_validate(self, instance, value):
        """Overwrite ParameterAttribute._convert_and_validate to make the value a ValidatedList."""
        # The default value is always allowed.
        if self._is_valid_default(value):
            return value

        # We push the converters into a ValidatedList so that we can make
        # sure that elements are validated correctly when they are modified
        # after their initialization.
        # ValidatedList expects converters that take the value as a single
        # argument so we create a partial function with the instance assigned.
        static_converter = functools.partial(self._call_converter, instance=instance)
        value = ValidatedList(value, converter=[self._validate_units, static_converter])

        return value


class MappedParameterAttribute(ParameterAttribute):
    """The attribute of a parameter in which each term is a mapping.

    The substantial difference with ``IndexedParameterAttribute`` is that, unlike
    indexing, the mapping can be based on artbitrary references, like indices but
    can starting at non-zero values and include non-adjacent keys.

    Parameters
    ----------
    default : object, optional
        When specified, the descriptor makes this attribute optional by
        attaching a default value to it.
    unit : openmm.unit.Quantity, optional
        When specified, only sequences of mappings where values are quantities with
        compatible units are allowed to be set.
    converter : callable, optional
        An optional function that can be used to validate and cast each
        component of each element of the sequence before setting the attribute.

    See Also
    --------
    IndexedParameterAttribute
        A parameter attribute representing a sequence.
    IndexedMappedParameterAttribute
        A parameter attribute representing a sequence, each term of which is a mapping.

    Examples
    --------

    Create an optional indexed attribute with unit of angstrom.

    >>> from openmm import unit
    >>> class MyParameter:
    ...     length = MappedParameterAttribute(default=None, unit=unit.angstrom)
    ...
    >>> my_par = MyParameter()
    >>> my_par.length is None
    True

    Like other ParameterAttribute objects, strings are parsed into Quantity objects.

    >>> my_par.length = {1:'1.5 * angstrom', 2: '1.4 * angstrom'}
    >>> my_par.length[1]
    Quantity(value=1.5, unit=angstrom)

    Unlike other ParameterAttribute objects, the reference points can do not need ot be
    zero-indexed, non-adjancent, such as interpolating defining a bond parameter for
    interpolation by defining references values and bond orders 2 and 3:

    >>> my_par.length = {2:'1.42 * angstrom', 3: '1.35 * angstrom'}
    >>> my_par.length[2]
    Quantity(value=1.42, unit=angstrom)

    """

    def _convert_and_validate(self, instance, value):
        if self._is_valid_default(value):
            return value
        static_converter = functools.partial(self._call_converter, instance=instance)
        value = ValidatedDict(value, converter=[self._validate_units, static_converter])
        return value


class IndexedMappedParameterAttribute(ParameterAttribute):
    """The attribute of a parameter with an unspecified number of terms, where
    each term is a mapping.

    Some parameters can be associated to multiple terms,
    where those terms have multiple components.
    For example, torsions with fractional bond orders have parameters such as
    k1_bondorder1, k1_bondorder2, k2_bondorder1, k2_bondorder2, ..., and
    ``IndexedMappedParameterAttribute`` can be used to encapsulate the sequence of
    terms as mappings (typically, ``dict``\ s) of their components.

    The only substantial difference with ``IndexedParameterAttribute`` is that
    only sequences of mappings are supported as values and converters and units are
    checked on each component of each element in the sequence.

    Currently, the descriptor makes the sequence immutable. This is to
    avoid that an element of the sequence could be set without being
    properly validated. In the future, the data could be wrapped in a
    safe list that would safely allow mutability.

    Parameters
    ----------
    default : object, optional
        When specified, the descriptor makes this attribute optional by
        attaching a default value to it.
    unit : openmm.unit.Quantity, optional
        When specified, only sequences of mappings where values are quantities with
        compatible units are allowed to be set.
    converter : callable, optional
        An optional function that can be used to validate and cast each
        component of each element of the sequence before setting the attribute.

    See Also
    --------
    IndexedParameterAttribute
        A parameter attribute representing a sequence.
    MappedParameterAttribute
        A parameter attribute representing a mapping.

    Examples
    --------

    Create an optional indexed attribute with unit of angstrom.

    >>> from openmm import unit
    >>> class MyParameter:
    ...     length = IndexedMappedParameterAttribute(default=None, unit=unit.angstrom)
    ...
    >>> my_par = MyParameter()
    >>> my_par.length is None
    True

    Strings are parsed into Quantity objects.

    >>> my_par.length = [{1:'1 * angstrom'}, {1: 0.5 * unit.nanometer}]
    >>> my_par.length[0]
    {1: Quantity(value=1, unit=angstrom)}

    Similarly, custom converters work as with ``ParameterAttribute``, but
    they are used to validate each value in the sequence.

    >>> class MyParameter:
    ...     attr_indexed = IndexedMappedParameterAttribute(converter=float)
    ...
    >>> my_par = MyParameter()
    >>> my_par.attr_indexed = [{1: 1}, {2: '1.0', 3: '1e-2'}, {4: 4.0}]
    >>> my_par.attr_indexed
    [{1: 1.0}, {2: 1.0, 3: 0.01}, {4: 4.0}]

    """

    def _convert_and_validate(self, instance, value):
        """Overwrite ParameterAttribute._convert_and_validate to make the value a ValidatedList."""
        # The default value is always allowed.
        if self._is_valid_default(value):
            return value

        # We push the converters into a ValidatedListMapping so that we can make
        # sure that elements are validated correctly when they are modified
        # after their initialization.
        # ValidatedListMapping expects converters that take the value as a single
        # argument so we create a partial function with the instance assigned.
        static_converter = functools.partial(self._call_converter, instance=instance)

        value = ValidatedList(
            [
                ValidatedDict(
                    element, converter=[self._validate_units, static_converter]
                )
                for element in value
            ],
            converter=self._index_converter,
        )

        return value

    @staticmethod
    def _index_converter(x):
        return ValidatedDict(x)


class _ParameterAttributeHandler:
    """A base class for ``ParameterType`` and ``ParameterHandler`` objects.

    Encapsulate shared code of ``ParameterType`` and ``ParameterHandler``.
    In particular, this base class provides an ``__init__`` method that
    automatically initialize the attributes defined through the ``ParameterAttribute``
    and ``IndexedParameterAttribute`` descriptors, as well as handling
    cosmetic attributes.

    See Also
    --------
    ParameterAttribute
        A simple parameter attribute.
    IndexedParameterAttribute
        A parameter attribute with multiple terms.

    Examples
    --------

    This base class was design to encapsulate shared code between ``ParameterType``
    and ``ParameterHandler``, which both need to deal with parameter and cosmetic
    attributes.

    To create a new type/handler, you can use the ``ParameterAttribute`` descriptors.

    >>> class ParameterTypeOrHandler(_ParameterAttributeHandler):
    ...     length = ParameterAttribute(unit=unit.angstrom)
    ...     k = ParameterAttribute(unit=unit.kilocalorie / unit.mole / unit.angstrom**2)
    ...

    ``_ParameterAttributeHandler`` and the descriptors take care of performing
    sanity checks on initialization and assignment of the single attributes. Because
    we attached units to the parameters, we need to pass them with compatible units.

    >>> my_par = ParameterTypeOrHandler(
    ...     length='1.01 * angstrom',
    ...     k=5 * unit.kilocalorie / unit.mole / unit.angstrom**2
    ... )

    Note that ``_ParameterAttributeHandler`` took care of implementing
    a constructor, and that unit parameters support string assignments.
    These are automatically converted to ``Quantity`` objects.

    >>> my_par.length
    Quantity(value=1.01, unit=angstrom)

    While assigning incompatible units is forbidden.

    >>> my_par.k = 3.0 * unit.gram
    Traceback (most recent call last):
    ...
    openff.toolkit.utils.utils.IncompatibleUnitError: k=3.0 g should have units of kilocalorie/(angstrom**2*mole)

    On top of type checking, the constructor implemented in ``_ParameterAttributeHandler``
    checks if some required parameters are not given.

    >>> ParameterTypeOrHandler(length=3.0*unit.nanometer)
    Traceback (most recent call last):
    ...
    openff.toolkit.typing.engines.smirnoff.parameters.SMIRNOFFSpecError:
    <class 'openff.toolkit.typing.engines.smirnoff.parameters.ParameterTypeOrHandler'> require the following missing
    parameters: ['k']. Defined kwargs are ['length']

    Each attribute can be made optional by specifying a default value,
    and you can attach a converter function by passing a callable as an
    argument or through the decorator syntax.

    >>> class ParameterTypeOrHandler(_ParameterAttributeHandler):
    ...     attr_optional = ParameterAttribute(default=2)
    ...     attr_all_to_float = ParameterAttribute(converter=float)
    ...     attr_int_to_float = ParameterAttribute()
    ...
    ...     @attr_int_to_float.converter
    ...     def attr_int_to_float(self, attr, value):
    ...         # This converter converts only integers to floats
    ...         # and raise an exception for the other types.
    ...         if isinstance(value, int):
    ...             return float(value)
    ...         elif not isinstance(value, float):
    ...             raise TypeError(f"Cannot convert '{value}' to float")
    ...         return value
    ...
    >>> my_par = ParameterTypeOrHandler(attr_all_to_float='3.0', attr_int_to_float=1)
    >>> my_par.attr_optional
    2
    >>> my_par.attr_all_to_float
    3.0
    >>> my_par.attr_int_to_float
    1.0

    The float() function can convert strings to integers, but our custom
    converter forbids it

    >>> my_par.attr_all_to_float = '2.0'
    >>> my_par.attr_int_to_float = '4.0'
    Traceback (most recent call last):
    ...
    TypeError: Cannot convert '4.0' to float

    Parameter attributes that can be indexed can be handled with the
    ``IndexedParameterAttribute``. These support unit validation and
    converters exactly as ``ParameterAttribute``s, but the validation/conversion
    is performed for each indexed attribute.

    >>> class MyTorsionType(_ParameterAttributeHandler):
    ...     periodicity = IndexedParameterAttribute(converter=int)
    ...     k = IndexedParameterAttribute(unit=unit.kilocalorie / unit.mole)
    ...
    >>> my_par = MyTorsionType(
    ...     periodicity1=2,
    ...     k1=5 * unit.kilocalorie / unit.mole,
    ...     periodicity2='3',
    ...     k2=6 * unit.kilocalorie / unit.mole,
    ... )
    >>> my_par.periodicity
    [2, 3]

    Indexed attributes, can be accessed both as a list or as their indexed
    parameter name.

    >>> my_par.periodicity2 = 6
    >>> my_par.periodicity[0] = 1
    >>> my_par.periodicity
    [1, 6]

    """

    def __init__(self, allow_cosmetic_attributes=False, **kwargs):
        """
        Initialize parameter and cosmetic attributes.

        Parameters
        ----------
        allow_cosmetic_attributes : bool optional. Default = False
            Whether to permit non-spec kwargs ("cosmetic attributes").
            If True, non-spec kwargs will be stored as an attribute of
            this parameter which can be accessed and written out. Otherwise,
            an exception will be raised.

        """
        # A list that may be populated to record the cosmetic attributes
        # read from a SMIRNOFF data source.
        self._cosmetic_attribs = []

        # Do not modify the original data.
        smirnoff_data = copy.deepcopy(kwargs)

        (
            smirnoff_data,
            indexed_mapped_attr_lengths,
        ) = self._process_indexed_mapped_attributes(smirnoff_data)
        smirnoff_data = self._process_indexed_attributes(
            smirnoff_data, indexed_mapped_attr_lengths
        )

        smirnoff_data = self._process_mapped_attributes(smirnoff_data)

        # Check for missing required arguments.
        given_attributes = set(smirnoff_data.keys())
        required_attributes = set(self._get_required_parameter_attributes().keys())
        missing_attributes = required_attributes.difference(given_attributes)
        if len(missing_attributes) != 0:
            msg = (
                f"{self.__class__} require the following missing parameters: {sorted(missing_attributes)}."
                f" Defined kwargs are {sorted(smirnoff_data.keys())}"
            )
            raise SMIRNOFFSpecError(msg)

        # Finally, set attributes of this ParameterType and handle cosmetic attributes.
        allowed_attributes = set(self._get_parameter_attributes().keys())
        for key, val in smirnoff_data.items():
            if key in allowed_attributes:
                setattr(self, key, val)
            # Handle all unknown kwargs as cosmetic so we can write them back out
            elif allow_cosmetic_attributes:
                self.add_cosmetic_attribute(key, val)
            else:
                msg = (
                    f"Unexpected kwarg ({key}: {val})  passed to {self.__class__} constructor. "
                    "If this is a desired cosmetic attribute, consider setting "
                    "'allow_cosmetic_attributes=True'"
                )
                raise SMIRNOFFSpecError(msg)

    def _process_mapped_attributes(self, smirnoff_data):
        kwargs = list(smirnoff_data.keys())
        for kwarg in kwargs:
            attr_name, key = self._split_attribute_mapping(kwarg)

            # Check if this is a mapped attribute
            if key is not None and attr_name in self._get_mapped_parameter_attributes():
                if attr_name not in smirnoff_data:
                    smirnoff_data[attr_name] = dict()

                smirnoff_data[attr_name][key] = smirnoff_data[kwarg]
                del smirnoff_data[kwarg]

        return smirnoff_data

    def _process_indexed_mapped_attributes(self, smirnoff_data):
        # TODO: construct data structure for holding indexed_mapped attrs, which
        # will get fed into setattr
        indexed_mapped_attr_lengths = {}
        reindex = set()
        reverse = defaultdict(dict)

        kwargs = list(smirnoff_data.keys())
        for kwarg in kwargs:
            attr_name, index, key = self._split_attribute_index_mapping(kwarg)

            # Check if this is an indexed_mapped attribute.
            if (
                (key is not None)
                and (index is not None)
                and attr_name in self._get_indexed_mapped_parameter_attributes()
            ):

                # we start with a dict because have no guarantee of order
                # in which we will see each kwarg
                # we'll switch this to a list later
                if attr_name not in smirnoff_data:
                    smirnoff_data[attr_name] = dict()
                    reindex.add(attr_name)

                if index not in smirnoff_data[attr_name]:
                    smirnoff_data[attr_name][index] = dict()

                smirnoff_data[attr_name][index][key] = smirnoff_data[kwarg]
                del smirnoff_data[kwarg]

                # build reverse mapping; needed for contiguity check below
                if index not in reverse[attr_name]:
                    reverse[attr_name][index] = dict()
                reverse[attr_name][index][key] = kwarg

        # turn all our top-level dicts into lists
        # catch cases where we skip an index,
        # e.g. k1_bondorder*, k3_bondorder* defined, but not k2_bondorder*
        for attr_name in reindex:
            indexed_mapping = []
            j = 0
            for i in sorted(smirnoff_data[attr_name].keys()):
                if int(i) == j:
                    indexed_mapping.append(smirnoff_data[attr_name][i])
                    j += 1
                else:
                    # any key will do; we are sensitive only to top-level index
                    key = sorted(reverse[attr_name][i].keys())[0]
                    kwarg = reverse[attr_name][i][key]
                    val = smirnoff_data[attr_name][i][key]

                    msg = (
                        f"Unexpected kwarg ({kwarg}: {val})  passed to {self.__class__} constructor. "
                        "If this is a desired cosmetic attribute, consider setting "
                        "'allow_cosmetic_attributes=True'"
                    )
                    raise SMIRNOFFSpecError(msg)

            smirnoff_data[attr_name] = indexed_mapping

            # keep track of lengths; used downstream for checking against other
            # indexed attributes
            indexed_mapped_attr_lengths[attr_name] = len(smirnoff_data[attr_name])

        return smirnoff_data, indexed_mapped_attr_lengths

    def _process_indexed_attributes(self, smirnoff_data, indexed_attr_lengths=None):
        # Check for indexed attributes and stack them into a list.
        # Keep track of how many indexed attribute we find to make sure they all have the same length.

        # TODO: REFACTOR ME; try looping over contents of `smirnoff_data`, using
        # `split_attribute_index` to extract values

        if indexed_attr_lengths is None:
            indexed_attr_lengths = {}

        for attrib_basename in self._get_indexed_parameter_attributes().keys():
            index = 1
            while True:
                attrib_w_index = f"{attrib_basename}{index}"

                # Exit the while loop if the indexed attribute is not given.
                # this is the stop condition
                try:
                    attrib_w_index_value = smirnoff_data[attrib_w_index]
                except KeyError:
                    break

                # Check if this is the first iteration.
                if index == 1:
                    # Check if this attribute has been specified with and without index.
                    if attrib_basename in smirnoff_data:
                        err_msg = (
                            f"The attribute '{attrib_basename}' has been specified "
                            f"with and without index: '{attrib_w_index}'"
                        )
                        raise TypeError(err_msg)

                    # Otherwise create the list object.
                    smirnoff_data[attrib_basename] = list()

                # Append the new value to the list.
                smirnoff_data[attrib_basename].append(attrib_w_index_value)

                # Remove the indexed attribute from the kwargs as it will
                # be exposed only as an element of the list.
                del smirnoff_data[attrib_w_index]
                index += 1

            # Update the lengths with this attribute (if it was found).
            if index > 1:
                indexed_attr_lengths[attrib_basename] = len(
                    smirnoff_data[attrib_basename]
                )

        # Raise an error if we there are different indexed
        # attributes with a different number of terms.
        if len(set(indexed_attr_lengths.values())) > 1:
            raise TypeError(
                "The following indexed attributes have "
                f"different lengths: {indexed_attr_lengths}"
            )

        return smirnoff_data

    def to_dict(self, discard_cosmetic_attributes=False, duplicate_attributes=None):
        """
        Convert this object to dict format.

        The returning dictionary contains all the ``ParameterAttribute``
        and ``IndexedParameterAttribute`` as well as cosmetic attributes
        if ``discard_cosmetic_attributes`` is ``False``.

        Parameters
        ----------
        discard_cosmetic_attributes : bool, optional. Default = False
            Whether to discard non-spec attributes of this object
        duplicate_attributes : list of string, optional. Default = None
            A list of names of attributes that redundantly decsribe
            data and should be discarded during serializaiton

        Returns
        -------
        smirnoff_dict : dict
            The SMIRNOFF-compliant dict representation of this object.

        """
        # Make a list of all attribs that should be included in the
        # returned dict (call list() to make a copy). We discard
        # optional attributes that are set to None defaults.
        attribs_to_return = list(self._get_defined_parameter_attributes().keys())

        if duplicate_attributes is not None:
            for duplicate in duplicate_attributes:
                try:
                    attribs_to_return.pop(attribs_to_return.index(duplicate))
                except ValueError:
                    # The attribute was not in the list
                    continue

        # Start populating a dict of the attribs.
        indexed_attribs = set(self._get_indexed_parameter_attributes().keys())
        mapped_attribs = set(self._get_mapped_parameter_attributes().keys())
        indexed_mapped_attribs = set(
            self._get_indexed_mapped_parameter_attributes().keys()
        )
        smirnoff_dict = OrderedDict()

        # If attribs_to_return is ordered here, that will effectively be an informal output ordering
        for attrib_name in attribs_to_return:
            attrib_value = getattr(self, attrib_name)

            if attrib_name in indexed_mapped_attribs:
                for idx, mapping in enumerate(attrib_value):
                    for key, val in mapping.items():
                        attrib_name_indexed, attrib_name_mapped = attrib_name.split("_")
                        smirnoff_dict[
                            f"{attrib_name_indexed}{str(idx+1)}_{attrib_name_mapped}{key}"
                        ] = val
            elif attrib_name in indexed_attribs:
                for idx, val in enumerate(attrib_value):
                    smirnoff_dict[attrib_name + str(idx + 1)] = val
            elif attrib_name in mapped_attribs:
                for key, val in attrib_value.items():
                    smirnoff_dict[f"{attrib_name}{str(key)}"] = val
            else:
                smirnoff_dict[attrib_name] = attrib_value

        # Serialize cosmetic attributes.
        if not (discard_cosmetic_attributes):
            for cosmetic_attrib in self._cosmetic_attribs:
                smirnoff_dict[cosmetic_attrib] = getattr(self, "_" + cosmetic_attrib)

        return smirnoff_dict

    def __getattr__(self, item):
        """Take care of mapping indexed attributes to their respective list elements."""

        # Try matching the case where there are two indices
        # this indicates a index_mapped parameter
        attr_name, index, key = self._split_attribute_index_mapping(item)

        # Check if this is an indexed_mapped attribute.
        if (
            key is not None
            and index is not None
            and attr_name in self._get_indexed_mapped_parameter_attributes()
        ):
            indexed_mapped_attr_value = getattr(self, attr_name)
            try:
                return indexed_mapped_attr_value[index][key]
            except (IndexError, KeyError) as err:
                raise MissingIndexedAttributeError(
                    f"{str(err)} '{item}' is out of bounds for indexed attribute '{attr_name}'"
                )

        # Otherwise, try indexed attribute
        # Separate the indexed attribute name from the list index.
        attr_name, index = self._split_attribute_index(item)

        # Check if this is an indexed attribute.
        if index is not None and attr_name in self._get_indexed_parameter_attributes():
            indexed_attr_value = getattr(self, attr_name)
            try:
                return indexed_attr_value[index]
            except IndexError:
                raise MissingIndexedAttributeError(
                    f"'{item}' is out of bounds for indexed attribute '{attr_name}'"
                )

        # Otherwise, forward the search to the next class in the MRO.
        try:
            return super().__getattr__(item)
        except AttributeError as e:
            # If this fails because the next classes in the MRO do not
            # implement __getattr__(), then raise the standard Attribute error.
            if "__getattr__" in str(e):
                raise AttributeError(
                    f"{self.__class__} object has no attribute '{item}'"
                )
            # Otherwise, re-raise the error from the class in the MRO.
            raise

    def __setattr__(self, key, value):
        """Take care of mapping indexed attributes to their respective list elements."""

        # Try matching the case where there are two indices
        # this indicates a index_mapped parameter
        attr_name, index, mapkey = self._split_attribute_index_mapping(key)

        # Check if this is an index_mapped attribute. avoiding an infinite
        # recursion by calling getattr() with non-existing keys.
        if (
            (mapkey is not None)
            and (index is not None)
            and attr_name in self._get_indexed_mapped_parameter_attributes()
        ):
            indexed_mapped_attr_value = getattr(self, attr_name)
            try:
                indexed_mapped_attr_value[index][mapkey] = value
                return
            except (IndexError, KeyError) as err:
                raise MissingIndexedAttributeError(
                    f"{str(err)} '{key}' is out of bounds for indexed attribute '{attr_name}'"
                )

        # Otherwise, try indexed attribute
        # Separate the indexed attribute name from the list index.
        attr_name, index = self._split_attribute_index(key)

        # Check if this is an indexed attribute. avoiding an infinite
        # recursion by calling getattr() with non-existing keys.
        if (index is not None) and (
            attr_name in self._get_indexed_parameter_attributes()
        ):
            indexed_attr_value = getattr(self, attr_name)
            try:
                indexed_attr_value[index] = value
                return
            except IndexError:
                raise MissingIndexedAttributeError(
                    f"'{key}' is out of bounds for indexed attribute '{attr_name}'"
                )

        # Forward the request to the next class in the MRO.
        super().__setattr__(key, value)

    def add_cosmetic_attribute(self, attr_name, attr_value):
        """
        Add a cosmetic attribute to this object.

        This attribute will not have a functional effect on the object
        in the Open Force Field Toolkit, but can be written out during
        output.

        .. warning :: The API for modifying cosmetic attributes is experimental
           and may change in the future (see issue #338).

        Parameters
        ----------
        attr_name : str
            Name of the attribute to define for this object.
        attr_value : str
            The value of the attribute to define for this object.

        """
        setattr(self, "_" + attr_name, attr_value)
        self._cosmetic_attribs.append(attr_name)

    def delete_cosmetic_attribute(self, attr_name):
        """
        Delete a cosmetic attribute from this object.

        .. warning :: The API for modifying cosmetic attributes is experimental
           and may change in the future (see issue #338).

        Parameters
        ----------
        attr_name : str
            Name of the cosmetic attribute to delete.
        """
        # TODO: Can we handle this by overriding __delattr__ instead?
        #  Would we also need to override __del__ as well to cover both deletation methods?
        delattr(self, "_" + attr_name)
        self._cosmetic_attribs.remove(attr_name)

    def attribute_is_cosmetic(self, attr_name):
        """
        Determine whether an attribute of this object is cosmetic.

        .. warning :: The API for modifying cosmetic attributes is experimental
           and may change in the future (see issue #338).

        Parameters
        ----------
        attr_name : str
            The attribute name to check

        Returns
        -------
        is_cosmetic : bool
            Returns True if the attribute is defined and is cosmetic. Returns False otherwise.
        """
        return attr_name in self._cosmetic_attribs

    @staticmethod
    def _split_attribute_index(item):
        """Split the attribute name from the final index.

        For example, the method takes 'k2' and returns the tuple ('k', 1).
        If attribute_name doesn't end with an integer, it returns (item, None).
        """

        # Match any number (\d+) at the end of the string ($).
        match = re.search(r"\d+$", item)
        if match is None:
            return item, None

        index = match.group()  # This is a str.
        attr_name = item[: -len(index)]
        index = int(match.group()) - 1
        return attr_name, index

    @staticmethod
    def _split_attribute_index_mapping(item):
        """Split the attribute name from the final index.

        For example, the method takes 'k1_bondorder2' and returns the tuple ('k_bondorder', 0, 2).
        If attribute_name doesn't end with an integer, it returns (item, None, None).
        """
        # Match items of the form <item><index>_<mapping><key>
        # where <index> and <key> always integers
        match = re.search(r"\d+_[A-z]+\d+$", item)
        if match is None:
            return item, None, None

        # Match any number (\d+) at the end of the string ($).
        i_match = r"\d+$"

        indexed, mapped = item.split("_")

        # process indexed component
        match_indexed = re.search(i_match, indexed)
        index = match_indexed.group()  # This is a str.
        attr_name = indexed[: -len(index)]
        index = int(index) - 1

        # process mapped component
        match_mapping = re.search(i_match, mapped)
        key = match_mapping.group()  # This is a str.
        attr_name = f"{attr_name}_{mapped[:-len(key)]}"
        key = int(key)  # we don't subtract 1 here, because these are keys, not indices

        return attr_name, index, key

    @staticmethod
    def _split_attribute_mapping(item):
        """Split the attribute name from the and its mapping.

        For example, the method takes 'k_foo2' and returns the tuple ('k_foo', 2).
        If attribute_name doesn't end with an integer, it returns (item, None).

        """
        # TODO: Can these three splitting functions be collapsed down into one?
        # Match any number (\d+) at the end of the string ($).
        map_match = r"\d+$"

        match_mapping = re.search(map_match, item)
        if match_mapping is None:
            return item, None

        key = match_mapping.group()
        attr_name = item[: -len(key)]
        key = int(key)

        return attr_name, key

    @classmethod
    def _get_parameter_attributes(cls, filter=None):
        """Return all the attributes of the parameters.

        This is constructed dynamically by introspection gathering all
        the descriptors that are instances of the ParameterAttribute class.
        Parent classes of the parameter types are inspected as well.

        Note that since Python 3.6 the order of the class attribute definition
        is preserved (see PEP 520) so this function will return the attribute
        in their declaration order.

        Parameters
        ----------
        filter : Callable, optional
            An optional function with signature filter(ParameterAttribute) -> bool.
            If specified, only attributes for which this functions returns
            True are returned.

        Returns
        -------
        parameter_attributes : Dict[str, ParameterAttribute]
            A map from the name of the controlled parameter to the
            ParameterAttribute descriptor handling it.

        Examples
        --------
        >>> parameter_attributes = ParameterType._get_parameter_attributes()
        >>> sorted(parameter_attributes.keys())
        ['id', 'parent_id', 'smirks']
        >>> isinstance(parameter_attributes['id'], ParameterAttribute)
        True

        """
        # If no filter is specified, get all the parameters.
        if filter is None:

            def filter(x):
                return True

        # Go through MRO and retrieve also parents descriptors. The function
        # inspect.getmembers() automatically resolves the MRO, but it also
        # sorts the attribute alphabetically by name. Here we want the order
        # to be the same as the declaration order, which is guaranteed by PEP 520,
        # starting from the parent class.
        parameter_attributes = OrderedDict(
            (name, descriptor)
            for c in reversed(inspect.getmro(cls))
            for name, descriptor in c.__dict__.items()
            if isinstance(descriptor, ParameterAttribute) and filter(descriptor)
        )
        return parameter_attributes

    @classmethod
    def _get_indexed_mapped_parameter_attributes(cls):
        """Shortcut to retrieve only IndexedMappedParameterAttributes."""
        return cls._get_parameter_attributes(
            filter=lambda x: isinstance(x, IndexedMappedParameterAttribute)
        )

    @classmethod
    def _get_indexed_parameter_attributes(cls):
        """Shortcut to retrieve only IndexedParameterAttributes."""
        return cls._get_parameter_attributes(
            filter=lambda x: isinstance(x, IndexedParameterAttribute)
        )

    @classmethod
    def _get_mapped_parameter_attributes(cls):
        """Shortcut to retrieve only IndexedParameterAttributes."""
        return cls._get_parameter_attributes(
            filter=lambda x: isinstance(x, MappedParameterAttribute)
        )

    @classmethod
    def _get_required_parameter_attributes(cls):
        """Shortcut to retrieve only required ParameterAttributes."""
        return cls._get_parameter_attributes(filter=lambda x: x.default is x.UNDEFINED)

    @classmethod
    def _get_optional_parameter_attributes(cls):
        """Shortcut to retrieve only required ParameterAttributes."""
        return cls._get_parameter_attributes(
            filter=lambda x: x.default is not x.UNDEFINED
        )

    def _get_defined_parameter_attributes(self):
        """Returns all the attributes except for the optional attributes that have None default value.

        This returns first the required attributes and then the defined optional
        attribute in their respective declaration order.
        """
        required = self._get_required_parameter_attributes()
        optional = self._get_optional_parameter_attributes()
        # Filter the optional parameters that are set to their default.
        optional = OrderedDict(
            (name, descriptor)
            for name, descriptor in optional.items()
            if not (
                descriptor.default is None and getattr(self, name) == descriptor.default
            )
        )
        required.update(optional)
        return required


# We can't actually make this derive from dict, because it's possible for the user to change SMIRKS
# of parameters already in the list, which would cause the ParameterType object's SMIRKS and
# the dictionary key's SMIRKS to be out of sync.
class ParameterList(list):
    """
    Parameter list that also supports accessing items by SMARTS string.

    .. warning :: This API is experimental and subject to change.

    """

    # TODO: Make this faster by caching SMARTS -> index lookup?

    # TODO: Override __del__ to make sure we don't remove root atom type

    # TODO: Allow retrieval by `id` as well

    def __init__(self, input_parameter_list=None):
        """
        Initialize a new ParameterList, optionally providing a list of ParameterType objects
        to initially populate it.

        Parameters
        ----------
        input_parameter_list: list[ParameterType], default=None
            A pre-existing list of ParameterType-based objects. If None, this ParameterList
            will be initialized empty.
        """
        super().__init__()

        input_parameter_list = input_parameter_list or []
        # TODO: Should a ParameterList only contain a single kind of ParameterType?
        for input_parameter in input_parameter_list:
            self.append(input_parameter)

    def append(self, parameter):
        """
        Add a ParameterType object to the end of the ParameterList

        Parameters
        ----------
        parameter : a ParameterType object

        """
        # TODO: Ensure that newly added parameter is the same type as existing?
        super().append(parameter)

    def extend(self, other):
        """
        Add a ParameterList object to the end of the ParameterList

        Parameters
        ----------
        other : a ParameterList

        """
        if not isinstance(other, ParameterList):
            msg = (
                "ParameterList.extend(other) expected instance of ParameterList, "
                f"but received {other} (type {type(other)}) instead"
            )
            raise TypeError(msg)
        # TODO: Check if other ParameterList contains the same ParameterTypes?
        super().extend(other)

    def index(self, item):
        """
        Get the numerical index of a ParameterType object or SMIRKS in this ParameterList.
        Raises ParameterLookupError if the item is not found.

        Parameters
        ----------
        item : ParameterType object or str
            The parameter or SMIRKS to look up in this ParameterList

        Returns
        -------
        index : int
            The index of the found item

        Raises
        ------
        ParameterLookupError if SMIRKS pattern is passed in but not found

        """
        if isinstance(item, ParameterType):
            return super().index(item)
        else:
            for parameter in self:
                if parameter.smirks == item:
                    return self.index(parameter)
            raise ParameterLookupError(f"SMIRKS {item} not found in ParameterList")

    def insert(self, index, parameter):
        """
        Add a ParameterType object as if this were a list

        Parameters
        ----------
        index : int
            The numerical position to insert the parameter at
        parameter : a ParameterType object
            The parameter to insert
        """
        # TODO: Ensure that newly added parameter is the same type as existing?
        super().insert(index, parameter)

    def __delitem__(self, item):
        """
        Delete item by index or SMIRKS.

        Parameters
        ----------
        item : str or int
            SMIRKS or numerical index of item in this ParameterList
        """
        if type(item) is int:
            index = item
        else:
            # Try to find by SMIRKS
            index = self.index(item)
        super().__delitem__(index)

    def __getitem__(self, item):
        """
        Retrieve item by index or SMIRKS

        Parameters
        ----------
        item : str or int
            SMIRKS or numerical index of item in this ParameterList
        """
        if type(item) is int:
            index = item
        elif type(item) is slice:
            index = item
        elif isinstance(item, str):
            index = self.index(item)
        elif isinstance(item, ParameterType) or issubclass(item, ParameterType):
            raise ParameterLookupError("Lookup by instance is not supported")
        return super().__getitem__(index)

    # TODO: Override __setitem__ and __del__ to ensure we can slice by SMIRKS as well
    # This is needed for pickling. See https://github.com/openforcefield/openff-toolkit/issues/411
    # for more details.
    # TODO: Is there a cleaner way (getstate/setstate perhaps?) to allow FFs to be
    #       pickled?
    def __reduce__(self):
        return (__class__, (list(self),), self.__dict__)

    def __contains__(self, item):
        """Check to see if either Parameter or SMIRKS is contained in parameter list.

        Parameters
        ----------
        item : str
            SMIRKS of item in this ParameterList
        """
        if isinstance(item, str):
            # Special case for SMIRKS strings
            if item in [result.smirks for result in self]:
                return True
        # Fall back to traditional access
        return list.__contains__(self, item)

    def to_list(self, discard_cosmetic_attributes=True):
        """
        Render this ParameterList to a normal list, serializing each ParameterType object in it to dict.

        Parameters
        ----------

        discard_cosmetic_attributes : bool, optional. Default = True
            Whether to discard non-spec attributes of each ParameterType object.

        Returns
        -------
        parameter_list : List[dict]
            A serialized representation of a ParameterList, with each ParameterType it contains converted to dict.
        """
        parameter_list = list()

        for parameter in self:
            parameter_dict = parameter.to_dict(
                discard_cosmetic_attributes=discard_cosmetic_attributes
            )
            parameter_list.append(parameter_dict)

        return parameter_list


# TODO: Rename to better reflect role as parameter base class?
class ParameterType(_ParameterAttributeHandler):
    """
    Base class for SMIRNOFF parameter types.

    This base class provides utilities to create new parameter types. See
    the below for examples of how to do this.

    .. warning :: This API is experimental and subject to change.

    Attributes
    ----------
    smirks : str
        The SMIRKS pattern that this parameter matches.
    id : str or None
        An optional identifier for the parameter.
    parent_id : str or None
        Optionally, the identifier of the parameter of which this parameter
        is a specialization.

    See Also
    --------
    ParameterAttribute
    IndexedParameterAttribute

    Examples
    --------

    This class allows to define new parameter types by just listing its
    attributes. In the example below, ``_VALENCE_TYPE`` AND ``_ELEMENT_NAME``
    are used for the validation of the SMIRKS pattern associated to the
    parameter and the automatic serialization/deserialization into a ``dict``.

    >>> class MyBondParameter(ParameterType):
    ...     _VALENCE_TYPE = 'Bond'
    ...     _ELEMENT_NAME = 'Bond'
    ...     length = ParameterAttribute(unit=unit.angstrom)
    ...     k = ParameterAttribute(unit=unit.kilocalorie / unit.mole / unit.angstrom**2)
    ...

    The parameter automatically inherits the required smirks attribute
    from ``ParameterType``. Associating a ``unit`` to a ``ParameterAttribute``
    cause the attribute to accept only values in compatible units and to
    parse string expressions.

    >>> my_par = MyBondParameter(
    ...     smirks='[*:1]-[*:2]',
    ...     length='1.01 * angstrom',
    ...     k=5 * unit.kilocalorie / unit.mole / unit.angstrom**2
    ... )
    >>> my_par.length
    Quantity(value=1.01, unit=angstrom)
    >>> my_par.k = 3.0 * unit.gram
    Traceback (most recent call last):
    ...
    openff.toolkit.utils.utils.IncompatibleUnitError: k=3.0 g should have units of kilocalorie/(angstrom**2*mole)

    Each attribute can be made optional by specifying a default value,
    and you can attach a converter function by passing a callable as an
    argument or through the decorator syntax.

    >>> class MyParameterType(ParameterType):
    ...     _VALENCE_TYPE = 'Atom'
    ...     _ELEMENT_NAME = 'Atom'
    ...
    ...     attr_optional = ParameterAttribute(default=2)
    ...     attr_all_to_float = ParameterAttribute(converter=float)
    ...     attr_int_to_float = ParameterAttribute()
    ...
    ...     @attr_int_to_float.converter
    ...     def attr_int_to_float(self, attr, value):
    ...         # This converter converts only integers to floats
    ...         # and raise an exception for the other types.
    ...         if isinstance(value, int):
    ...             return float(value)
    ...         elif not isinstance(value, float):
    ...             raise TypeError(f"Cannot convert '{value}' to float")
    ...         return value
    ...
    >>> my_par = MyParameterType(smirks='[*:1]', attr_all_to_float='3.0', attr_int_to_float=1)
    >>> my_par.attr_optional
    2
    >>> my_par.attr_all_to_float
    3.0
    >>> my_par.attr_int_to_float
    1.0

    The float() function can convert strings to integers, but our custom
    converter forbids it

    >>> my_par.attr_all_to_float = '2.0'
    >>> my_par.attr_int_to_float = '4.0'
    Traceback (most recent call last):
    ...
    TypeError: Cannot convert '4.0' to float

    Parameter attributes that can be indexed can be handled with the
    ``IndexedParameterAttribute``. These support unit validation and
    converters exactly as ``ParameterAttribute``\ s, but the validation/conversion
    is performed for each indexed attribute.

    >>> class MyTorsionType(ParameterType):
    ...     _VALENCE_TYPE = 'ProperTorsion'
    ...     _ELEMENT_NAME = 'Proper'
    ...     periodicity = IndexedParameterAttribute(converter=int)
    ...     k = IndexedParameterAttribute(unit=unit.kilocalorie / unit.mole)
    ...
    >>> my_par = MyTorsionType(
    ...     smirks='[*:1]-[*:2]-[*:3]-[*:4]',
    ...     periodicity1=2,
    ...     k1=5 * unit.kilocalorie / unit.mole,
    ...     periodicity2='3',
    ...     k2=6 * unit.kilocalorie / unit.mole,
    ... )
    >>> my_par.periodicity
    [2, 3]

    Indexed attributes, can be accessed both as a list or as their indexed
    parameter name.

    >>> my_par.periodicity2 = 6
    >>> my_par.periodicity[0] = 1
    >>> my_par.periodicity
    [1, 6]

    """

    # ChemicalEnvironment valence type string expected by SMARTS string for this Handler
    _VALENCE_TYPE: Optional[str] = None
    # The string mapping to this ParameterType in a SMIRNOFF data source
    _ELEMENT_NAME: Optional[str] = None

    # Parameter attributes shared among all parameter types.
    smirks = ParameterAttribute()
    id = ParameterAttribute(default=None)
    parent_id = ParameterAttribute(default=None)

    @smirks.converter
    def smirks(self, attr, smirks):
        # Validate the SMIRKS string to ensure it matches the expected
        # parameter type, raising an exception if it is invalid or doesn't
        # tag a valid set of atoms.

        # TODO: Add check to make sure we can't make tree non-hierarchical
        #       This would require parameter type knows which ParameterList it belongs to
        ChemicalEnvironment.validate_smirks(smirks, validate_valence_type=True)
        return smirks

    def __init__(self, smirks, allow_cosmetic_attributes=False, **kwargs):
        """
        Create a ParameterType.

        Parameters
        ----------
        smirks : str
            The SMIRKS match for the provided parameter type.
        allow_cosmetic_attributes : bool optional. Default = False
            Whether to permit non-spec kwargs ("cosmetic attributes"). If True, non-spec kwargs will be stored as
            an attribute of this parameter which can be accessed and written out. Otherwise an exception will
            be raised.

        """
        # This is just to make smirks a required positional argument.
        kwargs["smirks"] = smirks
        super().__init__(allow_cosmetic_attributes=allow_cosmetic_attributes, **kwargs)

    def __repr__(self):
        ret_str = "<{self.__class__.__name__} with "
        for attr, val in self.to_dict().items():
            ret_str += f"{attr}: {val}  "
        ret_str += ">"
        return ret_str


# TODO: Should we have a parameter handler registry?


class ParameterHandler(_ParameterAttributeHandler):
    """Base class for parameter handlers.

    Parameter handlers are configured with some global parameters for a
    given section. They may also contain a :class:`ParameterList` populated
    with :class:`ParameterType` objects if they are responsible for assigning
    SMIRKS-based parameters.

    .. warning

       Parameter handler objects can only belong to a single :class:`ForceField` object.
       If you need to create a copy to attach to a different :class:`ForceField` object,
       use ``create_copy()``.

    .. warning :: This API is experimental and subject to change.

    """

    # str of section type handled by this ParameterHandler (XML element name for SMIRNOFF XML representation)
    _TAGNAME: Optional[str] = None
    # container class with type information that will be stored in self._parameters
    _INFOTYPE: Optional[Any] = None
    # OpenMM Force class (or None if no equivalent)
    _OPENMMTYPE: Optional[str] = None
    # list of ParameterHandler classes that must precede this, or None
    _DEPENDENCIES: Optional[Any] = None

    # Kwargs to catch when create_force is called
    _KWARGS: List[str] = []
    # the earliest version of SMIRNOFF spec that supports this ParameterHandler
    _SMIRNOFF_VERSION_INTRODUCED = 0.0
    _SMIRNOFF_VERSION_DEPRECATED = None
    # if deprecated, the first SMIRNOFF version number it is no longer used
    _MIN_SUPPORTED_SECTION_VERSION = 0.3
    _MAX_SUPPORTED_SECTION_VERSION = 0.3

    version = ParameterAttribute()

    @version.converter
    def version(self, attr, new_version):
        """
        Raise a parsing exception if the given section version is unsupported.

        Raises
        ------
        SMIRNOFFVersionError if an incompatible version is passed in.

        """
        from packaging.version import parse

        from openff.toolkit.typing.engines.smirnoff import SMIRNOFFVersionError

        # Use PEP-440 compliant version number comparison, if requested
        if (
            parse(str(new_version)) > parse(str(self._MAX_SUPPORTED_SECTION_VERSION))
        ) or (
            parse(str(new_version)) < parse(str(self._MIN_SUPPORTED_SECTION_VERSION))
        ):
            raise SMIRNOFFVersionError(
                f"SMIRNOFF offxml file was written with version {new_version}, but this version "
                f"of ForceField only supports version {self._MIN_SUPPORTED_SECTION_VERSION} "
                f"to version {self._MAX_SUPPORTED_SECTION_VERSION}"
            )
        return new_version

    def __init__(
        self, allow_cosmetic_attributes=False, skip_version_check=False, **kwargs
    ):
        """
        Initialize a ParameterHandler, optionally with a list of parameters and other kwargs.

        Parameters
        ----------
        allow_cosmetic_attributes : bool, optional. Default = False
            Whether to permit non-spec kwargs. If True, non-spec kwargs will be stored as attributes of this object
            and can be accessed and modified. Otherwise an exception will be raised if a non-spec kwarg is encountered.
        skip_version_check: bool, optional. Default = False
            If False, the SMIRNOFF section version will not be checked, and the ParameterHandler will be initialized
            with version set to _MAX_SUPPORTED_SECTION_VERSION.
        **kwargs : dict
            The dict representation of the SMIRNOFF data source

        """
        # Skip version check if requested.
        if "version" not in kwargs:
            if skip_version_check:
                kwargs["version"] = self._MAX_SUPPORTED_SECTION_VERSION
            else:
                raise SMIRNOFFSpecError(
                    f"Missing version while trying to construct {self.__class__}. "
                    f"0.3 SMIRNOFF spec requires each parameter section to have its own version."
                )

        # List of ParameterType objects (also behaves like an OrderedDict where keys are SMARTS).
        self._parameters = ParameterList()

        # Initialize ParameterAttributes and cosmetic attributes.
        super().__init__(allow_cosmetic_attributes=allow_cosmetic_attributes, **kwargs)

    def _add_parameters(self, section_dict, allow_cosmetic_attributes=False):
        """
        Extend the ParameterList in this ParameterHandler using a SMIRNOFF data source.

        Parameters
        ----------
        section_dict : dict
            The dict representation of a SMIRNOFF data source containing parameters to att to this ParameterHandler
        allow_cosmetic_attributes : bool, optional. Default = False
            Whether to allow non-spec fields in section_dict. If True, non-spec kwargs will be stored as an
            attribute of the parameter. If False, non-spec kwargs will raise an exception.

        """
        unitless_kwargs, attached_units = extract_serialized_units_from_dict(
            section_dict
        )
        smirnoff_data = attach_units(unitless_kwargs, attached_units)

        for key, val in smirnoff_data.items():
            if self._INFOTYPE is not None:
                element_name = self._INFOTYPE._ELEMENT_NAME
                # Skip sections that aren't the parameter list
                if key != element_name:
                    break
            # If there are multiple parameters, this will be a list. If there's just one, make it a list
            if not (isinstance(val, list)):
                val = [val]

            # If we're reading the parameter list, iterate through and attach units to
            # each parameter_dict, then use it to initialize a ParameterType
            for unitless_param_dict in val:

                param_dict = attach_units(unitless_param_dict, attached_units)
                new_parameter = self._INFOTYPE(
                    **param_dict, allow_cosmetic_attributes=allow_cosmetic_attributes
                )
                self._parameters.append(new_parameter)

    @property
    def parameters(self):
        """The ParameterList that holds this ParameterHandler's parameter objects"""
        return self._parameters

    @property
    def TAGNAME(self):
        """
        The name of this ParameterHandler corresponding to the SMIRNOFF tag name

        Returns
        -------
        handler_name : str
            The name of this parameter handler

        """
        return self._TAGNAME

    # TODO: Do we need to return these, or can we handle this internally
    @property
    def known_kwargs(self):
        """List of kwargs that can be parsed by the function."""
        # TODO: Should we use introspection to inspect the function signature instead?
        return set(self._KWARGS)

    def check_handler_compatibility(self, handler_kwargs):
        """
        Checks if a set of kwargs used to create a ParameterHandler are compatible with this ParameterHandler. This is
        called if a second handler is attempted to be initialized for the same tag.

        Parameters
        ----------
        handler_kwargs : dict
            The kwargs that would be used to construct

        Raises
        ------
        IncompatibleParameterError if handler_kwargs are incompatible with existing parameters.
        """
        pass

    def _index_of_parameter(
        self, parameter: Optional[ParameterType] = None, key: Optional[Any] = None
    ) -> Optional[int]:
        """Attempts to find the index of a parameter in the parameters list.

        By default, two parameters are considered 'the same' if they have the same
        SMIRKS pattern.

        Parameters
        ----------
        parameter
            The parameter to find the index of. This argument is mutually exclusive with
            ``key``.
        key
            The SMIRKS pattern associated with the parameter to find the index
            of. This argument is mutually exclusive with ``parameter``.

        Returns
        -------
            The index of the parameter if found, otherwise ``None``.
        """

        if (key is None and parameter is None) or (
            key is not None and parameter is not None
        ):
            raise ValueError("`key` and `parameter` are mutually exclusive arguments")

        key = key if parameter is None else parameter.smirks

        for index, existing_parameter in enumerate(self._parameters):

            if existing_parameter.smirks != key:
                continue

            return index

        return None

    # TODO: Can we ensure SMIRKS and other parameters remain valid after manipulation?
    def add_parameter(
        self, parameter_kwargs=None, parameter=None, after=None, before=None
    ):
        """Add a parameter to the force field, ensuring all parameters are valid.

        Parameters
        ----------
        parameter_kwargs: dict, optional
            The kwargs to pass to the ParameterHandler.INFOTYPE (a ParameterType) constructor
        parameter: ParameterType, optional
            A ParameterType to add to the ParameterHandler
        after : str or int, optional
            The SMIRKS pattern (if str) or index (if int) of the parameter directly before where
            the new parameter will be added
        before : str, optional
            The SMIRKS pattern (if str) or index (if int) of the parameter directly after where
            the new parameter will be added

        Note the following behavior:
          * Either `parameter_kwargs` or `parameter` must be specified.
          * When `before` and `after` are both `None`, the new parameter will be appended
            to the **END** of the parameter list.
          * When `before` and `after` are both specified, the new parameter will be added immediately
            after the parameter matching the `after` pattern or index.
          * The order of parameters in a parameter list can have significant impacts on parameter assignment. For
            details, see the SMIRNOFF specification:
            https://openforcefield.github.io/standards/standards/smirnoff/#smirnoff-parameter-specification-is-hierarchical

        Examples
        --------

        Add a ParameterType to an existing ParameterList at a specified position.

        Given an existing parameter handler and a new parameter to add to it:

        >>> from openmm import unit
        >>> bh = BondHandler(skip_version_check=True)
        >>> length = 1.5 * unit.angstrom
        >>> k = 100 * unit.kilocalorie / unit.mole / unit.angstrom ** 2
        >>> bh.add_parameter({'smirks': '[*:1]-[*:2]', 'length': length, 'k': k, 'id': 'b1'})
        >>> bh.add_parameter({'smirks': '[*:1]=[*:2]', 'length': length, 'k': k, 'id': 'b2'})
        >>> bh.add_parameter({'smirks': '[*:1]#[*:2]', 'length': length, 'k': k, 'id': 'b3'})
        >>> [p.id for p in bh.parameters]
        ['b1', 'b2', 'b3']

        >>> param = {'smirks': '[#1:1]-[#6:2]', 'length': length, 'k': k, 'id': 'b4'}

        Add a new parameter immediately after the parameter with the smirks '[*:1]=[*:2]'

        >>> bh.add_parameter(param, after='[*:1]=[*:2]')
        >>> [p.id for p in bh.parameters]
        ['b1', 'b2', 'b4', 'b3']
        """
        for val in [before, after]:
            if val and not isinstance(val, (str, int)):
                raise TypeError

        # If a dict was passed, construct it; if a ParameterType was passed, do nothing
        if parameter_kwargs:
            new_parameter = self._INFOTYPE(**parameter_kwargs)
        elif parameter:
            new_parameter = parameter
        else:
            raise ValueError("One of (parameter, parameter_kwargs) must be specified")

        if self._index_of_parameter(new_parameter) is not None:
            msg = f"A parameter SMIRKS pattern {new_parameter.smirks} already exists."
            raise DuplicateParameterError(msg)

        before_index, after_index = None, None

        if before is not None:
            if isinstance(before, int):
                before_index = before
            else:
                before_index = self._index_of_parameter(key=before)

        if after is not None:
            if isinstance(after, int):
                after_index = after
            else:
                after_index = self._index_of_parameter(key=after)

        if None not in (before, after):
            if after_index > before_index:
                raise ValueError("before arg must be before after arg")

        if after is not None:
            self._parameters.insert(after_index + 1, new_parameter)
        elif before is not None:
            self._parameters.insert(before_index, new_parameter)
        else:
            self._parameters.append(new_parameter)

    def get_parameter(self, parameter_attrs):
        """
        Return the parameters in this ParameterHandler that match the parameter_attrs argument.
        When multiple attrs are passed, parameters that have any (not all) matching attributes
        are returned.

        Parameters
        ----------
        parameter_attrs : dict of {attr: value}
            The attrs mapped to desired values (for example {"smirks": "[*:1]~[#16:2]=,:[#6:3]~[*:4]", "id": "t105"} )

        Returns
        -------
        params : list of ParameterType objects
            A list of matching ParameterType objects

        Examples
        --------

        Create a parameter handler and populate it with some data.

        >>> from openmm import unit
        >>> handler = BondHandler(skip_version_check=True)
        >>> handler.add_parameter(
        ...     {
        ...         'smirks': '[*:1]-[*:2]',
        ...         'length': 1*unit.angstrom,
        ...         'k': 10*unit.kilocalorie / unit.mole/unit.angstrom**2,
        ...     }
        ... )

        Look up, from this handler, all parameters matching some SMIRKS pattern

        >>> handler.get_parameter({'smirks': '[*:1]-[*:2]'})
        [<BondType with smirks: [*:1]-[*:2]  length: 1 A  k: 10 kcal/(A**2 mol)  >]

        """
        params = list()
        for attr, value in parameter_attrs.items():
            for param in self.parameters:
                if param in params:
                    continue
                # TODO: Cleaner accessing of cosmetic attributes
                # See issue #338
                if param.attribute_is_cosmetic(attr):
                    attr = "_" + attr
                if hasattr(param, attr):
                    if getattr(param, attr) == value:
                        params.append(param)
        return params

    class _Match:
        """Represents a ParameterType which has been matched to
        a given chemical environment.
        """

        @property
        def parameter_type(self):
            """ParameterType: The matched parameter type."""
            return self._parameter_type

        @property
        def environment_match(self):
            """Topology._ChemicalEnvironmentMatch: The environment which matched the type."""
            return self._environment_match

        def __init__(self, parameter_type, environment_match):
            """Constructs a new ParameterHandlerMatch object.

            Parameters
            ----------
            parameter_type: ParameterType
                The matched parameter type.
            environment_match: Topology._ChemicalEnvironmentMatch
                The environment which matched the type.
            """
            self._parameter_type = parameter_type
            self._environment_match = environment_match

    def find_matches(self, entity, unique=False):
        """Find the elements of the topology/molecule matched by a parameter type.

        Parameters
        ----------
        entity : openff.toolkit.topology.Topology
            Topology to search.
        unique : bool, default=False
            If False, SMARTS matching will enumerate every valid permutation of matching atoms.
            If True, only one order of each unique match will be returned.

        Returns
        ---------
        matches : ValenceDict[Tuple[int], ParameterHandler._Match]
            ``matches[particle_indices]`` is the ``ParameterType`` object
            matching the tuple of particle indices in ``entity``.
        """

        # TODO: Right now, this method is only ever called with an entity that is a Topology.
        #  Should we reduce its scope and have a check here to make sure entity is a Topology?
        return self._find_matches(entity, unique=unique)

    def _find_matches(
        self,
        entity,
        transformed_dict_cls=ValenceDict,
        unique=False,
    ):
        """Implement find_matches() and allow using a difference valence dictionary.
        Parameters
        ----------
        entity : openff.toolkit.topology.Topology
            Topology to search.
        transformed_dict_cls: class
            The type of dictionary to store the matches in. This
            will determine how groups of atom indices are stored
            and accessed (e.g for angles indices should be 0-1-2
            and not 2-1-0).
        unique : bool, default=False
            If False, SMARTS matching will enumerate every valid permutation of matching atoms.
            If True, only one order of each unique match will be returned.

        Returns
        ---------
        matches : `transformed_dict_cls` of ParameterHandlerMatch
            ``matches[particle_indices]`` is the ``ParameterType`` object
            matching the tuple of particle indices in ``entity``.
        """
        logger.debug(f"Finding matches for {self.__class__.__name__}")

        matches = transformed_dict_cls()

        # TODO: There are probably performance gains to be had here
        #       by performing this loop in reverse order, and breaking early once
        #       all environments have been matched.
        for parameter_type in self._parameters:
            matches_for_this_type = {}

            for environment_match in entity.chemical_environment_matches(
                parameter_type.smirks,
                unique=unique,
            ):
                # Update the matches for this parameter type.
                handler_match = self._Match(parameter_type, environment_match)
                matches_for_this_type[
                    environment_match.topology_atom_indices
                ] = handler_match

            # Update matches of all parameter types.
            matches.update(matches_for_this_type)

            logger.debug(
                "{:64} : {:8} matches".format(
                    parameter_type.smirks, len(matches_for_this_type)
                )
            )

        logger.debug(f"{len(matches)} matches identified")
        return matches

    @staticmethod
    def _assert_correct_connectivity(match, expected_connectivity=None):
        """A more performant version of the `topology.assert_bonded` method
        to ensure that the results of `_find_matches` are valid.

        Raises
        ------
        ValueError
            Raise an exception when the atoms in the match don't have
            the correct connectivity.

        Parameters
        ----------
        match: ParameterHandler._Match
            The match found by `_find_matches`
        connectivity: list of tuple of int, optional
            The expected connectivity of the match (e.g. for a torsion
            expected_connectivity=[(0, 1), (1, 2), (2, 3)]). If `None`,
            a connectivity of [(0, 1), ... (n - 1, n)] is assumed.
        """

        # I'm not 100% sure this is really necessary... but this should do
        # the same checks as the more costly assert_bonded method in the
        # ParameterHandler.create_force methods.
        if expected_connectivity is None:
            return

        reference_molecule = match.environment_match.reference_molecule

        for connectivity in expected_connectivity:

            atom_i = match.environment_match.reference_atom_indices[connectivity[0]]
            atom_j = match.environment_match.reference_atom_indices[connectivity[1]]

            reference_molecule.get_bond_between(atom_i, atom_j)

    def assign_parameters(self, topology, system):
        """Assign parameters for the given Topology to the specified OpenMM ``System`` object.

        Parameters
        ----------
        topology : openff.toolkit.topology.Topology
            The Topology for which parameters are to be assigned.
            Either a new Force will be created or parameters will be appended to an existing Force.
        system : openmm.System
            The OpenMM System object to add the Force (or append new parameters) to.
        """
        pass

    def postprocess_system(self, topology, system, **kwargs):
        """
        Allow the force to perform a final post-processing pass on the OpenMM ``System`` following parameter
        assignment, if needed.

        Parameters
        ----------
        topology : openff.toolkit.topology.Topology
            The Topology for which parameters are to be assigned.
            Either a new Force will be created or parameters will be appended to an existing Force.
        system : openmm.System
            The OpenMM System object to add the Force (or append new parameters) to.
        """
        pass

    def to_dict(self, discard_cosmetic_attributes=False):
        """
        Convert this ParameterHandler to an OrderedDict, compliant with the SMIRNOFF data spec.

        Parameters
        ----------
        discard_cosmetic_attributes : bool, optional. Default = False.
            Whether to discard non-spec parameter and header attributes in this ParameterHandler.

        Returns
        -------
        smirnoff_data : OrderedDict
            SMIRNOFF-spec compliant representation of this ParameterHandler and its internal ParameterList.

        """
        smirnoff_data = OrderedDict()

        # Populate parameter list
        parameter_list = self._parameters.to_list(
            discard_cosmetic_attributes=discard_cosmetic_attributes
        )

        # NOTE: This assumes that a ParameterHandler will have just one homogenous ParameterList under it
        if self._INFOTYPE is not None:
            # smirnoff_data[self._INFOTYPE._ELEMENT_NAME] = unitless_parameter_list
            smirnoff_data[self._INFOTYPE._ELEMENT_NAME] = parameter_list

        # Collect parameter and cosmetic attributes.
        header_attribute_dict = super().to_dict(
            discard_cosmetic_attributes=discard_cosmetic_attributes
        )
        smirnoff_data.update(header_attribute_dict)

        return smirnoff_data

    @classmethod
    def _check_all_valence_terms_assigned(
        cls,
        assigned_terms,
        topology,
        valence_terms,
        exception_cls=UnassignedValenceParameterException,
    ):
        """Check that all valence terms have been assigned and print a user-friendly error message.

        Parameters
        ----------
        assigned_terms : ValenceDict
            Atom index tuples defining added valence terms.
        topology : Topology
            The topology that matching was performed on.
        valence_terms :  Iterable[Iterable[Atom]]
            Atom tuples defining topological valence terms.
        exception_cls : UnassignedValenceParameterException
            A specific exception class to raise to allow catching only specific
            types of errors.

        Raises
        ------
        exception : exception_cls
            An exception with a customizable type. As documented in the Parameters section, this defaults
            to UnassignedValenceParameterException.

        """
        # Provided there are no duplicates in either list,
        # or something weird like a bond has been added to
        # a torsions list - this should work just fine I think.
        # If we expect either of those assumptions to be incorrect,
        # (i.e len(not_found_terms) > 0) we have bigger issues
        # in the code and should be catching those cases elsewhere!
        # The fact that we graph match all topol molecules to ref
        # molecules should avoid the len(not_found_terms) > 0 case.

        if len(assigned_terms) == len(valence_terms):
            return

        # Convert the valence term to a valence dictionary to make sure
        # the order of atom indices doesn't matter for comparison.
        valence_terms_dict = assigned_terms.__class__()
        for atoms in valence_terms:
            # try:
            # valence_terms is a list of TopologyAtom tuples.
            atom_indices = (topology.particle_index(a) for a in atoms)
            # except TypeError:
            #     # valence_terms is a list of TopologyAtom.
            #     atom_indices = (topology.particle_index(atoms),)
            valence_terms_dict[atom_indices] = atoms

        # Check that both valence dictionaries have the same keys (i.e. terms).
        assigned_terms_set = set(assigned_terms.keys())
        valence_terms_set = set(valence_terms_dict.keys())
        unassigned_terms = valence_terms_set.difference(assigned_terms_set)
        not_found_terms = assigned_terms_set.difference(valence_terms_set)

        # Raise an error if there are unassigned terms.
        err_msg = ""

        if len(unassigned_terms) > 0:

            unassigned_atom_tuples = []

            unassigned_str = ""
            for unassigned_tuple in unassigned_terms:
                unassigned_str += "\n- Topology indices " + str(unassigned_tuple)
                unassigned_str += ": names and elements "

                unassigned_atoms = []

                # Pull and add additional helpful info on missing terms
                for atom_idx in unassigned_tuple:
                    atom = topology.atom(atom_idx)
                    unassigned_atoms.append(atom)
                    unassigned_str += f"({atom.name} {atom.symbol}), "
                unassigned_atom_tuples.append(tuple(unassigned_atoms))
            err_msg += (
                "{parameter_handler} was not able to find parameters for the following valence terms:\n"
                "{unassigned_str}"
            ).format(parameter_handler=cls.__name__, unassigned_str=unassigned_str)
        if len(not_found_terms) > 0:
            if err_msg != "":
                err_msg += "\n"
            not_found_str = "\n- ".join([str(x) for x in not_found_terms])
            err_msg += (
                "{parameter_handler} assigned terms that were not found in the topology:\n"
                "- {not_found_str}"
            ).format(parameter_handler=cls.__name__, not_found_str=not_found_str)
        if err_msg != "":
            err_msg += "\n"
            exception = exception_cls(err_msg)
            exception.unassigned_topology_atom_tuples = unassigned_atom_tuples
            exception.handler_class = cls
            raise exception

    def _check_attributes_are_equal(
        self, other, identical_attrs=(), tolerance_attrs=(), tolerance=1e-6
    ):
        """Utility function to check that the given attributes of the two handlers are equal.

        Parameters
        ----------
        identical_attrs : List[str]
            Names of the parameters that must be checked with the equality operator.
        tolerance_attrs : List[str]
            Names of the parameters that must be equal up to a tolerance.
        tolerance : float
            The absolute tolerance used to compare the parameters.
        """

        def get_unitless_values(attr):
            this_val = getattr(self, attr)
            other_val = getattr(other, attr)
            # Strip quantities of their units before comparison.
            try:
                this_val.units
            except AttributeError:
                return this_val, other_val
            assert this_val.units == other_val.units
            return this_val.m, other_val.m

        for attr in identical_attrs:
            this_val, other_val = get_unitless_values(attr)

            if this_val != other_val:
                raise IncompatibleParameterError(
                    "{} values are not identical. "
                    "(handler value: {}, incompatible value: {}".format(
                        attr, this_val, other_val
                    )
                )

        for attr in tolerance_attrs:
            try:
                this_val, other_val = get_unitless_values(attr)
            except AttributeError:
                raise AttributeError(
                    f"Mismatch found with attr={attr}, this_val={this_val}, "
                    f"other_val={other_val}"
                )
            if abs(this_val - other_val) > tolerance:
                raise IncompatibleParameterError(
                    "Difference between '{}' values is beyond allowed tolerance {}. "
                    "(handler value: {}, incompatible value: {}".format(
                        attr, tolerance, this_val, other_val
                    )
                )

    @staticmethod
    def check_partial_bond_orders_from_molecules_duplicates(pb_mols):
        if len(set(map(Molecule.to_smiles, pb_mols))) < len(pb_mols):
            raise ValueError(
                "At least two user-provided fractional bond order "
                "molecules are isomorphic"
            )

    @staticmethod
    def assign_partial_bond_orders_from_molecules(topology, pbo_mols):
        # for each reference molecule in our topology, we'll walk through the provided partial bond order molecules
        # if we find a match, we'll apply the partial bond orders and skip to the next molecule
        for ref_mol in topology.reference_molecules:
            for pbo_mol in pbo_mols:
                # we are as stringent as we are in the ElectrostaticsHandler
                # TODO: figure out whether bond order matching is redundant with aromatic matching
                isomorphic, topology_atom_map = Molecule.are_isomorphic(
                    ref_mol,
                    pbo_mol,
                    return_atom_map=True,
                    aromatic_matching=True,
                    formal_charge_matching=True,
                    bond_order_matching=True,
                    atom_stereochemistry_matching=True,
                    bond_stereochemistry_matching=True,
                )

                # if matching, assign bond orders and skip to next molecule
                # first match wins
                if isomorphic:
                    # walk through bonds on reference molecule
                    for bond in ref_mol.bonds:
                        # use atom mapping to translate to pbo_molecule bond
                        pbo_bond = pbo_mol.get_bond_between(
                            topology_atom_map[bond.atom1_index],
                            topology_atom_map[bond.atom2_index],
                        )
                        # extract fractional bond order
                        # assign fractional bond order to reference molecule bond
                        if pbo_bond.fractional_bond_order is None:
                            raise ValueError(
                                f"Molecule '{ref_mol}' was requested to be parameterized "
                                f"with user-provided fractional bond orders from '{pbo_mol}', but not "
                                "all bonds were provided with `fractional_bond_order` specified"
                            )

                        bond.fractional_bond_order = pbo_bond.fractional_bond_order

                    break
                # not necessary, but explicit
                else:
                    continue

    def __getitem__(self, val):
        """
        Syntax sugar for lookikng up a ParameterType in a ParameterHandler
        based on its SMIRKS.
        """
        return self.parameters[val]


class ConstraintHandler(ParameterHandler):
    """Handle SMIRNOFF ``<Constraints>`` tags

    ``ConstraintHandler`` must be applied before ``BondHandler`` and ``AngleHandler``,
    since those classes add constraints for which equilibrium geometries are needed from those tags.

    .. warning :: This API is experimental and subject to change.
    """

    class ConstraintType(ParameterType):
        """A SMIRNOFF constraint type

        .. warning :: This API is experimental and subject to change.
        """

        _VALENCE_TYPE = "Bond"
        _ELEMENT_NAME = "Constraint"

        distance = ParameterAttribute(default=None, unit=unit.angstrom)

    _TAGNAME = "Constraints"
    _INFOTYPE = ConstraintType
    _OPENMMTYPE = None  # don't create a corresponding OpenMM Force class

    @requires_package("openmm")
    def create_force(self, system, topology, **kwargs):
        from openff.units.openmm import to_openmm

        constraint_matches = self.find_matches(topology)
        for (atoms, constraint_match) in constraint_matches.items():
            # Update constrained atom pairs in topology
            # topology.add_constraint(*atoms, constraint.distance)
            # If a distance is specified (constraint.distance != True), add the constraint here.
            # Otherwise, the equilibrium bond length will be used to constrain the atoms in HarmonicBondHandler
            constraint = constraint_match.parameter_type

            if constraint.distance is None:
                topology.add_constraint(*atoms, True)
            else:
                system.addConstraint(*atoms, to_openmm(constraint.distance))
                topology.add_constraint(*atoms, constraint.distance)


class BondHandler(ParameterHandler):
    """Handle SMIRNOFF ``<Bonds>`` tags

    .. warning :: This API is experimental and subject to change.
    """

    class BondType(ParameterType):
        """A SMIRNOFF bond type

        .. warning :: This API is experimental and subject to change.
        """

        # ChemicalEnvironment valence type string expected by SMARTS string for this Handler
        _VALENCE_TYPE = "Bond"
        _ELEMENT_NAME = "Bond"

        length = ParameterAttribute(default=None, unit=unit.angstrom)
        k = ParameterAttribute(
            default=None, unit=unit.kilocalorie / unit.mole / unit.angstrom**2
        )

        # fractional bond order params
        length_bondorder = MappedParameterAttribute(default=None, unit=unit.angstrom)
        k_bondorder = MappedParameterAttribute(
            default=None, unit=unit.kilocalorie / unit.mole / unit.angstrom**2
        )

        def __init__(self, **kwargs):
            # these checks enforce mutually-exclusive parameterattribute specifications
            has_k = "k" in kwargs.keys()
            has_k_bondorder = any(["k_bondorder" in key for key in kwargs.keys()])
            has_length = "length" in kwargs.keys()
            has_length_bondorder = any(
                ["length_bondorder" in key for key in kwargs.keys()]
            )

            # Are these errors too general? What about ParametersMissingError/ParametersOverspecifiedError?
            if has_k:
                if has_k_bondorder:
                    raise SMIRNOFFSpecError(
                        "BOTH k and k_bondorder* cannot be specified simultaneously."
                    )
            else:
                if not has_k_bondorder:
                    raise SMIRNOFFSpecError(
                        "Either k or k_bondorder* must be specified."
                    )
            if has_length:
                if has_length_bondorder:
                    raise SMIRNOFFSpecError(
                        "BOTH length and length_bondorder* cannot be specified simultaneously."
                    )
            else:
                if not has_length_bondorder:
                    raise SMIRNOFFSpecError(
                        "Either length or length_bondorder* must be specified."
                    )

            super().__init__(**kwargs)

    _TAGNAME = "Bonds"  # SMIRNOFF tag name to process
    _INFOTYPE = BondType  # class to hold force type info
    _OPENMMTYPE = "HarmonicBondForce"
    _DEPENDENCIES = [ConstraintHandler]  # ConstraintHandler must be executed first
    _MAX_SUPPORTED_SECTION_VERSION = 0.4

    # Use the _allow_only filter here because this class's implementation contains all the information about supported
    # potentials for this handler.
    potential = ParameterAttribute(
        default="overridden in init",
        converter=_allow_only(["harmonic", "(k/2)*(r-length)^2"]),
    )
    # The default value for fractional_bondorder_method depends on the section version and is overwritten in __init__.
    # Do not use the allow_only filter here since ToolkitWrappers may be imported that support additional fractional
    # bondorder methods.
    fractional_bondorder_method = ParameterAttribute(default="overridden in init")
    # Use the _allow_only filter here because this class's implementation contains all the information about supported
    # interpolation types.
    fractional_bondorder_interpolation = ParameterAttribute(
        default="linear", converter=_allow_only(["linear"])
    )

    def __init__(self, **kwargs):
        super().__init__(**kwargs)
        # Default value for fractional_bondorder_interpolation depends on section version
        if self.version == 0.3 and "fractional_bondorder_method" not in kwargs:
            self.fractional_bondorder_method = "none"
        elif self.version == 0.4 and "fractional_bondorder_method" not in kwargs:
            self.fractional_bondorder_method = "AM1-Wiberg"

        # Default value for potential depends on section version
        if self.version == 0.3 and "potential" not in kwargs:
            self.potential = "harmonic"
        elif self.version == 0.4 and "potential" not in kwargs:
            self.potential = "(k/2)*(r-length)^2"

    def check_handler_compatibility(self, other_handler):
        """
        Checks whether this ParameterHandler encodes compatible physics as another ParameterHandler. This is
        called if a second handler is attempted to be initialized for the same tag.

        Parameters
        ----------
        other_handler : a ParameterHandler object
            The handler to compare to.

        Raises
        ------
        IncompatibleParameterError if handler_kwargs are incompatible with existing parameters.
        """
        string_attrs_to_compare = [
            "fractional_bondorder_method",
            "fractional_bondorder_interpolation",
        ]
        self._check_attributes_are_equal(
            other_handler, identical_attrs=string_attrs_to_compare
        )

        # potential="harmonic" and potential="(k/2)*(r-length)^2" should be considered identical
        self_has_harmonic_potential = (
            self.potential == "harmonic" or self.potential == "(k/2)*(r-length)^2"
        )
        other_has_harmonic_potential = (
            other_handler.potential == "harmonic"
            or other_handler.potential == "(k/2)*(r-length)^2"
        )
        if not (self_has_harmonic_potential and other_has_harmonic_potential):
            if self.potential != other_handler.potential:
                raise IncompatibleParameterError(
                    f"potential values are not identical. "
                    f"(handler value: {self.potential}, incompatible value: {other_handler.potential}"
                )

    @requires_package("openmm")
    def create_force(self, system, topology, **kwargs):
        import openmm
        from openff.units.openmm import to_openmm

        openmm_type = getattr(openmm, self._OPENMMTYPE)
        # Create or retrieve existing OpenMM Force object
        # TODO: The commented line below should replace the system.getForce search
        # force = super(BondHandler, self).create_force(system, topology, **kwargs)
        existing = [system.getForce(i) for i in range(system.getNumForces())]
        existing = [f for f in existing if type(f) == openmm_type]
        if len(existing) == 0:
            force = openmm_type()
            system.addForce(force)
        else:
            force = existing[0]

        # Do not trust previously-calculated partial bond orders, since we don't know
        # what method was used to assign them
        # TODO: Jeff tried implementing a way to mark how bond orders were assigned on the
        # topology, but realized that there's already a hierarchy of assignment
        # methods. That is, if a molecule was assigned using PBOs_from_mols, then
        # a different fractional bondorder method SHOULD NOT attempt
        # recalculation, whereas if the previous method was simply DIFFERENT,
        # then the old results should be erased/cached and overwritten with the
        # new ones. It will be easier to handle this at the level of caching
        # the results of molecule.assign_fractional_bond_orders
        for bond in topology.bonds:
            bond.fractional_bond_order = None

        # check whether any of the reference molecules in the topology
        # are in the partial_bond_orders_from_molecules list
        if "partial_bond_orders_from_molecules" in kwargs:
            # check whether molecules in the partial_bond_orders_from_molecules
            # list have any duplicates
            self.check_partial_bond_orders_from_molecules_duplicates(
                kwargs["partial_bond_orders_from_molecules"]
            )

            self.assign_partial_bond_orders_from_molecules(
                topology, kwargs["partial_bond_orders_from_molecules"]
            )

        # Add all bonds to the system.
        bond_matches = self.find_matches(topology)

        skipped_constrained_bonds = (
            0  # keep track of how many bonds were constrained (and hence skipped)
        )
        for (topology_atom_indices, bond_match) in bond_matches.items():
            # Get corresponding particle indices in Topology
            # particle_indices = tuple([ atom.particle_index for atom in atoms ])

            # Ensure atoms are actually bonded correct pattern in Topology
            try:
                self._assert_correct_connectivity(bond_match)
            except NotBondedError as e:
                smirks = bond_match.parameter_type.smirks
                raise NotBondedError(
                    f"While processing bond with SMIRKS {smirks}: " + e.msg
                )

            # topology.assert_bonded(atoms[0], atoms[1])
            bond_params = bond_match.parameter_type
            match = bond_match.environment_match

            # Compute equilibrium bond length and spring constant.
            bond = match.reference_molecule.get_bond_between(
                *match.reference_atom_indices
            )

            length_requires_interpolation = (
                getattr(bond_params, "length_bondorder", None) is not None
            )
            k_requires_interpolation = (
                getattr(bond_params, "k_bondorder", None) is not None
            )

            # Calculate fractional bond orders for this molecule only if needed.
            if (
                length_requires_interpolation or k_requires_interpolation
            ) and bond.fractional_bond_order is None:
                toolkit_registry = kwargs.get(
                    "toolkit_registry", GLOBAL_TOOLKIT_REGISTRY
                )
                match.reference_molecule.assign_fractional_bond_orders(
                    toolkit_registry=toolkit_registry,
                    bond_order_model=self.fractional_bondorder_method.lower(),
                )

            if not length_requires_interpolation:
                length = bond_params.length
            else:
                # Interpolate length using fractional bond orders
                bond_order = bond.fractional_bond_order
                if self.fractional_bondorder_interpolation == "linear":
                    if len(bond_params.length_bondorder) < 2:
                        raise SMIRNOFFSpecError(
                            "In order to use bond order interpolation, 2 or more parameters "
                            f"must be present. Found {len(bond_params.length_bondorder)} parameters."
                        )
                    length = _linear_inter_or_extrapolate(
                        points_dict=bond_params.length_bondorder,
                        x_query=bond_order,
                    )
                else:
                    # TODO: This code is effectively unreachable due to the the _allow_only converter used in this
                    #       ParameterAttribute's definition, which only allows "linear". Remove?
                    raise FractionalBondOrderInterpolationMethodUnsupportedError(
                        "Fractional bondorder interpolation method {} is not implemented.".format(
                            self.fractional_bondorder_interpolation
                        )
                    )
            if not k_requires_interpolation:
                k = bond_params.k
            else:
                # Interpolate k using fractional bond orders
                bond_order = bond.fractional_bond_order
                if self.fractional_bondorder_interpolation == "linear":
                    if len(bond_params.k_bondorder) < 2:
                        raise SMIRNOFFSpecError(
                            "In order to use bond order interpolation, 2 or more parameters "
                            f"must be present. Found {len(bond_params.k_bondorder)} parameters."
                        )
                    k = _linear_inter_or_extrapolate(
                        points_dict=bond_params.k_bondorder,
                        x_query=bond_order,
                    )
                else:
                    # TODO: This code is effectively unreachable due to the the _allow_only converter used in this
                    #       ParameterAttribute's definition, which only allows "linear". Remove?
                    raise FractionalBondOrderInterpolationMethodUnsupportedError(
                        "Fractional bondorder interpolation method {} is not implemented.".format(
                            self.fractional_bondorder_interpolation
                        )
                    )

            # If this pair of atoms is subject to a constraint, only use the length
            is_constrained = topology.is_constrained(*topology_atom_indices)
            if not is_constrained:
                # Add harmonic bond to HarmonicBondForce
                force.addBond(*topology_atom_indices, to_openmm(length), to_openmm(k))
            else:
                # Handle constraints.
                # Atom pair is constrained; we don't need to add a bond term.
                skipped_constrained_bonds += 1
                # Check if we need to add the constraint here to the equilibrium bond length.
                if is_constrained is True:
                    # Mark that we have now assigned a specific constraint distance to this constraint.
                    topology.add_constraint(*topology_atom_indices, length)
                    # Add the constraint to the System.
                    system.addConstraint(*topology_atom_indices, to_openmm(length))
                    # system.addConstraint(*particle_indices, length)

        logger.info(
            "{} bonds added ({} skipped due to constraints)".format(
                len(bond_matches) - skipped_constrained_bonds, skipped_constrained_bonds
            )
        )

        # Check that no topological bonds are missing force parameters.
        valence_terms = [list(b.atoms) for b in topology.bonds]
        self._check_all_valence_terms_assigned(
            bond_matches,
            topology,
            valence_terms,
            exception_cls=UnassignedBondParameterException,
        )


class AngleHandler(ParameterHandler):
    """Handle SMIRNOFF ``<AngleForce>`` tags

    .. warning :: This API is experimental and subject to change.
    """

    class AngleType(ParameterType):
        """A SMIRNOFF angle type.

        .. warning :: This API is experimental and subject to change.
        """

        _VALENCE_TYPE = "Angle"  # ChemicalEnvironment valence type string expected by SMARTS string for this Handler
        _ELEMENT_NAME = "Angle"

        angle = ParameterAttribute(unit=unit.degree)
        k = ParameterAttribute(unit=unit.kilocalorie / unit.mole / unit.degree**2)

    _TAGNAME = "Angles"  # SMIRNOFF tag name to process
    _INFOTYPE = AngleType  # class to hold force type info
    _OPENMMTYPE = "HarmonicAngleForce"
    _DEPENDENCIES = [ConstraintHandler]  # ConstraintHandler must be executed first

    potential = ParameterAttribute(default="harmonic")

    def check_handler_compatibility(self, other_handler):
        """
        Checks whether this ParameterHandler encodes compatible physics as another ParameterHandler. This is
        called if a second handler is attempted to be initialized for the same tag.

        Parameters
        ----------
        other_handler : a ParameterHandler object
            The handler to compare to.

        Raises
        ------
        IncompatibleParameterError if handler_kwargs are incompatible with existing parameters.
        """
        string_attrs_to_compare = ["potential"]
        self._check_attributes_are_equal(
            other_handler, identical_attrs=string_attrs_to_compare
        )

    @requires_package("openmm")
    def create_force(self, system, topology, **kwargs):
        import openmm
        from openff.units.openmm import to_openmm

        openmm_type = getattr(openmm, self._OPENMMTYPE)

        # force = super(AngleHandler, self).create_force(system, topology, **kwargs)
        existing = [system.getForce(i) for i in range(system.getNumForces())]
        existing = [f for f in existing if type(f) == openmm_type]
        if len(existing) == 0:
            force = openmm_type()
            system.addForce(force)
        else:
            force = existing[0]

        # Add all angles to the system.
        angle_matches = self.find_matches(topology)
        skipped_constrained_angles = (
            0  # keep track of how many angles were constrained (and hence skipped)
        )
        for (atoms, angle_match) in angle_matches.items():

            # Ensure atoms are actually bonded correct pattern in Topology
            # for (i, j) in [(0, 1), (1, 2)]:
            #     topology.assert_bonded(atoms[i], atoms[j])
            try:
                self._assert_correct_connectivity(angle_match)
            except NotBondedError as e:
                smirks = angle_match.parameter_type.smirks
                raise NotBondedError(
                    f"While processing angle with SMIRKS {smirks}: " + e.msg
                )

            if (
                topology.is_constrained(atoms[0], atoms[1])
                and topology.is_constrained(atoms[1], atoms[2])
                and topology.is_constrained(atoms[0], atoms[2])
            ):
                # Angle is constrained; we don't need to add an angle term.
                skipped_constrained_angles += 1
                continue

            angle = angle_match.parameter_type
            force.addAngle(*atoms, to_openmm(angle.angle), to_openmm(angle.k))

        logger.info(
            "{} angles added ({} skipped due to constraints)".format(
                len(angle_matches) - skipped_constrained_angles,
                skipped_constrained_angles,
            )
        )

        # Check that no topological angles are missing force parameters
        self._check_all_valence_terms_assigned(
            angle_matches,
            topology,
            list(topology.angles),
            exception_cls=UnassignedAngleParameterException,
        )


# TODO: There's a lot of duplicated code in ProperTorsionHandler and ImproperTorsionHandler
class ProperTorsionHandler(ParameterHandler):
    """Handle SMIRNOFF ``<ProperTorsionForce>`` tags

    .. warning :: This API is experimental and subject to change.
    """

    class ProperTorsionType(ParameterType):
        """A SMIRNOFF torsion type for proper torsions.

        .. warning :: This API is experimental and subject to change.
        """

        _VALENCE_TYPE = "ProperTorsion"
        _ELEMENT_NAME = "Proper"

        periodicity = IndexedParameterAttribute(converter=int)
        phase = IndexedParameterAttribute(unit=unit.degree)
        k = IndexedParameterAttribute(default=None, unit=unit.kilocalorie / unit.mole)
        idivf = IndexedParameterAttribute(default=None, converter=float)

        # fractional bond order params
        k_bondorder = IndexedMappedParameterAttribute(
            default=None, unit=unit.kilocalorie / unit.mole
        )

    _TAGNAME = "ProperTorsions"  # SMIRNOFF tag name to process
    _KWARGS = ["partial_bond_orders_from_molecules"]
    _INFOTYPE = ProperTorsionType  # info type to store
    _OPENMMTYPE = "PeriodicTorsionForce"
    _MAX_SUPPORTED_SECTION_VERSION = 0.4

    potential = ParameterAttribute(
        default="k*(1+cos(periodicity*theta-phase))",
        converter=_allow_only(["k*(1+cos(periodicity*theta-phase))"]),
    )
    default_idivf = ParameterAttribute(default="auto")
    fractional_bondorder_method = ParameterAttribute(default="AM1-Wiberg")
    fractional_bondorder_interpolation = ParameterAttribute(
        default="linear", converter=_allow_only(["linear"])
    )

    def check_handler_compatibility(self, other_handler):
        """
        Checks whether this ParameterHandler encodes compatible physics as another ParameterHandler. This is
        called if a second handler is attempted to be initialized for the same tag.

        Parameters
        ----------
        other_handler : a ParameterHandler object
            The handler to compare to.

        Raises
        ------
        IncompatibleParameterError if handler_kwargs are incompatible with existing parameters.
        """
        float_attrs_to_compare = []
        string_attrs_to_compare = [
            "potential",
            "fractional_bondorder_method",
            "fractional_bondorder_interpolation",
        ]

        if self.default_idivf == "auto":
            string_attrs_to_compare.append("default_idivf")
        else:
            float_attrs_to_compare.append("default_idivf")

        self._check_attributes_are_equal(
            other_handler,
            identical_attrs=string_attrs_to_compare,
            tolerance_attrs=float_attrs_to_compare,
        )

    @requires_package("openmm")
    def create_force(self, system, topology, **kwargs):
        import openmm

        openmm_type = getattr(openmm, self._OPENMMTYPE)
        # force = super(ProperTorsionHandler, self).create_force(system, topology, **kwargs)
        existing = [system.getForce(i) for i in range(system.getNumForces())]
        existing = [f for f in existing if type(f) == openmm_type]

        if len(existing) == 0:
            force = openmm_type()
            system.addForce(force)
        else:
            force = existing[0]

        # Do not trust previously-calculated partial bond orders, since we don't know
        # what method was used to assign them
        # TODO: Jeff tried implementing a way to mark how bond orders were assigned on the
        # topology, but realized that there's already a hierarchy of assignment
        # methods. That is, if a molecule was assigned using PBOs_from_mols, then
        # a different fractional bondorder method SHOULD NOT attempt
        # recalculation, whereas if the previous method was simply DIFFERENT,
        # then the old results should be erased/cached and overwritten with the
        # new ones. It will be easier to handle this at the level of caching
        # the results of molecule.assign_fractional_bond_orders
        for bond in topology.bonds:
            bond.fractional_bond_order = None

        # check whether any of the reference molecules in the topology
        # are in the partial_bond_orders_from_molecules list
        if "partial_bond_orders_from_molecules" in kwargs:
            # check whether molecules in the partial_bond_orders_from_molecules
            # list have any duplicates
            self.check_partial_bond_orders_from_molecules_duplicates(
                kwargs["partial_bond_orders_from_molecules"]
            )

            self.assign_partial_bond_orders_from_molecules(
                topology, kwargs["partial_bond_orders_from_molecules"]
            )

        # find all proper torsions for which we have parameters
        # operates on reference molecules in topology
        # but gives back matches for atoms for instance molecules
        torsion_matches = self.find_matches(topology)

        for (atom_indices, torsion_match) in torsion_matches.items():
            # Ensure atoms are actually bonded correct pattern in Topology
            # Currently does nothing
            try:
                self._assert_correct_connectivity(torsion_match)
            except NotBondedError as e:
                smirks = torsion_match.parameter_type.smirks
                raise NotBondedError(
                    f"While processing torsion with SMIRKS {smirks}: " + e.msg
                )

            if torsion_match.parameter_type.k_bondorder is None:
                # TODO: add a check here that we have same number of terms for
                # `kX_bondorder*`, `periodicityX`, `phaseX`
                # only count a given `kX_bondorder*` once

                # assign torsion with no interpolation
                self._assign_torsion(atom_indices, torsion_match, force)
            else:
                # TODO: add a check here that we have same number of terms for
                # `kX_bondorder*`, `periodicityX`, `phaseX`
                # only count a given `kX_bondorder*` once

                # assign torsion with interpolation
                self._assign_fractional_bond_orders(
                    atom_indices, torsion_match, force, **kwargs
                )

        logger.info("{} torsions added".format(len(torsion_matches)))

        # Check that no topological torsions are missing force parameters

        # I can see the appeal of these kind of methods as an 'absolute' check
        # that things have gone well, but I think just making sure that the
        # reference molecule has been fully parametrised should have the same
        # effect! It would be good to eventually refactor things so that everything
        # is focused on the single unique molecules, and then simply just cloned
        # onto the system. It seems like John's proposed System object would do
        # exactly this.
        self._check_all_valence_terms_assigned(
            torsion_matches,
            topology,
            list(topology.propers),
            exception_cls=UnassignedProperTorsionParameterException,
        )

    def _assign_torsion(self, atom_indices, torsion_match, force):
        from openff.units.openmm import to_openmm

        torsion_params = torsion_match.parameter_type

        for (periodicity, phase, k, idivf) in zip(
            torsion_params.periodicity,
            torsion_params.phase,
            torsion_params.k,
            torsion_params.idivf,
        ):

            if idivf == "auto":
                # TODO: Implement correct "auto" behavior
                raise NotImplementedError(
                    "The OpenForceField toolkit hasn't implemented "
                    "support for the torsion `idivf` value of 'auto'"
                )
            force.addTorsion(
                atom_indices[0],
                atom_indices[1],
                atom_indices[2],
                atom_indices[3],
                periodicity,
                to_openmm(phase),
                to_openmm(k / idivf),
            )

    def _assign_fractional_bond_orders(
        self, atom_indices, torsion_match, force, **kwargs
    ):
        from openff.units.openmm import to_openmm

        from openff.toolkit.utils.toolkits import GLOBAL_TOOLKIT_REGISTRY

        torsion_params = torsion_match.parameter_type
        match = torsion_match.environment_match

        for (periodicity, phase, k_bondorder, idivf) in zip(
            torsion_params.periodicity,
            torsion_params.phase,
            torsion_params.k_bondorder,
            torsion_params.idivf,
        ):

            if len(k_bondorder) < 2:
                raise ValueError(
                    "At least 2 bond order values required for `k_bondorder`; "
                    "got {}".format(len(k_bondorder))
                )

            if idivf == "auto":
                # TODO: Implement correct "auto" behavior
                raise NotImplementedError(
                    "The OpenForceField toolkit hasn't implemented "
                    "support for the torsion `idivf` value of 'auto'"
                )

            # get central bond for reference molecule
            central_bond = match.reference_molecule.get_bond_between(
                match.reference_atom_indices[1], match.reference_atom_indices[2]
            )

            # if fractional bond order not calculated yet, we calculate it
            # should only happen once per reference molecule for which we care
            # about fractional bond interpolation
            # and not at all for reference molecules we don't
            if central_bond.fractional_bond_order is None:
                toolkit_registry = kwargs.get(
                    "toolkit_registry", GLOBAL_TOOLKIT_REGISTRY
                )
                match.reference_molecule.assign_fractional_bond_orders(
                    toolkit_registry=toolkit_registry,
                    bond_order_model=self.fractional_bondorder_method.lower(),
                )

            # scale k based on the bondorder of the central bond
            if self.fractional_bondorder_interpolation == "linear":
                # we only interpolate on k
                k = _linear_inter_or_extrapolate(
                    k_bondorder, central_bond.fractional_bond_order
                )
            else:
                # TODO: This code is effectively unreachable due to the the _allow_only converter used in this
                #       ParameterAttribute's definition, which only allows "linear". Remove?
                raise FractionalBondOrderInterpolationMethodUnsupportedError(
                    "Fractional bondorder interpolation method {} is not implemented.".format(
                        self.fractional_bondorder_interpolation
                    )
                )

            # add a torsion with given parameters for topology atoms
            force.addTorsion(
                atom_indices[0],
                atom_indices[1],
                atom_indices[2],
                atom_indices[3],
                periodicity,
                to_openmm(phase),
                to_openmm(k / idivf),
            )


# TODO: There's a lot of duplicated code in ProperTorsionHandler and ImproperTorsionHandler
class ImproperTorsionHandler(ParameterHandler):
    """Handle SMIRNOFF ``<ImproperTorsionForce>`` tags

    .. warning :: This API is experimental and subject to change.
    """

    class ImproperTorsionType(ParameterType):
        """A SMIRNOFF torsion type for improper torsions.

        .. warning :: This API is experimental and subject to change.
        """

        _VALENCE_TYPE = "ImproperTorsion"
        _ELEMENT_NAME = "Improper"

        periodicity = IndexedParameterAttribute(converter=int)
        phase = IndexedParameterAttribute(unit=unit.degree)
        k = IndexedParameterAttribute(unit=unit.kilocalorie / unit.mole)
        idivf = IndexedParameterAttribute(default=None, converter=float)

    _TAGNAME = "ImproperTorsions"  # SMIRNOFF tag name to process
    _INFOTYPE = ImproperTorsionType  # info type to store
    _OPENMMTYPE = "PeriodicTorsionForce"

    potential = ParameterAttribute(
        default="k*(1+cos(periodicity*theta-phase))",
        converter=_allow_only(["k*(1+cos(periodicity*theta-phase))"]),
    )
    default_idivf = ParameterAttribute(default="auto")

    def check_handler_compatibility(self, other_handler):
        """
        Checks whether this ParameterHandler encodes compatible physics as another ParameterHandler. This is
        called if a second handler is attempted to be initialized for the same tag.

        Parameters
        ----------
        other_handler : a ParameterHandler object
            The handler to compare to.

        Raises
        ------
        IncompatibleParameterError if handler_kwargs are incompatible with existing parameters.
        """
        float_attrs_to_compare = []
        string_attrs_to_compare = ["potential"]

        if self.default_idivf == "auto":
            string_attrs_to_compare.append("default_idivf")
        else:
            float_attrs_to_compare.append("default_idivf")

        self._check_attributes_are_equal(
            other_handler,
            identical_attrs=string_attrs_to_compare,
            tolerance_attrs=float_attrs_to_compare,
        )

    def find_matches(self, entity, unique=False):
        """Find the improper torsions in the topology/molecule matched by a parameter type.

        Parameters
        ----------
        entity : openff.toolkit.topology.Topology
            Topology to search.

        Returns
        ---------
        matches : ImproperDict[Tuple[int], ParameterHandler._Match]
            ``matches[atom_indices]`` is the ``ParameterType`` object
            matching the 4-tuple of atom indices in ``entity``.

        """
        return self._find_matches(
            entity, transformed_dict_cls=ImproperDict, unique=unique
        )

    @requires_package("openmm")
    def create_force(self, system, topology, **kwargs):
        import openmm
        from openff.units.openmm import to_openmm

        openmm_type = getattr(openmm, self._OPENMMTYPE)
        # force = super(ImproperTorsionHandler, self).create_force(system, topology, **kwargs)
        # force = super().create_force(system, topology, **kwargs)
        existing = [system.getForce(i) for i in range(system.getNumForces())]
        existing = [f for f in existing if type(f) == openmm_type]
        if len(existing) == 0:
            force = openmm_type()
            system.addForce(force)
        else:
            force = existing[0]

        # Add all improper torsions to the system
        improper_matches = self.find_matches(topology)
        for (atom_indices, improper_match) in improper_matches.items():
            # Ensure atoms are actually bonded correct pattern in Topology
            # For impropers, central atom is atom 1
            # for (i, j) in [(0, 1), (1, 2), (1, 3)]:
            #     topology.assert_bonded(atom_indices[i], atom_indices[j])
            try:
                self._assert_correct_connectivity(
                    improper_match, [(0, 1), (1, 2), (1, 3)]
                )
            except NotBondedError as e:
                smirks = improper_match.parameter_type.smirks
                raise NotBondedError(
                    f"While processing improper with SMIRKS {smirks}: " + e.msg
                )

            improper = improper_match.parameter_type

            # TODO: This is a lazy hack. idivf should be set according to the ParameterHandler's default_idivf attrib
            if improper.idivf is None:
                improper.idivf = [3 for item in improper.k]
            # Impropers are applied in three paths around the trefoil having the same handedness
            for (
                improper_periodicity,
                improper_phase,
                improper_k,
                improper_idivf,
            ) in zip(improper.periodicity, improper.phase, improper.k, improper.idivf):
                # TODO: Implement correct "auto" behavior
                if improper_idivf == "auto":
                    improper_idivf = 3
                    logger.warning(
                        "The OpenForceField toolkit hasn't implemented "
                        "support for the torsion `idivf` value of 'auto'."
                        "Currently assuming a value of '3' for impropers."
                    )
                # Permute non-central atoms
                others = [atom_indices[0], atom_indices[2], atom_indices[3]]
                # ((0, 1, 2), (1, 2, 0), and (2, 0, 1)) are the three paths around the trefoil
                for p in [
                    (others[i], others[j], others[k])
                    for (i, j, k) in [(0, 1, 2), (1, 2, 0), (2, 0, 1)]
                ]:
                    # The torsion force gets added three times, since the k is divided by three
                    force.addTorsion(
                        atom_indices[1],
                        p[0],
                        p[1],
                        p[2],
                        improper_periodicity,
                        to_openmm(improper_phase),
                        to_openmm(improper_k / improper_idivf),
                    )
        logger.info(
            "{} impropers added, each applied in a six-fold trefoil".format(
                len(improper_matches)
            )
        )


class _NonbondedHandler(ParameterHandler):
    """Base class for ParameterHandlers that deal with OpenMM NonbondedForce objects."""

    _OPENMMTYPE = "NonbondedForce"

    @requires_package("openmm")
    def create_force(self, system, topology, **kwargs):
        import openmm

        openmm_type = getattr(openmm, self._OPENMMTYPE)
        # If we aren't yet keeping track of which molecules' charges have been assigned by which charge methods,
        # initialize a dict for that here.
        # TODO: This should be an attribute of the _system_, not the _topology_. However, since we're still using
        #  OpenMM's System class, I am storing this data on the OFF Topology until we make an OFF System class.
        if not hasattr(topology, "_molecule_to_charge_method"):
            self._init_charges_assigned(topology)

        # Retrieve the system's OpenMM NonbondedForce
        existing = [system.getForce(i) for i in range(system.getNumForces())]
        existing = [f for f in existing if type(f) == openmm_type]

        # If there isn't yet one, initialize it and populate it with particles
        if len(existing) == 0:
            force = openmm_type()
            system.addForce(force)
            # Create all atom particles. Virtual site particles are handled in
            # in its own handler
            for _ in topology.atoms:
                force.addParticle(0.0, 1.0, 0.0)
        else:
            force = existing[0]

        return force

    def _init_charges_assigned(self, topology):
        topology._molecule_to_charge_method = dict()
        for molecule in topology.molecules:
            topology._molecule_to_charge_method[
                topology.molecule_index(molecule)
            ] = None

    def mark_charges_assigned(self, molecule, topology):
        """
        Record that charges have been assigned for a reference molecule.

        Parameters
        ----------
        molecule : openff.toolkit.topology.Molecule
            The molecule to mark as having charges assigned
        topology : openff.toolkit.topology.Topology
            The topology to record this information on.
        """
        # TODO: Change this to interface with system object instead of topology once we move away from OMM's System
        topology._molecule_to_charge_method[
            topology.molecule_index(molecule)
        ] = self.__class__

    @staticmethod
    def check_charges_assigned(molecule, topology):
        """
        Check whether charges have been assigned for a molecule.

        Parameters
        ----------
        molecule : openff.toolkit.topology.Molecule
            The molecule to check for having charges assigned
        topology : openff.toolkit.topology.Topology
            The topology to query for this information

        Returns
        -------
        charges_assigned : bool
            Whether charges have already been assigned to this molecule

        """
        # TODO: Change this to interface with system object instead of topology once we move away from OMM's System
        return (
            topology._molecule_to_charge_method[topology.molecule_index(molecule)]
            is not None
        )


class vdWHandler(_NonbondedHandler):
    """Handle SMIRNOFF ``<vdW>`` tags

    .. warning :: This API is experimental and subject to change.
    """

    class vdWType(ParameterType):
        """A SMIRNOFF vdWForce type.

        .. warning :: This API is experimental and subject to change.
        """

        _VALENCE_TYPE = "Atom"  # ChemicalEnvironment valence type expected for SMARTS
        _ELEMENT_NAME = "Atom"

        epsilon = ParameterAttribute(unit=unit.kilocalorie / unit.mole)
        sigma = ParameterAttribute(default=None, unit=unit.angstrom)
        rmin_half = ParameterAttribute(default=None, unit=unit.angstrom)

        def __init__(self, **kwargs):
            sigma = kwargs.get("sigma", None)
            rmin_half = kwargs.get("rmin_half", None)
            if (sigma is None) and (rmin_half is None):
                raise SMIRNOFFSpecError("Either sigma or rmin_half must be specified.")
            if (sigma is not None) and (rmin_half is not None):
                raise SMIRNOFFSpecError(
                    "BOTH sigma and rmin_half cannot be specified simultaneously."
                )

            super().__init__(**kwargs)

            if sigma:
                self._extra_nb_var = "rmin_half"
            if rmin_half:
                self._extra_nb_var = "sigma"

        def __setattr__(self, name, value):
            super().__setattr__(key=name, value=value)
            if name == "rmin_half":
                if type(value) == str:
                    value = object_to_quantity(value)
                super().__setattr__("sigma", 2.0 * value / 2 ** (1 / 6))
                self._extra_nb_var = "sigma"

            if name == "sigma":
                if type(value) == str:
                    value = object_to_quantity(value)
                super().__setattr__("rmin_half", value * 2 ** (1 / 6) / 2.0)
                self._extra_nb_var = "rmin_half"

        def to_dict(
            self,
            discard_cosmetic_attributes=False,
            duplicate_attributes=None,
        ):
            return super().to_dict(
                discard_cosmetic_attributes=discard_cosmetic_attributes,
                duplicate_attributes=[
                    *([] if duplicate_attributes is None else duplicate_attributes),
                    self._extra_nb_var,
                ],
            )

    _TAGNAME = "vdW"  # SMIRNOFF tag name to process
    _INFOTYPE = vdWType  # info type to store
    # _KWARGS = ['ewaldErrorTolerance',
    #            'useDispersionCorrection',
    #            'usePbc'] # Kwargs to catch when create_force is called

    potential = ParameterAttribute(
        default="Lennard-Jones-12-6", converter=_allow_only(["Lennard-Jones-12-6"])
    )
    combining_rules = ParameterAttribute(
        default="Lorentz-Berthelot", converter=_allow_only(["Lorentz-Berthelot"])
    )

    scale12 = ParameterAttribute(default=0.0, converter=float)
    scale13 = ParameterAttribute(default=0.0, converter=float)
    scale14 = ParameterAttribute(default=0.5, converter=float)
    scale15 = ParameterAttribute(default=1.0, converter=float)

    cutoff = ParameterAttribute(default=9.0 * unit.angstroms, unit=unit.angstrom)
    switch_width = ParameterAttribute(default=1.0 * unit.angstroms, unit=unit.angstrom)
    method = ParameterAttribute(
        default="cutoff", converter=_allow_only(["cutoff", "PME"])
    )

    # TODO: Use _allow_only when ParameterAttribute will support multiple converters
    #       (it'll be easy when we switch to use the attrs library)
    @scale12.converter
    def scale12(self, attrs, new_scale12):
        if new_scale12 != 0.0:
            raise SMIRNOFFSpecError(
                "Current OFF toolkit is unable to handle scale12 values other than 0.0. "
                "Specified 1-2 scaling was {}".format(self.scale12)
            )
        return new_scale12

    @scale13.converter
    def scale13(self, attrs, new_scale13):
        if new_scale13 != 0.0:
            raise SMIRNOFFSpecError(
                "Current OFF toolkit is unable to handle scale13 values other than 0.0. "
                "Specified 1-3 scaling was {}".format(self.scale13)
            )
        return new_scale13

    @scale15.converter
    def scale15(self, attrs, new_scale15):
        if new_scale15 != 1.0:
            raise SMIRNOFFSpecError(
                "Current OFF toolkit is unable to handle scale15 values other than 1.0. "
                "Specified 1-5 scaling was {}".format(self.scale15)
            )
        return new_scale15

    # Tolerance when comparing float attributes for handler compatibility.
    _SCALETOL = 1e-5

    def check_handler_compatibility(self, other_handler):
        """
        Checks whether this ParameterHandler encodes compatible physics as another ParameterHandler. This is
        called if a second handler is attempted to be initialized for the same tag.

        Parameters
        ----------
        other_handler : a ParameterHandler object
            The handler to compare to.

        Raises
        ------
        IncompatibleParameterError if handler_kwargs are incompatible with existing parameters.
        """
        float_attrs_to_compare = ["scale12", "scale13", "scale14", "scale15"]
        string_attrs_to_compare = ["potential", "combining_rules", "method"]
        unit_attrs_to_compare = ["cutoff", "switch_width"]

        self._check_attributes_are_equal(
            other_handler,
            identical_attrs=string_attrs_to_compare,
            tolerance_attrs=float_attrs_to_compare + unit_attrs_to_compare,
            tolerance=self._SCALETOL,
        )

    @requires_package("openmm")
    def create_force(self, system, topology, **kwargs):
        import openmm
        from openff.units.openmm import to_openmm

        force = super().create_force(system, topology, **kwargs)

        # If we're using PME, then the only possible openMM Nonbonded type is LJPME
        if self.method == "PME":
            # If we're given a nonperiodic box, we always set NoCutoff. Later we'll add support for CutoffNonPeriodic
            if topology.box_vectors is None:
                force.setNonbondedMethod(openmm.NonbondedForce.NoCutoff)
                # if (topology.box_vectors is None):
                #     raise SMIRNOFFSpecError("If vdW method is  PME, a periodic Topology "
                #                             "must be provided")
            else:
                force.setNonbondedMethod(openmm.NonbondedForce.LJPME)
                force.setCutoffDistance(to_openmm(self.cutoff))
                force.setEwaldErrorTolerance(1.0e-4)

        # If method is cutoff, then we currently support openMM's PME for periodic system and NoCutoff for nonperiodic
        elif self.method == "cutoff":
            # If we're given a nonperiodic box, we always set NoCutoff. Later we'll add support for CutoffNonPeriodic
            if topology.box_vectors is None:
                force.setNonbondedMethod(openmm.NonbondedForce.NoCutoff)
            else:
                force.setNonbondedMethod(openmm.NonbondedForce.PME)
                force.setUseDispersionCorrection(True)

                force.setCutoffDistance(to_openmm(self.cutoff))

        # This applies a switching function whether the vdW method is LJ-PME or cut-off. It's not clear if this is a
        # valid combination of settings, if this is something that all engines would support, or if it even has an
        # effect. In OpenMM, it can be applied but it might not have any effect. The SMIRNOFF spec offers no clear
        # guidance on this combination, but it is possible that is may be revised in the future to do so.
        self._apply_switching_function(force)

        # Iterate over all defined Lennard-Jones types, allowing later matches to override earlier ones.
        atom_matches = self.find_matches(topology)

        # Set the particle Lennard-Jones terms.
        for atom_key, atom_match in atom_matches.items():
            atom_idx = atom_key[0]
            ljtype = atom_match.parameter_type
            if ljtype.sigma is None:
                sigma = 2.0 * ljtype.rmin_half / (2.0 ** (1.0 / 6.0))
            else:
                sigma = ljtype.sigma
            force.setParticleParameters(
                atom_idx, 0.0, to_openmm(sigma), to_openmm(ljtype.epsilon)
            )

        # Check that no atoms (n.b. not particles) are missing force parameters.
        self._check_all_valence_terms_assigned(
            atom_matches, topology, [(atom,) for atom in topology.atoms]
        )

    def _apply_switching_function(self, force):
        """Apply a switching function to a NonbondedForce if self.switch_width is nonzero."""
        from openff.units.openmm import to_openmm

        if self.switch_width.m > 0:
            switching_distance = to_openmm(self.cutoff - self.switch_width)
            force.setSwitchingDistance(switching_distance)
            force.setUseSwitchingFunction(True)


class ElectrostaticsHandler(_NonbondedHandler):
    """Handles SMIRNOFF ``<Electrostatics>`` tags.

    .. warning :: This API is experimental and subject to change.
    """

    _TAGNAME = "Electrostatics"
    _DEPENDENCIES = [vdWHandler]
    _KWARGS = ["charge_from_molecules", "allow_nonintegral_charges"]

    scale12 = ParameterAttribute(default=0.0, converter=float)
    scale13 = ParameterAttribute(default=0.0, converter=float)
    scale14 = ParameterAttribute(default=0.833333, converter=float)
    scale15 = ParameterAttribute(default=1.0, converter=float)
    cutoff = ParameterAttribute(default=9.0 * unit.angstrom, unit=unit.angstrom)
    switch_width = ParameterAttribute(default=0.0 * unit.angstrom, unit=unit.angstrom)
    method = ParameterAttribute(
        default="PME", converter=_allow_only(["Coulomb", "PME", "reaction-field"])
    )

    # TODO: Use _allow_only when ParameterAttribute will support multiple converters
    #       (it'll be easy when we switch to use the attrs library)
    @scale12.converter
    def scale12(self, attrs, new_scale12):
        if new_scale12 != 0.0:
            raise SMIRNOFFSpecError(
                "Current OFF toolkit is unable to handle scale12 values other than 0.0. "
                "Specified 1-2 scaling was {}".format(self.scale12)
            )
        return new_scale12

    @scale13.converter
    def scale13(self, attrs, new_scale13):
        if new_scale13 != 0.0:
            raise SMIRNOFFSpecError(
                "Current OFF toolkit is unable to handle scale13 values other than 0.0. "
                "Specified 1-3 scaling was {}".format(self.scale13)
            )
        return new_scale13

    @scale15.converter
    def scale15(self, attrs, new_scale15):
        if new_scale15 != 1.0:
            raise SMIRNOFFSpecError(
                "Current OFF toolkit is unable to handle scale15 values other than 1.0. "
                "Specified 1-5 scaling was {}".format(self.scale15)
            )
        return new_scale15

    @switch_width.converter
    def switch_width(self, attr, new_switch_width):
        if self.switch_width != 0.0 * unit.angstrom:
            raise IncompatibleParameterError(
                "The current implementation of the Open Force Field Toolkit can not "
                "support an electrostatic switching width. Currently only `0.0 angstroms` "
                f"is supported (SMIRNOFF data specified {new_switch_width})"
            )

    # Tolerance when comparing float attributes for handler compatibility.
    _SCALETOL = 1e-5

    def check_handler_compatibility(self, other_handler):
        """
        Checks whether this ParameterHandler encodes compatible physics as another ParameterHandler. This is
        called if a second handler is attempted to be initialized for the same tag.

        Parameters
        ----------
        other_handler : a ParameterHandler object
            The handler to compare to.

        Raises
        ------
        IncompatibleParameterError if handler_kwargs are incompatible with existing parameters.
        """
        float_attrs_to_compare = ["scale12", "scale13", "scale14", "scale15"]
        string_attrs_to_compare = ["method"]
        unit_attrs_to_compare = ["cutoff", "switch_width"]

        self._check_attributes_are_equal(
            other_handler,
            identical_attrs=string_attrs_to_compare,
            tolerance_attrs=float_attrs_to_compare + unit_attrs_to_compare,
            tolerance=self._SCALETOL,
        )

    def assign_charge_from_molecules(self, molecule, charge_mols):
        """
        Given an input molecule, checks against a list of molecules for an isomorphic match. If found, assigns
        partial charges from the match to the input molecule.

        Parameters
        ----------
        molecule : an openff.toolkit.topology.FrozenMolecule
            The molecule to have partial charges assigned if a match is found.
        charge_mols : list of [openff.toolkit.topology.FrozenMolecule]
            A list of molecules with charges already assigned.

        Returns
        -------
        match_found : bool
            Whether a match was found. If True, the input molecule will have been modified in-place.
        """
        # Check each charge_mol for whether it's isomorphic to the input molecule
        for charge_mol in charge_mols:
            ismorphic, topology_atom_map = Molecule.are_isomorphic(
                molecule,
                charge_mol,
                return_atom_map=True,
                aromatic_matching=True,
                formal_charge_matching=True,
                bond_order_matching=True,
                atom_stereochemistry_matching=True,
                bond_stereochemistry_matching=True,
            )
            # if they are isomorphic then use the mapping
            if ismorphic:
                # Take the first valid atom indexing map
                # Set the partial charges
                # Make a copy of the charge molecule's charges array (this way it's the right shape)
                temp_mol_charges = copy.deepcopy(
                    unit.Quantity(charge_mol.partial_charges)
                )
                for charge_idx, ref_idx in topology_atom_map.items():
                    temp_mol_charges[charge_idx] = charge_mol.partial_charges[ref_idx]
                molecule.partial_charges = temp_mol_charges
                return True

        # If no match was found, return False
        return False

    @requires_package("openmm")
    def create_force(self, system, topology, **kwargs):
        import openmm
        from openff.units.openmm import to_openmm

        force = super().create_force(system, topology, **kwargs)

        # See if each molecule should have charges assigned by the charge_from_molecules kwarg
        groupings = topology.identical_molecule_groups

        for unique_mol_idx, group in groupings.items():
            unique_mol = topology.molecule(unique_mol_idx)

            # If charges were already assigned, skip this molecule
            if self.check_charges_assigned(unique_mol, topology):
                continue

            # First, check whether any of the reference molecules in the topology are in the charge_from_mol list
            charges_from_charge_mol = False
            if "charge_from_molecules" in kwargs:
                charges_from_charge_mol = self.assign_charge_from_molecules(
                    unique_mol, kwargs["charge_from_molecules"]
                )

            # If this reference molecule wasn't in the charge_from_molecules list, end this iteration
            if not (charges_from_charge_mol):
                continue

            # Otherwise, the molecule is in the charge_from_molecules list, and we should assign charges to it
            for unique_mol_particle in unique_mol.particles:
                unique_mol_particle_index = unique_mol.particle_index(
                    unique_mol_particle
                )
                particle_charge = unique_mol.partial_charges[unique_mol_particle_index]
                for mol_instance_idx, atom_map in group:
                    mol_instance = topology.molecule(mol_instance_idx)
                    mol_instance_particle_index = atom_map[unique_mol_particle_index]
                    mol_instance_particle = mol_instance.particle(
                        mol_instance_particle_index
                    )
                    mol_instance_particle_top_idx = topology.particle_index(
                        mol_instance_particle
                    )

                    # Retrieve nonbonded parameters for reference atom (charge not set yet)
                    _, sigma, epsilon = force.getParticleParameters(
                        mol_instance_particle_top_idx
                    )
                    # Set the nonbonded force with the partial charge
                    force.setParticleParameters(
                        mol_instance_particle_top_idx,
                        to_openmm(particle_charge),
                        sigma,
                        epsilon,
                    )

                    # Finally, mark that charges were assigned for this reference molecule
                    self.mark_charges_assigned(mol_instance, topology)

        # Set the nonbonded method
        current_nb_method = force.getNonbondedMethod()

        # First, check whether the vdWHandler set the nonbonded method to LJPME, because that means
        # that electrostatics also has to be PME
        if (current_nb_method == openmm.NonbondedForce.LJPME) and (
            self.method != "PME"
        ):
            raise IncompatibleParameterError(
                "In current Open Force Field Toolkit implementation, if vdW "
                "treatment is set to LJPME, electrostatics must also be PME "
                "(electrostatics treatment currently set to {}".format(self.method)
            )

        # Then, set nonbonded methods based on method keyword
        if self.method == "PME":
            # Check whether the topology is nonperiodic, in which case we always switch to NoCutoff
            # (vdWHandler will have already set this to NoCutoff)
            # TODO: This is an assumption right now, and a bad one. See issue #219
            if topology.box_vectors is None:
                assert current_nb_method == openmm.NonbondedForce.NoCutoff
                force.setCutoffDistance(to_openmm(self.cutoff))
            else:
                if current_nb_method == openmm.NonbondedForce.LJPME:
                    pass
                    # There's no need to check for matching cutoff/tolerance here since both are hard-coded defaults
                else:
                    force.setNonbondedMethod(openmm.NonbondedForce.PME)
                    force.setCutoffDistance(to_openmm(self.cutoff))
                    force.setEwaldErrorTolerance(1.0e-4)

        # If vdWHandler set the nonbonded method to NoCutoff, then we don't need to change anything
        elif self.method == "Coulomb":
            if topology.box_vectors is None:
                # (vdWHandler will have already set this to NoCutoff)
                assert current_nb_method == openmm.NonbondedForce.NoCutoff
            else:
                raise IncompatibleParameterError(
                    "Electrostatics method set to Coulomb, and topology is periodic. "
                    "In the future, this will lead to use of OpenMM's CutoffPeriodic "
                    "Nonbonded force method, however this is not supported in the "
                    "current Open Force Field Toolkit."
                )

        # If the vdWHandler set the nonbonded method to PME, then ensure that it has the same cutoff
        elif self.method == "reaction-field":
            if topology.box_vectors is None:
                raise SMIRNOFFSpecError(
                    "Electrostatics method reaction-field can only be applied to a periodic system."
                )

            else:
                raise SMIRNOFFSpecUnimplementedError(
                    "Electrostatics method reaction-field is supported in the SMIRNOFF specification "
                    "but not yet implemented in the OpenFF Toolkit."
                )

    def postprocess_system(self, system, topology, **kwargs):
        from openff.units.openmm import from_openmm

        force = super().create_force(system, topology, **kwargs)
        # Check to ensure all molecules have had charges assigned
        uncharged_mols = []
        for molecule in topology.molecules:
            if not self.check_charges_assigned(molecule, topology):
                uncharged_mols.append(molecule)

        if len(uncharged_mols) != 0:
            msg = "The following molecules did not have charges assigned by any ParameterHandler in the ForceField:\n"
            for ref_mol in uncharged_mols:
                msg += f"{ref_mol.to_smiles()}\n"
            raise UnassignedMoleculeChargeException(msg)

        # Unless check is disabled, ensure that the sum of partial charges on a molecule
        # add up to approximately its formal charge
        allow_nonintegral_charges = kwargs.get("allow_nonintegral_charges", False)
        for molecule in topology.molecules:
            # Skip check if user manually disables it.
            if allow_nonintegral_charges:
                continue
            formal_charge_sum = molecule.total_charge
            partial_charge_sum = 0.0 * unit.elementary_charge
            for particle in molecule.particles:
                q, _, _ = force.getParticleParameters(topology.particle_index(particle))
                partial_charge_sum += from_openmm(q)
            if (
                abs(formal_charge_sum - partial_charge_sum).m_as(unit.elementary_charge)
                > 0.01
            ):
                msg = (
                    f"Partial charge sum ({partial_charge_sum}) "
                    f"for molecule '{molecule.name}' (SMILES "
                    f"{molecule.to_smiles()} does not equal formal charge sum "
                    f"({formal_charge_sum}). To override this error, provide the "
                    f"'allow_nonintegral_charges=True' keyword to ForceField.create_openmm_system"
                )
                raise NonintegralMoleculeChargeException(msg)


class LibraryChargeHandler(_NonbondedHandler):
    """Handle SMIRNOFF ``<LibraryCharges>`` tags

    .. warning :: This API is experimental and subject to change.
    """

    class LibraryChargeType(ParameterType):
        """A SMIRNOFF Library Charge type.

        .. warning :: This API is experimental and subject to change.
        """

        _VALENCE_TYPE = None  # This disables the connectivity check when parsing LibraryChargeType objects
        _ELEMENT_NAME = "LibraryCharge"

        name = ParameterAttribute(default=None)
        charge = IndexedParameterAttribute(unit=unit.elementary_charge)

        def __init__(self, **kwargs):
            super().__init__(**kwargs)
            unique_tags, connectivity = GLOBAL_TOOLKIT_REGISTRY.call(
                "get_tagged_smarts_connectivity", self.smirks
            )
            if len(self.charge) != len(unique_tags):
                raise SMIRNOFFSpecError(
                    f"LibraryCharge {self} was initialized with unequal number of "
                    f"tagged atoms and charges"
                )

        @classmethod
        def from_molecule(cls, molecule):
            """Construct a LibraryChargeType from a molecule with existing partial charges."""
            if molecule.partial_charges is None:
                raise ValueError("Input molecule is missing partial charges.")

            smirks = molecule.to_smiles(mapped=True)
            charges = molecule.partial_charges

            library_charge_type = cls(smirks=smirks, charge=charges)

            return library_charge_type

    _TAGNAME = "LibraryCharges"  # SMIRNOFF tag name to process
    _INFOTYPE = LibraryChargeType  # info type to store
    _DEPENDENCIES = [vdWHandler, ElectrostaticsHandler]

    def find_matches(self, entity, unique=False):
        """Find the elements of the topology/molecule matched by a parameter type.

        Parameters
        ----------
        entity : openff.toolkit.topology.Topology
            Topology to search.

        Returns
        ---------
        matches : ValenceDict[Tuple[int], ParameterHandler._Match]
            ``matches[particle_indices]`` is the ``ParameterType`` object
            matching the tuple of particle indices in ``entity``.
        """

        # TODO: Right now, this method is only ever called with an entity that is a Topology.
        #  Should we reduce its scope and have a check here to make sure entity is a Topology?
        return self._find_matches(
            entity,
            transformed_dict_cls=dict,
            unique=unique,
        )

    @requires_package("openmm")
    def create_force(self, system, topology, **kwargs):
        force = super().create_force(system, topology, **kwargs)

        # Iterate over all defined library charge parameters, allowing later matches to override earlier ones.
        atom_matches = self.find_matches(topology)

        # Create a set of all the topology atom indices for which library charges can be applied
        assignable_atoms = set()
        atom_assignments = dict()
        # TODO: This assumes that later matches should always override earlier ones. This may require more
        #       thought, since matches can be partially overlapping
        for topology_indices, library_charge in atom_matches.items():
            for charge_idx, top_idx in enumerate(topology_indices):
                if top_idx in assignable_atoms:
                    logger.debug(
                        f"Multiple library charge assignments found for atom {top_idx}"
                    )
                assignable_atoms.add(top_idx)
                atom_assignments[top_idx] = library_charge.parameter_type.charge[
                    charge_idx
                ]
        # TODO: Should header include a residue separator delimiter? Maybe not, since it's not clear how having
        #       multiple LibraryChargeHandlers could return a single set of matches while respecting different
        #       separators.

        # Keep track of the reference molecules that this successfully assigns charges to, so we can
        # mark them and subsequent charge generation handlers won't override the values

        # Check to see whether the set contains any complete molecules, and remove the matches if not.
        for molecule in topology.molecules:

            # If charges were already assigned, skip this molecule
            if self.check_charges_assigned(molecule, topology):
                continue

            # Ensure all of the atoms in this mol are covered, otherwise skip it
            top_particle_idxs = [
                topology.particle_index(atom) for atom in molecule.atoms
            ]
            if (
                len(set(top_particle_idxs).intersection(assignable_atoms))
                != molecule.n_atoms
            ):
                logger.debug(
                    "Entire molecule is not covered. Skipping library charge assignment."
                )
                continue

            # If we pass both tests above, go ahead and assign charges
            for top_particle_idx in top_particle_idxs:
                _, sigma, epsilon = force.getParticleParameters(top_particle_idx)
                force.setParticleParameters(
                    top_particle_idx,
                    atom_assignments[top_particle_idx].m_as(unit.elementary_charge),
                    sigma,
                    epsilon,
                )
            # Finally, mark that charges were assigned for this molecule
            self.mark_charges_assigned(molecule, topology)


class ToolkitAM1BCCHandler(_NonbondedHandler):
    """Handle SMIRNOFF ``<ToolkitAM1BCC>`` tags

    .. warning :: This API is experimental and subject to change.
    """

    _TAGNAME = "ToolkitAM1BCC"  # SMIRNOFF tag name to process
    _DEPENDENCIES = [vdWHandler, ElectrostaticsHandler, LibraryChargeHandler]
    _KWARGS = ["toolkit_registry"]  # Kwargs to catch when create_force is called

    def check_handler_compatibility(
        self, other_handler, assume_missing_is_default=True
    ):
        """
        Checks whether this ParameterHandler encodes compatible physics as another ParameterHandler. This is
        called if a second handler is attempted to be initialized for the same tag.

        Parameters
        ----------
        other_handler : a ParameterHandler object
            The handler to compare to.

        Raises
        ------
        IncompatibleParameterError if handler_kwargs are incompatible with existing parameters.
        """
        pass

    @requires_package("openmm")
    def create_force(self, system, topology, **kwargs):
        import warnings

        from openff.units.openmm import to_openmm

        from openff.toolkit.utils.toolkits import GLOBAL_TOOLKIT_REGISTRY

        force = super().create_force(system, topology, **kwargs)

        groupings = topology.identical_molecule_groups

        for unique_mol_idx, group in groupings.items():
            unique_mol = topology.molecule(unique_mol_idx)

            # If charges were already assigned, skip this molecule
            if self.check_charges_assigned(unique_mol, topology):
                continue

            # If the molecule wasn't already assigned charge values, calculate them here
            toolkit_registry = kwargs.get("toolkit_registry", GLOBAL_TOOLKIT_REGISTRY)
            try:
                # If OpenEye is available, use ELF10
                partial_charge_method = "am1bcc"
                for available_toolkit_wrapper in toolkit_registry.registered_toolkits:
                    if "OpenEye" in str(available_toolkit_wrapper):
                        partial_charge_method = "am1bccelf10"

                # We don't need to generate conformers here, since that will be done by default in
                # compute_partial_charges with am1bcc if the use_conformers kwarg isn't defined
                unique_mol.assign_partial_charges(
                    partial_charge_method=partial_charge_method,
                    toolkit_registry=toolkit_registry,
                )
            except Exception as e:
                warnings.warn(str(e), Warning)
                continue

            # Assign charges to relevant atoms
            for unique_mol_atom in unique_mol.atoms:
                unique_mol_atom_index = unique_mol.atom_index(unique_mol_atom)
                particle_charge = unique_mol.partial_charges[unique_mol_atom_index]
                for mol_instance_idx, atom_map in group:
                    mol_instance = topology.molecule(mol_instance_idx)
                    mol_instance_atom_index = atom_map[unique_mol_atom_index]
                    mol_instance_atom = mol_instance.atom(mol_instance_atom_index)
                    particle_index = topology.particle_index(mol_instance_atom)

                    # Retrieve nonbonded parameters for reference atom (charge not set yet)
                    _, sigma, epsilon = force.getParticleParameters(particle_index)
                    # Set the nonbonded force with the partial charge
                    force.setParticleParameters(
                        particle_index,
                        to_openmm(particle_charge),
                        sigma,
                        epsilon,
                    )
                    # Finally, mark that charges were assigned for this reference molecule
                    self.mark_charges_assigned(mol_instance, topology)

    # TODO: Move chargeModel and library residue charges to SMIRNOFF spec
    def postprocess_system(self, system, topology, **kwargs):
        from openff.units.openmm import to_openmm

        bond_matches = self.find_matches(topology)

        # Apply bond charge increments to all appropriate force groups
        # QUESTION: Should we instead apply this to the Topology in a preprocessing step, prior to spreading out
        #           charge onto virtual sites?
        for force in system.getForces():
            if force.__class__.__name__ in ["NonbondedForce"]:
                # TODO: We need to apply this to all Force types that involve charges, such as (Custom)GBSA forces and
                #       CustomNonbondedForce
                for (atoms, bond_match) in bond_matches.items():
                    # Get corresponding particle indices in Topology
                    bond = bond_match.parameter_type

                    particle_indices = tuple([atom.particle_index for atom in atoms])
                    # Retrieve parameters
                    [charge0, sigma0, epsilon0] = force.getParticleParameters(
                        particle_indices[0]
                    )
                    [charge1, sigma1, epsilon1] = force.getParticleParameters(
                        particle_indices[1]
                    )
                    # Apply bond charge increment
                    charge0 -= bond.increment.m_as(unit.elementary_charge)
                    charge1 += bond.increment.m_as(unit.elementary_charge)
                    # Update charges
                    force.setParticleParameters(
                        particle_indices[0],
                        to_openmm(charge0),
                        sigma0,
                        epsilon0,
                    )
                    force.setParticleParameters(
                        particle_indices[1],
                        to_openmm(charge1),
                        sigma1,
                        epsilon1,
                    )
                    # TODO: Calculate exceptions


class ChargeIncrementModelHandler(_NonbondedHandler):
    """Handle SMIRNOFF ``<ChargeIncrementModel>`` tags

    .. warning :: This API is experimental and subject to change.
    """

    class ChargeIncrementType(ParameterType):
        """A SMIRNOFF bond charge correction type.

        .. warning :: This API is experimental and subject to change.
        """

        _VALENCE_TYPE = None  # This disables the connectivity check when parsing LibraryChargeType objects
        _ELEMENT_NAME = "ChargeIncrement"

        charge_increment = IndexedParameterAttribute(unit=unit.elementary_charge)

        def __init__(self, **kwargs):
            super().__init__(**kwargs)
            unique_tags, connectivity = GLOBAL_TOOLKIT_REGISTRY.call(
                "get_tagged_smarts_connectivity", self.smirks
            )

            n_tags = len(unique_tags)
            n_increments = len(self.charge_increment)
            diff = n_tags - n_increments

            if diff < 0 or diff > 1:
                # TODO: Consider dealing with diff > 2 by smearing charges across
                # all un-specified increments
                raise SMIRNOFFSpecError(
                    f"ChargeIncrement {self} was initialized with an invalid combination "
                    f"of tagged atoms and charge increments"
                )

    _TAGNAME = "ChargeIncrementModel"  # SMIRNOFF tag name to process
    _INFOTYPE = ChargeIncrementType  # info type to store
    _DEPENDENCIES = [
        vdWHandler,
        ElectrostaticsHandler,
        LibraryChargeHandler,
        ToolkitAM1BCCHandler,
    ]
    _MAX_SUPPORTED_SECTION_VERSION = 0.4

    number_of_conformers = ParameterAttribute(default=1, converter=int)

    partial_charge_method = ParameterAttribute(default="AM1-Mulliken", converter=str)

    def check_handler_compatibility(
        self, other_handler, assume_missing_is_default=True
    ):
        """
        Checks whether this ParameterHandler encodes compatible physics as another ParameterHandler. This is
        called if a second handler is attempted to be initialized for the same tag.

        Parameters
        ----------
        other_handler : a ParameterHandler object
            The handler to compare to.

        Raises
        ------
        IncompatibleParameterError if handler_kwargs are incompatible with existing parameters.
        """

        int_attrs_to_compare = ["number_of_conformers"]
        string_attrs_to_compare = ["partial_charge_method"]

        self._check_attributes_are_equal(
            other_handler,
            identical_attrs=string_attrs_to_compare + int_attrs_to_compare,
        )

    def find_matches(self, entity, unique=False):
        """Find the elements of the topology/molecule matched by a parameter type.

        Parameters
        ----------
        entity : openff.toolkit.topology.Topology
            Topology to search.

        Returns
        ---------
        matches : ValenceDict[Tuple[int], ParameterHandler._Match]
            ``matches[particle_indices]`` is the ``ParameterType`` object
            matching the tuple of particle indices in ``entity``.
        """
        matches = self._find_matches(
            entity, transformed_dict_cls=TagSortedDict, unique=unique
        )
        return matches

    @requires_package("openmm")
    def create_force(self, system, topology, **kwargs):
        import warnings

        import openmm
        from openff.units.openmm import to_openmm

        openmm_type = getattr(openmm, self._OPENMMTYPE)
        # We only want one instance of this force type
        existing = [system.getForce(i) for i in range(system.getNumForces())]
        existing = [f for f in existing if type(f) == openmm_type]
        if len(existing) == 0:
            force = openmm_type()
            system.addForce(force)
        else:
            force = existing[0]

        groupings = topology.identical_molecule_groups

        for unique_mol_idx, group in groupings.items():
            unique_mol = topology.molecule(unique_mol_idx)

            # If charges were already assigned, skip this molecule
            if self.check_charges_assigned(unique_mol, topology):
                continue

            toolkit_registry = kwargs.get("toolkit_registry", GLOBAL_TOOLKIT_REGISTRY)
            try:
                # If the molecule wasn't assigned parameters from a manually-input charge_mol, calculate them here
                unique_mol.generate_conformers(n_conformers=self.number_of_conformers)
                unique_mol.assign_partial_charges(
                    partial_charge_method=self.partial_charge_method,
                    toolkit_registry=toolkit_registry,
                )
            except Exception as e:
                warnings.warn(str(e), Warning)
                continue

            charges_to_assign = {}

            # Assign initial, un-incremented charges to relevant atoms
            for particle in unique_mol.particles:
                unique_mol_particle_index = unique_mol.particle_index(particle)
                particle_charge = unique_mol.partial_charges[unique_mol_particle_index]
                for mol_instance_idx, atom_map in group:
                    mol_instance = topology.molecule(mol_instance_idx)
                    mol_instance_particle_index = atom_map[unique_mol_particle_index]
                    mol_instance_particle = mol_instance.particle(
                        mol_instance_particle_index
                    )
                    particle_index = topology.particle_index(mol_instance_particle)
                    charges_to_assign[particle_index] = particle_charge

            # Find SMARTS-based matches for charge increments
            charge_increment_matches = self.find_matches(topology)

            # We ignore the atom index order in the keys here, since they have been
            # sorted in order to deduplicate matches and let us identify when one parameter overwrites another
            # in the SMIRNOFF parameter hierarchy. Since they are sorted, the position of the atom index
            # in the key tuple DOES NOT correspond to the appropriate charge_incrementX value.
            # Instead, the correct ordering of the match indices is found in
            # charge_increment_match.environment_match.topology_atom_indices
            for (_, charge_increment_match) in charge_increment_matches.items():
                # Adjust the values in the charges_to_assign dict by adding any
                # charge increments onto the existing values
                atom_indices = (
                    charge_increment_match.environment_match.topology_atom_indices
                )
                charge_increments = copy.deepcopy(
                    charge_increment_match.parameter_type.charge_increment
                )

                # If we've been provided with one less charge increment value than tagged atoms, assume the last
                # tagged atom offsets the charge of the others to make the chargeincrement net-neutral
                if len(atom_indices) - len(charge_increments) == 1:
                    charge_increment_sum = 0.0 * unit.elementary_charge
                    for ci in charge_increments:
                        charge_increment_sum += ci
                    charge_increments.append(-charge_increment_sum)
                elif len(atom_indices) - len(charge_increments) == 0:
                    pass
                else:
                    raise SMIRNOFFSpecError(
                        f"Trying to apply chargeincrements {charge_increment_match.parameter_type} "
                        f"to tagged atoms {atom_indices}, but the number of chargeincrements "
                        f"must be either the same as- or one less than the number of tagged atoms."
                    )

                for top_particle_idx, charge_increment in zip(
                    atom_indices, charge_increments
                ):
                    if top_particle_idx in charges_to_assign:
                        charges_to_assign[top_particle_idx] += charge_increment

            # Set the incremented charges on the System particles
            for particle_index, charge_to_assign in charges_to_assign.items():
                _, sigma, epsilon = force.getParticleParameters(particle_index)
                force.setParticleParameters(
                    particle_index,
                    to_openmm(charge_to_assign),
                    sigma,
                    epsilon,
                )

            # Finally, mark that charges were assigned for this reference molecule
            for mol_instance_idx, atom_map in group:
                mol_instance = topology.molecule(mol_instance_idx)
                self.mark_charges_assigned(mol_instance, topology)


class GBSAHandler(ParameterHandler):
    """Handle SMIRNOFF ``<GBSA>`` tags

    .. warning :: This API is experimental and subject to change.
    """

    class GBSAType(ParameterType):
        """A SMIRNOFF GBSA type.

        .. warning :: This API is experimental and subject to change.
        """

        _VALENCE_TYPE = "Atom"
        _ELEMENT_NAME = "Atom"

        radius = ParameterAttribute(unit=unit.angstrom)
        scale = ParameterAttribute(converter=float)

    _TAGNAME = "GBSA"
    _INFOTYPE = GBSAType
    _OPENMMTYPE = "GBSAOBCForce"
    # It's important that this runs AFTER partial charges are assigned to all particles, since this will need to
    # collect and assign them to the GBSA particles
    _DEPENDENCIES = [
        vdWHandler,
        ElectrostaticsHandler,
        ToolkitAM1BCCHandler,
        ChargeIncrementModelHandler,
        LibraryChargeHandler,
    ]

    gb_model = ParameterAttribute(
        default="OBC1", converter=_allow_only(["HCT", "OBC1", "OBC2"])
    )
    solvent_dielectric = ParameterAttribute(default=78.5, converter=float)
    solute_dielectric = ParameterAttribute(default=1, converter=float)
    sa_model = ParameterAttribute(default="ACE", converter=_allow_only(["ACE", None]))
    surface_area_penalty = ParameterAttribute(
        default=5.4 * _cal_mol_a2,
        unit=_cal_mol_a2,
    )
    solvent_radius = ParameterAttribute(default=1.4 * unit.angstrom, unit=unit.angstrom)

    def _validate_parameters(self):
        """
        Checks internal attributes, raising an exception if they are configured in an invalid way.
        """
        # If we're using HCT via GBSAHCTForce(CustomAmberGBForceBase):, then we need to ensure that:
        #   surface_area_energy is 5.4 cal/mol/A^2
        #   solvent_radius is 1.4 A
        # Justification at https://github.com/openforcefield/openff-toolkit/pull/363
        if self.gb_model == "HCT":
            if (self.surface_area_penalty != 5.4 * _cal_mol_a2) and (
                self.sa_model is not None
            ):
                raise IncompatibleParameterError(
                    f"The current implementation of HCT GBSA does not "
                    f"support surface_area_penalty values other than 5.4 "
                    f"cal/mol A^2 (data source specified value of "
                    f"{self.surface_area_penalty})"
                )

            if (self.solvent_radius != 1.4 * unit.angstrom) and (
                self.sa_model is not None
            ):
                raise IncompatibleParameterError(
                    f"The current implementation of HCT GBSA does not "
                    f"support solvent_radius values other than 1.4 "
                    f"A (data source specified value of "
                    f"{self.solvent_radius})"
                )

        # If we're using OBC1 via GBSAOBC1Force(CustomAmberGBForceBase), then we need to ensure that:
        #   surface_area_energy is 5.4 cal/mol/A^2
        #   solvent_radius is 1.4 A
        # Justification at https://github.com/openforcefield/openff-toolkit/pull/363
        if self.gb_model == "OBC1":
            if (self.surface_area_penalty != 5.4 * _cal_mol_a2) and (
                self.sa_model is not None
            ):
                raise IncompatibleParameterError(
                    f"The current implementation of OBC1 GBSA does not "
                    f"support surface_area_penalty values other than 5.4 "
                    f"cal/mol A^2 (data source specified value of "
                    f"{self.surface_area_penalty})"
                )

            if (self.solvent_radius != 1.4 * unit.angstrom) and (
                self.sa_model is not None
            ):
                raise IncompatibleParameterError(
                    f"The current implementation of OBC1 GBSA does not "
                    f"support solvent_radius values other than 1.4 "
                    f"A (data source specified value of "
                    f"{self.solvent_radius})"
                )

        # If we're using OBC2 via GBSAOBCForce, then we need to ensure that
        #   solvent_radius is 1.4 A
        # Justification at https://github.com/openforcefield/openff-toolkit/pull/363
        if self.gb_model == "OBC2":

            if (self.solvent_radius != 1.4 * unit.angstrom) and (
                self.sa_model is not None
            ):
                raise IncompatibleParameterError(
                    f"The current implementation of OBC1 GBSA does not "
                    f"support solvent_radius values other than 1.4 "
                    f"A (data source specified value of "
                    f"{self.solvent_radius})"
                )

    # Tolerance when comparing float attributes for handler compatibility.
    _SCALETOL = 1e-5

    def check_handler_compatibility(self, other_handler):
        """
        Checks whether this ParameterHandler encodes compatible physics as another ParameterHandler. This is
        called if a second handler is attempted to be initialized for the same tag.

        Parameters
        ----------
        other_handler : a ParameterHandler object
            The handler to compare to.

        Raises
        ------
        IncompatibleParameterError if handler_kwargs are incompatible with existing parameters.
        """
        float_attrs_to_compare = ["solvent_dielectric", "solute_dielectric"]
        string_attrs_to_compare = ["gb_model", "sa_model"]
        unit_attrs_to_compare = ["surface_area_penalty", "solvent_radius"]

        self._check_attributes_are_equal(
            other_handler,
            identical_attrs=string_attrs_to_compare,
            tolerance_attrs=float_attrs_to_compare + unit_attrs_to_compare,
            tolerance=self._SCALETOL,
        )

    @requires_package("openmm")
    def create_force(self, system, topology, **kwargs):
        import openmm
        from openff.units.openmm import to_openmm

        self._validate_parameters()

        # Grab the existing nonbonded force (which will have particle charges)
        existing = [system.getForce(i) for i in range(system.getNumForces())]
        existing = [f for f in existing if type(f) == openmm.NonbondedForce]
        assert len(existing) == 1

        nonbonded_force = existing[0]

        # No previous GBSAForce should exist, so we're safe just making one here.
        force_map = {
            "HCT": openmm.app.internal.customgbforces.GBSAHCTForce,
            "OBC1": openmm.app.internal.customgbforces.GBSAOBC1Force,
            "OBC2": openmm.GBSAOBCForce,
            # It's tempting to do use the class below, but the customgbforce
            # version of OBC2 doesn't provide setSolventRadius()
            # 'OBC2': simtk.openmm.app.internal.customgbforces.GBSAOBC2Force,
        }
        openmm_force_type = force_map[self.gb_model]

        if nonbonded_force.getNonbondedMethod() == openmm.NonbondedForce.NoCutoff:
            amber_cutoff = None
        else:
            amber_cutoff = nonbonded_force.getCutoffDistance().value_in_unit(
                openmm.unit.nanometer
            )

        if self.gb_model == "OBC2":
            gbsa_force = openmm_force_type()

        else:
            # We set these values in the constructor if we use the internal AMBER GBSA type wrapper
            gbsa_force = openmm_force_type(
                solventDielectric=self.solvent_dielectric,
                soluteDielectric=self.solute_dielectric,
                SA=self.sa_model,
                cutoff=amber_cutoff,
                kappa=0,
            )
            # WARNING: If using a CustomAmberGBForce, the functional form is affected by whether
            # the cutoff kwarg is None *during initialization*. So, if you initialize it with a
            # non-None value, and then try to change it to None, you're likely to get unphysical results.

        # Set the GBSAForce to have the same cutoff as NonbondedForce
        # gbsa_force.setCutoffDistance(nonbonded_force.getCutoffDistance())
        if amber_cutoff is not None:
            gbsa_force.setCutoffDistance(amber_cutoff)

        if nonbonded_force.usesPeriodicBoundaryConditions():
            # WARNING: The lines below aren't equivalent. The NonbondedForce and
            # CustomGBForce NonbondedMethod enums have different meanings.
            # More details:
            # http://docs.openmm.org/latest/api-python/generated/openmm.openmm.NonbondedForce.html
            # http://docs.openmm.org/latest/api-python/generated/openmm.openmm.GBSAOBCForce.html
            # http://docs.openmm.org/latest/api-python/generated/openmm.openmm.CustomGBForce.html

            # gbsa_force.setNonbondedMethod(simtk.openmm.NonbondedForce.CutoffPeriodic)
            gbsa_force.setNonbondedMethod(openmm.CustomGBForce.CutoffPeriodic)
        else:
            # gbsa_force.setNonbondedMethod(simtk.openmm.NonbondedForce.NoCutoff)
            gbsa_force.setNonbondedMethod(openmm.CustomGBForce.NoCutoff)

        # Add all GBSA terms to the system. Note that this will have been done above
        if self.gb_model == "OBC2":
            gbsa_force.setSolventDielectric(self.solvent_dielectric)
            gbsa_force.setSoluteDielectric(self.solute_dielectric)
            if self.sa_model is None:
                gbsa_force.setSurfaceAreaEnergy(0)
            else:
                gbsa_force.setSurfaceAreaEnergy(to_openmm(self.surface_area_penalty))

        # Iterate over all defined GBSA types, allowing later matches to override earlier ones.
        atom_matches = self.find_matches(topology)

        # Create all particles.

        # !!! WARNING: CustomAmberGBForceBase expects different per-particle parameters
        # depending on whether you use addParticle or setParticleParameters. In
        # setParticleParameters, we have to apply the offset and scale BEFORE setting
        # parameters, whereas in addParticle, the offset is applied automatically, and the particle
        # parameters are not set until an auxillary finalize() method is called. !!!

        # To keep it simple, we DO NOT pre-populate the particles in the GBSA force here.
        # We call addParticle further below instead.
        # These lines are commented out intentionally as an example of what NOT to do.
        # for particle in topology.particles:
        # gbsa_force.addParticle([0.0, 1.0, 0.0])

        params_to_add = [[] for _ in range(topology.n_particles)]
        for atom_key, atom_match in atom_matches.items():
            atom_idx = atom_key[0]
            gbsatype = atom_match.parameter_type
            charge, _, _ = nonbonded_force.getParticleParameters(atom_idx)
            params_to_add[atom_idx] = [
                charge,
                to_openmm(gbsatype.radius),
                gbsatype.scale,
            ]

        if self.gb_model == "OBC2":
            for particle_param in params_to_add:
                gbsa_force.addParticle(*particle_param)
        else:
            for particle_param in params_to_add:
                gbsa_force.addParticle(particle_param)
            # We have to call finalize() for models that inherit from CustomAmberGBForceBase,
            # otherwise the added particles aren't actually passed to the underlying CustomGBForce
            gbsa_force.finalize()

        # Check that no atoms (n.b. not particles) are missing force parameters.
        self._check_all_valence_terms_assigned(
            atom_matches, topology, [(atom,) for atom in topology.atoms]
        )

        system.addForce(gbsa_force)


_VirtualSiteType = Literal[
    "BondCharge",
    "MonovalentLonePair",
    "DivalentLonePair",
    "TrivalentLonePair",
]


class VirtualSiteHandler(_NonbondedHandler):
    """Handle SMIRNOFF ``<VirtualSites>`` tags
    TODO: Add example usage/documentation
    .. warning :: This API is experimental and subject to change.
    """

<<<<<<< HEAD
    # Virtual Site exclusions policies
    ############################################################################
    # none: do not add any exclusions

    # minimal: only add exclusions between vsite particles and their "single"
    # parent atom. This is the atom that the vsite's origin is defined as

    # parents: only add exclusions between vsite particles and all of the
    # associated parent atoms

    # local: add exclusions between vsites that share exactly the same atoms.

    # neighbors: add exclusions between vsites and atoms that share the same
    # "clique" of virtual sites. For example, if 1-2-3 and 3-4-5 each have a
    # vsite, then the vsite on 1-2-3 will be excluded from atoms 4 and 5
    # since they share atom 3.

    # connected: add exclusions between the vsite and all atoms connected to
    # the parents, e.g the entire molecule making it an interaction only
    # between two nonbonded fragments.

    # all: exclude all interactions, effectively turning vsites off.

    # Note: TODO: only up to parents is implemented!

    class _ExclusionPolicy(Enum):
        NONE = 1
        MINIMAL = 2
        PARENTS = 3
        LOCAL = 4
        NEIGHBORS = 5
        CONNECTED = 6
        ALL = 7

    _parameter_to_policy = {
        "none": _ExclusionPolicy.NONE,
        "minimal": _ExclusionPolicy.MINIMAL,
        "parents": _ExclusionPolicy.PARENTS,
        "local": _ExclusionPolicy.LOCAL,
        "neighbors": _ExclusionPolicy.NEIGHBORS,
        "connected": _ExclusionPolicy.CONNECTED,
        "all": _ExclusionPolicy.ALL,
    }

    exclusion_policy = ParameterAttribute(default="parents")  # has custom converter

    def __init__(self, **kwargs):

        super().__init__(**kwargs)

        self._virtual_site_types = dict()
        for vsite_cls in all_subclasses(self.__class__.VirtualSiteType):
            # catch classes which are not actual implementations, which should return None
            vtype = vsite_cls.vsite_type()
            if vtype:
                self.register_virtual_site_type(vtype, vsite_cls)

    def add_parameter(
        self, parameter_kwargs=None, parameter=None, after=None, before=None
    ):
        """Add a parameter to the force field, ensuring all parameters are valid.
        This method differs from other handlers in that it uses a plugin-style
        enable/disable type system


        Parameters
        ----------
        parameter_kwargs: dict, optional
            The kwargs to pass to the ParameterHandler.INFOTYPE (a ParameterType) constructor
        parameter: ParameterType, optional
            A ParameterType to add to the ParameterHandler
        after : str or int, optional
            The SMIRKS pattern (if str) or index (if int) of the parameter directly before where
            the new parameter will be added
        before : str, optional
            The SMIRKS pattern (if str) or index (if int) of the parameter directly after where
            the new parameter will be added

        Note that one of (parameter_kwargs, parameter) must be specified
        Note that when `before` and `after` are both None, the new parameter will be appended
            to the END of the parameter list.
        Note that when `before` and `after` are both specified, the new parameter
            will be added immediately after the parameter matching the `after` pattern or index.

        """

        # TODO: This function need unit tests

        for val in [before, after]:
            if val and not isinstance(val, (str, int)):
                raise TypeError

        # If a dict was passed, construct it; if a ParameterType was passed, do nothing
        if parameter_kwargs:
            vsite_type = parameter_kwargs["type"]
            if (
                vsite_type in self._virtual_site_types
                and self._virtual_site_types[vsite_type] is not None
            ):
                new_parameter = self._virtual_site_types[vsite_type](**parameter_kwargs)
            else:
                raise ValueError(
                    f"Virtual site type {vsite_type} not enabled or implemented in this handler {self.__class__}"
                )
        elif parameter:
            new_parameter = parameter
            # As a convenience, if parameter type not present, register it
            if parameter.type not in self._virtual_site_types:
                self.register_virtual_site_type(parameter.type, type(parameter))
            # additionally, if the type was previously disabled (set to None),
            # reenable it with this new type
            elif self._virtual_site_types.get(parameter.type, None) is None:
                self.register_virtual_site_type(
                    parameter.type, type(parameter), replace=True
                )

        else:
            raise ValueError("One of (parameter, parameter_kwargs) must be specified")

        if (
            (new_parameter.smirks in [p.smirks for p in self._parameters])
            and (new_parameter.type in [p.type for p in self._parameters])
            and (new_parameter.name in [p.name for p in self._parameters])
        ):
            msg = (
                f"A parameter SMIRKS pattern {new_parameter.smirks} already exists for type {new_parameter.type} "
                f"and name {new_parameter.name}."
            )
            raise DuplicateParameterError(msg)

        if before is not None:
            if isinstance(before, str):
                before_index = self._parameters.index(before)
            elif isinstance(before, int):
                before_index = before

        if after is not None:
            if isinstance(after, str):
                after_index = self._parameters.index(after)
            elif isinstance(after, int):
                after_index = after

        if None not in (before, after):
            if after_index > before_index:
                raise ValueError("before arg must be before after arg")

        if after is not None:
            self._parameters.insert(after_index + 1, new_parameter)
        elif before is not None:
            self._parameters.insert(before_index, new_parameter)
        else:
            self._parameters.append(new_parameter)

    def _add_parameters(self, section_dict, allow_cosmetic_attributes=False):
        """
        Extend the ParameterList in this VirtualSiteHandler using a SMIRNOFF data source.

        Parameters
        ----------
        section_dict : dict
            The dict representation of a SMIRNOFF data source containing parameters to att to this VirtualSiteHandler
        allow_cosmetic_attributes : bool, optional. Default = False
            Whether to allow non-spec fields in section_dict. If True, non-spec kwargs will be stored as an
            attribute of the parameter. If False, non-spec kwargs will raise an exception.

        """

        # Most of this is exactly the same as the base _add_parameters. The only
        # difference is how INFOTYPE is implemented, see the comment below

        unitless_kwargs, attached_units = extract_serialized_units_from_dict(
            section_dict
        )
        smirnoff_data = attach_units(unitless_kwargs, attached_units)

        for key, val in smirnoff_data.items():
            if self._INFOTYPE is not None:
                element_name = self._INFOTYPE._ELEMENT_NAME
                # Skip sections that aren't the parameter list
                if key != element_name:
                    break
            # If there are multiple parameters, this will be a list. If there's just one, make it a list
            if not (isinstance(val, list)):
                val = [val]

            # If we're reading the parameter list, iterate through and attach units to
            # each parameter_dict, then use it to initialize a ParameterType
            for unitless_param_dict in val:

                param_dict = attach_units(unitless_param_dict, attached_units)

                # This differs from other handlers in that we use both a
                # dynamic version of INFOTYPE, and also allow a plugin-style
                # system where we allow visibility of virtual site types to
                # control which ones are allowed to be activated
                vsite_type = param_dict["type"]
                if (
                    vsite_type in self._virtual_site_types
                    and self._virtual_site_types[vsite_type] is not None
                ):
                    new_parameter = self._virtual_site_types[vsite_type](
                        **param_dict,
                        allow_cosmetic_attributes=allow_cosmetic_attributes,
                    )
                    self._parameters.append(new_parameter)
                else:
                    raise ValueError(
                        f"Virtual site type {vsite_type} not enabled or implemented in this handler {self.__class__}"
                    )

    def register_virtual_site_type(self, vsite_name, vsite_cls, replace=False):
        """
        Register an implemented virtual site type. Doing this must be done to
        pass the validation and option checking. To disable a type, register the
        name with None and replace=True

        Parameters
        ----------
        vsite_name : str
            The name of the type. This name must be what is found in the "type"
            attribute in the OFFXML format

        vsite_cls : Any
            The class to register the name with that implements the type.

        Returns
        -------
        None
        """

        if vsite_name in self._virtual_site_types and not replace:
            raise DuplicateVirtualSiteTypeException(
                "VirtualSite type {} already registered for handler {} and replace=False".format(
                    vsite_name, self.__class__
                )
            )
        self._virtual_site_types[vsite_name] = vsite_cls
        self._parameters = ParameterList(
            [param for param in self._parameters if param.type != vsite_name]
        )

    @property
    def virtual_site_types(self):
        """
        Return the dictionary of registered virtual site types

        Parameters
        ----------
        None

        Returns
        -------
        virtual_site_types : dict
            A list of virtual site types already registered, paired with their
            class that implements them
        """
=======
    class VirtualSiteType(vdWHandler.vdWType):
>>>>>>> 59598995

        _VALENCE_TYPE = None  # type: ignore[assignment]
        _ELEMENT_NAME = "VirtualSite"

<<<<<<< HEAD
        # TODO: This is never used - remove?
        _enable_types = {}  # type: ignore

        def __new__(cls, **attrs):

            VSH = VirtualSiteHandler

            vsite_type = attrs["type"]

            if vsite_type == "BondCharge":
                cls = VSH.VirtualSiteBondChargeType

            elif vsite_type == "MonovalentLonePair":
                cls = VSH.VirtualSiteMonovalentLonePairType

            elif vsite_type == "DivalentLonePair":
                cls = VSH.VirtualSiteDivalentLonePairType

            elif vsite_type == "TrivalentLonePair":
                cls = VSH.VirtualSiteTrivalentLonePairType
            else:
                raise SMIRNOFFSpecError(
                    "VirtualSite type not understood. Choose one of `BondCharge`, `MonovalentLonePair`, "
                    "`DivalentLonePair`, `TrivalentLonePair`"
                )

            return cls(**attrs)

    class VirtualSiteType(vdWHandler.vdWType, abc.ABC):
        """A SMIRNOFF virtual site base type
=======
        name = ParameterAttribute(default="EP", converter=str)
        type = ParameterAttribute(converter=str)
>>>>>>> 59598995

        match = ParameterAttribute(converter=str)

        distance = ParameterAttribute(unit=unit.angstrom)
        outOfPlaneAngle = ParameterAttribute(unit=unit.degree)
        inPlaneAngle = ParameterAttribute(unit=unit.degree)

        epsilon = ParameterAttribute(
            default=0.0 * unit.kilocalorie_per_mole, unit=unit.kilocalorie_per_mole
        )
        sigma = ParameterAttribute(default=1.0 * unit.angstrom, unit=unit.angstrom)
        rmin_half = ParameterAttribute(default=None, unit=unit.angstrom)

        charge_increment = IndexedParameterAttribute(unit=unit.elementary_charge)

        @property
        def parent_index(self) -> int:
            """Returns the index of the atom matched by the SMIRKS pattern that should
            be considered the 'parent' to the virtual site.
            A value of ``0`` corresponds to the atom matched by the ``:1`` selector in
            the SMIRKS pattern, a value ``2`` the atom matched by ``:2`` and so on.
            """
            return self.type_to_parent_index(self.type)

        @classmethod
        def type_to_parent_index(cls, type_: _VirtualSiteType) -> int:
            """Returns the index of the atom matched by the SMIRKS pattern that should
            be considered the 'parent' to a given type of virtual site.
            A value of ``0`` corresponds to the atom matched by the ``:1`` selector in
            the SMIRKS pattern, a value ``2`` the atom matched by ``:2`` and so on.
            """

            if type_.replace("VirtualSite", "") in get_args(_VirtualSiteType):
                return 0

            raise NotImplementedError()

        @outOfPlaneAngle.converter
        def outOfPlaneAngle(self, attr, value):

            if value == "None":
                return

            supports_out_of_plane_angle = self._supports_out_of_plane_angle(self.type)

            if not supports_out_of_plane_angle and value is not None:
                raise SMIRNOFFSpecError(
                    f"'{self.type}' sites do not support `outOfPlaneAngle`"
                )
            elif supports_out_of_plane_angle:
                return _validate_units(attr, value, unit.degrees)

            return value

        @inPlaneAngle.converter
        def inPlaneAngle(self, attr, value):

            if value == "None":
                return

            supports_in_plane_angle = self._supports_in_plane_angle(self.type)

            if not supports_in_plane_angle and value is not None:
                raise SMIRNOFFSpecError(
                    f"'{self.type}' sites do not support `inPlaneAngle`"
                )
            elif supports_in_plane_angle:
                return _validate_units(attr, value, unit.degrees)

            return value

        def __init__(self, **kwargs):

            self._add_default_init_kwargs(kwargs)
            super().__init__(**kwargs)

        @classmethod
        def _add_default_init_kwargs(cls, kwargs):
            """Adds any missing default values to the ``kwargs`` dictionary, and
            partially validates any provided values that aren't easily validated with
            converters.
            """

            type_ = kwargs.get("type", None)

            if type_ is None:
                raise SMIRNOFFSpecError("the `type` keyword is missing")
            if type_ not in get_args(_VirtualSiteType):
                raise SMIRNOFFSpecError(
                    f"'{type_}' is not a supported virtual site type"
                )

            if "charge_increment" in kwargs:
                expected_num_charge_increments = cls._expected_num_charge_increments(
                    type_
                )
                num_charge_increments = len(kwargs["charge_increment"])
                if num_charge_increments != expected_num_charge_increments:
                    raise SMIRNOFFSpecError(
                        f"'{type_}' virtual sites expect exactly {expected_num_charge_increments} "
                        f"charge increments, but got {kwargs['charge_increment']} "
                        f"(length {num_charge_increments}) instead."
                    )

            supports_in_plane_angle = cls._supports_in_plane_angle(type_)
            supports_out_of_plane_angle = cls._supports_out_of_plane_angle(type_)

            if not supports_out_of_plane_angle:
                kwargs["outOfPlaneAngle"] = kwargs.get("outOfPlaneAngle", None)
            if not supports_in_plane_angle:
                kwargs["inPlaneAngle"] = kwargs.get("inPlaneAngle", None)

            match = kwargs.get("match", None)

            if match is None:
                raise SMIRNOFFSpecError("the `match` keyword is missing")

            out_of_plane_angle = kwargs.get("outOfPlaneAngle", 0.0 * unit.degree)
            is_in_plane = (
                None
                if not supports_out_of_plane_angle
                else np.isclose(out_of_plane_angle.m_as(unit.degree), 0.0)
            )

            if not cls._supports_match(type_, match, is_in_plane):

                raise SMIRNOFFSpecError(
                    f"match='{match}' not supported with type='{type_}'"
                    + ("" if is_in_plane is None else f" and is_in_plane={is_in_plane}")
                )

            if "rmin_half" not in kwargs:
                kwargs["sigma"] = kwargs.get("sigma", 0.0 * unit.angstrom)

            kwargs["epsilon"] = kwargs.get("epsilon", 0.0 * unit.kilocalorie_per_mole)

        @classmethod
        def _supports_in_plane_angle(cls, type_: _VirtualSiteType) -> bool:
            return type_ in {"MonovalentLonePair"}

        @classmethod
        def _supports_out_of_plane_angle(cls, type_: _VirtualSiteType) -> bool:
            return type_ in {"MonovalentLonePair", "DivalentLonePair"}

        @classmethod
        def _expected_num_charge_increments(cls, type_: _VirtualSiteType) -> int:
            if type_ == "BondCharge":
                return 2
            elif (type_ == "MonovalentLonePair") or (type_ == "DivalentLonePair"):
                return 3
            elif type_ == "TrivalentLonePair":
                return 4
            raise NotImplementedError()

        @classmethod
        def _supports_match(
            cls, type_: _VirtualSiteType, match: str, is_in_plane: Optional[bool] = None
        ) -> bool:

            is_in_plane = True if is_in_plane is None else is_in_plane

            if match == "once":
                return type_ == "TrivalentLonePair" or (
                    type_ == "DivalentLonePair" and is_in_plane
                )
            elif match == "all_permutations":
                return type_ in {"BondCharge", "MonovalentLonePair", "DivalentLonePair"}

            raise NotImplementedError()

    _TAGNAME = "VirtualSites"
    _INFOTYPE = VirtualSiteType
    _OPENMMTYPE = "NonbondedForce"
    _DEPENDENCIES = [
        ElectrostaticsHandler,
        LibraryChargeHandler,
        ChargeIncrementModelHandler,
        ToolkitAM1BCCHandler,
        vdWHandler,
    ]

    exclusion_policy = ParameterAttribute(default="parents")

    @classmethod
    def _validate_found_match(
        cls,
        atoms_by_index: Dict,
        matched_indices: Tuple[int, ...],
        parameter: VirtualSiteType,
    ):
        """
<<<<<<< HEAD
        from collections import defaultdict

        logger.debug("Finding matches for {}".format(self.__class__.__name__))

        matches = transformed_dict_cls()

        for parameter_type in self._parameters:

            matches_for_this_type = defaultdict(list)

            ce_matches = entity.chemical_environment_matches(parameter_type.smirks)

            # Split the groups into unique sets i.e. 13,14 and 13,15
            # Needed for vsites, where a vsite could match C-H with for a CH2 group
            # Since these are distinct vsite definitions, we need to split them
            # up into separate groups (match_groups)
            match_groups_set = [m.topology_atom_indices for m in ce_matches]
            match_groups = []
            for key in set(match_groups_set):
                distinct_atom_pairs = [
                    x
                    for x in ce_matches
                    if sorted(x.topology_atom_indices) == sorted(key)
                ]
                match_groups.append(distinct_atom_pairs)

            for ce_matches in match_groups:
                for environment_match in ce_matches:
                    # Update the matches for this parameter type.
                    handler_match = self._Match(parameter_type, environment_match)
                    key = environment_match.topology_atom_indices

                    # only a match if orientation matches
                    if not hasattr(handler_match._parameter_type, "match"):
                        # Probably should never get here
                        raise SMIRNOFFSpecError(
                            "The match keyword not found in this parameter?!"
                        )
                    else:

                        # The possible orders of this match
                        # We must check that the tuple of atoms are the same
                        # as they can be different in e.g. formaldehyde
                        orders = [m.topology_atom_indices for m in ce_matches]
                        orientation_flag = handler_match._parameter_type.match

                        tdc = handler_match._parameter_type.transformed_dict_cls
                        index_of_key = tdc.index_of(key, possible=orders)

                        if orientation_flag == "once":
                            orientation = [0]
                        elif orientation_flag == "all_permutations":
                            orientation = [
                                tdc.index_of(k, possible=orders) for k in orders
                            ]
                        else:
                            # Probably will never reach here since validation
                            # happens elsewhere
                            raise Exception(
                                "VirtualSite match keyword not understood. Choose from 'once' or 'all_permutations'. "
                                "This error should be impossible to reach; please submit an issue at "
                                "https://github.com/openforcefield/openff-toolkit"
                            )

                        orders = [
                            order for order in orders if sorted(key) == sorted(order)
                        ]

                        # Find these matches is from the older implementation that allows
                        # specifying specific orientations. Leaving in for now..
                        if len(orientation) > len(orders):
                            error_msg = (
                                "For parameter of type\n{:s}\norientations {} "
                                "exceeds length of possible orders ({:d}):\n{:s}"
                            ).format(
                                str(parameter_type),
                                orientation,
                                len(orders),
                                str(orders),
                            )
                            raise IndexError(error_msg)

                        if not expand_permutations:
                            key = tdc.key_transform(key)

                        hit = sum([index_of_key == ornt for ornt in orientation])
                        assert (
                            hit < 2
                        ), "VirtualSite orientation for {:s} indices invalid: Has duplicates".format(
                            parameter_type.__repr__
                        )
                        if hit == 1:
                            matches_for_this_type[key].append(handler_match)

                # Resolve match overriding by the use of the name attribute
                # If two parameters match but have the same name, use most recent,
                # but if the names are different, keep and apply both parameters
                if use_named_slots:
                    for k in matches_for_this_type:
                        if k not in matches:
                            matches[k] = {}
                    for k, v in matches_for_this_type.items():
                        marginal_matches = []
                        for new_match in v:
                            unique = True
                            new_item = new_match._parameter_type
                            for idx, (name, existing_match) in enumerate(
                                matches[k].items()
                            ):
                                existing_item = existing_match._parameter_type
                                same_parameter = False

                                same_type = type(existing_item) == type(new_item)
                                if same_type:
                                    same_parameter = existing_item == new_item

                                # same, so replace it to have a FIFO priority
                                # and the last parameter matching wins
                                if same_parameter:
                                    matches[k][new_item.name] = new_match
                                    unique = False
                            if unique:
                                marginal_matches.append(new_match)
                        matches[k].update(
                            {p._parameter_type.name: p for p in marginal_matches}
                        )
                else:
                    matches.update(matches_for_this_type)

            logger.debug(
                "{:64} : {:8} matches".format(
                    parameter_type.smirks, len(matches_for_this_type)
                )
            )

        logger.debug("{} matches identified".format(len(matches)))

        if use_named_slots:
            for k, v in matches.items():
                matches[k] = list(v.values())

        return matches

    @requires_package("openmm")
    def create_force(self, system, topology, **kwargs):
=======
        We place limitations on the chemical environments that certain types of v-site
        can be applied to, e.g. we enforce that divalent lone pairs can only be applied
        to environments that look like a carboxyl group.
        These somewhat artificial restrictions limit the number of potential edge
        cases that need to be thought through, and significantly reduces the number
        of test cases / problematic choices that need to be made. If users meet a not
        supported exception, they should open an issue on GitHub explaining their exact
        use case so that we can ensure that exactly what they need is both supported
        and works as expected through expansion of the unit tests.
>>>>>>> 59598995
        """

        supported_connectivity = {
            # We currently expect monovalent lone pairs to be applied to something
            # like a carboxyl group, where the parent of the lone pair has a
            # connectivity of 1, while it neighbour has a connectivity of 3
            ("MonovalentLonePair", 0): 1,
            ("MonovalentLonePair", 1): 3,
            # We currently expect divalent lone pairs to be applied to something
            # like an sp2 nitrogen, or a hydroxyl oxygen
            ("DivalentLonePair", 0): 2,
            # We currently expect trivalent lone pairs to be applied to something
            # like an sp3 nitrogen
            ("TrivalentLonePair", 0): 3,
        }

        for smirks_index, atom_index in enumerate(matched_indices):
            if (parameter.type, smirks_index) not in supported_connectivity:
                # No restrictions placed on this matched atom.
                continue

            matched_atom = atoms_by_index[atom_index]
            connectivity = len(matched_atom.bonds)
            expected_connectivity = supported_connectivity[
                (parameter.type, smirks_index)
            ]
            if expected_connectivity == connectivity:
                continue

            raise NotImplementedError(
                f"{parameter.smirks} matched chemical environment that is currently "
                f"unsupported by virtual sites of type {parameter.type}. Atom with "
                f"smirks index={smirks_index} matched topology atom {atom_index} with "
                f"connectivity={connectivity}, but it was expected to have connectivity "
                f"{expected_connectivity}. If this is "
                f"a use case you would like supported, please describe what it is "
                f"you are trying to do in an issue on the OpenFF Toolkit GitHub: "
                f"https://github.com/openforcefield/openff-toolkit/issues"
            )

    def check_handler_compatibility(self, other_handler):

        self._check_attributes_are_equal(
            other_handler, identical_attrs=["exclusion_policy"]
        )

    def _index_of_parameter(
        self,
        parameter: Optional[ParameterType] = None,
        key: Optional[Any] = None,
    ) -> Optional[int]:
        """Attempts to find the index of a parameter in the parameters list.
        By default, two parameters are considered 'the same' if they have the same
        SMIRKS pattern, type, and name.
        Parameters
        ----------
        parameter
            The parameter to find the index of. This argument is mutually exclusive with
            ``key``.
        key
            A tuple of the type, SMIRKS, and name of the parameter to find the index
            of. This argument is mutually exclusive with ``parameter``.
        Returns
        -------
            The index of the parameter if found, otherwise ``None``.
        """

        if (key is None and parameter is None) or (
            key is not None and parameter is not None
        ):
            raise ValueError("`key` and `parameter` are mutually exclusive arguments")

        key = cast(
            Tuple[str, str, str],
            key
            if parameter is None
            else (parameter.type, parameter.smirks, parameter.name),
        )
        expected_type, expected_smirks, expected_name = key

        for i, existing_parameter in enumerate(self.parameters):

            if (
                existing_parameter.type != expected_type
                or existing_parameter.smirks != expected_smirks
                or existing_parameter.name != expected_name
            ):

                continue

            return i

        return None

    def _find_matches_by_parent(self, entity: Topology) -> Dict[int, list]:

        from collections import defaultdict

        topology_atoms = {
            i: topology_atom for i, topology_atom in enumerate(entity.topology_atoms)
        }

        # We need to find all the parameters that would lead to a v-site being placed
        # onto a given 'parent atom'. We only allow each parent atom to be assigned one
        # v-site with a given 'name', whereby the last parameter to be matched wins.
        matches_by_parent: Dict = defaultdict(lambda: defaultdict(list))

        for parameter in self._parameters:

            for match in entity.chemical_environment_matches(parameter.smirks):
                parent_index = match.topology_atom_indices[parameter.parent_index]

                matches_by_parent[parent_index][parameter.name].append(
                    (parameter, match)
                )

        # we then need to find which parameter was the last one to be assigned to each
        # given 'parent' atom, and all the ways that that parameter matches the atoms
        # surrounding the parent. Whether we keep the different orientations or not
        # depends on the 'match' setting of the parameter.
        assigned_matches_by_parent = defaultdict(list)

        for parent_index, matches_by_name in matches_by_parent.items():

            for name, matches in matches_by_name.items():

                assigned_parameter, _ = matches[-1]  # last match wins

                match_orientations = [
                    match
                    for parameter_index, match in matches
                    if parameter_index == assigned_parameter
                ]

                if assigned_parameter.match == "once":
                    # the v-site types were designed such that we should be safe
                    # choosing an arbitrary ordering of the non-parent matched atoms.
                    match_orientations = [match_orientations[0]]
                elif assigned_parameter.match == "all_permutations":
                    pass
                else:
                    raise SMIRNOFFSpecError(
                        f"{assigned_parameter.match} match keyword is not supported"
                    )

                assigned_matches_by_parent[parent_index].append(
                    (assigned_parameter, match_orientations)
                )

                for match in match_orientations:
                    # make sure the match does not look like a weird edge case that we
                    # haven't tested to ensure 'sensible' behaviour in most cases.
                    self._validate_found_match(
                        topology_atoms, match.topology_atom_indices, assigned_parameter
                    )

        return assigned_matches_by_parent

    def _find_matches(
        self,
        entity: Topology,
        transformed_dict_cls=dict,
        unique=False,
    ) -> List[ParameterHandler._Match]:

        assigned_matches_by_parent = self._find_matches_by_parent(entity)
        assigned_matches = []

        for parent_index, assigned_parameters in assigned_matches_by_parent.items():

            for assigned_parameter, match_orientations in assigned_parameters:

                for match in match_orientations:

                    assigned_matches.append(
                        ParameterHandler._Match(assigned_parameter, match)
                    )

        return assigned_matches

    def create_force(self, system, topology: Topology, **kwargs):
        raise NotImplementedError("Use `openff-interchange` instead.")


ConstraintType = ConstraintHandler.ConstraintType
BondType = BondHandler.BondType
AngleType = AngleHandler.AngleType
ProperTorsionType = ProperTorsionHandler.ProperTorsionType
ImproperTorsionType = ImproperTorsionHandler.ImproperTorsionType
vdWType = vdWHandler.vdWType
LibraryChargeType = LibraryChargeHandler.LibraryChargeType
GBSAType = GBSAHandler.GBSAType
ChargeIncrementType = ChargeIncrementModelHandler.ChargeIncrementType
VirtualSiteType = VirtualSiteHandler.VirtualSiteType


if __name__ == "__main__":
    import doctest

    doctest.testmod()
    # doctest.run_docstring_examples(_ParameterAttributeHandler, globals())<|MERGE_RESOLUTION|>--- conflicted
+++ resolved
@@ -92,7 +92,6 @@
 )
 from openff.toolkit.utils.toolkits import GLOBAL_TOOLKIT_REGISTRY
 from openff.toolkit.utils.utils import (
-    all_subclasses,
     attach_units,
     extract_serialized_units_from_dict,
     object_to_quantity,
@@ -215,8 +214,6 @@
     return _value_checker
 
 
-<<<<<<< HEAD
-=======
 def _compute_lj_sigma(
     sigma: Optional[unit.Quantity], rmin_half: Optional[unit.Quantity]
 ) -> unit.Quantity:
@@ -241,7 +238,6 @@
 # PARAMETER ATTRIBUTES
 # ======================================================================
 
->>>>>>> 59598995
 # TODO: Think about adding attrs to the dependencies and inherit from attr.ib
 class ParameterAttribute:
     """A descriptor for ``ParameterType`` attributes.
@@ -4770,305 +4766,13 @@
     .. warning :: This API is experimental and subject to change.
     """
 
-<<<<<<< HEAD
-    # Virtual Site exclusions policies
-    ############################################################################
-    # none: do not add any exclusions
-
-    # minimal: only add exclusions between vsite particles and their "single"
-    # parent atom. This is the atom that the vsite's origin is defined as
-
-    # parents: only add exclusions between vsite particles and all of the
-    # associated parent atoms
-
-    # local: add exclusions between vsites that share exactly the same atoms.
-
-    # neighbors: add exclusions between vsites and atoms that share the same
-    # "clique" of virtual sites. For example, if 1-2-3 and 3-4-5 each have a
-    # vsite, then the vsite on 1-2-3 will be excluded from atoms 4 and 5
-    # since they share atom 3.
-
-    # connected: add exclusions between the vsite and all atoms connected to
-    # the parents, e.g the entire molecule making it an interaction only
-    # between two nonbonded fragments.
-
-    # all: exclude all interactions, effectively turning vsites off.
-
-    # Note: TODO: only up to parents is implemented!
-
-    class _ExclusionPolicy(Enum):
-        NONE = 1
-        MINIMAL = 2
-        PARENTS = 3
-        LOCAL = 4
-        NEIGHBORS = 5
-        CONNECTED = 6
-        ALL = 7
-
-    _parameter_to_policy = {
-        "none": _ExclusionPolicy.NONE,
-        "minimal": _ExclusionPolicy.MINIMAL,
-        "parents": _ExclusionPolicy.PARENTS,
-        "local": _ExclusionPolicy.LOCAL,
-        "neighbors": _ExclusionPolicy.NEIGHBORS,
-        "connected": _ExclusionPolicy.CONNECTED,
-        "all": _ExclusionPolicy.ALL,
-    }
-
-    exclusion_policy = ParameterAttribute(default="parents")  # has custom converter
-
-    def __init__(self, **kwargs):
-
-        super().__init__(**kwargs)
-
-        self._virtual_site_types = dict()
-        for vsite_cls in all_subclasses(self.__class__.VirtualSiteType):
-            # catch classes which are not actual implementations, which should return None
-            vtype = vsite_cls.vsite_type()
-            if vtype:
-                self.register_virtual_site_type(vtype, vsite_cls)
-
-    def add_parameter(
-        self, parameter_kwargs=None, parameter=None, after=None, before=None
-    ):
-        """Add a parameter to the force field, ensuring all parameters are valid.
-        This method differs from other handlers in that it uses a plugin-style
-        enable/disable type system
-
-
-        Parameters
-        ----------
-        parameter_kwargs: dict, optional
-            The kwargs to pass to the ParameterHandler.INFOTYPE (a ParameterType) constructor
-        parameter: ParameterType, optional
-            A ParameterType to add to the ParameterHandler
-        after : str or int, optional
-            The SMIRKS pattern (if str) or index (if int) of the parameter directly before where
-            the new parameter will be added
-        before : str, optional
-            The SMIRKS pattern (if str) or index (if int) of the parameter directly after where
-            the new parameter will be added
-
-        Note that one of (parameter_kwargs, parameter) must be specified
-        Note that when `before` and `after` are both None, the new parameter will be appended
-            to the END of the parameter list.
-        Note that when `before` and `after` are both specified, the new parameter
-            will be added immediately after the parameter matching the `after` pattern or index.
-
-        """
-
-        # TODO: This function need unit tests
-
-        for val in [before, after]:
-            if val and not isinstance(val, (str, int)):
-                raise TypeError
-
-        # If a dict was passed, construct it; if a ParameterType was passed, do nothing
-        if parameter_kwargs:
-            vsite_type = parameter_kwargs["type"]
-            if (
-                vsite_type in self._virtual_site_types
-                and self._virtual_site_types[vsite_type] is not None
-            ):
-                new_parameter = self._virtual_site_types[vsite_type](**parameter_kwargs)
-            else:
-                raise ValueError(
-                    f"Virtual site type {vsite_type} not enabled or implemented in this handler {self.__class__}"
-                )
-        elif parameter:
-            new_parameter = parameter
-            # As a convenience, if parameter type not present, register it
-            if parameter.type not in self._virtual_site_types:
-                self.register_virtual_site_type(parameter.type, type(parameter))
-            # additionally, if the type was previously disabled (set to None),
-            # reenable it with this new type
-            elif self._virtual_site_types.get(parameter.type, None) is None:
-                self.register_virtual_site_type(
-                    parameter.type, type(parameter), replace=True
-                )
-
-        else:
-            raise ValueError("One of (parameter, parameter_kwargs) must be specified")
-
-        if (
-            (new_parameter.smirks in [p.smirks for p in self._parameters])
-            and (new_parameter.type in [p.type for p in self._parameters])
-            and (new_parameter.name in [p.name for p in self._parameters])
-        ):
-            msg = (
-                f"A parameter SMIRKS pattern {new_parameter.smirks} already exists for type {new_parameter.type} "
-                f"and name {new_parameter.name}."
-            )
-            raise DuplicateParameterError(msg)
-
-        if before is not None:
-            if isinstance(before, str):
-                before_index = self._parameters.index(before)
-            elif isinstance(before, int):
-                before_index = before
-
-        if after is not None:
-            if isinstance(after, str):
-                after_index = self._parameters.index(after)
-            elif isinstance(after, int):
-                after_index = after
-
-        if None not in (before, after):
-            if after_index > before_index:
-                raise ValueError("before arg must be before after arg")
-
-        if after is not None:
-            self._parameters.insert(after_index + 1, new_parameter)
-        elif before is not None:
-            self._parameters.insert(before_index, new_parameter)
-        else:
-            self._parameters.append(new_parameter)
-
-    def _add_parameters(self, section_dict, allow_cosmetic_attributes=False):
-        """
-        Extend the ParameterList in this VirtualSiteHandler using a SMIRNOFF data source.
-
-        Parameters
-        ----------
-        section_dict : dict
-            The dict representation of a SMIRNOFF data source containing parameters to att to this VirtualSiteHandler
-        allow_cosmetic_attributes : bool, optional. Default = False
-            Whether to allow non-spec fields in section_dict. If True, non-spec kwargs will be stored as an
-            attribute of the parameter. If False, non-spec kwargs will raise an exception.
-
-        """
-
-        # Most of this is exactly the same as the base _add_parameters. The only
-        # difference is how INFOTYPE is implemented, see the comment below
-
-        unitless_kwargs, attached_units = extract_serialized_units_from_dict(
-            section_dict
-        )
-        smirnoff_data = attach_units(unitless_kwargs, attached_units)
-
-        for key, val in smirnoff_data.items():
-            if self._INFOTYPE is not None:
-                element_name = self._INFOTYPE._ELEMENT_NAME
-                # Skip sections that aren't the parameter list
-                if key != element_name:
-                    break
-            # If there are multiple parameters, this will be a list. If there's just one, make it a list
-            if not (isinstance(val, list)):
-                val = [val]
-
-            # If we're reading the parameter list, iterate through and attach units to
-            # each parameter_dict, then use it to initialize a ParameterType
-            for unitless_param_dict in val:
-
-                param_dict = attach_units(unitless_param_dict, attached_units)
-
-                # This differs from other handlers in that we use both a
-                # dynamic version of INFOTYPE, and also allow a plugin-style
-                # system where we allow visibility of virtual site types to
-                # control which ones are allowed to be activated
-                vsite_type = param_dict["type"]
-                if (
-                    vsite_type in self._virtual_site_types
-                    and self._virtual_site_types[vsite_type] is not None
-                ):
-                    new_parameter = self._virtual_site_types[vsite_type](
-                        **param_dict,
-                        allow_cosmetic_attributes=allow_cosmetic_attributes,
-                    )
-                    self._parameters.append(new_parameter)
-                else:
-                    raise ValueError(
-                        f"Virtual site type {vsite_type} not enabled or implemented in this handler {self.__class__}"
-                    )
-
-    def register_virtual_site_type(self, vsite_name, vsite_cls, replace=False):
-        """
-        Register an implemented virtual site type. Doing this must be done to
-        pass the validation and option checking. To disable a type, register the
-        name with None and replace=True
-
-        Parameters
-        ----------
-        vsite_name : str
-            The name of the type. This name must be what is found in the "type"
-            attribute in the OFFXML format
-
-        vsite_cls : Any
-            The class to register the name with that implements the type.
-
-        Returns
-        -------
-        None
-        """
-
-        if vsite_name in self._virtual_site_types and not replace:
-            raise DuplicateVirtualSiteTypeException(
-                "VirtualSite type {} already registered for handler {} and replace=False".format(
-                    vsite_name, self.__class__
-                )
-            )
-        self._virtual_site_types[vsite_name] = vsite_cls
-        self._parameters = ParameterList(
-            [param for param in self._parameters if param.type != vsite_name]
-        )
-
-    @property
-    def virtual_site_types(self):
-        """
-        Return the dictionary of registered virtual site types
-
-        Parameters
-        ----------
-        None
-
-        Returns
-        -------
-        virtual_site_types : dict
-            A list of virtual site types already registered, paired with their
-            class that implements them
-        """
-=======
     class VirtualSiteType(vdWHandler.vdWType):
->>>>>>> 59598995
 
         _VALENCE_TYPE = None  # type: ignore[assignment]
         _ELEMENT_NAME = "VirtualSite"
 
-<<<<<<< HEAD
-        # TODO: This is never used - remove?
-        _enable_types = {}  # type: ignore
-
-        def __new__(cls, **attrs):
-
-            VSH = VirtualSiteHandler
-
-            vsite_type = attrs["type"]
-
-            if vsite_type == "BondCharge":
-                cls = VSH.VirtualSiteBondChargeType
-
-            elif vsite_type == "MonovalentLonePair":
-                cls = VSH.VirtualSiteMonovalentLonePairType
-
-            elif vsite_type == "DivalentLonePair":
-                cls = VSH.VirtualSiteDivalentLonePairType
-
-            elif vsite_type == "TrivalentLonePair":
-                cls = VSH.VirtualSiteTrivalentLonePairType
-            else:
-                raise SMIRNOFFSpecError(
-                    "VirtualSite type not understood. Choose one of `BondCharge`, `MonovalentLonePair`, "
-                    "`DivalentLonePair`, `TrivalentLonePair`"
-                )
-
-            return cls(**attrs)
-
-    class VirtualSiteType(vdWHandler.vdWType, abc.ABC):
-        """A SMIRNOFF virtual site base type
-=======
         name = ParameterAttribute(default="EP", converter=str)
         type = ParameterAttribute(converter=str)
->>>>>>> 59598995
 
         match = ParameterAttribute(converter=str)
 
@@ -5260,153 +4964,6 @@
         parameter: VirtualSiteType,
     ):
         """
-<<<<<<< HEAD
-        from collections import defaultdict
-
-        logger.debug("Finding matches for {}".format(self.__class__.__name__))
-
-        matches = transformed_dict_cls()
-
-        for parameter_type in self._parameters:
-
-            matches_for_this_type = defaultdict(list)
-
-            ce_matches = entity.chemical_environment_matches(parameter_type.smirks)
-
-            # Split the groups into unique sets i.e. 13,14 and 13,15
-            # Needed for vsites, where a vsite could match C-H with for a CH2 group
-            # Since these are distinct vsite definitions, we need to split them
-            # up into separate groups (match_groups)
-            match_groups_set = [m.topology_atom_indices for m in ce_matches]
-            match_groups = []
-            for key in set(match_groups_set):
-                distinct_atom_pairs = [
-                    x
-                    for x in ce_matches
-                    if sorted(x.topology_atom_indices) == sorted(key)
-                ]
-                match_groups.append(distinct_atom_pairs)
-
-            for ce_matches in match_groups:
-                for environment_match in ce_matches:
-                    # Update the matches for this parameter type.
-                    handler_match = self._Match(parameter_type, environment_match)
-                    key = environment_match.topology_atom_indices
-
-                    # only a match if orientation matches
-                    if not hasattr(handler_match._parameter_type, "match"):
-                        # Probably should never get here
-                        raise SMIRNOFFSpecError(
-                            "The match keyword not found in this parameter?!"
-                        )
-                    else:
-
-                        # The possible orders of this match
-                        # We must check that the tuple of atoms are the same
-                        # as they can be different in e.g. formaldehyde
-                        orders = [m.topology_atom_indices for m in ce_matches]
-                        orientation_flag = handler_match._parameter_type.match
-
-                        tdc = handler_match._parameter_type.transformed_dict_cls
-                        index_of_key = tdc.index_of(key, possible=orders)
-
-                        if orientation_flag == "once":
-                            orientation = [0]
-                        elif orientation_flag == "all_permutations":
-                            orientation = [
-                                tdc.index_of(k, possible=orders) for k in orders
-                            ]
-                        else:
-                            # Probably will never reach here since validation
-                            # happens elsewhere
-                            raise Exception(
-                                "VirtualSite match keyword not understood. Choose from 'once' or 'all_permutations'. "
-                                "This error should be impossible to reach; please submit an issue at "
-                                "https://github.com/openforcefield/openff-toolkit"
-                            )
-
-                        orders = [
-                            order for order in orders if sorted(key) == sorted(order)
-                        ]
-
-                        # Find these matches is from the older implementation that allows
-                        # specifying specific orientations. Leaving in for now..
-                        if len(orientation) > len(orders):
-                            error_msg = (
-                                "For parameter of type\n{:s}\norientations {} "
-                                "exceeds length of possible orders ({:d}):\n{:s}"
-                            ).format(
-                                str(parameter_type),
-                                orientation,
-                                len(orders),
-                                str(orders),
-                            )
-                            raise IndexError(error_msg)
-
-                        if not expand_permutations:
-                            key = tdc.key_transform(key)
-
-                        hit = sum([index_of_key == ornt for ornt in orientation])
-                        assert (
-                            hit < 2
-                        ), "VirtualSite orientation for {:s} indices invalid: Has duplicates".format(
-                            parameter_type.__repr__
-                        )
-                        if hit == 1:
-                            matches_for_this_type[key].append(handler_match)
-
-                # Resolve match overriding by the use of the name attribute
-                # If two parameters match but have the same name, use most recent,
-                # but if the names are different, keep and apply both parameters
-                if use_named_slots:
-                    for k in matches_for_this_type:
-                        if k not in matches:
-                            matches[k] = {}
-                    for k, v in matches_for_this_type.items():
-                        marginal_matches = []
-                        for new_match in v:
-                            unique = True
-                            new_item = new_match._parameter_type
-                            for idx, (name, existing_match) in enumerate(
-                                matches[k].items()
-                            ):
-                                existing_item = existing_match._parameter_type
-                                same_parameter = False
-
-                                same_type = type(existing_item) == type(new_item)
-                                if same_type:
-                                    same_parameter = existing_item == new_item
-
-                                # same, so replace it to have a FIFO priority
-                                # and the last parameter matching wins
-                                if same_parameter:
-                                    matches[k][new_item.name] = new_match
-                                    unique = False
-                            if unique:
-                                marginal_matches.append(new_match)
-                        matches[k].update(
-                            {p._parameter_type.name: p for p in marginal_matches}
-                        )
-                else:
-                    matches.update(matches_for_this_type)
-
-            logger.debug(
-                "{:64} : {:8} matches".format(
-                    parameter_type.smirks, len(matches_for_this_type)
-                )
-            )
-
-        logger.debug("{} matches identified".format(len(matches)))
-
-        if use_named_slots:
-            for k, v in matches.items():
-                matches[k] = list(v.values())
-
-        return matches
-
-    @requires_package("openmm")
-    def create_force(self, system, topology, **kwargs):
-=======
         We place limitations on the chemical environments that certain types of v-site
         can be applied to, e.g. we enforce that divalent lone pairs can only be applied
         to environments that look like a carboxyl group.
@@ -5416,7 +4973,6 @@
         supported exception, they should open an issue on GitHub explaining their exact
         use case so that we can ensure that exactly what they need is both supported
         and works as expected through expansion of the unit tests.
->>>>>>> 59598995
         """
 
         supported_connectivity = {
