"""
Parameter handlers for the SMIRNOFF force field engine

This file contains standard parameter handlers for the SMIRNOFF force field engine.
These classes implement the object model for self-contained parameter assignment.
New pluggable handlers can be created by creating subclasses of :class:`ParameterHandler`.

"""

__all__ = [
    "DuplicateParameterError",
    "DuplicateVirtualSiteTypeException",
    "FractionalBondOrderInterpolationMethodUnsupportedError",
    "IncompatibleParameterError",
    "NotEnoughPointsForInterpolationError",
    "ParameterLookupError",
    "SMIRNOFFSpecError",
    "SMIRNOFFSpecUnimplementedError",
    "UnassignedAngleParameterException",
    "UnassignedBondParameterException",
    "UnassignedMoleculeChargeException",
    "UnassignedProperTorsionParameterException",
    "UnassignedValenceParameterException",
    "ParameterList",
    "ParameterType",
    "ParameterHandler",
    "ParameterAttribute",
    "MappedParameterAttribute",
    "IndexedParameterAttribute",
    "IndexedMappedParameterAttribute",
    "ConstraintHandler",
    "BondHandler",
    "AngleHandler",
    "ProperTorsionHandler",
    "ImproperTorsionHandler",
    "ElectrostaticsHandler",
    "LibraryChargeHandler",
    "vdWHandler",
    "GBSAHandler",
    "ToolkitAM1BCCHandler",
    "VirtualSiteHandler",
    "ParameterType",
    "ConstraintType",
    "BondType",
    "AngleType",
    "ProperTorsionType",
    "ImproperTorsionType",
    "vdWType",
    "LibraryChargeType",
    "GBSAType",
    "ChargeIncrementType",
    "VirtualSiteType",
]
import copy
import functools
import inspect
import logging
import re
from collections import defaultdict
from typing import Any, Callable, Literal, Optional, Union, cast, get_args

import numpy as np
from openff.units.units import Unit
from packaging.version import Version

from openff.toolkit import Quantity, unit
from openff.toolkit.topology import ImproperDict, TagSortedDict, Topology, ValenceDict
from openff.toolkit.topology.molecule import Molecule
from openff.toolkit.utils.collections import ValidatedDict, ValidatedList
from openff.toolkit.utils.exceptions import (
    DuplicateParameterError,
    DuplicateVirtualSiteTypeException,
    FractionalBondOrderInterpolationMethodUnsupportedError,
    IncompatibleParameterError,
    IncompatibleUnitError,
    MissingIndexedAttributeError,
    MissingPartialChargesError,
    NotEnoughPointsForInterpolationError,
    ParameterLookupError,
    SMIRNOFFSpecError,
    SMIRNOFFSpecUnimplementedError,
    UnassignedAngleParameterException,
    UnassignedBondParameterException,
    UnassignedMoleculeChargeException,
    UnassignedProperTorsionParameterException,
    UnassignedValenceParameterException,
)
from openff.toolkit.utils.toolkits import GLOBAL_TOOLKIT_REGISTRY
from openff.toolkit.utils.utils import object_to_quantity

logger = logging.getLogger(__name__)


_cal_mol_a2 = unit.calorie / unit.mole / unit.angstrom**2


def _linear_inter_or_extrapolate(points_dict, x_query):
    """
    Linearly interpolate or extrapolate based on a piecewise linear function
    defined by a set of points. This function is designed to work with
    key:value pairs where the value may be a ``openff.units.Quantity``.

    Parameters
    ----------
    points_dict : dict{float: float or float-valued openff.units.Quantity}
        A dictionary with each item representing a point, where the key is the X value and the value is the Y value.
    x_query : float
        The X value of the point to interpolate or extrapolate.

    Returns
    -------
    y_value : float or float-valued openff.units.Quantity
        The result of interpolation/extrapolation.
    """

    # pre-empt case where no interpolation is necessary
    if x_query in points_dict:
        return points_dict[x_query]

    if len(points_dict) < 2:
        raise NotEnoughPointsForInterpolationError(
            f"Unable to perform interpolation with less than two points. "
            f"points_dict: {points_dict}   x_query: {x_query}"
        )
    # TODO: error out for nonsensical fractional bond orders

    # find the nearest point beneath our queried x value
    try:
        below = max(bo for bo in points_dict if bo < x_query)
    except ValueError:
        below = None
    # find the nearest point above our queried x value
    try:
        above = min(bo for bo in points_dict if bo > x_query)
    except ValueError:
        above = None

    # handle case where we can clearly interpolate
    if (above is not None) and (below is not None):
        return points_dict[below] + (points_dict[above] - points_dict[below]) * (
            (x_query - below) / (above - below)
        )

    # error if we can't hope to interpolate at all
    elif (above is None) and (below is None):
        raise NotImplementedError(
            f"Failed to find interpolation references for "
            f"`x_query` '{x_query}', "
            f"with `points_dict` '{points_dict}'"
        )

    # extrapolate for fractional bond orders below our lowest defined bond order
    elif below is None:
        bond_orders = sorted(points_dict)
        k = points_dict[bond_orders[0]] - (
            (points_dict[bond_orders[1]] - points_dict[bond_orders[0]])
            / (bond_orders[1] - bond_orders[0])
        ) * (bond_orders[0] - x_query)
        return k

    # extrapolate for fractional bond orders above our highest defined bond order
    elif above is None:
        bond_orders = sorted(points_dict)
        k = points_dict[bond_orders[-1]] + (
            (points_dict[bond_orders[-1]] - points_dict[bond_orders[-2]])
            / (bond_orders[-1] - bond_orders[-2])
        ) * (x_query - bond_orders[-1])
        return k


# TODO: This is technically a validator, not a converter, but ParameterAttribute doesn't support them yet
#       (it'll be easy if we switch to use the attrs library).
def _allow_only(allowed_values):
    """A converter that checks the new value is only in a set."""
    allowed_values = frozenset(allowed_values)

    def _value_checker(instance, attr, new_value):
        # This statement means that, in the "SMIRNOFF Data dict" format, the string "None"
        # and the Python None are the same thing
        if new_value == "None":
            new_value = None

        # Ensure that the new value is in the list of allowed values
        if new_value not in allowed_values:
            err_msg = (
                f"Attempted to set {instance.__class__.__name__}.{attr.name} "
                f"to {new_value}. Currently, only the following values "
                f"are supported: {sorted(allowed_values)}."
            )
            raise SMIRNOFFSpecError(err_msg)
        return new_value

    return _value_checker


def _validate_units(attr, value: Union[str, Quantity], units: Unit):
    value = object_to_quantity(value)

    try:
        if not units.is_compatible_with(value.units):
            raise IncompatibleUnitError(
                f"{attr.name}={value} should have units of {units}"
            )
    except AttributeError:
        raise IncompatibleUnitError(f"{attr.name}={value} should have units of {units}")
    return value


class ParameterAttribute:
    """A descriptor for ``ParameterType`` attributes.

    The descriptors allows associating to the parameter a default value,
    which makes the attribute optional, a unit, and a custom converter.

    Because we may want to have ``None`` as a default value, required
    attributes have the ``default`` set to the special type ``UNDEFINED``.

    Converters can be both static or instance functions/methods with
    respective signatures::

        converter(value): -> converted_value
        converter(instance, parameter_attribute, value): -> converted_value

    A decorator syntax is available (see example below).

    Parameters
    ----------
    default : object, optional
        When specified, the descriptor makes this attribute optional by
        attaching a default value to it.
    unit : openff.units.Quantity, optional
        When specified, only quantities with compatible units are allowed
        to be set, and string expressions are automatically parsed into a
        ``Quantity``.
    converter : callable, optional
        An optional function that can be used to convert values before
        setting the attribute.

    See Also
    --------
    IndexedParameterAttribute
        A parameter attribute with multiple terms.

    Examples
    --------

    Create a parameter type with an optional and a required attribute.

    >>> class MyParameter:
    ...     attr_required = ParameterAttribute()
    ...     attr_optional = ParameterAttribute(default=2)
    ...
    >>> my_par = MyParameter()

    Even without explicit assignment, the default value is returned.

    >>> my_par.attr_optional
    2

    If you try to access an attribute without setting it first, an
    exception is raised.

    >>> my_par.attr_required
    Traceback (most recent call last):
    ...
    AttributeError: 'MyParameter' object has no attribute '_attr_required'

    The attribute allow automatic conversion and validation of units.

    >>> from openff.toolkit import unit
    >>> class MyParameter:
    ...     attr_quantity = ParameterAttribute(unit=unit.angstrom)
    ...
    >>> my_par = MyParameter()
    >>> my_par.attr_quantity = '1.0 * nanometer'
    >>> my_par.attr_quantity
    <Quantity(1.0, 'nanometer')>
    >>> my_par.attr_quantity = 3.0
    Traceback (most recent call last):
    ...
    openff.toolkit.utils.exceptions.IncompatibleUnitError:
    attr_quantity=3.0 dimensionless should have units of angstrom

    You can attach a custom converter to an attribute.

    >>> class MyParameter:
    ...     # Both strings and integers convert nicely to floats with float().
    ...     attr_all_to_float = ParameterAttribute(converter=float)
    ...     attr_int_to_float = ParameterAttribute()
    ...     @attr_int_to_float.converter
    ...     def attr_int_to_float(self, attr, value):
    ...         # This converter converts only integers to float
    ...         # and raise an exception for the other types.
    ...         if isinstance(value, int):
    ...             return float(value)
    ...         elif not isinstance(value, float):
    ...             raise TypeError(f"Cannot convert '{value}' to float")
    ...         return value
    ...
    >>> my_par = MyParameter()

    attr_all_to_float accepts and convert to float both strings and integers

    >>> my_par.attr_all_to_float = 1
    >>> my_par.attr_all_to_float
    1.0
    >>> my_par.attr_all_to_float = '2.0'
    >>> my_par.attr_all_to_float
    2.0

    The custom converter associated to attr_int_to_float converts only integers instead.

    >>> my_par.attr_int_to_float = 3
    >>> my_par.attr_int_to_float
    3.0
    >>> my_par.attr_int_to_float = '4.0'
    Traceback (most recent call last):
    ...
    TypeError: Cannot convert '4.0' to float

    """

    class UNDEFINED:
        """Custom type used by ``ParameterAttribute`` to differentiate between ``None`` and undeclared default."""

        pass

    def __init__(
        self,
        default: Any = UNDEFINED,
        unit: Optional[Unit] = None,
        converter: Optional[Callable] = None,
        docstring: str = "",
    ):
        self.default = default
        self._unit = unit
        self._converter = converter
        self.__doc__ = docstring

    def __set_name__(self, owner, name):
        self._name = "_" + name

    @property
    def name(self):
        # Get rid of the initial underscore.
        return self._name[1:]

    def __get__(self, instance, owner):
        if instance is None:
            # This is called from the class. Return the descriptor object.
            return self

        try:
            return getattr(instance, self._name)
        except AttributeError:
            # The attribute has not initialized. Check if there's a default.
            if self.default is ParameterAttribute.UNDEFINED:
                raise
            return self.default

    def __set__(self, instance, value):
        # Convert and validate the value.
        value = self._convert_and_validate(instance, value)
        setattr(instance, self._name, value)

    def converter(self, converter):
        """Create a new ParameterAttribute with an associated converter.

        This is meant to be used as a decorator (see main examples).
        """
        return self.__class__(default=self.default, converter=converter)

    def _convert_and_validate(self, instance, value):
        """Convert to Quantity, validate units, and call custom converter."""
        # The default value is always allowed.
        if self._is_valid_default(value):
            return value
        # Convert and validate units.
        value = self._validate_units(value)
        # Call the custom converter before setting the value.
        value = self._call_converter(value, instance)
        return value

    def _is_valid_default(self, value):
        """Return True if this is a defined default value."""
        return (
            self.default is not ParameterAttribute.UNDEFINED and value == self.default
        )

    def _validate_units(self, value):
        """Convert strings expressions to Quantity and validate the units if requested."""
        if self._unit is not None:
            # Convert eventual strings to Quantity objects.
            value = object_to_quantity(value)

            # Check if units are compatible.
            try:
                if not self._unit.is_compatible_with(value.units):
                    raise IncompatibleUnitError(
                        f"{self.name}={value} should have units of {self._unit}"
                    )
            except AttributeError:
                # This is not a Quantity object.
                raise IncompatibleUnitError(
                    f"{self.name}={value} should have units of {self._unit}"
                )
        return value

    def _call_converter(self, value, instance):
        """Correctly calls static and instance converters."""
        if self._converter is not None:
            try:
                # Static function.
                return self._converter(value)
            except TypeError:
                # Instance method.
                return self._converter(instance, self, value)
        return value


class IndexedParameterAttribute(ParameterAttribute):
    """The attribute of a parameter with an unspecified number of terms.

    Some parameters can be associated to multiple terms, For example,
    torsions have parameters such as k1, k2, ..., and ``IndexedParameterAttribute``
    can be used to encapsulate the sequence of terms.

    The only substantial difference with ``ParameterAttribute`` is that
    only sequences are supported as values and converters and units are
    checked on each element of the sequence.

    Currently, the descriptor makes the sequence immutable. This is to
    avoid that an element of the sequence could be set without being
    properly validated. In the future, the data could be wrapped in a
    safe list that would safely allow mutability.

    Parameters
    ----------
    default : object, optional
        When specified, the descriptor makes this attribute optional by
        attaching a default value to it.
    unit : openff.units.Quantity, optional
        When specified, only sequences of quantities with compatible units
        are allowed to be set.
    converter : callable, optional
        An optional function that can be used to validate and cast each
        element of the sequence before setting the attribute.

    See Also
    --------
    ParameterAttribute
        A simple parameter attribute.
    MappedParameterAttribute
        A parameter attribute representing a mapping.
    IndexedMappedParameterAttribute
        A parameter attribute representing a sequence, each term of which is a mapping.

    Examples
    --------

    Create an optional indexed attribute with unit of angstrom.

    >>> from openff.toolkit import unit
    >>> class MyParameter:
    ...     length = IndexedParameterAttribute(default=None, unit=unit.angstrom)
    ...
    >>> my_par = MyParameter()
    >>> my_par.length is None
    True

    Strings are parsed into Quantity objects.

    >>> my_par.length = ['1 * angstrom', 0.5 * unit.nanometer]
    >>> my_par.length[0]
    <Quantity(1, 'angstrom')>

    Similarly, custom converters work as with ``ParameterAttribute``, but
    they are used to validate each value in the sequence.

    >>> class MyParameter:
    ...     attr_indexed = IndexedParameterAttribute(converter=float)
    ...
    >>> my_par = MyParameter()
    >>> my_par.attr_indexed = [1, '1.0', '1e-2', 4.0]
    >>> my_par.attr_indexed
    [1.0, 1.0, 0.01, 4.0]

    """

    def _convert_and_validate(self, instance, value):
        """Overwrite ParameterAttribute._convert_and_validate to make the value a ValidatedList."""
        # The default value is always allowed.
        if self._is_valid_default(value):
            return value

        # We push the converters into a ValidatedList so that we can make
        # sure that elements are validated correctly when they are modified
        # after their initialization.
        # ValidatedList expects converters that take the value as a single
        # argument so we create a partial function with the instance assigned.
        static_converter = functools.partial(self._call_converter, instance=instance)
        value = ValidatedList(value, converter=[self._validate_units, static_converter])

        return value


class MappedParameterAttribute(ParameterAttribute):
    """The attribute of a parameter in which each term is a mapping.

    The substantial difference with ``IndexedParameterAttribute`` is that, unlike
    indexing, the mapping can be based on artbitrary references, like indices but
    can starting at non-zero values and include non-adjacent keys.

    Parameters
    ----------
    default : object, optional
        When specified, the descriptor makes this attribute optional by
        attaching a default value to it.
    unit : openff.units.Quantity, optional
        When specified, only sequences of mappings where values are quantities with
        compatible units are allowed to be set.
    converter : callable, optional
        An optional function that can be used to validate and cast each
        component of each element of the sequence before setting the attribute.

    See Also
    --------
    IndexedParameterAttribute
        A parameter attribute representing a sequence.
    IndexedMappedParameterAttribute
        A parameter attribute representing a sequence, each term of which is a mapping.

    Examples
    --------

    Create an optional indexed attribute with unit of angstrom.

    >>> from openff.toolkit import unit
    >>> class MyParameter:
    ...     length = MappedParameterAttribute(default=None, unit=unit.angstrom)
    ...
    >>> my_par = MyParameter()
    >>> my_par.length is None
    True

    Like other ParameterAttribute objects, strings are parsed into Quantity objects.

    >>> my_par.length = {1:'1.5 * angstrom', 2: '1.4 * angstrom'}
    >>> my_par.length[1]
    <Quantity(1.5, 'angstrom')>

    Unlike other ParameterAttribute objects, the reference points can do not need ot be
    zero-indexed, non-adjancent, such as interpolating defining a bond parameter for
    interpolation by defining references values and bond orders 2 and 3:

    >>> my_par.length = {2:'1.42 * angstrom', 3: '1.35 * angstrom'}
    >>> my_par.length[2]
    <Quantity(1.42, 'angstrom')>

    """

    def _convert_and_validate(self, instance, value):
        if self._is_valid_default(value):
            return value
        static_converter = functools.partial(self._call_converter, instance=instance)
        value = ValidatedDict(value, converter=[self._validate_units, static_converter])
        return value


class IndexedMappedParameterAttribute(ParameterAttribute):
    """The attribute of a parameter with an unspecified number of terms, where
    each term is a mapping.

    Some parameters can be associated to multiple terms,
    where those terms have multiple components.
    For example, torsions with fractional bond orders have parameters such as
    k1_bondorder1, k1_bondorder2, k2_bondorder1, k2_bondorder2, ..., and
    ``IndexedMappedParameterAttribute`` can be used to encapsulate the sequence of
    terms as mappings (typically, ``dict``\ s) of their components.

    The only substantial difference with ``IndexedParameterAttribute`` is that
    only sequences of mappings are supported as values and converters and units are
    checked on each component of each element in the sequence.

    Currently, the descriptor makes the sequence immutable. This is to
    avoid that an element of the sequence could be set without being
    properly validated. In the future, the data could be wrapped in a
    safe list that would safely allow mutability.

    Parameters
    ----------
    default : object, optional
        When specified, the descriptor makes this attribute optional by
        attaching a default value to it.
    unit : openff.units.Quantity, optional
        When specified, only sequences of mappings where values are quantities with
        compatible units are allowed to be set.
    converter : callable, optional
        An optional function that can be used to validate and cast each
        component of each element of the sequence before setting the attribute.

    See Also
    --------
    IndexedParameterAttribute
        A parameter attribute representing a sequence.
    MappedParameterAttribute
        A parameter attribute representing a mapping.

    Examples
    --------

    Create an optional indexed attribute with unit of angstrom.

    >>> from openff.toolkit import unit
    >>> class MyParameter:
    ...     length = IndexedMappedParameterAttribute(default=None, unit=unit.angstrom)
    ...
    >>> my_par = MyParameter()
    >>> my_par.length is None
    True

    Strings are parsed into Quantity objects.

    >>> my_par.length = [{1:'1 * angstrom'}, {1: 0.5 * unit.nanometer}]
    >>> my_par.length[0]
    {1: <Quantity(1, 'angstrom')>}

    Similarly, custom converters work as with ``ParameterAttribute``, but
    they are used to validate each value in the sequence.

    >>> class MyParameter:
    ...     attr_indexed = IndexedMappedParameterAttribute(converter=float)
    ...
    >>> my_par = MyParameter()
    >>> my_par.attr_indexed = [{1: 1}, {2: '1.0', 3: '1e-2'}, {4: 4.0}]
    >>> my_par.attr_indexed
    [{1: 1.0}, {2: 1.0, 3: 0.01}, {4: 4.0}]

    """

    def _convert_and_validate(self, instance, value):
        """Overwrite ParameterAttribute._convert_and_validate to make the value a ValidatedList."""
        # The default value is always allowed.
        if self._is_valid_default(value):
            return value

        # We push the converters into a ValidatedListMapping so that we can make
        # sure that elements are validated correctly when they are modified
        # after their initialization.
        # ValidatedListMapping expects converters that take the value as a single
        # argument so we create a partial function with the instance assigned.
        static_converter = functools.partial(self._call_converter, instance=instance)

        value = ValidatedList(
            [
                ValidatedDict(
                    element, converter=[self._validate_units, static_converter]
                )
                for element in value
            ],
            converter=self._index_converter,
        )

        return value

    @staticmethod
    def _index_converter(x):
        return ValidatedDict(x)


class _ParameterAttributeHandler:
    """A base class for ``ParameterType`` and ``ParameterHandler`` objects.

    Encapsulate shared code of ``ParameterType`` and ``ParameterHandler``.
    In particular, this base class provides an ``__init__`` method that
    automatically initialize the attributes defined through the ``ParameterAttribute``
    and ``IndexedParameterAttribute`` descriptors, as well as handling
    cosmetic attributes.

    See Also
    --------
    ParameterAttribute
        A simple parameter attribute.
    IndexedParameterAttribute
        A parameter attribute with multiple terms.

    Examples
    --------

    This base class was design to encapsulate shared code between ``ParameterType``
    and ``ParameterHandler``, which both need to deal with parameter and cosmetic
    attributes.

    To create a new type/handler, you can use the ``ParameterAttribute`` descriptors.

    >>> class ParameterTypeOrHandler(_ParameterAttributeHandler):
    ...     length = ParameterAttribute(unit=unit.angstrom)
    ...     k = ParameterAttribute(unit=unit.kilocalorie / unit.mole / unit.angstrom**2)
    ...

    ``_ParameterAttributeHandler`` and the descriptors take care of performing
    sanity checks on initialization and assignment of the single attributes. Because
    we attached units to the parameters, we need to pass them with compatible units.

    >>> my_par = ParameterTypeOrHandler(
    ...     length='1.01 * angstrom',
    ...     k=5 * unit.kilocalorie / unit.mole / unit.angstrom**2
    ... )

    Note that ``_ParameterAttributeHandler`` took care of implementing
    a constructor, and that unit parameters support string assignments.
    These are automatically converted to ``Quantity`` objects.

    >>> my_par.length
    <Quantity(1.01, 'angstrom')>

    While assigning incompatible units is forbidden.

    >>> my_par.k = 3.0 * unit.gram
    Traceback (most recent call last):
    ...
    openff.toolkit.utils.exceptions.IncompatibleUnitError:
    k=3.0 gram should have units of kilocalorie / angstrom ** 2 / mole

    On top of type checking, the constructor implemented in ``_ParameterAttributeHandler``
    checks if some required parameters are not given.

    >>> ParameterTypeOrHandler(length=3.0*unit.nanometer)
    Traceback (most recent call last):
    ...
    openff.toolkit.utils.exceptions.SMIRNOFFSpecError:
    <class '...ParameterTypeOrHandler'> require the following missing
    parameters: ['k']. Defined kwargs are ['length']

    Each attribute can be made optional by specifying a default value,
    and you can attach a converter function by passing a callable as an
    argument or through the decorator syntax.

    >>> class ParameterTypeOrHandler(_ParameterAttributeHandler):
    ...     attr_optional = ParameterAttribute(default=2)
    ...     attr_all_to_float = ParameterAttribute(converter=float)
    ...     attr_int_to_float = ParameterAttribute()
    ...
    ...     @attr_int_to_float.converter
    ...     def attr_int_to_float(self, attr, value):
    ...         # This converter converts only integers to floats
    ...         # and raise an exception for the other types.
    ...         if isinstance(value, int):
    ...             return float(value)
    ...         elif not isinstance(value, float):
    ...             raise TypeError(f"Cannot convert '{value}' to float")
    ...         return value
    ...
    >>> my_par = ParameterTypeOrHandler(attr_all_to_float='3.0', attr_int_to_float=1)
    >>> my_par.attr_optional
    2
    >>> my_par.attr_all_to_float
    3.0
    >>> my_par.attr_int_to_float
    1.0

    The float() function can convert strings to integers, but our custom
    converter forbids it

    >>> my_par.attr_all_to_float = '2.0'
    >>> my_par.attr_int_to_float = '4.0'
    Traceback (most recent call last):
    ...
    TypeError: Cannot convert '4.0' to float

    Parameter attributes that can be indexed can be handled with the
    ``IndexedParameterAttribute``. These support unit validation and
    converters exactly as ``ParameterAttribute``s, but the validation/conversion
    is performed for each indexed attribute.

    >>> class MyTorsionType(_ParameterAttributeHandler):
    ...     periodicity = IndexedParameterAttribute(converter=int)
    ...     k = IndexedParameterAttribute(unit=unit.kilocalorie / unit.mole)
    ...
    >>> my_par = MyTorsionType(
    ...     periodicity1=2,
    ...     k1=5 * unit.kilocalorie / unit.mole,
    ...     periodicity2='3',
    ...     k2=6 * unit.kilocalorie / unit.mole,
    ... )
    >>> my_par.periodicity
    [2, 3]

    Indexed attributes, can be accessed both as a list or as their indexed
    parameter name.

    >>> my_par.periodicity2 = 6
    >>> my_par.periodicity[0] = 1
    >>> my_par.periodicity
    [1, 6]

    """

    def __init__(self, allow_cosmetic_attributes=False, **kwargs):
        """
        Initialize parameter and cosmetic attributes.

        Parameters
        ----------
        allow_cosmetic_attributes : bool optional. Default = False
            Whether to permit non-spec kwargs ("cosmetic attributes").
            If True, non-spec kwargs will be stored as an attribute of
            this parameter which can be accessed and written out. Otherwise,
            an exception will be raised.

        """
        # A list that may be populated to record the cosmetic attributes
        # read from a SMIRNOFF data source.
        self._cosmetic_attribs = []

        # Do not modify the original data.
        smirnoff_data = copy.deepcopy(kwargs)

        (
            smirnoff_data,
            indexed_mapped_attr_lengths,
        ) = self._process_indexed_mapped_attributes(smirnoff_data)
        smirnoff_data = self._process_indexed_attributes(
            smirnoff_data, indexed_mapped_attr_lengths
        )

        smirnoff_data = self._process_mapped_attributes(smirnoff_data)

        # Check for missing required arguments.
        given_attributes = set(smirnoff_data.keys())
        required_attributes = set(self._get_required_parameter_attributes().keys())
        missing_attributes = required_attributes.difference(given_attributes)
        if len(missing_attributes) != 0:
            msg = (
                f"{self.__class__} require the following missing parameters: {sorted(missing_attributes)}."
                f" Defined kwargs are {sorted(smirnoff_data.keys())}"
            )
            raise SMIRNOFFSpecError(msg)

        # Finally, set attributes of this ParameterType and handle cosmetic attributes.
        allowed_attributes = set(self._get_parameter_attributes().keys())
        for key, val in smirnoff_data.items():
            if key in allowed_attributes:
                setattr(self, key, val)
            # Handle all unknown kwargs as cosmetic so we can write them back out
            elif allow_cosmetic_attributes:
                self.add_cosmetic_attribute(key, val)
            else:
                msg = (
                    f"Unexpected kwarg ({key}: {val})  passed to {self.__class__} constructor. "
                    "If this is a desired cosmetic attribute, consider setting "
                    "'allow_cosmetic_attributes=True'"
                )
                raise SMIRNOFFSpecError(msg)

    def _process_mapped_attributes(self, smirnoff_data):
        kwargs = list(smirnoff_data.keys())
        for kwarg in kwargs:
            attr_name, key = self._split_attribute_mapping(kwarg)

            # Check if this is a mapped attribute
            if key is not None and attr_name in self._get_mapped_parameter_attributes():
                if attr_name not in smirnoff_data:
                    smirnoff_data[attr_name] = dict()

                smirnoff_data[attr_name][key] = smirnoff_data[kwarg]
                del smirnoff_data[kwarg]

        return smirnoff_data

    def _process_indexed_mapped_attributes(self, smirnoff_data):
        # TODO: construct data structure for holding indexed_mapped attrs, which
        # will get fed into setattr
        indexed_mapped_attr_lengths = {}
        reindex = set()
        reverse = defaultdict(dict)

        kwargs = list(smirnoff_data.keys())
        for kwarg in kwargs:
            attr_name, index, key = self._split_attribute_index_mapping(kwarg)

            # Check if this is an indexed_mapped attribute.
            if (
                (key is not None)
                and (index is not None)
                and attr_name in self._get_indexed_mapped_parameter_attributes()
            ):
                # we start with a dict because have no guarantee of order
                # in which we will see each kwarg
                # we'll switch this to a list later
                if attr_name not in smirnoff_data:
                    smirnoff_data[attr_name] = dict()
                    reindex.add(attr_name)

                if index not in smirnoff_data[attr_name]:
                    smirnoff_data[attr_name][index] = dict()

                smirnoff_data[attr_name][index][key] = smirnoff_data[kwarg]
                del smirnoff_data[kwarg]

                # build reverse mapping; needed for contiguity check below
                if index not in reverse[attr_name]:
                    reverse[attr_name][index] = dict()
                reverse[attr_name][index][key] = kwarg

        # turn all our top-level dicts into lists
        # catch cases where we skip an index,
        # e.g. k1_bondorder*, k3_bondorder* defined, but not k2_bondorder*
        for attr_name in reindex:
            indexed_mapping = []
            j = 0
            for i in sorted(smirnoff_data[attr_name].keys()):
                if int(i) == j:
                    indexed_mapping.append(smirnoff_data[attr_name][i])
                    j += 1
                else:
                    # any key will do; we are sensitive only to top-level index
                    key = sorted(reverse[attr_name][i].keys())[0]
                    kwarg = reverse[attr_name][i][key]
                    val = smirnoff_data[attr_name][i][key]

                    msg = (
                        f"Unexpected kwarg ({kwarg}: {val})  passed to {self.__class__} constructor. "
                        "If this is a desired cosmetic attribute, consider setting "
                        "'allow_cosmetic_attributes=True'"
                    )
                    raise SMIRNOFFSpecError(msg)

            smirnoff_data[attr_name] = indexed_mapping

            # keep track of lengths; used downstream for checking against other
            # indexed attributes
            indexed_mapped_attr_lengths[attr_name] = len(smirnoff_data[attr_name])

        return smirnoff_data, indexed_mapped_attr_lengths

    def _process_indexed_attributes(self, smirnoff_data, indexed_attr_lengths=None):
        # Check for indexed attributes and stack them into a list.
        # Keep track of how many indexed attribute we find to make sure they all have the same length.

        # TODO: REFACTOR ME; try looping over contents of `smirnoff_data`, using
        # `split_attribute_index` to extract values

        if indexed_attr_lengths is None:
            indexed_attr_lengths = {}

        for attrib_basename in self._get_indexed_parameter_attributes().keys():
            index = 1
            while True:
                attrib_w_index = f"{attrib_basename}{index}"

                # Exit the while loop if the indexed attribute is not given.
                # this is the stop condition
                try:
                    attrib_w_index_value = smirnoff_data[attrib_w_index]
                except KeyError:
                    break

                # Check if this is the first iteration.
                if index == 1:
                    # Check if this attribute has been specified with and without index.
                    if attrib_basename in smirnoff_data:
                        err_msg = (
                            f"The attribute '{attrib_basename}' has been specified "
                            f"with and without index: '{attrib_w_index}'"
                        )
                        raise TypeError(err_msg)

                    # Otherwise create the list object.
                    smirnoff_data[attrib_basename] = list()

                # Append the new value to the list.
                smirnoff_data[attrib_basename].append(attrib_w_index_value)

                # Remove the indexed attribute from the kwargs as it will
                # be exposed only as an element of the list.
                del smirnoff_data[attrib_w_index]
                index += 1

            # Update the lengths with this attribute (if it was found).
            if index > 1:
                indexed_attr_lengths[attrib_basename] = len(
                    smirnoff_data[attrib_basename]
                )

        # Raise an error if we there are different indexed
        # attributes with a different number of terms.
        if len(set(indexed_attr_lengths.values())) > 1:
            raise TypeError(
                "The following indexed attributes have "
                f"different lengths: {indexed_attr_lengths}"
            )

        return smirnoff_data

    def to_dict(self, discard_cosmetic_attributes=False, duplicate_attributes=None):
        """
        Convert this object to dict format.

        The returning dictionary contains all the ``ParameterAttribute``
        and ``IndexedParameterAttribute`` as well as cosmetic attributes
        if ``discard_cosmetic_attributes`` is ``False``.

        Parameters
        ----------
        discard_cosmetic_attributes : bool, optional. Default = False
            Whether to discard non-spec attributes of this object
        duplicate_attributes : list of string, optional. Default = None
            A list of names of attributes that redundantly decsribe
            data and should be discarded during serializaiton

        Returns
        -------
        smirnoff_dict : dict
            The SMIRNOFF-compliant dict representation of this object.

        """
        # Make a list of all attribs that should be included in the
        # returned dict (call list() to make a copy). We discard
        # optional attributes that are set to None defaults.
        attribs_to_return = list(self._get_defined_parameter_attributes().keys())

        if duplicate_attributes is not None:
            for duplicate in duplicate_attributes:
                try:
                    attribs_to_return.pop(attribs_to_return.index(duplicate))
                except ValueError:
                    # The attribute was not in the list
                    continue

        # Start populating a dict of the attribs.
        indexed_attribs = set(self._get_indexed_parameter_attributes().keys())
        mapped_attribs = set(self._get_mapped_parameter_attributes().keys())
        indexed_mapped_attribs = set(
            self._get_indexed_mapped_parameter_attributes().keys()
        )
        smirnoff_dict = dict()

        # If attribs_to_return is ordered here, that will effectively be an informal output ordering
        for attrib_name in attribs_to_return:
            attrib_value = getattr(self, attrib_name)

            if attrib_name in indexed_mapped_attribs:
                for idx, mapping in enumerate(attrib_value):
                    for key, val in mapping.items():
                        attrib_name_indexed, attrib_name_mapped = attrib_name.split("_")
                        smirnoff_dict[
                            f"{attrib_name_indexed}{str(idx+1)}_{attrib_name_mapped}{key}"
                        ] = val
            elif attrib_name in indexed_attribs:
                for idx, val in enumerate(attrib_value):
                    smirnoff_dict[attrib_name + str(idx + 1)] = val
            elif attrib_name in mapped_attribs:
                for key, val in attrib_value.items():
                    smirnoff_dict[f"{attrib_name}{str(key)}"] = val
            elif attrib_name == "version":
                smirnoff_dict[attrib_name] = str(attrib_value)
            else:
                smirnoff_dict[attrib_name] = attrib_value

        # Serialize cosmetic attributes.
        if not (discard_cosmetic_attributes):
            for cosmetic_attrib in self._cosmetic_attribs:
                smirnoff_dict[cosmetic_attrib] = getattr(self, "_" + cosmetic_attrib)

        return smirnoff_dict

    def __getattr__(self, item):
        """Take care of mapping indexed attributes to their respective list elements."""

        # Try matching the case where there are two indices
        # this indicates a index_mapped parameter
        attr_name, index, key = self._split_attribute_index_mapping(item)

        # Check if this is an indexed_mapped attribute.
        if (
            key is not None
            and index is not None
            and attr_name in self._get_indexed_mapped_parameter_attributes()
        ):
            indexed_mapped_attr_value = getattr(self, attr_name)
            try:
                return indexed_mapped_attr_value[index][key]
            except (IndexError, KeyError) as err:
                raise MissingIndexedAttributeError(
                    f"{str(err)} '{item}' is out of bounds for indexed attribute '{attr_name}'"
                )

        # Otherwise, try indexed attribute
        # Separate the indexed attribute name from the list index.
        attr_name, index = self._split_attribute_index(item)

        # Check if this is an indexed attribute.
        if index is not None and attr_name in self._get_indexed_parameter_attributes():
            indexed_attr_value = getattr(self, attr_name)
            try:
                return indexed_attr_value[index]
            except IndexError:
                raise MissingIndexedAttributeError(
                    f"'{item}' is out of bounds for indexed attribute '{attr_name}'"
                )

        # Otherwise, forward the search to the next class in the MRO.
        try:
            return super().__getattr__(item)
        except AttributeError as e:
            # If this fails because the next classes in the MRO do not
            # implement __getattr__(), then raise the standard Attribute error.
            if "__getattr__" in str(e):
                raise AttributeError(
                    f"{self.__class__} object has no attribute '{item}'"
                )
            # Otherwise, re-raise the error from the class in the MRO.
            raise

    def __setattr__(self, key, value):
        """Take care of mapping indexed attributes to their respective list elements."""

        # Try matching the case where there are two indices
        # this indicates a index_mapped parameter
        attr_name, index, mapkey = self._split_attribute_index_mapping(key)

        # Check if this is an index_mapped attribute. avoiding an infinite
        # recursion by calling getattr() with non-existing keys.
        if (
            (mapkey is not None)
            and (index is not None)
            and attr_name in self._get_indexed_mapped_parameter_attributes()
        ):
            indexed_mapped_attr_value = getattr(self, attr_name)
            try:
                indexed_mapped_attr_value[index][mapkey] = value
                return
            except (IndexError, KeyError) as err:
                raise MissingIndexedAttributeError(
                    f"{str(err)} '{key}' is out of bounds for indexed attribute '{attr_name}'"
                )

        # Otherwise, try indexed attribute
        # Separate the indexed attribute name from the list index.
        attr_name, index = self._split_attribute_index(key)

        # Check if this is an indexed attribute. avoiding an infinite
        # recursion by calling getattr() with non-existing keys.
        if (index is not None) and (
            attr_name in self._get_indexed_parameter_attributes()
        ):
            indexed_attr_value = getattr(self, attr_name)
            try:
                indexed_attr_value[index] = value
                return
            except IndexError:
                raise MissingIndexedAttributeError(
                    f"'{key}' is out of bounds for indexed attribute '{attr_name}'"
                )

        # Forward the request to the next class in the MRO.
        super().__setattr__(key, value)

    def add_cosmetic_attribute(self, attr_name, attr_value):
        """
        Add a cosmetic attribute to this object.

        This attribute will not have a functional effect on the object
        in the OpenFF Toolkit, but can be written out during
        output.

        .. warning :: The API for modifying cosmetic attributes is experimental
           and may change in the future (see issue #338).

        Parameters
        ----------
        attr_name : str
            Name of the attribute to define for this object.
        attr_value : str
            The value of the attribute to define for this object.

        """
        setattr(self, "_" + attr_name, attr_value)
        self._cosmetic_attribs.append(attr_name)

    def delete_cosmetic_attribute(self, attr_name):
        """
        Delete a cosmetic attribute from this object.

        .. warning :: The API for modifying cosmetic attributes is experimental
           and may change in the future (see issue #338).

        Parameters
        ----------
        attr_name : str
            Name of the cosmetic attribute to delete.
        """
        # TODO: Can we handle this by overriding __delattr__ instead?
        #  Would we also need to override __del__ as well to cover both deletation methods?
        delattr(self, "_" + attr_name)
        self._cosmetic_attribs.remove(attr_name)

    def attribute_is_cosmetic(self, attr_name):
        """
        Determine whether an attribute of this object is cosmetic.

        .. warning :: The API for modifying cosmetic attributes is experimental
           and may change in the future (see issue #338).

        Parameters
        ----------
        attr_name : str
            The attribute name to check

        Returns
        -------
        is_cosmetic : bool
            Returns True if the attribute is defined and is cosmetic. Returns False otherwise.
        """
        return attr_name in self._cosmetic_attribs

    @staticmethod
    def _split_attribute_index(item):
        """Split the attribute name from the final index.

        For example, the method takes 'k2' and returns the tuple ('k', 1).
        If attribute_name doesn't end with an integer, it returns (item, None).
        """

        # Match any number (\d+) at the end of the string ($).
        match = re.search(r"\d+$", item)
        if match is None:
            return item, None

        index = match.group()  # This is a str.
        attr_name = item[: -len(index)]
        index = int(match.group()) - 1
        return attr_name, index

    @staticmethod
    def _split_attribute_index_mapping(item):
        """Split the attribute name from the final index.

        For example, the method takes 'k1_bondorder2' and returns the tuple ('k_bondorder', 0, 2).
        If attribute_name doesn't end with an integer, it returns (item, None, None).
        """
        # Match items of the form <item><index>_<mapping><key>
        # where <index> and <key> always integers
        match = re.search(r"\d+_[A-z]+\d+$", item)
        if match is None:
            return item, None, None

        # Match any number (\d+) at the end of the string ($).
        i_match = r"\d+$"

        indexed, mapped = item.split("_")

        # process indexed component
        match_indexed = re.search(i_match, indexed)
        index = match_indexed.group()  # This is a str.
        attr_name = indexed[: -len(index)]
        index = int(index) - 1

        # process mapped component
        match_mapping = re.search(i_match, mapped)
        key = match_mapping.group()  # This is a str.
        attr_name = f"{attr_name}_{mapped[:-len(key)]}"
        key = int(key)  # we don't subtract 1 here, because these are keys, not indices

        return attr_name, index, key

    @staticmethod
    def _split_attribute_mapping(item):
        """Split the attribute name from the and its mapping.

        For example, the method takes 'k_foo2' and returns the tuple ('k_foo', 2).
        If attribute_name doesn't end with an integer, it returns (item, None).

        """
        # TODO: Can these three splitting functions be collapsed down into one?
        # Match any number (\d+) at the end of the string ($).
        map_match = r"\d+$"

        match_mapping = re.search(map_match, item)
        if match_mapping is None:
            return item, None

        key = match_mapping.group()
        attr_name = item[: -len(key)]
        key = int(key)

        return attr_name, key

    @classmethod
    def _get_parameter_attributes(cls, filter=None):
        """Return all the attributes of the parameters.

        This is constructed dynamically by introspection gathering all
        the descriptors that are instances of the ParameterAttribute class.
        Parent classes of the parameter types are inspected as well.

        Note that since Python 3.6 the order of the class attribute definition
        is preserved (see PEP 520) so this function will return the attribute
        in their declaration order.

        Parameters
        ----------
        filter : Callable, optional
            An optional function with signature filter(ParameterAttribute) -> bool.
            If specified, only attributes for which this functions returns
            True are returned.

        Returns
        -------
        parameter_attributes : dict[str, ParameterAttribute]
            A map from the name of the controlled parameter to the
            ParameterAttribute descriptor handling it.

        Examples
        --------
        >>> parameter_attributes = ParameterType._get_parameter_attributes()
        >>> sorted(parameter_attributes.keys())
        ['id', 'parent_id', 'smirks']
        >>> isinstance(parameter_attributes['id'], ParameterAttribute)
        True

        """
        # If no filter is specified, get all the parameters.
        if filter is None:

            def filter(x):
                return True

        # Go through MRO and retrieve also parents descriptors. The function
        # inspect.getmembers() automatically resolves the MRO, but it also
        # sorts the attribute alphabetically by name. Here we want the order
        # to be the same as the declaration order, which is guaranteed by PEP 520,
        # starting from the parent class.
        parameter_attributes = dict(
            (name, descriptor)
            for c in reversed(inspect.getmro(cls))
            for name, descriptor in c.__dict__.items()
            if isinstance(descriptor, ParameterAttribute) and filter(descriptor)
        )
        return parameter_attributes

    @classmethod
    def _get_indexed_mapped_parameter_attributes(cls):
        """Shortcut to retrieve only IndexedMappedParameterAttributes."""
        return cls._get_parameter_attributes(
            filter=lambda x: isinstance(x, IndexedMappedParameterAttribute)
        )

    @classmethod
    def _get_indexed_parameter_attributes(cls):
        """Shortcut to retrieve only IndexedParameterAttributes."""
        return cls._get_parameter_attributes(
            filter=lambda x: isinstance(x, IndexedParameterAttribute)
        )

    @classmethod
    def _get_mapped_parameter_attributes(cls):
        """Shortcut to retrieve only IndexedParameterAttributes."""
        return cls._get_parameter_attributes(
            filter=lambda x: isinstance(x, MappedParameterAttribute)
        )

    @classmethod
    def _get_required_parameter_attributes(cls):
        """Shortcut to retrieve only required ParameterAttributes."""
        return cls._get_parameter_attributes(filter=lambda x: x.default is x.UNDEFINED)

    @classmethod
    def _get_optional_parameter_attributes(cls):
        """Shortcut to retrieve only required ParameterAttributes."""
        return cls._get_parameter_attributes(
            filter=lambda x: x.default is not x.UNDEFINED
        )

    def _get_defined_parameter_attributes(self):
        """Returns all the attributes except for the optional attributes that have None default value.

        This returns first the required attributes and then the defined optional
        attribute in their respective declaration order.
        """
        required = self._get_required_parameter_attributes()
        optional = self._get_optional_parameter_attributes()
        # Filter the optional parameters that are set to their default.
        optional = dict(
            (name, descriptor)
            for name, descriptor in optional.items()
            if not (
                descriptor.default is None and getattr(self, name) == descriptor.default
            )
        )
        required.update(optional)
        return required


# We can't actually make this derive from dict, because it's possible for the user to change SMIRKS
# of parameters already in the list, which would cause the ParameterType object's SMIRKS and
# the dictionary key's SMIRKS to be out of sync.
class ParameterList(list):
    """
    Parameter list that also supports accessing items by SMARTS string.

    .. warning :: This API is experimental and subject to change.

    """

    # TODO: Make this faster by caching SMARTS -> index lookup?

    # TODO: Override __del__ to make sure we don't remove root atom type

    # TODO: Allow retrieval by `id` as well

    def __init__(self, input_parameter_list=None):
        """
        Initialize a new ParameterList, optionally providing a list of ParameterType objects
        to initially populate it.

        Parameters
        ----------
        input_parameter_list: list[ParameterType], default=None
            A pre-existing list of ParameterType-based objects. If None, this ParameterList
            will be initialized empty.
        """
        super().__init__()

        input_parameter_list = input_parameter_list or []
        # TODO: Should a ParameterList only contain a single kind of ParameterType?
        for input_parameter in input_parameter_list:
            self.append(input_parameter)

    def append(self, parameter):
        """
        Add a ParameterType object to the end of the ParameterList

        Parameters
        ----------
        parameter : a ParameterType object

        """
        # TODO: Ensure that newly added parameter is the same type as existing?
        super().append(parameter)

    def extend(self, other):
        """
        Add a ParameterList object to the end of the ParameterList

        Parameters
        ----------
        other : a ParameterList

        """
        if not isinstance(other, ParameterList):
            msg = (
                "ParameterList.extend(other) expected instance of ParameterList, "
                f"but received {other} (type {type(other)}) instead"
            )
            raise TypeError(msg)
        # TODO: Check if other ParameterList contains the same ParameterTypes?
        super().extend(other)

    def index(self, item):
        """
        Get the numerical index of a ParameterType object or SMIRKS in this ParameterList.
        Raises ParameterLookupError if the item is not found.

        Parameters
        ----------
        item : ParameterType object or str
            The parameter or SMIRKS to look up in this ParameterList

        Returns
        -------
        index : int
            The index of the found item

        Raises
        ------
        ParameterLookupError if SMIRKS pattern is passed in but not found

        """
        if isinstance(item, ParameterType):
            return super().index(item)
        else:
            for parameter in self:
                if parameter.smirks == item:
                    return self.index(parameter)
            raise ParameterLookupError(f"SMIRKS {item} not found in ParameterList")

    def insert(self, index, parameter):
        """
        Add a ParameterType object as if this were a list

        Parameters
        ----------
        index : int
            The numerical position to insert the parameter at
        parameter : a ParameterType object
            The parameter to insert
        """
        # TODO: Ensure that newly added parameter is the same type as existing?
        super().insert(index, parameter)

    def __delitem__(self, item):
        """
        Delete item by index or SMIRKS.

        Parameters
        ----------
        item : str or int
            SMIRKS or numerical index of item in this ParameterList
        """
        if type(item) is int:
            index = item
        else:
            # Try to find by SMIRKS
            index = self.index(item)
        super().__delitem__(index)

    def __getitem__(self, item):
        """
        Retrieve item by index or SMIRKS

        Parameters
        ----------
        item : str or int
            SMIRKS or numerical index of item in this ParameterList
        """
        if type(item) is int:
            index = item
        elif type(item) is slice:
            index = item
        elif isinstance(item, str):
            index = self.index(item)
        elif isinstance(item, ParameterType) or issubclass(item, ParameterType):
            raise ParameterLookupError("Lookup by instance is not supported")
        return super().__getitem__(index)

    # TODO: Override __setitem__ and __del__ to ensure we can slice by SMIRKS as well
    # This is needed for pickling. See https://github.com/openforcefield/openff-toolkit/issues/411
    # for more details.
    # TODO: Is there a cleaner way (getstate/setstate perhaps?) to allow FFs to be
    #       pickled?
    def __reduce__(self):
        return (__class__, (list(self),), self.__dict__)

    def __contains__(self, item):
        """Check to see if either Parameter or SMIRKS is contained in parameter list.

        Parameters
        ----------
        item : str
            SMIRKS of item in this ParameterList
        """
        if isinstance(item, str):
            # Special case for SMIRKS strings
            if item in [result.smirks for result in self]:
                return True
        # Fall back to traditional access
        return list.__contains__(self, item)

    def to_list(self, discard_cosmetic_attributes=True):
        """
        Render this ParameterList to a normal list, serializing each ParameterType object in it to dict.

        Parameters
        ----------

        discard_cosmetic_attributes : bool, optional. Default = True
            Whether to discard non-spec attributes of each ParameterType object.

        Returns
        -------
        parameter_list :list[dict]
            A serialized representation of a ParameterList, with each ParameterType it contains converted to dict.
        """
        parameter_list = list()

        for parameter in self:
            parameter_dict = parameter.to_dict(
                discard_cosmetic_attributes=discard_cosmetic_attributes
            )
            parameter_list.append(parameter_dict)

        return parameter_list


# TODO: Rename to better reflect role as parameter base class?
class ParameterType(_ParameterAttributeHandler):
    """
    Base class for SMIRNOFF parameter types.

    This base class provides utilities to create new parameter types. See
    the below for examples of how to do this.

    .. warning :: This API is experimental and subject to change.

    Attributes
    ----------
    smirks : str
        The SMIRKS pattern that this parameter matches.
    id : str or None
        An optional identifier for the parameter.
    parent_id : str or None
        Optionally, the identifier of the parameter of which this parameter
        is a specialization.

    See Also
    --------
    ParameterAttribute
    IndexedParameterAttribute

    Examples
    --------

    This class allows to define new parameter types by just listing its
    attributes. In the example below, ``_ELEMENT_NAME`` is used to
    describe the SMIRNOFF parameter being defined, and is used during
    automatic serialization/deserialization into a ``dict``.

    >>> class MyBondParameter(ParameterType):
    ...     _ELEMENT_NAME = 'Bond'
    ...     length = ParameterAttribute(unit=unit.angstrom)
    ...     k = ParameterAttribute(unit=unit.kilocalorie / unit.mole / unit.angstrom**2)
    ...

    The parameter automatically inherits the required smirks attribute
    from ``ParameterType``. Associating a ``unit`` to a ``ParameterAttribute``
    cause the attribute to accept only values in compatible units and to
    parse string expressions.

    >>> my_par = MyBondParameter(
    ...     smirks='[*:1]-[*:2]',
    ...     length='1.01 * angstrom',
    ...     k=5 * unit.kilocalorie / unit.mole / unit.angstrom**2
    ... )
    >>> my_par.length
    <Quantity(1.01, 'angstrom')>
    >>> my_par.k = 3.0 * unit.gram
    Traceback (most recent call last):
    ...
    openff.toolkit.utils.exceptions.IncompatibleUnitError:
    k=3.0 gram should have units of kilocalorie / angstrom ** 2 / mole

    Each attribute can be made optional by specifying a default value,
    and you can attach a converter function by passing a callable as an
    argument or through the decorator syntax.

    >>> class MyParameterType(ParameterType):
    ...     _ELEMENT_NAME = 'Atom'
    ...
    ...     attr_optional = ParameterAttribute(default=2)
    ...     attr_all_to_float = ParameterAttribute(converter=float)
    ...     attr_int_to_float = ParameterAttribute()
    ...
    ...     @attr_int_to_float.converter
    ...     def attr_int_to_float(self, attr, value):
    ...         # This converter converts only integers to floats
    ...         # and raise an exception for the other types.
    ...         if isinstance(value, int):
    ...             return float(value)
    ...         elif not isinstance(value, float):
    ...             raise TypeError(f"Cannot convert '{value}' to float")
    ...         return value
    ...
    >>> my_par = MyParameterType(smirks='[*:1]', attr_all_to_float='3.0', attr_int_to_float=1)
    >>> my_par.attr_optional
    2
    >>> my_par.attr_all_to_float
    3.0
    >>> my_par.attr_int_to_float
    1.0

    The float() function can convert strings to integers, but our custom
    converter forbids it

    >>> my_par.attr_all_to_float = '2.0'
    >>> my_par.attr_int_to_float = '4.0'
    Traceback (most recent call last):
    ...
    TypeError: Cannot convert '4.0' to float

    Parameter attributes that can be indexed can be handled with the
    ``IndexedParameterAttribute``. These support unit validation and
    converters exactly as ``ParameterAttribute``\ s, but the validation/conversion
    is performed for each indexed attribute.

    >>> class MyTorsionType(ParameterType):
    ...     _ELEMENT_NAME = 'Proper'
    ...     periodicity = IndexedParameterAttribute(converter=int)
    ...     k = IndexedParameterAttribute(unit=unit.kilocalorie / unit.mole)
    ...
    >>> my_par = MyTorsionType(
    ...     smirks='[*:1]-[*:2]-[*:3]-[*:4]',
    ...     periodicity1=2,
    ...     k1=5 * unit.kilocalorie / unit.mole,
    ...     periodicity2='3',
    ...     k2=6 * unit.kilocalorie / unit.mole,
    ... )
    >>> my_par.periodicity
    [2, 3]

    Indexed attributes, can be accessed both as a list or as their indexed
    parameter name.

    >>> my_par.periodicity2 = 6
    >>> my_par.periodicity[0] = 1
    >>> my_par.periodicity
    [1, 6]

    """

    # The string mapping to this ParameterType in a SMIRNOFF data source
    _ELEMENT_NAME: Optional[str] = None

    # Parameter attributes shared among all parameter types.
    smirks = ParameterAttribute()
    id = ParameterAttribute(default=None)
    parent_id = ParameterAttribute(default=None)

    def __init__(self, smirks, allow_cosmetic_attributes=False, **kwargs):
        """
        Create a ParameterType.

        Parameters
        ----------
        smirks : str
            The SMIRKS match for the provided parameter type.
        allow_cosmetic_attributes : bool optional. Default = False
            Whether to permit non-spec kwargs ("cosmetic attributes"). If True, non-spec kwargs will be stored as
            an attribute of this parameter which can be accessed and written out. Otherwise an exception will
            be raised.

        """
        # This is just to make smirks a required positional argument.
        kwargs["smirks"] = smirks
        super().__init__(allow_cosmetic_attributes=allow_cosmetic_attributes, **kwargs)

    def __repr__(self):
        ret_str = f"<{self.__class__.__name__} with "
        for attr, val in self.to_dict().items():
            ret_str += f"{attr}: {val}  "
        ret_str += ">"
        return ret_str


# TODO: Should we have a parameter handler registry?


class ParameterHandler(_ParameterAttributeHandler):
    """Base class for parameter handlers.

    Parameter handlers are configured with some global parameters for a
    given section. They may also contain a :class:`ParameterList` populated
    with :class:`ParameterType` objects if they are responsible for assigning
    SMIRKS-based parameters.

    .. warning

       Parameter handler objects can only belong to a single :class:`ForceField` object.
       If you need to create a copy to attach to a different :class:`ForceField` object,
       use ``create_copy()``.

    .. warning :: This API is experimental and subject to change.

    """

    # str of section type handled by this ParameterHandler (XML element name for SMIRNOFF XML representation)
    _TAGNAME: Optional[str] = None
    # container class with type information that will be stored in self._parameters
    _INFOTYPE: Optional[Any] = None
    # list of ParameterHandler classes that must precede this, or None
    _DEPENDENCIES: Optional[Any] = None

    # Kwargs to catch when create_force is called
    _KWARGS: list[str] = []
    # the earliest version of SMIRNOFF spec that supports this ParameterHandler
    _SMIRNOFF_VERSION_INTRODUCED = 0.0
    _SMIRNOFF_VERSION_DEPRECATED = None
    # if deprecated, the first SMIRNOFF version number it is no longer used
    _MIN_SUPPORTED_SECTION_VERSION = Version("0.3")
    _MAX_SUPPORTED_SECTION_VERSION = Version("0.3")

    version = ParameterAttribute()

    @version.converter  # type: ignore[no-redef]
    def version(self, attr, new_version):
        """
        Raise a parsing exception if the given section version is unsupported.

        Raises
        ------
        SMIRNOFFVersionError if an incompatible version is passed in.

        """
        from openff.toolkit.utils.exceptions import SMIRNOFFVersionError

        if isinstance(new_version, Version):
            pass
        elif isinstance(new_version, str):
            new_version = Version(new_version)
        elif isinstance(new_version, (float, int)):
            new_version = Version(str(new_version))
        else:
            raise ValueError(f"Could not convert type {type(new_version)}")

        # Use PEP-440 compliant version number comparison, if requested
        if (new_version > self._MAX_SUPPORTED_SECTION_VERSION) or (
            new_version < self._MIN_SUPPORTED_SECTION_VERSION
        ):
            raise SMIRNOFFVersionError(
                f"SMIRNOFF offxml file was written with version {new_version}, but this version "
                f"of ForceField only supports version {self._MIN_SUPPORTED_SECTION_VERSION} "
                f"to version {self._MAX_SUPPORTED_SECTION_VERSION}"
            )
        return new_version

    def __init__(
        self, allow_cosmetic_attributes=False, skip_version_check=False, **kwargs
    ):
        """
        Initialize a ParameterHandler, optionally with a list of parameters and other kwargs.

        Parameters
        ----------
        allow_cosmetic_attributes : bool, optional. Default = False
            Whether to permit non-spec kwargs. If True, non-spec kwargs will be stored as attributes of this object
            and can be accessed and modified. Otherwise an exception will be raised if a non-spec kwarg is encountered.
        skip_version_check: bool, optional. Default = False
            If False, the SMIRNOFF section version will not be checked, and the ParameterHandler will be initialized
            with version set to _MAX_SUPPORTED_SECTION_VERSION.
        **kwargs : dict
            The dict representation of the SMIRNOFF data source

        """
        # Skip version check if requested.
        if "version" not in kwargs:
            if skip_version_check:
                kwargs["version"] = self._MAX_SUPPORTED_SECTION_VERSION
            else:
                raise SMIRNOFFSpecError(
                    f"Missing version while trying to construct {self.__class__}. "
                    f"0.3 SMIRNOFF spec requires each parameter section to have its own version."
                )

<<<<<<< HEAD
        # list of ParameterType objects (also behaves like an OrderedDict where keys are SMARTS).
=======
        # List of ParameterType objects (also behaves like a dict where keys are SMARTS).
>>>>>>> bc415dcc
        self._parameters = ParameterList()

        # Initialize ParameterAttributes and cosmetic attributes.
        super().__init__(allow_cosmetic_attributes=allow_cosmetic_attributes, **kwargs)

    def _add_parameters(self, section_dict, allow_cosmetic_attributes=False):
        """
        Extend the ParameterList in this ParameterHandler using a SMIRNOFF data source.

        Parameters
        ----------
        section_dict : dict
            The dict representation of a SMIRNOFF data source containing parameters to att to this ParameterHandler
        allow_cosmetic_attributes : bool, optional. Default = False
            Whether to allow non-spec fields in section_dict. If True, non-spec kwargs will be stored as an
            attribute of the parameter. If False, non-spec kwargs will raise an exception.

        """
        for key, val in section_dict.items():
            if self._INFOTYPE is not None:
                element_name = self._INFOTYPE._ELEMENT_NAME
                # Skip sections that aren't the parameter list
                if key != element_name:
                    break
            # If there are multiple parameters, this will be a list. If there's just one, make it a list
            if not (isinstance(val, list)):
                val = [val]

            # If we're reading the parameter list, iterate through and attach units to
            # each parameter_dict, then use it to initialize a ParameterType
            for param_dict in val:
                new_parameter = self._INFOTYPE(
                    **param_dict, allow_cosmetic_attributes=allow_cosmetic_attributes
                )
                self._parameters.append(new_parameter)

    @property
    def parameters(self):
        """The ParameterList that holds this ParameterHandler's parameter objects"""
        return self._parameters

    @property
    def TAGNAME(self):
        """
        The name of this ParameterHandler corresponding to the SMIRNOFF tag name

        Returns
        -------
        handler_name : str
            The name of this parameter handler

        """
        return self._TAGNAME

    # TODO: Do we need to return these, or can we handle this internally
    @property
    def known_kwargs(self):
        """List of kwargs that can be parsed by the function."""
        # TODO: Should we use introspection to inspect the function signature instead?
        return set(self._KWARGS)

    def check_handler_compatibility(self, handler_kwargs):
        """
        Checks if a set of kwargs used to create a ParameterHandler are compatible with this ParameterHandler. This is
        called if a second handler is attempted to be initialized for the same tag.

        Parameters
        ----------
        handler_kwargs : dict
            The kwargs that would be used to construct

        Raises
        ------
        IncompatibleParameterError if handler_kwargs are incompatible with existing parameters.
        """
        pass

    def _index_of_parameter(
        self, parameter: Optional[ParameterType] = None, key: Optional[Any] = None
    ) -> Optional[int]:
        """Attempts to find the index of a parameter in the parameters list.

        By default, two parameters are considered 'the same' if they have the same
        SMIRKS pattern.

        Parameters
        ----------
        parameter
            The parameter to find the index of. This argument is mutually exclusive with
            ``key``.
        key
            The SMIRKS pattern associated with the parameter to find the index
            of. This argument is mutually exclusive with ``parameter``.

        Returns
        -------
            The index of the parameter if found, otherwise ``None``.
        """

        if (key is None and parameter is None) or (
            key is not None and parameter is not None
        ):
            raise ValueError("`key` and `parameter` are mutually exclusive arguments")

        key = key if parameter is None else parameter.smirks

        for index, existing_parameter in enumerate(self._parameters):
            if existing_parameter.smirks != key:
                continue

            return index

        return None

    # TODO: Can we ensure SMIRKS and other parameters remain valid after manipulation?
    def add_parameter(
        self, parameter_kwargs=None, parameter=None, after=None, before=None
    ):
        """Add a parameter to the force field, ensuring all parameters are valid.

        Parameters
        ----------
        parameter_kwargs: dict, optional
            The kwargs to pass to the ParameterHandler.INFOTYPE (a ParameterType) constructor
        parameter: ParameterType, optional
            A ParameterType to add to the ParameterHandler
        after : str or int, optional
            The SMIRKS pattern (if str) or index (if int) of the parameter directly before where
            the new parameter will be added
        before : str, optional
            The SMIRKS pattern (if str) or index (if int) of the parameter directly after where
            the new parameter will be added

        Note the following behavior:
          * Either `parameter_kwargs` or `parameter` must be specified.
          * When `before` and `after` are both `None`, the new parameter will be appended
            to the **END** of the parameter list.
          * When `before` and `after` are both specified, the new parameter will be added immediately
            after the parameter matching the `after` pattern or index.
          * The order of parameters in a parameter list can have significant impacts on parameter assignment. For
            details, see the SMIRNOFF specification:
            https://openforcefield.github.io/standards/standards/smirnoff/#smirnoff-parameter-specification-is-hierarchical

        Examples
        --------

        Add a ParameterType to an existing ParameterList at a specified position.

        Given an existing parameter handler and a new parameter to add to it:

        >>> from openff.toolkit import unit
        >>> bh = BondHandler(skip_version_check=True)
        >>> length = 1.5 * unit.angstrom
        >>> k = 100 * unit.kilocalorie / unit.mole / unit.angstrom ** 2
        >>> bh.add_parameter({'smirks': '[*:1]-[*:2]', 'length': length, 'k': k, 'id': 'b1'})
        >>> bh.add_parameter({'smirks': '[*:1]=[*:2]', 'length': length, 'k': k, 'id': 'b2'})
        >>> bh.add_parameter({'smirks': '[*:1]#[*:2]', 'length': length, 'k': k, 'id': 'b3'})
        >>> [p.id for p in bh.parameters]
        ['b1', 'b2', 'b3']

        >>> param = {'smirks': '[#1:1]-[#6:2]', 'length': length, 'k': k, 'id': 'b4'}

        Add a new parameter immediately after the parameter with the smirks '[*:1]=[*:2]'

        >>> bh.add_parameter(param, after='[*:1]=[*:2]')
        >>> [p.id for p in bh.parameters]
        ['b1', 'b2', 'b4', 'b3']
        """
        for val in [before, after]:
            if val and not isinstance(val, (str, int)):
                raise TypeError

        # If a dict was passed, construct it; if a ParameterType was passed, do nothing
        if parameter_kwargs:
            new_parameter = self._INFOTYPE(**parameter_kwargs)
        elif parameter:
            new_parameter = parameter
        else:
            raise ValueError("One of (parameter, parameter_kwargs) must be specified")

        if self._index_of_parameter(new_parameter) is not None:
            msg = f"A parameter SMIRKS pattern {new_parameter.smirks} already exists."
            raise DuplicateParameterError(msg)

        before_index, after_index = None, None

        if before is not None:
            if isinstance(before, int):
                before_index = before
            else:
                before_index = self._index_of_parameter(key=before)

        if after is not None:
            if isinstance(after, int):
                after_index = after
            else:
                after_index = self._index_of_parameter(key=after)

        if None not in (before, after):
            if after_index > before_index:
                raise ValueError("before arg must be before after arg")

        if after is not None:
            self._parameters.insert(after_index + 1, new_parameter)
        elif before is not None:
            self._parameters.insert(before_index, new_parameter)
        else:
            self._parameters.append(new_parameter)

    def get_parameter(self, parameter_attrs):
        """
        Return the parameters in this ParameterHandler that match the parameter_attrs argument.
        When multiple attrs are passed, parameters that have any (not all) matching attributes
        are returned.

        Parameters
        ----------
        parameter_attrs : dict of {attr: value}
            The attrs mapped to desired values (for example {"smirks": "[*:1]~[#16:2]=,:[#6:3]~[*:4]", "id": "t105"} )

        Returns
        -------
        params : list of ParameterType objects
            A list of matching ParameterType objects

        Examples
        --------

        Create a parameter handler and populate it with some data.

        >>> from openff.toolkit import unit
        >>> handler = BondHandler(skip_version_check=True)
        >>> handler.add_parameter(
        ...     {
        ...         'smirks': '[*:1]-[*:2]',
        ...         'length': 1*unit.angstrom,
        ...         'k': 10*unit.kilocalorie / unit.mole/unit.angstrom**2,
        ...     }
        ... )

        Look up, from this handler, all parameters matching some SMIRKS pattern

        >>> handler.get_parameter({'smirks': '[*:1]-[*:2]'})
        [<BondType with smirks: [*:1]-[*:2]  length: 1 angstrom  k: 10.0 kilocalorie / angstrom ** 2 / mole  >]

        """
        params = list()
        for attr, value in parameter_attrs.items():
            for param in self.parameters:
                if param in params:
                    continue
                # TODO: Cleaner accessing of cosmetic attributes
                # See issue #338
                if param.attribute_is_cosmetic(attr):
                    attr = "_" + attr
                if hasattr(param, attr):
                    if getattr(param, attr) == value:
                        params.append(param)
        return params

    class _Match:
        """Represents a ParameterType which has been matched to
        a given chemical environment.
        """

        @property
        def parameter_type(self):
            """ParameterType: The matched parameter type."""
            return self._parameter_type

        @property
        def environment_match(self):
            """Topology._ChemicalEnvironmentMatch: The environment which matched the type."""
            return self._environment_match

        def __init__(self, parameter_type, environment_match):
            """Constructs a new ParameterHandlerMatch object.

            Parameters
            ----------
            parameter_type: ParameterType
                The matched parameter type.
            environment_match: Topology._ChemicalEnvironmentMatch
                The environment which matched the type.
            """
            self._parameter_type = parameter_type
            self._environment_match = environment_match

    def find_matches(self, entity, unique=False):
        """Find the elements of the topology/molecule matched by a parameter type.

        Parameters
        ----------
        entity : openff.toolkit.topology.Topology
            Topology to search.
        unique : bool, default=False
            If False, SMARTS matching will enumerate every valid permutation of matching atoms.
            If True, only one order of each unique match will be returned.

        Returns
        ---------
        matches : ValenceDict[tuple[int], ParameterHandler._Match]
            ``matches[atom_indices]`` is the ``ParameterType`` object
            matching the tuple of atom indices in ``entity``.
        """

        return self._find_matches(entity, unique=unique)

    def _find_matches(
        self,
        entity,
        transformed_dict_cls=ValenceDict,
        unique=False,
    ):
        """Implement find_matches() and allow using a difference valence dictionary.
        Parameters
        ----------
        entity : openff.toolkit.topology.Topology
            Topology to search.
        transformed_dict_cls: class
            The type of dictionary to store the matches in. This
            will determine how groups of atom indices are stored
            and accessed (e.g for angles indices should be 0-1-2
            and not 2-1-0).
        unique : bool, default=False
            If False, SMARTS matching will enumerate every valid permutation of matching atoms.
            If True, only one order of each unique match will be returned.

        Returns
        ---------
        matches : `transformed_dict_cls` of ParameterHandlerMatch
            ``matches[atom_indices]`` is the ``ParameterType`` object
            matching the tuple of atom indices in ``entity``.
        """
        logger.debug(f"Finding matches for {self.__class__.__name__}")

        matches = transformed_dict_cls()

        # TODO: There are probably performance gains to be had here
        #       by performing this loop in reverse order, and breaking early once
        #       all environments have been matched.
        for parameter_type in self._parameters:
            matches_for_this_type = {}

            for environment_match in entity.chemical_environment_matches(
                parameter_type.smirks,
                unique=unique,
            ):
                # Update the matches for this parameter type.
                handler_match = self._Match(parameter_type, environment_match)
                matches_for_this_type[
                    environment_match.topology_atom_indices
                ] = handler_match

            # Update matches of all parameter types.
            matches.update(matches_for_this_type)

            logger.debug(
                "{:64} : {:8} matches".format(
                    parameter_type.smirks, len(matches_for_this_type)
                )
            )

        logger.debug(f"{len(matches)} matches identified")
        return matches

    @staticmethod
    def _assert_correct_connectivity(match, expected_connectivity=None):
        """A more performant version of the `topology.assert_bonded` method
        to ensure that the results of `_find_matches` are valid.
        Raises
        ------
        ValueError
            Raise an exception when the atoms in the match don't have
            the correct connectivity.
        Parameters
        ----------
        match: ParameterHandler._Match
            The match found by `_find_matches`
        connectivity: list of tuple of int, optional
            The expected connectivity of the match (e.g. for a torsion
            expected_connectivity=[(0, 1), (1, 2), (2, 3)]). If `None`,
            a connectivity of [(0, 1), ... (n - 1, n)] is assumed.
        """

        # I'm not 100% sure this is really necessary... but this should do
        # the same checks as the more costly assert_bonded method in the
        # ParameterHandler.create_force methods.
        if expected_connectivity is None:
            return

        reference_molecule = match.environment_match.reference_molecule

        for connectivity in expected_connectivity:
            atom_i = match.environment_match.reference_atom_indices[connectivity[0]]
            atom_j = match.environment_match.reference_atom_indices[connectivity[1]]

            reference_molecule.get_bond_between(atom_i, atom_j)

    def create_force(self, *args, **kwarsg):
        """
        .. deprecated:: 0.11.0

            This method was deprecated in v0.11.0, no longer has any
            functionality, and will soon be removed. Use the `OpenFF Interchange
            <https://docs.openforcefield.org/interchange>`_ package instead.
        """
        raise NotImplementedError(
            "`ParameterHandler`s no longer create OpenMM forces. Use `openff-interchange` instead."
        )

    def to_dict(self, discard_cosmetic_attributes=False):
        """
        Convert this ParameterHandler to a dict, compliant with the SMIRNOFF data spec.

        Parameters
        ----------
        discard_cosmetic_attributes : bool, optional. Default = False.
            Whether to discard non-spec parameter and header attributes in this ParameterHandler.

        Returns
        -------
        smirnoff_data : dict
            SMIRNOFF-spec compliant representation of this ParameterHandler and its internal ParameterList.

        """
        smirnoff_data = dict()

        # Populate parameter list
        parameter_list = self._parameters.to_list(
            discard_cosmetic_attributes=discard_cosmetic_attributes
        )

        # NOTE: This assumes that a ParameterHandler will have just one homogenous ParameterList under it
        if self._INFOTYPE is not None:
            # smirnoff_data[self._INFOTYPE._ELEMENT_NAME] = unitless_parameter_list
            smirnoff_data[self._INFOTYPE._ELEMENT_NAME] = parameter_list

        # Collect parameter and cosmetic attributes.
        header_attribute_dict = super().to_dict(
            discard_cosmetic_attributes=discard_cosmetic_attributes
        )
        smirnoff_data.update(header_attribute_dict)

        return smirnoff_data

    def _check_attributes_are_equal(
        self, other, identical_attrs=(), tolerance_attrs=(), tolerance=1e-6
    ):
        """Utility function to check that the given attributes of the two handlers are equal.

        Parameters
        ----------
        identical_attrs :list[str]
            Names of the parameters that must be checked with the equality operator.
        tolerance_attrs :list[str]
            Names of the parameters that must be equal up to a tolerance.
        tolerance : float
            The absolute tolerance used to compare the parameters.
        """

        def get_unitless_values(attr):
            this_val = getattr(self, attr)
            other_val = getattr(other, attr)
            # Strip quantities of their units before comparison.
            try:
                this_val.units
            except AttributeError:
                return this_val, other_val
            assert this_val.units == other_val.units
            return this_val.m, other_val.m

        for attr in identical_attrs:
            this_val, other_val = get_unitless_values(attr)

            if this_val != other_val:
                msg = (
                    f"{attr} values are not identical. (handler value: '{this_val}', "
                    f"incompatible value: '{other_val}').\n"
                )
                if "AM1-Wiberg" in (this_val, other_val) and "none" in (
                    this_val,
                    other_val,
                ):
                    msg += (
                        "This likely results from mixing bond handlers with different versions "
                        "(0.3 and 0.4). Consider upgrading bond handlers to version 0.4 or "
                        "manually setting `fractional_bondorder_method='AM1-Wiberg'`."
                    )
                raise IncompatibleParameterError(msg)

        for attr in tolerance_attrs:
            try:
                this_val, other_val = get_unitless_values(attr)
            except AttributeError:
                raise AttributeError(
                    f"Mismatch found with attr={attr}, this_val={this_val}, "
                    f"other_val={other_val}"
                )
            if abs(this_val - other_val) > tolerance:
                raise IncompatibleParameterError(
                    "Difference between '{}' values is beyond allowed tolerance {}. "
                    "(handler value: {}, incompatible value: {}".format(
                        attr, tolerance, this_val, other_val
                    )
                )

    def __getitem__(self, val):
        """
        Syntax sugar for lookikng up a ParameterType in a ParameterHandler
        based on its SMIRKS.
        """
        return self.parameters[val]


class ConstraintHandler(ParameterHandler):
    """Handle SMIRNOFF ``<Constraints>`` tags

    ``ConstraintHandler`` must be applied before ``BondHandler`` and ``AngleHandler``,
    since those classes add constraints for which equilibrium geometries are needed from those tags.

    .. warning :: This API is experimental and subject to change.
    """

    class ConstraintType(ParameterType):
        """A SMIRNOFF constraint type

        .. warning :: This API is experimental and subject to change.
        """

        _ELEMENT_NAME = "Constraint"

        distance = ParameterAttribute(default=None, unit=unit.angstrom)

    _TAGNAME = "Constraints"
    _INFOTYPE = ConstraintType


class BondHandler(ParameterHandler):
    """Handle SMIRNOFF ``<Bonds>`` tags

    .. warning :: This API is experimental and subject to change.
    """

    class BondType(ParameterType):
        """A SMIRNOFF bond type

        .. warning :: This API is experimental and subject to change.
        """

        _ELEMENT_NAME = "Bond"

        length = ParameterAttribute(default=None, unit=unit.angstrom)
        k = ParameterAttribute(
            default=None, unit=unit.kilocalorie / unit.mole / unit.angstrom**2
        )

        # fractional bond order params
        length_bondorder = MappedParameterAttribute(default=None, unit=unit.angstrom)
        k_bondorder = MappedParameterAttribute(
            default=None, unit=unit.kilocalorie / unit.mole / unit.angstrom**2
        )

        def __init__(self, **kwargs):
            # these checks enforce mutually-exclusive parameterattribute specifications
            has_k = "k" in kwargs.keys()
            has_k_bondorder = any(["k_bondorder" in key for key in kwargs.keys()])
            has_length = "length" in kwargs.keys()
            has_length_bondorder = any(
                ["length_bondorder" in key for key in kwargs.keys()]
            )

            # Are these errors too general? What about ParametersMissingError/ParametersOverspecifiedError?
            if has_k:
                if has_k_bondorder:
                    raise SMIRNOFFSpecError(
                        "BOTH k and k_bondorder* cannot be specified simultaneously."
                    )
            else:
                if not has_k_bondorder:
                    raise SMIRNOFFSpecError(
                        "Either k or k_bondorder* must be specified."
                    )
            if has_length:
                if has_length_bondorder:
                    raise SMIRNOFFSpecError(
                        "BOTH length and length_bondorder* cannot be specified simultaneously."
                    )
            else:
                if not has_length_bondorder:
                    raise SMIRNOFFSpecError(
                        "Either length or length_bondorder* must be specified."
                    )

            super().__init__(**kwargs)

    _TAGNAME = "Bonds"  # SMIRNOFF tag name to process
    _INFOTYPE = BondType  # class to hold force type info
    _DEPENDENCIES = [ConstraintHandler]  # ConstraintHandler must be executed first
    _MAX_SUPPORTED_SECTION_VERSION = Version("0.4")

    # Use the _allow_only filter here because this class's implementation contains all the information about supported
    # potentials for this handler.
    potential = ParameterAttribute(
        default="overridden in init",
        converter=_allow_only(["harmonic", "(k/2)*(r-length)^2"]),
    )
    # The default value for fractional_bondorder_method depends on the section version and is overwritten in __init__.
    # Do not use the allow_only filter here since ToolkitWrappers may be imported that support additional fractional
    # bondorder methods.
    fractional_bondorder_method = ParameterAttribute(default="overridden in init")
    # Use the _allow_only filter here because this class's implementation contains all the information about supported
    # interpolation types.
    fractional_bondorder_interpolation = ParameterAttribute(
        default="linear", converter=_allow_only(["linear"])
    )

    def __init__(self, **kwargs):
        super().__init__(**kwargs)
        # Default value for fractional_bondorder_interpolation depends on section version
        if (
            self.version == Version("0.3")
            and "fractional_bondorder_method" not in kwargs
        ):
            self.fractional_bondorder_method = "none"
        elif (
            self.version == Version("0.4")
            and "fractional_bondorder_method" not in kwargs
        ):
            self.fractional_bondorder_method = "AM1-Wiberg"

        # Default value for potential depends on section version
        if self.version == Version("0.3") and "potential" not in kwargs:
            self.potential = "harmonic"
        elif self.version == Version("0.4") and "potential" not in kwargs:
            self.potential = "(k/2)*(r-length)^2"

    def check_handler_compatibility(self, other_handler):
        """
        Checks whether this ParameterHandler encodes compatible physics as another ParameterHandler. This is
        called if a second handler is attempted to be initialized for the same tag.

        Parameters
        ----------
        other_handler : a ParameterHandler object
            The handler to compare to.

        Raises
        ------
        IncompatibleParameterError if handler_kwargs are incompatible with existing parameters.
        """
        string_attrs_to_compare = [
            "fractional_bondorder_method",
            "fractional_bondorder_interpolation",
        ]
        self._check_attributes_are_equal(
            other_handler, identical_attrs=string_attrs_to_compare
        )

        # potential="harmonic" and potential="(k/2)*(r-length)^2" should be considered identical
        self_has_harmonic_potential = (
            self.potential == "harmonic" or self.potential == "(k/2)*(r-length)^2"
        )
        other_has_harmonic_potential = (
            other_handler.potential == "harmonic"
            or other_handler.potential == "(k/2)*(r-length)^2"
        )
        if not (self_has_harmonic_potential and other_has_harmonic_potential):
            if self.potential != other_handler.potential:
                raise IncompatibleParameterError(
                    f"potential values are not identical. "
                    f"(handler value: {self.potential}, incompatible value: {other_handler.potential}"
                )


class AngleHandler(ParameterHandler):
    """Handle SMIRNOFF ``<AngleForce>`` tags

    .. warning :: This API is experimental and subject to change.
    """

    class AngleType(ParameterType):
        """A SMIRNOFF angle type.

        .. warning :: This API is experimental and subject to change.
        """

        _ELEMENT_NAME = "Angle"

        angle = ParameterAttribute(unit=unit.degree)
        k = ParameterAttribute(unit=unit.kilocalorie / unit.mole / unit.degree**2)

    _TAGNAME = "Angles"  # SMIRNOFF tag name to process
    _INFOTYPE = AngleType  # class to hold force type info
    _DEPENDENCIES = [ConstraintHandler]  # ConstraintHandler must be executed first

    potential = ParameterAttribute(default="harmonic")

    def check_handler_compatibility(self, other_handler):
        """
        Checks whether this ParameterHandler encodes compatible physics as another ParameterHandler. This is
        called if a second handler is attempted to be initialized for the same tag.

        Parameters
        ----------
        other_handler : a ParameterHandler object
            The handler to compare to.

        Raises
        ------
        IncompatibleParameterError if handler_kwargs are incompatible with existing parameters.
        """
        string_attrs_to_compare = ["potential"]
        self._check_attributes_are_equal(
            other_handler, identical_attrs=string_attrs_to_compare
        )


# TODO: There's a lot of duplicated code in ProperTorsionHandler and ImproperTorsionHandler
class ProperTorsionHandler(ParameterHandler):
    """Handle SMIRNOFF ``<ProperTorsionForce>`` tags

    .. warning :: This API is experimental and subject to change.
    """

    class ProperTorsionType(ParameterType):
        """A SMIRNOFF torsion type for proper torsions.

        .. warning :: This API is experimental and subject to change.
        """

        _ELEMENT_NAME = "Proper"

        periodicity = IndexedParameterAttribute(converter=int)
        phase = IndexedParameterAttribute(unit=unit.degree)
        k = IndexedParameterAttribute(default=None, unit=unit.kilocalorie / unit.mole)
        idivf = IndexedParameterAttribute(default=None, converter=float)

        # fractional bond order params
        k_bondorder = IndexedMappedParameterAttribute(
            default=None, unit=unit.kilocalorie / unit.mole
        )

    _TAGNAME = "ProperTorsions"  # SMIRNOFF tag name to process
    _KWARGS = ["partial_bond_orders_from_molecules"]
    _INFOTYPE = ProperTorsionType  # info type to store
    _MAX_SUPPORTED_SECTION_VERSION = Version("0.4")

    potential = ParameterAttribute(
        default="k*(1+cos(periodicity*theta-phase))",
        converter=_allow_only(["k*(1+cos(periodicity*theta-phase))"]),
    )
    default_idivf = ParameterAttribute(default="auto")
    fractional_bondorder_method = ParameterAttribute(default="AM1-Wiberg")
    fractional_bondorder_interpolation = ParameterAttribute(
        default="linear", converter=_allow_only(["linear"])
    )

    def check_handler_compatibility(self, other_handler):
        """
        Checks whether this ParameterHandler encodes compatible physics as another ParameterHandler. This is
        called if a second handler is attempted to be initialized for the same tag.

        Parameters
        ----------
        other_handler : a ParameterHandler object
            The handler to compare to.

        Raises
        ------
        IncompatibleParameterError if handler_kwargs are incompatible with existing parameters.
        """
        float_attrs_to_compare = []
        string_attrs_to_compare = [
            "potential",
            "fractional_bondorder_method",
            "fractional_bondorder_interpolation",
        ]

        if self.default_idivf == "auto":
            string_attrs_to_compare.append("default_idivf")
        else:
            float_attrs_to_compare.append("default_idivf")

        self._check_attributes_are_equal(
            other_handler,
            identical_attrs=string_attrs_to_compare,
            tolerance_attrs=float_attrs_to_compare,
        )


# TODO: There's a lot of duplicated code in ProperTorsionHandler and ImproperTorsionHandler
class ImproperTorsionHandler(ParameterHandler):
    """Handle SMIRNOFF ``<ImproperTorsionForce>`` tags

    .. warning :: This API is experimental and subject to change.
    """

    class ImproperTorsionType(ParameterType):
        """A SMIRNOFF torsion type for improper torsions.

        .. warning :: This API is experimental and subject to change.
        """

        _ELEMENT_NAME = "Improper"

        periodicity = IndexedParameterAttribute(converter=int)
        phase = IndexedParameterAttribute(unit=unit.degree)
        k = IndexedParameterAttribute(unit=unit.kilocalorie / unit.mole)
        idivf = IndexedParameterAttribute(default=None, converter=float)

    _TAGNAME = "ImproperTorsions"  # SMIRNOFF tag name to process
    _INFOTYPE = ImproperTorsionType  # info type to store

    potential = ParameterAttribute(
        default="k*(1+cos(periodicity*theta-phase))",
        converter=_allow_only(["k*(1+cos(periodicity*theta-phase))"]),
    )
    default_idivf = ParameterAttribute(default="auto")

    def check_handler_compatibility(self, other_handler):
        """
        Checks whether this ParameterHandler encodes compatible physics as another ParameterHandler. This is
        called if a second handler is attempted to be initialized for the same tag.

        Parameters
        ----------
        other_handler : a ParameterHandler object
            The handler to compare to.

        Raises
        ------
        IncompatibleParameterError if handler_kwargs are incompatible with existing parameters.
        """
        float_attrs_to_compare = []
        string_attrs_to_compare = ["potential"]

        if self.default_idivf == "auto":
            string_attrs_to_compare.append("default_idivf")
        else:
            float_attrs_to_compare.append("default_idivf")

        self._check_attributes_are_equal(
            other_handler,
            identical_attrs=string_attrs_to_compare,
            tolerance_attrs=float_attrs_to_compare,
        )

    def find_matches(self, entity, unique=False):
        """Find the improper torsions in the topology/molecule matched by a parameter type.

        Parameters
        ----------
        entity : openff.toolkit.topology.Topology
            Topology to search.

        Returns
        ---------
        matches : ImproperDict[tuple[int], ParameterHandler._Match]
            ``matches[atom_indices]`` is the ``ParameterType`` object
            matching the 4-tuple of atom indices in ``entity``.

        """
        return self._find_matches(
            entity, transformed_dict_cls=ImproperDict, unique=unique
        )


class _NonbondedHandler(ParameterHandler):
    """Base class for ParameterHandlers that deal with OpenMM NonbondedForce objects."""


class vdWHandler(_NonbondedHandler):
    """Handle SMIRNOFF ``<vdW>`` tags

    .. warning :: This API is experimental and subject to change.
    """

    class vdWType(ParameterType):
        """A SMIRNOFF vdWForce type.

        .. warning :: This API is experimental and subject to change.
        """

        _ELEMENT_NAME = "Atom"

        epsilon = ParameterAttribute(unit=unit.kilocalorie / unit.mole)
        sigma = ParameterAttribute(default=None, unit=unit.angstrom)
        rmin_half = ParameterAttribute(default=None, unit=unit.angstrom)

        def __init__(self, **kwargs):
            sigma = kwargs.get("sigma", None)
            rmin_half = kwargs.get("rmin_half", None)
            if (sigma is None) and (rmin_half is None):
                raise SMIRNOFFSpecError("Either sigma or rmin_half must be specified.")
            if (sigma is not None) and (rmin_half is not None):
                raise SMIRNOFFSpecError(
                    "BOTH sigma and rmin_half cannot be specified simultaneously."
                )

            super().__init__(**kwargs)

            if sigma:
                self._extra_nb_var = "rmin_half"
            if rmin_half:
                self._extra_nb_var = "sigma"

        def __setattr__(self, name, value):
            super().__setattr__(key=name, value=value)
            if name == "rmin_half":
                if type(value) is str:
                    value = object_to_quantity(value)
                super().__setattr__("sigma", 2.0 * value / 2 ** (1 / 6))
                self._extra_nb_var = "sigma"

            if name == "sigma":
                if type(value) is str:
                    value = object_to_quantity(value)
                super().__setattr__("rmin_half", value * 2 ** (1 / 6) / 2.0)
                self._extra_nb_var = "rmin_half"

        def to_dict(
            self,
            discard_cosmetic_attributes=False,
            duplicate_attributes=None,
        ):
            return super().to_dict(
                discard_cosmetic_attributes=discard_cosmetic_attributes,
                duplicate_attributes=[
                    *([] if duplicate_attributes is None else duplicate_attributes),
                    self._extra_nb_var,
                ],
            )

    _TAGNAME = "vdW"  # SMIRNOFF tag name to process
    _INFOTYPE = vdWType  # info type to store
    _MAX_SUPPORTED_SECTION_VERSION = Version("0.5")

    potential = ParameterAttribute(
        default="Lennard-Jones-12-6", converter=_allow_only(["Lennard-Jones-12-6"])
    )
    combining_rules = ParameterAttribute(
        default="Lorentz-Berthelot", converter=_allow_only(["Lorentz-Berthelot"])
    )

    scale12 = ParameterAttribute(default=0.0, converter=float)
    scale13 = ParameterAttribute(default=0.0, converter=float)
    scale14 = ParameterAttribute(default=0.5, converter=float)
    scale15 = ParameterAttribute(default=1.0, converter=float)

    cutoff = ParameterAttribute(default=9.0 * unit.angstroms, unit=unit.angstrom)
    switch_width = ParameterAttribute(default=1.0 * unit.angstroms, unit=unit.angstrom)
    periodic_method = ParameterAttribute(
        default="cutoff", converter=_allow_only(["cutoff", "no-cutoff", "Ewald3D"])
    )
    nonperiodic_method = ParameterAttribute(
        default="no-cutoff", converter=_allow_only(["cutoff", "no-cutoff"])
    )

    def __init__(self, **kwargs):
        if kwargs.get("version") is None:
            kwargs["version"] = 0.5
        elif Version(str(kwargs.get("version"))) > Version("0.3"):
            if "method" in kwargs:
                raise SMIRNOFFSpecError(
                    "`method` attribute has been removed in version 0.4 of the vdW tag. Use "
                    "`periodic_method` and `nonperiodic_method` instead. "
                    "See https://openforcefield.github.io/standards/standards/smirnoff/#electrostatics"
                )

        if kwargs.get("version") == 0.3:
            logger.info("Attempting to up-convert vdW section from 0.3 to 0.4")

            # This is the only supported value of "method" is version 0.3
            if kwargs.get("method") in ("cutoff", None):
                kwargs["periodic_method"] = "cutoff"
                kwargs["nonperiodic_method"] = "no-cutoff"
                kwargs["version"] = 0.4
                kwargs.pop("method", None)

                logger.info(
                    'Successfully up-converted vdW section from 0.3 to 0.4. `method="cutoff"` '
                    'is now split into `periodic_method="cutoff"` '
                    'and `nonperiodic_method="no-cutoff"`.'
                )

            else:
                raise NotImplementedError(
                    "Failed to up-convert vdW section from 0.3 to 0.4. Did not know "
                    f'how to up-convert `method="{kwargs["method"]}"`.'
                )
        super().__init__(**kwargs)

    # TODO: Use _allow_only when ParameterAttribute will support multiple converters
    #       (it'll be easy when we switch to use the attrs library)
    @scale12.converter  # type: ignore[no-redef]
    def scale12(self, attrs, new_scale12):
        if new_scale12 != 0.0:
            raise SMIRNOFFSpecError(
                "Current OpenFF toolkit is unable to handle scale12 values other than 0.0. "
                f"Specified 1-2 scaling was {new_scale12}."
            )
        return new_scale12

    @scale13.converter  # type: ignore[no-redef]
    def scale13(self, attrs, new_scale13):
        if new_scale13 != 0.0:
            raise SMIRNOFFSpecError(
                "Current OpenFF toolkit is unable to handle scale13 values other than 0.0. "
                f"Specified 1-3 scaling was {new_scale13}."
            )
        return new_scale13

    @scale15.converter  # type: ignore[no-redef]
    def scale15(self, attrs, new_scale15):
        if new_scale15 != 1.0:
            raise SMIRNOFFSpecError(
                "Current OpenFF toolkit is unable to handle scale15 values other than 1.0. "
                f"Specified 1-5 scaling was {new_scale15}."
            )
        return new_scale15

    # Tolerance when comparing float attributes for handler compatibility.
    _SCALETOL = 1e-5

    def check_handler_compatibility(self, other_handler):
        """
        Checks whether this ParameterHandler encodes compatible physics as another ParameterHandler. This is
        called if a second handler is attempted to be initialized for the same tag.

        Parameters
        ----------
        other_handler : a ParameterHandler object
            The handler to compare to.

        Raises
        ------
        IncompatibleParameterError if handler_kwargs are incompatible with existing parameters.
        """
        float_attrs_to_compare = ["scale12", "scale13", "scale14", "scale15"]
        string_attrs_to_compare = [
            "potential",
            "combining_rules",
            "periodic_method",
            "nonperiodic_method",
        ]
        unit_attrs_to_compare = ["cutoff", "switch_width"]

        self._check_attributes_are_equal(
            other_handler,
            identical_attrs=string_attrs_to_compare,
            tolerance_attrs=float_attrs_to_compare + unit_attrs_to_compare,
            tolerance=self._SCALETOL,
        )


class ElectrostaticsHandler(_NonbondedHandler):
    """Handles SMIRNOFF ``<Electrostatics>`` tags.

    .. warning :: This API is experimental and subject to change.
    """

    _TAGNAME = "Electrostatics"
    _DEPENDENCIES = [vdWHandler]
    _KWARGS = ["charge_from_molecules"]
    _MAX_SUPPORTED_SECTION_VERSION = Version("0.4")

    # Tolerance when comparing float attributes for handler compatibility.
    _SCALETOL = 1e-5
    _DEFAULT_REACTION_FIELD_EXPRESSION = (
        "charge1*charge2/(4*pi*epsilon0)*(1/r + k_rf*r^2 - c_rf);"
        "k_rf=(cutoff^(-3))*(solvent_dielectric-1)/(2*solvent_dielectric+1);"
        "c_rf=cutoff^(-1)*(3*solvent_dielectric)/(2*solvent_dielectric+1)"
    )

    scale12 = ParameterAttribute(default=0.0, converter=float)
    scale13 = ParameterAttribute(default=0.0, converter=float)
    scale14 = ParameterAttribute(default=0.833333, converter=float)
    scale15 = ParameterAttribute(default=1.0, converter=float)
    cutoff = ParameterAttribute(default=9.0 * unit.angstrom, unit=unit.angstrom)
    switch_width = ParameterAttribute(default=0.0 * unit.angstrom, unit=unit.angstrom)
    solvent_dielectric = ParameterAttribute(default=None)

    # TODO: How to validate arbitrary algebra in a converter?
    periodic_potential = ParameterAttribute(
        default="Ewald3D-ConductingBoundary",
        converter=_allow_only(
            [
                "Ewald3D-ConductingBoundary",
                "Coulomb",
                _DEFAULT_REACTION_FIELD_EXPRESSION,
            ]
        ),
    )
    nonperiodic_potential = ParameterAttribute(
        default="Coulomb", converter=_allow_only(["Coulomb"])
    )
    exception_potential = ParameterAttribute(
        default="Coulomb", converter=_allow_only(["Coulomb"])
    )

    # TODO: Use _allow_only when ParameterAttribute will support multiple converters
    #       (it'll be easy when we switch to use the attrs library)
    @scale12.converter  # type: ignore[no-redef]
    def scale12(self, attrs, new_scale12):
        if new_scale12 != 0.0:
            raise SMIRNOFFSpecError(
                "Current OpenFF toolkit is unable to handle scale12 values other than 0.0. "
                f"Specified 1-2 scaling was {new_scale12}."
            )
        return new_scale12

    @scale13.converter  # type: ignore[no-redef]
    def scale13(self, attrs, new_scale13):
        if new_scale13 != 0.0:
            raise SMIRNOFFSpecError(
                "Current OpenFF toolkit is unable to handle scale13 values other than 0.0. "
                f"Specified 1-3 scaling was {new_scale13}."
            )
        return new_scale13

    @scale15.converter  # type: ignore[no-redef]
    def scale15(self, attrs, new_scale15):
        if new_scale15 != 1.0:
            raise SMIRNOFFSpecError(
                "Current OpenFF toolkit is unable to handle scale15 values other than 1.0. "
                f"Specified 1-5 scaling was {new_scale15}."
            )
        return new_scale15

    @switch_width.converter  # type: ignore[no-redef]
    def switch_width(self, attr, new_switch_width):
        if new_switch_width not in [0.0 * unit.angstrom, None, "None", "none"]:
            raise SMIRNOFFSpecUnimplementedError(
                "The current implementation of the OpenFF Toolkit does not support an electrostatic "
                f"switch width (passed a value of {new_switch_width}). Currently only `0.0 angstroms` is supported "
                "and no switching function will be applied to the resulting `NonbondedForce`. If this behavior is "
                "important to you, please raise an issue at https://github.com/openforcefield/openff-toolkit/issues."
            )

    @periodic_potential.converter  # type: ignore[no-redef]
    def periodic_potential(self, attr, new_value):
        if new_value in ["PME", "Ewald3D-ConductingBoundary"]:
            return "Ewald3D-ConductingBoundary"
        elif new_value in ["reaction-field", self._DEFAULT_REACTION_FIELD_EXPRESSION]:
            return self._DEFAULT_REACTION_FIELD_EXPRESSION
        elif new_value.lower() == "coulomb":
            return "Coulomb"
        else:
            raise NotImplementedError(
                "Failed to process unexpected periodic potential value: {new_value}"
            )

    @solvent_dielectric.converter  # type: ignore[no-redef]
    def solvent_dielectric(self, attr, new_value):
        if new_value is not None:
            raise SMIRNOFFSpecUnimplementedError(
                "The current implementation of the OpenFF Toolkit does not support any electrostatic "
                "functions that make use of `solvent_dielectric`. If this behavior is important to you, please raise"
                "raise an issue at https://github.com/openforcefield/openff-toolkit/issues."
            )

    def __init__(self, **kwargs):
        if kwargs.get("version") == 0.4:
            if "method" in kwargs:
                raise SMIRNOFFSpecError(
                    "`method` attribute has been removed in version 0.4 of the Electrostatics tag. Use "
                    "`periodic_potential`, `nonperiodic_potential`, and `exception_potential` instead. "
                    "See https://openforcefield.github.io/standards/standards/smirnoff/#electrostatics"
                )
        if kwargs.get("version") == 0.3:
            logger.info(
                "Attempting to up-convert Electrostatics section from 0.3 to 0.4"
            )
            # Default value in 0.3 is "PME", so we have to handle these cases identically
            if kwargs.get("method") in ["PME", None]:
                kwargs["periodic_potential"] = "Ewald3D-ConductingBoundary"
                kwargs["nonperiodic_potential"] = "Coulomb"
                kwargs["exception_potential"] = "Coulomb"
                kwargs["version"] = 0.4
                kwargs.pop("method", None)
                logger.info(
                    'Successfully up-converted Electrostatics section from 0.3 to 0.4. `method="PME"` '
                    'is now split into `periodic_potential="Ewald3D-ConductingBoundary"`, '
                    '`nonperiodic_potential="Coulomb"`, and `exception_potential="Coulomb"`.'
                )
            elif kwargs["method"] == "Coulomb":
                kwargs["periodic_potential"] = "Coulomb"
                kwargs["nonperiodic_potential"] = "Coulomb"
                kwargs["exception_potential"] = "Coulomb"
                kwargs["version"] = 0.4
                kwargs.pop("method", None)
                logger.info(
                    'Successfully up-converted Electrostatics section from 0.3 to 0.4. `method="Coulomb"` '
                    'is now split into `periodic_potential="Coulob"`, '
                    '`nonperiodic_potential="Coulomb"`, and `exception_potential="Coulomb"`.'
                )
            elif kwargs["method"] == "reaction-field":
                kwargs["periodic_potential"] = self._DEFAULT_REACTION_FIELD_EXPRESSION
                kwargs["nonperiodic_potential"] = "Coulomb"
                kwargs["exception_potential"] = "Coulomb"
                kwargs["version"] = 0.4
                kwargs.pop("method", None)
                logger.info(
                    'Successfully up-converted Electrostatics section from 0.3 to 0.4. `method="Coulomb"` '
                    f'is now split into `periodic_potential="{self._DEFAULT_REACTION_FIELD_EXPRESSION}"` '
                    '`nonperiodic_potential="Coulomb"`, and `exception_potential="Coulomb"`.'
                )
            else:
                raise NotImplementedError(
                    "Failed to up-convert Electrostatics section from 0.3 to 0.4. Did not know "
                    f"how to up-convert `method={kwargs['method']}`."
                )
        super().__init__(**kwargs)

    def check_handler_compatibility(self, other_handler):
        """
        Checks whether this ParameterHandler encodes compatible physics as another ParameterHandler. This is
        called if a second handler is attempted to be initialized for the same tag.

        Parameters
        ----------
        other_handler : a ParameterHandler object
            The handler to compare to.

        Raises
        ------
        IncompatibleParameterError if handler_kwargs are incompatible with existing parameters.
        """
        float_attrs_to_compare = ["scale12", "scale13", "scale14", "scale15"]
        string_attrs_to_compare = [
            "periodic_potential",
            "nonperiodic_potential",
            "exception_potential",
        ]
        unit_attrs_to_compare = ["cutoff", "switch_width"]

        self._check_attributes_are_equal(
            other_handler,
            identical_attrs=string_attrs_to_compare,
            tolerance_attrs=float_attrs_to_compare + unit_attrs_to_compare,
            tolerance=self._SCALETOL,
        )


class LibraryChargeHandler(_NonbondedHandler):
    """Handle SMIRNOFF ``<LibraryCharges>`` tags

    .. warning :: This API is experimental and subject to change.
    """

    class LibraryChargeType(ParameterType):
        """A SMIRNOFF Library Charge type.

        .. warning :: This API is experimental and subject to change.
        """

        _ELEMENT_NAME = "LibraryCharge"

        name = ParameterAttribute(default=None)
        charge = IndexedParameterAttribute(unit=unit.elementary_charge)

        def __init__(self, **kwargs):
            super().__init__(**kwargs)
            unique_tags, connectivity = GLOBAL_TOOLKIT_REGISTRY.call(
                "get_tagged_smarts_connectivity", self.smirks
            )
            if len(self.charge) != len(unique_tags):
                raise SMIRNOFFSpecError(
                    f"LibraryCharge {self} was initialized with unequal number of "
                    f"tagged atoms and charges"
                )

        @classmethod
        def from_molecule(cls, molecule: Molecule):
            """
            Construct a LibraryChargeType from a molecule with existing partial charges.

            Parameters
            ----------
            molecule : openff.toolkit.topology.molecule.Molecule
                The molecule to create the LibraryChargeType from. The molecule must have partial charges.

            Returns
            -------
            library_charge_type : LibraryChargeType
                A LibraryChargeType that is expected to match this molecule and its partial charges.

            Raises
            ------

            MissingPartialChargesError : If the input molecule does not have partial charges.
            """
            if molecule.partial_charges is None:
                raise MissingPartialChargesError(
                    "Input molecule is missing partial charges."
                )

            smirks = molecule.to_smiles(mapped=True)
            charges = molecule.partial_charges

            library_charge_type = cls(smirks=smirks, charge=charges)

            return library_charge_type

    _TAGNAME = "LibraryCharges"  # SMIRNOFF tag name to process
    _INFOTYPE = LibraryChargeType  # info type to store
    _DEPENDENCIES = [vdWHandler, ElectrostaticsHandler]

    def find_matches(self, entity, unique=False):
        """Find the elements of the topology/molecule matched by a parameter type.

        Parameters
        ----------
        entity : openff.toolkit.topology.Topology
            Topology to search.

        Returns
        ---------
        matches : ValenceDict[tuple[int], ParameterHandler._Match]
            ``matches[atom_indices]`` is the ``ParameterType`` object
            matching the tuple of atom indices in ``entity``.
        """

        return self._find_matches(
            entity,
            transformed_dict_cls=dict,
            unique=unique,
        )


class ToolkitAM1BCCHandler(_NonbondedHandler):
    """Handle SMIRNOFF ``<ToolkitAM1BCC>`` tags

    .. warning :: This API is experimental and subject to change.
    """

    _TAGNAME = "ToolkitAM1BCC"  # SMIRNOFF tag name to process
    _DEPENDENCIES = [vdWHandler, ElectrostaticsHandler, LibraryChargeHandler]
    _KWARGS = ["toolkit_registry"]  # Kwargs to catch when create_force is called

    def check_handler_compatibility(
        self, other_handler, assume_missing_is_default=True
    ):
        """
        Checks whether this ParameterHandler encodes compatible physics as another ParameterHandler. This is
        called if a second handler is attempted to be initialized for the same tag.

        Parameters
        ----------
        other_handler : a ParameterHandler object
            The handler to compare to.

        Raises
        ------
        IncompatibleParameterError if handler_kwargs are incompatible with existing parameters.
        """
        pass


class ChargeIncrementModelHandler(_NonbondedHandler):
    """Handle SMIRNOFF ``<ChargeIncrementModel>`` tags

    .. warning :: This API is experimental and subject to change.
    """

    class ChargeIncrementType(ParameterType):
        """A SMIRNOFF bond charge correction type.

        .. warning :: This API is experimental and subject to change.
        """

        _ELEMENT_NAME = "ChargeIncrement"

        charge_increment = IndexedParameterAttribute(unit=unit.elementary_charge)

        def __init__(self, **kwargs):
            super().__init__(**kwargs)
            unique_tags, connectivity = GLOBAL_TOOLKIT_REGISTRY.call(
                "get_tagged_smarts_connectivity", self.smirks
            )

            n_tags = len(unique_tags)
            n_increments = len(self.charge_increment)
            diff = n_tags - n_increments

            if diff < 0 or diff > 1:
                # TODO: Consider dealing with diff > 2 by smearing charges across
                # all un-specified increments
                raise SMIRNOFFSpecError(
                    f"ChargeIncrement {self} was initialized with an invalid combination "
                    f"of tagged atoms and charge increments"
                )

    _TAGNAME = "ChargeIncrementModel"  # SMIRNOFF tag name to process
    _INFOTYPE = ChargeIncrementType  # info type to store
    _DEPENDENCIES = [
        vdWHandler,
        ElectrostaticsHandler,
        LibraryChargeHandler,
        ToolkitAM1BCCHandler,
    ]
    _MAX_SUPPORTED_SECTION_VERSION = Version("0.4")

    number_of_conformers = ParameterAttribute(default=1, converter=int)

    partial_charge_method = ParameterAttribute(default="AM1-Mulliken", converter=str)

    def check_handler_compatibility(
        self, other_handler, assume_missing_is_default=True
    ):
        """
        Checks whether this ParameterHandler encodes compatible physics as another ParameterHandler. This is
        called if a second handler is attempted to be initialized for the same tag.

        Parameters
        ----------
        other_handler : a ParameterHandler object
            The handler to compare to.

        Raises
        ------
        IncompatibleParameterError if handler_kwargs are incompatible with existing parameters.
        """

        int_attrs_to_compare = ["number_of_conformers"]
        string_attrs_to_compare = ["partial_charge_method"]

        self._check_attributes_are_equal(
            other_handler,
            identical_attrs=string_attrs_to_compare + int_attrs_to_compare,
        )

    def find_matches(self, entity, unique=False):
        """Find the elements of the topology/molecule matched by a parameter type.

        Parameters
        ----------
        entity : openff.toolkit.topology.Topology
            Topology to search.

        Returns
        ---------
        matches : ValenceDict[tuple[int], ParameterHandler._Match]
            ``matches[atom_indices]`` is the ``ParameterType`` object
            matching the tuple of atom indices in ``entity``.
        """
        matches = self._find_matches(
            entity, transformed_dict_cls=TagSortedDict, unique=unique
        )
        return matches


class GBSAHandler(ParameterHandler):
    """Handle SMIRNOFF ``<GBSA>`` tags

    .. warning :: This API is experimental and subject to change.
    """

    class GBSAType(ParameterType):
        """A SMIRNOFF GBSA type.

        .. warning :: This API is experimental and subject to change.
        """

        _ELEMENT_NAME = "Atom"

        radius = ParameterAttribute(unit=unit.angstrom)
        scale = ParameterAttribute(converter=float)

    _TAGNAME = "GBSA"
    _INFOTYPE = GBSAType
    # It's important that this runs AFTER partial charges are assigned to all particles, since this will need to
    # collect and assign them to the GBSA particles
    _DEPENDENCIES = [
        vdWHandler,
        ElectrostaticsHandler,
        ToolkitAM1BCCHandler,
        ChargeIncrementModelHandler,
        LibraryChargeHandler,
    ]

    gb_model = ParameterAttribute(
        default="OBC1", converter=_allow_only(["HCT", "OBC1", "OBC2"])
    )
    solvent_dielectric = ParameterAttribute(default=78.5, converter=float)
    solute_dielectric = ParameterAttribute(default=1, converter=float)
    sa_model = ParameterAttribute(default="ACE", converter=_allow_only(["ACE", None]))
    surface_area_penalty = ParameterAttribute(
        default=Quantity(5.4, _cal_mol_a2),
        unit=_cal_mol_a2,
    )
    solvent_radius = ParameterAttribute(default=1.4 * unit.angstrom, unit=unit.angstrom)

    # Tolerance when comparing float attributes for handler compatibility.
    _SCALETOL = 1e-5

    def check_handler_compatibility(self, other_handler):
        """
        Checks whether this ParameterHandler encodes compatible physics as another ParameterHandler. This is
        called if a second handler is attempted to be initialized for the same tag.

        Parameters
        ----------
        other_handler : a ParameterHandler object
            The handler to compare to.

        Raises
        ------
        IncompatibleParameterError if handler_kwargs are incompatible with existing parameters.
        """
        float_attrs_to_compare = ["solvent_dielectric", "solute_dielectric"]
        string_attrs_to_compare = ["gb_model", "sa_model"]
        unit_attrs_to_compare = ["surface_area_penalty", "solvent_radius"]

        self._check_attributes_are_equal(
            other_handler,
            identical_attrs=string_attrs_to_compare,
            tolerance_attrs=float_attrs_to_compare + unit_attrs_to_compare,
            tolerance=self._SCALETOL,
        )


_VirtualSiteType = Literal[
    "BondCharge",
    "MonovalentLonePair",
    "DivalentLonePair",
    "TrivalentLonePair",
]


class VirtualSiteHandler(_NonbondedHandler):
    """Handle SMIRNOFF ``<VirtualSites>`` tags
    TODO: Add example usage/documentation
    .. warning :: This API is experimental and subject to change.
    """

    class VirtualSiteType(vdWHandler.vdWType):
        _ELEMENT_NAME = "VirtualSite"

        name = ParameterAttribute(default="EP", converter=str)
        type = ParameterAttribute(converter=str)

        match = ParameterAttribute(converter=str)

        distance = ParameterAttribute(unit=unit.angstrom)
        outOfPlaneAngle = ParameterAttribute(unit=unit.degree)
        inPlaneAngle = ParameterAttribute(unit=unit.degree)

        epsilon = ParameterAttribute(
            default=0.0 * unit.kilocalorie_per_mole, unit=unit.kilocalorie_per_mole
        )
        sigma = ParameterAttribute(default=1.0 * unit.angstrom, unit=unit.angstrom)
        rmin_half = ParameterAttribute(default=None, unit=unit.angstrom)

        charge_increment = IndexedParameterAttribute(unit=unit.elementary_charge)

        @property
        def parent_index(self) -> int:
            """Returns the index of the atom matched by the SMIRKS pattern that should
            be considered the 'parent' to the virtual site.
            A value of ``0`` corresponds to the atom matched by the ``:1`` selector in
            the SMIRKS pattern, a value ``2`` the atom matched by ``:2`` and so on.
            """
            return self.type_to_parent_index(self.type)

        @classmethod
        def type_to_parent_index(cls, type_: _VirtualSiteType) -> int:
            """Returns the index of the atom matched by the SMIRKS pattern that should
            be considered the 'parent' to a given type of virtual site.
            A value of ``0`` corresponds to the atom matched by the ``:1`` selector in
            the SMIRKS pattern, a value ``2`` the atom matched by ``:2`` and so on.
            """

            if type_.replace("VirtualSite", "") in get_args(_VirtualSiteType):
                return 0

            raise NotImplementedError()

        @outOfPlaneAngle.converter  # type: ignore[no-redef]
        def outOfPlaneAngle(self, attr, value):
            if value == "None":
                return

            supports_out_of_plane_angle = self._supports_out_of_plane_angle(self.type)

            if not supports_out_of_plane_angle and value is not None:
                raise SMIRNOFFSpecError(
                    f"'{self.type}' sites do not support `outOfPlaneAngle`"
                )
            elif supports_out_of_plane_angle:
                return _validate_units(attr, value, unit.degrees)

            return value

        @inPlaneAngle.converter  # type: ignore[no-redef]
        def inPlaneAngle(self, attr, value):
            if value == "None":
                return

            supports_in_plane_angle = self._supports_in_plane_angle(self.type)

            if not supports_in_plane_angle and value is not None:
                raise SMIRNOFFSpecError(
                    f"'{self.type}' sites do not support `inPlaneAngle`"
                )
            elif supports_in_plane_angle:
                return _validate_units(attr, value, unit.degrees)

            return value

        def __init__(self, **kwargs):
            self._add_default_init_kwargs(kwargs)
            super().__init__(**kwargs)

        @classmethod
        def _add_default_init_kwargs(cls, kwargs):
            """Adds any missing default values to the ``kwargs`` dictionary, and
            partially validates any provided values that aren't easily validated with
            converters.
            """

            type_ = kwargs.get("type", None)

            if type_ is None:
                raise SMIRNOFFSpecError("the `type` keyword is missing")
            if type_ not in get_args(_VirtualSiteType):
                raise SMIRNOFFSpecError(
                    f"'{type_}' is not a supported virtual site type"
                )

            if "charge_increment" in kwargs:
                expected_num_charge_increments = cls._expected_num_charge_increments(
                    type_
                )
                num_charge_increments = len(kwargs["charge_increment"])
                if num_charge_increments != expected_num_charge_increments:
                    raise SMIRNOFFSpecError(
                        f"'{type_}' virtual sites expect exactly {expected_num_charge_increments} "
                        f"charge increments, but got {kwargs['charge_increment']} "
                        f"(length {num_charge_increments}) instead."
                    )

            supports_in_plane_angle = cls._supports_in_plane_angle(type_)
            supports_out_of_plane_angle = cls._supports_out_of_plane_angle(type_)

            if not supports_out_of_plane_angle:
                kwargs["outOfPlaneAngle"] = kwargs.get("outOfPlaneAngle", None)
            if not supports_in_plane_angle:
                kwargs["inPlaneAngle"] = kwargs.get("inPlaneAngle", None)

            match = kwargs.get("match", None)

            if match is None:
                raise SMIRNOFFSpecError("the `match` keyword is missing")

            out_of_plane_angle = kwargs.get("outOfPlaneAngle", 0.0 * unit.degree)
            is_in_plane = (
                None
                if not supports_out_of_plane_angle
                else np.isclose(out_of_plane_angle.m_as(unit.degree), 0.0)
            )

            if not cls._supports_match(type_, match, is_in_plane):
                raise SMIRNOFFSpecError(
                    f"match='{match}' not supported with type='{type_}'"
                    + ("" if is_in_plane is None else f" and is_in_plane={is_in_plane}")
                )

            if "rmin_half" not in kwargs:
                kwargs["sigma"] = kwargs.get("sigma", 0.0 * unit.angstrom)

            kwargs["epsilon"] = kwargs.get("epsilon", 0.0 * unit.kilocalorie_per_mole)

        @classmethod
        def _supports_in_plane_angle(cls, type_: _VirtualSiteType) -> bool:
            return type_ in {"MonovalentLonePair"}

        @classmethod
        def _supports_out_of_plane_angle(cls, type_: _VirtualSiteType) -> bool:
            return type_ in {"MonovalentLonePair", "DivalentLonePair"}

        @classmethod
        def _expected_num_charge_increments(cls, type_: _VirtualSiteType) -> int:
            if type_ == "BondCharge":
                return 2
            elif (type_ == "MonovalentLonePair") or (type_ == "DivalentLonePair"):
                return 3
            elif type_ == "TrivalentLonePair":
                return 4
            raise NotImplementedError()

        @classmethod
        def _supports_match(
            cls, type_: _VirtualSiteType, match: str, is_in_plane: Optional[bool] = None
        ) -> bool:
            is_in_plane = True if is_in_plane is None else is_in_plane

            if match == "once":
                return type_ == "TrivalentLonePair" or (
                    type_ == "DivalentLonePair" and is_in_plane
                )
            elif match == "all_permutations":
                return type_ in {"BondCharge", "MonovalentLonePair", "DivalentLonePair"}

            raise NotImplementedError()

    _TAGNAME = "VirtualSites"
    _INFOTYPE = VirtualSiteType
    _DEPENDENCIES = [
        ElectrostaticsHandler,
        LibraryChargeHandler,
        ChargeIncrementModelHandler,
        ToolkitAM1BCCHandler,
        vdWHandler,
    ]

    exclusion_policy = ParameterAttribute(default="parents")

    @classmethod
    def _validate_found_match(
        cls,
        atoms_by_index: dict,
        matched_indices: tuple[int, ...],
        parameter: VirtualSiteType,
    ):
        """
        We place limitations on the chemical environments that certain types of v-site
        can be applied to, e.g. we enforce that divalent lone pairs can only be applied
        to environments that look like a carboxyl group.
        These somewhat artificial restrictions limit the number of potential edge
        cases that need to be thought through, and significantly reduces the number
        of test cases / problematic choices that need to be made. If users meet a not
        supported exception, they should open an issue on GitHub explaining their exact
        use case so that we can ensure that exactly what they need is both supported
        and works as expected through expansion of the unit tests.
        """

        supported_connectivity = {
            # We currently expect monovalent lone pairs to be applied to something
            # like a carboxyl group, where the parent of the lone pair has a
            # connectivity of 1, while it neighbour has a connectivity of 3
            ("MonovalentLonePair", 0): 1,
            ("MonovalentLonePair", 1): 3,
            # We currently expect divalent lone pairs to be applied to something
            # like an sp2 nitrogen, or a hydroxyl oxygen
            ("DivalentLonePair", 0): 2,
            # We currently expect trivalent lone pairs to be applied to something
            # like an sp3 nitrogen
            ("TrivalentLonePair", 0): 3,
        }

        for smirks_index, atom_index in enumerate(matched_indices):
            if (parameter.type, smirks_index) not in supported_connectivity:
                # No restrictions placed on this matched atom.
                continue

            matched_atom = atoms_by_index[atom_index]
            connectivity = len(matched_atom.bonds)
            expected_connectivity = supported_connectivity[
                (parameter.type, smirks_index)
            ]
            if expected_connectivity == connectivity:
                continue

            raise NotImplementedError(
                f"{parameter.smirks} matched chemical environment that is currently "
                f"unsupported by virtual sites of type {parameter.type}. Atom with "
                f"smirks index={smirks_index} matched topology atom {atom_index} with "
                f"connectivity={connectivity}, but it was expected to have connectivity "
                f"{expected_connectivity}. If this is "
                f"a use case you would like supported, please describe what it is "
                f"you are trying to do in an issue on the OpenFF Toolkit GitHub: "
                f"https://github.com/openforcefield/openff-toolkit/issues"
            )

    def check_handler_compatibility(self, other_handler):
        self._check_attributes_are_equal(
            other_handler, identical_attrs=["exclusion_policy"]
        )

    def _index_of_parameter(
        self,
        parameter: Optional[ParameterType] = None,
        key: Optional[Any] = None,
    ) -> Optional[int]:
        """Attempts to find the index of a parameter in the parameters list.
        By default, two parameters are considered 'the same' if they have the same
        SMIRKS pattern, type, and name.
        Parameters
        ----------
        parameter
            The parameter to find the index of. This argument is mutually exclusive with
            ``key``.
        key
            A tuple of the type, SMIRKS, and name of the parameter to find the index
            of. This argument is mutually exclusive with ``parameter``.
        Returns
        -------
            The index of the parameter if found, otherwise ``None``.
        """

        if (key is None and parameter is None) or (
            key is not None and parameter is not None
        ):
            raise ValueError("`key` and `parameter` are mutually exclusive arguments")

        key = cast(
            tuple[str, str, str],
            key
            if parameter is None
            else (parameter.type, parameter.smirks, parameter.name),
        )
        expected_type, expected_smirks, expected_name = key

        for i, existing_parameter in enumerate(self.parameters):
            if (
                existing_parameter.type != expected_type
                or existing_parameter.smirks != expected_smirks
                or existing_parameter.name != expected_name
            ):
                continue

            return i

        return None

    def _find_matches_by_parent(self, entity: Topology) -> dict[int, list]:
        from collections import defaultdict

        topology_atoms = {
            i: topology_atom for i, topology_atom in enumerate(entity.atoms)
        }

        # We need to find all the parameters that would lead to a v-site being placed
        # onto a given 'parent atom'. We only allow each parent atom to be assigned one
        # v-site with a given 'name', whereby the last parameter to be matched wins.
        matches_by_parent: dict = defaultdict(lambda: defaultdict(list))

        for parameter in self._parameters:
            # Filter for redundant matches caused by non-tagged atoms
            # See https://github.com/openforcefield/openff-toolkit/issues/1739
            seen_topology_atom_indices = set()
            for match in entity.chemical_environment_matches(parameter.smirks):
                if match.topology_atom_indices in seen_topology_atom_indices:
                    continue
                else:
                    seen_topology_atom_indices.add(match.topology_atom_indices)

                parent_index = match.topology_atom_indices[parameter.parent_index]

                matches_by_parent[parent_index][parameter.name].append(
                    (parameter, match)
                )

        # we then need to find which parameter was the last one to be assigned to each
        # given 'parent' atom, and all the ways that that parameter matches the atoms
        # surrounding the parent. Whether we keep the different orientations or not
        # depends on the 'match' setting of the parameter.
        assigned_matches_by_parent = defaultdict(list)

        for parent_index, matches_by_name in matches_by_parent.items():
            for matches in matches_by_name.values():
                assigned_parameter, _ = matches[-1]  # last match wins

                match_orientations = [
                    match
                    for parameter_index, match in matches
                    if parameter_index == assigned_parameter
                ]

                if assigned_parameter.match == "once":
                    # the v-site types were designed such that we should be safe
                    # choosing an arbitrary ordering of the non-parent matched atoms.
                    match_orientations = [match_orientations[0]]
                elif assigned_parameter.match == "all_permutations":
                    pass
                else:
                    raise SMIRNOFFSpecError(
                        f"{assigned_parameter.match} match keyword is not supported"
                    )

                assigned_matches_by_parent[parent_index].append(
                    (assigned_parameter, match_orientations)
                )

                for match in match_orientations:
                    # make sure the match does not look like a weird edge case that we
                    # haven't tested to ensure 'sensible' behaviour in most cases.
                    self._validate_found_match(
                        topology_atoms, match.topology_atom_indices, assigned_parameter
                    )

        return assigned_matches_by_parent

    def _find_matches(
        self,
        entity: Topology,
        transformed_dict_cls=dict,
        unique=False,
    ) -> dict[tuple[int], list[ParameterHandler._Match]]:
        assigned_matches_by_parent = self._find_matches_by_parent(entity)
        return_dict = {}
        for parent_index, assigned_parameters in assigned_matches_by_parent.items():
            assigned_matches = []
            for assigned_parameter, match_orientations in assigned_parameters:
                for match in match_orientations:
                    assigned_matches.append(
                        ParameterHandler._Match(assigned_parameter, match)
                    )
            return_dict[(parent_index,)] = assigned_matches

        return return_dict


ConstraintType = ConstraintHandler.ConstraintType
BondType = BondHandler.BondType
AngleType = AngleHandler.AngleType
ProperTorsionType = ProperTorsionHandler.ProperTorsionType
ImproperTorsionType = ImproperTorsionHandler.ImproperTorsionType
vdWType = vdWHandler.vdWType
LibraryChargeType = LibraryChargeHandler.LibraryChargeType
GBSAType = GBSAHandler.GBSAType
ChargeIncrementType = ChargeIncrementModelHandler.ChargeIncrementType
VirtualSiteType = VirtualSiteHandler.VirtualSiteType


if __name__ == "__main__":
    import doctest

    doctest.testmod()
    # doctest.run_docstring_examples(_ParameterAttributeHandler, globals())<|MERGE_RESOLUTION|>--- conflicted
+++ resolved
@@ -1842,11 +1842,7 @@
                     f"0.3 SMIRNOFF spec requires each parameter section to have its own version."
                 )
 
-<<<<<<< HEAD
-        # list of ParameterType objects (also behaves like an OrderedDict where keys are SMARTS).
-=======
         # List of ParameterType objects (also behaves like a dict where keys are SMARTS).
->>>>>>> bc415dcc
         self._parameters = ParameterList()
 
         # Initialize ParameterAttributes and cosmetic attributes.
