#!/usr/bin/env python

# =============================================================================================
# MODULE DOCSTRING
# =============================================================================================

"""
Tests for molecular topology representations

At least one supported cheminformatics toolkit must be installed to run these tests.
Only the tests applicable to that toolkit will be run.

TODO:
- Will the ToolkitWrapper allow us to pare down importing each wrapper directly?
- Add tests comparing RDKit and OpenEye aromaticity perception
- Right now, the test database of TestMolecule is read from mol2, requiring the OE
  toolkit. Find a different test set that RDKit can read, or make a database of
  serialized OFFMols.

"""

import copy
import os
import pickle
from tempfile import NamedTemporaryFile

import numpy as np
import pytest
<<<<<<< HEAD
from openff.units import unit

try:
    from openmm.app import element
except ImportError:
    from simtk.openmm.app import element
=======
from openmm import unit
from openmm.app import element
>>>>>>> a3186f81

from openff.toolkit.tests.create_molecules import (
    create_acetaldehyde,
    create_benzene_no_aromatic,
    create_cis_1_2_dichloroethene,
    create_cyclohexane,
    create_ethanol,
    create_reversed_ethanol,
    cyx,
    cyx_hierarchy_perceived,
    cyx_residues_perceived,
    dipeptide,
    dipeptide_hierarchy_perceived,
    dipeptide_residues_perceived,
)
from openff.toolkit.tests.utils import (
    has_pkg,
    requires_ambertools,
    requires_openeye,
    requires_pkg,
    requires_rdkit,
)
from openff.toolkit.topology import NotBondedError
from openff.toolkit.topology.molecule import (
    Atom,
    FrozenMolecule,
    HierarchySchemeNotFoundException,
    HierarchySchemeWithIteratorNameAlreadyRegisteredException,
    InvalidAtomMetadataError,
    InvalidConformerError,
    Molecule,
    SmilesParsingError,
)
from openff.toolkit.utils import get_data_file_path
from openff.toolkit.utils.exceptions import ConformerGenerationError
from openff.toolkit.utils.toolkits import (
    AmberToolsToolkitWrapper,
    OpenEyeToolkitWrapper,
    RDKitToolkitWrapper,
    ToolkitRegistry,
)

# =============================================================================================
# TEST UTILITIES
# =============================================================================================


def assert_molecule_is_equal(molecule1, molecule2, msg):
    """Compare whether two Molecule objects are equal

    Parameters
    ----------
    molecule1, molecule2 : openff.toolkit.topology.Molecule
        Molecules to be compared
    msg : str
        Message to include if molecules fail to match.

    """
    if not (molecule1.is_isomorphic_with(molecule2)):
        raise AssertionError(msg)


def is_four_membered_ring_torsion(torsion):
    """Check that three atoms in the given torsion form a four-membered ring."""
    # Push a copy of the first and second atom in the end to make the code simpler.
    torsion = list(torsion) + [torsion[0], torsion[1]]

    is_four_membered_ring = True
    for i in range(4):
        # The atom is bonded to the next one.
        is_four_membered_ring &= torsion[i].is_bonded_to(torsion[i + 1])
        # The atom is not bonded to the atom on its diagonal.
        is_four_membered_ring &= not torsion[i].is_bonded_to(torsion[i + 2])

    return is_four_membered_ring


def is_three_membered_ring_torsion(torsion):
    """Check that three atoms in the given torsion form a three-membered ring.

    In order to be 4 atoms with a three-membered ring, there must be
    1) A central atom connected to all other atoms.
    2) An atom outside the ring connected exclusively to the central atom.
    3) Two atoms in the ring connected to the central atom and to each other.

    """
    # A set of atom indices for the atoms in the torsion.
    torsion_atom_indices = set(a.molecule_atom_index for a in torsion)

    # Collect all the bonds involving exclusively atoms in the torsion.
    bonds_by_atom_idx = {i: set() for i in torsion_atom_indices}
    for atom in torsion:
        for bond in atom.bonds:
            # Consider the bond only if both atoms are in the torsion.
            if (
                bond.atom1_index in torsion_atom_indices
                and bond.atom2_index in torsion_atom_indices
            ):
                bonds_by_atom_idx[bond.atom1_index].add(bond.atom2_index)
                bonds_by_atom_idx[bond.atom2_index].add(bond.atom1_index)

    # Find the central atom, which is connected to all other atoms.
    atom_indices = [i for i in torsion_atom_indices if len(bonds_by_atom_idx[i]) == 3]
    if len(atom_indices) != 1:
        return False
    central_atom_idx = atom_indices[0]

    # Find the atom outside the ring.
    atom_indices = [i for i in torsion_atom_indices if len(bonds_by_atom_idx[i]) == 1]
    if (
        len(atom_indices) != 1
        or central_atom_idx not in bonds_by_atom_idx[atom_indices[0]]
    ):
        return False
    outside_atom_idx = atom_indices[0]

    # Check that the remaining two atoms are non-central atoms in the membered ring.
    atom1, atom2 = [
        i for i in torsion_atom_indices if i not in [central_atom_idx, outside_atom_idx]
    ]
    # The two atoms are bonded to each other.
    if atom2 not in bonds_by_atom_idx[atom1] or atom1 not in bonds_by_atom_idx[atom2]:
        return False
    # Check that they are both bonded to the central atom and none other.
    for atom_idx in [atom1, atom2]:
        if (
            central_atom_idx not in bonds_by_atom_idx[atom_idx]
            or len(bonds_by_atom_idx[atom_idx]) != 2
        ):
            return False

    # This is a torsion including a three-membered ring.
    return True


# =============================================================================================
# FIXTURES
# =============================================================================================


def mini_drug_bank(xfail_mols=None, wip_mols=None):
    """Load the full MiniDrugBank into Molecule objects.

    Parameters
    ----------
    xfail_mols : Dict[str, str or None]
        Dictionary mapping the molecule names that are allowed to
        failed to the failure reason.
    wip_mols : Dict[str, str or None]
        Dictionary mapping the molecule names that are work in progress
        to the failure reason.

    """
    # If we have already loaded the data set, return the cached one.
    if mini_drug_bank.molecules is not None:
        molecules = mini_drug_bank.molecules
    else:
        # Load the dataset.
        file_path = get_data_file_path("molecules/MiniDrugBank_tripos.mol2")
        try:
            # We need OpenEye to parse the molecules, but pytest execute this
            # whether or not the test class is skipped so if OE is not available
            # we just return an empty list of test cases as a workaround.
            molecules = Molecule.from_file(file_path, allow_undefined_stereo=True)
        except NotImplementedError as e:
            assert "No toolkits in registry can read file" in str(e)
            mini_drug_bank.molecules = []
            return []
        else:
            mini_drug_bank.molecules = molecules

    # Check if we need to mark anything.
    if xfail_mols is None and wip_mols is None:
        return molecules

    # Handle mutable default.
    if xfail_mols is None:
        xfail_mols = {}
    if wip_mols is None:
        wip_mols = {}
    # There should be no molecule in both dictionaries.
    assert len(set(xfail_mols).intersection(set(wip_mols))) == 0

    # Don't modify the cached molecules.
    molecules = copy.deepcopy(molecules)
    for i, mol in enumerate(molecules):
        if mol.name in xfail_mols:
            marker = pytest.mark.xfail(reason=xfail_mols[mol.name])
        elif mol.name in wip_mols:
            marker = pytest.mark.wip(reason=wip_mols[mol.name])
        else:
            marker = None

        if marker is not None:
            molecules[i] = pytest.param(mol, marks=marker)

    return molecules


# Use a "static" variable as a workaround as fixtures cannot be
# used inside pytest.mark.parametrize (see issue #349 in pytest).
mini_drug_bank.molecules = None  # type: ignore

# All the molecules that raise UndefinedStereochemistryError when read by OETK()
openeye_drugbank_undefined_stereo_mols = {
    "DrugBank_1634",
    "DrugBank_1700",
    "DrugBank_1962",
    "DrugBank_2519",
    "DrugBank_2987",
    "DrugBank_3502",
    "DrugBank_3930",
    "DrugBank_4161",
    "DrugBank_4162",
    "DrugBank_5043",
    "DrugBank_5418",
    "DrugBank_6531",
}

# All the molecules that raise UndefinedStereochemistryError when read by OETK().
# Note that this list is different from that for OEMol,
# since the toolkits have different definitions of "stereogenic"
rdkit_drugbank_undefined_stereo_mols = {
    "DrugBank_1634",
    "DrugBank_1962",
    "DrugBank_2519",
    "DrugBank_3930",
    "DrugBank_5043",
    "DrugBank_5418",
    "DrugBank_7124",
    "DrugBank_6865",
}


# Missing stereo in OE but not RDK:  'DrugBank_2987', 'DrugBank_3502', 'DrugBank_4161',
# 'DrugBank_4162', 'DrugBank_6531', 'DrugBank_1700',
drugbank_stereogenic_in_rdkit_but_not_openeye = {
    "DrugBank_5329",
    "DrugBank_7124",
    "DrugBank_6865",
}

# Some molecules are _valid_ in both OETK and RDKit, but will fail if you try
# to convert from one to the other, since OE adds stereo that RDKit doesn't
drugbank_stereogenic_in_oe_but_not_rdkit = {
    "DrugBank_1598",
    "DrugBank_4346",
    "DrugBank_1849",
    "DrugBank_2141",
}

# =============================================================================================
# TESTS
# =============================================================================================


class TestAtom:
    """Test Atom class."""

    def test_atom_constructor(self):
        """Test Atom creation"""
        # Create a non-aromatic carbon atom
        atom1 = Atom(6, 0, False)
        assert atom1.atomic_number == 6
        assert atom1.formal_charge == 0 * unit.elementary_charge

        # Create a chiral carbon atom
        atom2 = Atom(6, 0, False, stereochemistry="R", name="CT")
        assert atom1.stereochemistry != atom2.stereochemistry

        # Ensure that formal charge can also be set as a Quantity
        atom1 = Atom(6, 1 * unit.elementary_charge, False)
        assert atom1.formal_charge == 1 * unit.elementary_charge

    def test_atom_properties(self):
        """Test that atom properties are correctly populated and gettable"""
        formal_charge = 0 * unit.elementary_charge
        is_aromatic = False
        # Attempt to create all elements supported by OpenMM
        elements = [
            getattr(element, name)
            for name in dir(element)
            if (type(getattr(element, name)) == element.Element)
        ]
        # The above runs into a problem with deuterium (fails name assertion)
        elements.remove(element.deuterium)
        for this_element in elements:
            atom = Atom(
                this_element.atomic_number,
                formal_charge,
                is_aromatic,
                name=this_element.name,
            )
            assert atom.atomic_number == this_element.atomic_number
            assert atom.element == this_element
            assert atom.mass == this_element.mass
            assert atom.formal_charge == formal_charge
            assert atom.is_aromatic == is_aromatic
            assert atom.name == this_element.name

    def test_atom_metadata(self):
        """Test that atom metadata behaves as expected"""
        metadata = {"resname": "ALA", "resnum": 1, "chain": "3"}
        # Create an atom with metadata

        atom = Atom(6, 0, False, metadata=metadata)

        assert atom.metadata == metadata

        # Roundtrip that atom to/from dict
        atom2 = Atom.from_dict(atom.to_dict())
        assert atom.metadata == atom2.metadata

        # Make an atom that initially has no metadata, then add the metadata and ensure that
        # it's equivalent to the atom constructed with the same metadata initially
        atom3 = Atom(6, 0, False)
        assert atom3.metadata == {}

        for key, val in metadata.items():
            atom3.metadata[key] = val

        assert atom3.metadata == metadata
        assert atom3.to_dict() == atom.to_dict()

        # Ensure that invalid types raise appropriate errors
        with pytest.raises(InvalidAtomMetadataError, match="non-string key") as excinfo:
            atom3.metadata[1] = "one"
        with pytest.raises(
            InvalidAtomMetadataError, match="non-string or integer value"
        ) as excinfo:
            atom3.metadata["length"] = 3.0 * unit.angstrom

    def test_set_molecule(self):
        """Test appropriately setting a molecule with no errors"""
        mol = Molecule.from_smiles("CCO")
        atom = Atom(6, 0, False)
        atom.molecule = mol

    def test_set_molecule_error(self):
        """Test setting molecule for atom with molecule raises error"""
        mol = Molecule.from_smiles("CCO")
        atom = Atom(6, 0, False)
        atom.molecule = mol
        with pytest.raises(AssertionError, match="already has an associated molecule"):
            atom.molecule = mol


class TestMolecule:
    """Test Molecule class."""

    # TODO: Test getstate/setstate

    # Test serialization {to|from}_{dict|yaml|toml|json|bson|xml|messagepack|pickle}

    @pytest.mark.parametrize("molecule", mini_drug_bank())
    def test_dict_serialization(self, molecule):
        """Test serialization of a molecule object to and from dict."""
        serialized = molecule.to_dict()
        molecule_copy = Molecule.from_dict(serialized)
        assert molecule == molecule_copy
        assert molecule_copy.n_conformers == molecule.n_conformers
        assert np.allclose(molecule_copy.conformers[0], molecule.conformers[0])

    @requires_pkg("yaml")
    @pytest.mark.parametrize("molecule", mini_drug_bank())
    def test_yaml_serialization(self, molecule):
        """Test serialization of a molecule object to and from YAML."""
        serialized = molecule.to_yaml()
        molecule_copy = Molecule.from_yaml(serialized)
        assert molecule == molecule_copy
        assert molecule_copy.n_conformers == molecule.n_conformers
        assert np.allclose(molecule_copy.conformers[0], molecule.conformers[0])

    @requires_pkg("toml")
    @pytest.mark.parametrize("molecule", mini_drug_bank())
    def test_toml_serialization(self, molecule):
        """Test serialization of a molecule object to and from TOML."""
        # TODO: Test round-trip, on mini_drug_bank, when implemented
        mol = Molecule.from_smiles("CCO")
        with pytest.raises(NotImplementedError):
            mol.to_toml()

    @requires_pkg("bson")
    @pytest.mark.parametrize("molecule", mini_drug_bank())
    def test_bson_serialization(self, molecule):
        """Test serialization of a molecule object to and from BSON."""
        serialized = molecule.to_bson()
        molecule_copy = Molecule.from_bson(serialized)
        assert molecule == molecule_copy
        assert molecule_copy.n_conformers == molecule.n_conformers
        assert np.allclose(molecule_copy.conformers[0], molecule.conformers[0])

    @pytest.mark.parametrize("molecule", mini_drug_bank())
    def test_json_serialization(self, molecule):
        """Test serialization of a molecule object to and from JSON."""
        molecule_copy = Molecule.from_json(molecule.to_json())
        assert molecule_copy == molecule
        assert molecule_copy.n_conformers == molecule.n_conformers
        assert np.allclose(molecule_copy.conformers[0], molecule.conformers[0])

    @pytest.mark.parametrize("molecule", mini_drug_bank())
    def test_xml_serialization(self, molecule):
        """Test serialization of a molecule object to and from XML."""
        # TODO: Test round-trip, on mini_drug_bank, when from_xml is implemented
        mol = Molecule.from_smiles("CCO")
        serialized = mol.to_xml()
        with pytest.raises(NotImplementedError):
            Molecule.from_xml(serialized)

    @requires_pkg("msgpack")
    @pytest.mark.parametrize("molecule", mini_drug_bank())
    def test_messagepack_serialization(self, molecule):
        """Test serialization of a molecule object to and from messagepack."""
        serialized = molecule.to_messagepack()
        molecule_copy = Molecule.from_messagepack(serialized)
        assert molecule == molecule_copy
        assert molecule_copy.n_conformers == molecule.n_conformers
        assert np.allclose(molecule_copy.conformers[0], molecule.conformers[0])

    @pytest.mark.parametrize("molecule", mini_drug_bank())
    def test_pickle_serialization(self, molecule):
        """Test round-trip pickling of a molecule object."""
        serialized = pickle.dumps(molecule)
        molecule_copy = pickle.loads(serialized)
        assert molecule == molecule_copy
        assert molecule_copy.n_conformers == molecule.n_conformers
        assert np.allclose(molecule_copy.conformers[0], molecule.conformers[0])

    @requires_pkg("yaml")
    @requires_pkg("toml")
    @requires_pkg("msgpack")
    def test_serialization_no_conformers(self):
        """Test round-trip serialization when molecules have no conformers or partial charges."""
        mol = Molecule.from_smiles("CCO")

        dict_copy = Molecule.from_dict(mol.to_dict())
        assert mol == dict_copy

        # TODO: yaml_copy = Molecule.from_yaml(mol.to_yaml())
        with pytest.raises(NotImplementedError):
            mol.to_toml()

        bson_copy = Molecule.from_bson(mol.to_bson())
        assert mol == bson_copy

        json_copy = Molecule.from_json(mol.to_json())
        assert mol == json_copy

        # TODO: round-trip when from_xml is implemented
        mol_as_xml = mol.to_xml()
        with pytest.raises(NotImplementedError):
            Molecule.from_xml(mol_as_xml)

        messagepack_copy = Molecule.from_messagepack(mol.to_messagepack())
        assert mol == messagepack_copy

        pickle_copy = pickle.loads(pickle.dumps(mol))
        assert mol == pickle_copy

    def test_json_numpy_roundtrips(self):
        """Ensure that array data survives several round-trips through JSON,
        which depends on list serialization instead of bytes."""
        mol = Molecule.from_smiles("CCO")
        mol.generate_conformers(n_conformers=1)
        initial_conformer = mol.conformers[0]

        for _ in range(10):
            mol = Molecule.from_json(mol.to_json())

        assert np.allclose(initial_conformer, mol.conformers[0])

    # ----------------------------------------------------
    # Test Molecule constructors and conversion utilities.
    # ----------------------------------------------------

    def test_create_empty(self):
        """Test empty constructor."""
        molecule = Molecule()
        assert len(molecule.atoms) == 0
        assert len(molecule.bonds) == 0

    @pytest.mark.parametrize("molecule", mini_drug_bank())
    def test_create_copy(self, molecule):
        """Test copy constructor."""
        molecule_copy = Molecule(molecule)
        assert molecule_copy == molecule

        # Test that the "properties" dict of both molecules is unique
        # (see https://github.com/openforcefield/openff-toolkit/pull/786)
        molecule_copy.properties["aaa"] = "bbb"
        assert "aaa" not in molecule.properties

    @pytest.mark.skipif(
        not (has_pkg("rdkit") and not (has_pkg("openeye"))),
        reason="Test requires that RDKit is installed, but OpenEye is not installed",
    )
    def test_repr_bad_smiles(self):
        """Test that the repr falls back to Hill formula if to_smiles fails."""

        assert "bad" not in Molecule.from_smiles("CC").__repr__()

        # OpenEye will report a smiles of ClCl(Cl)C without error, so only test with RDKit unless we
        # can come up with a molecule that OpenEyeToolkitWrapper.to_smiles() will reliably fail on

        molecule = Molecule()
        molecule.add_atom(17, 0, False)
        molecule.add_atom(17, 0, False)
        molecule.add_atom(17, 0, False)

        molecule.add_bond(0, 1, 1, False)
        molecule.add_bond(0, 2, 1, False)

        expected_repr = "Molecule with name '' with bad SMILES and Hill formula 'Cl3'"
        assert molecule.__repr__() == expected_repr

    @pytest.mark.parametrize("toolkit", [OpenEyeToolkitWrapper, RDKitToolkitWrapper])
    @pytest.mark.parametrize("molecule", mini_drug_bank())
    def test_to_from_smiles(self, molecule, toolkit):
        """Test round-trip creation from SMILES"""
        if not toolkit.is_available():
            pytest.skip("Required toolkit is unavailable")

        if toolkit == RDKitToolkitWrapper:
            # Skip the test if OpenEye assigns stereochemistry but RDKit doesn't (since then, the
            # OFF molecule will be loaded, but fail to convert in to_rdkit)
            if molecule.name in drugbank_stereogenic_in_oe_but_not_rdkit:
                pytest.skip(
                    "Molecule is stereogenic in OpenEye (which loaded this dataset), but not RDKit, so it "
                    "is impossible to make a valid RDMol in this test"
                )
            undefined_stereo_mols = rdkit_drugbank_undefined_stereo_mols
        elif toolkit == OpenEyeToolkitWrapper:
            undefined_stereo_mols = openeye_drugbank_undefined_stereo_mols

        toolkit_wrapper = toolkit()

        undefined_stereo = molecule.name in undefined_stereo_mols
        # Since OpenEye did the original reading of MiniDrugBank, if OPENEYE doesn't
        # think a feature is stereogenic, then "molecule" won't have stereochemistry defined
        stereogenic_in_rdk_but_not_openeye = (
            molecule.name in drugbank_stereogenic_in_rdkit_but_not_openeye
        )

        smiles1 = molecule.to_smiles(toolkit_registry=toolkit_wrapper)
        if undefined_stereo or (
            (toolkit is RDKitToolkitWrapper) and stereogenic_in_rdk_but_not_openeye
        ):
            molecule2 = Molecule.from_smiles(
                smiles1, allow_undefined_stereo=True, toolkit_registry=toolkit_wrapper
            )
        else:
            molecule2 = Molecule.from_smiles(smiles1, toolkit_registry=toolkit_wrapper)

        smiles2 = molecule2.to_smiles(toolkit_registry=toolkit_wrapper)
        assert smiles1 == smiles2

    @pytest.mark.parametrize(
        "smiles, expected", [("[Cl:1]Cl", {0: 1}), ("[Cl:1][Cl:2]", {0: 1, 1: 2})]
    )
    @pytest.mark.parametrize(
        "toolkit_class", [OpenEyeToolkitWrapper, RDKitToolkitWrapper]
    )
    def test_from_smiles_with_map(self, smiles, expected, toolkit_class):
        if not (toolkit_class.is_available()):
            pytest.skip(f"Required toolkit {toolkit_class} is unavailable")
        molecule = Molecule.from_smiles(smiles, toolkit_registry=toolkit_class())
        assert molecule.properties["atom_map"] == expected

    smiles_types = [
        {"isomeric": True, "explicit_hydrogens": True, "mapped": True, "error": None},
        {"isomeric": False, "explicit_hydrogens": True, "mapped": True, "error": None},
        {
            "isomeric": True,
            "explicit_hydrogens": False,
            "mapped": True,
            "error": AssertionError,
        },
        {"isomeric": True, "explicit_hydrogens": True, "mapped": False, "error": None},
        {"isomeric": True, "explicit_hydrogens": False, "mapped": False, "error": None},
        {"isomeric": False, "explicit_hydrogens": True, "mapped": False, "error": None},
        {
            "isomeric": False,
            "explicit_hydrogens": False,
            "mapped": True,
            "error": AssertionError,
        },
        {
            "isomeric": False,
            "explicit_hydrogens": False,
            "mapped": False,
            "error": None,
        },
    ]

    @pytest.mark.parametrize(
        "toolkit_class", [OpenEyeToolkitWrapper, RDKitToolkitWrapper]
    )
    @pytest.mark.parametrize("data", smiles_types)
    def test_smiles_types(self, data, toolkit_class):
        """Test that the toolkit is passing the correct args to the toolkit backends across different combinations."""

        if toolkit_class.is_available():
            toolkit = toolkit_class()
            mol = create_cis_1_2_dichloroethene()
            isomeric, explicit_hs, mapped = (
                data["isomeric"],
                data["explicit_hydrogens"],
                data["mapped"],
            )
            if data["error"] is not None:
                with pytest.raises(data["error"]):
                    mol.to_smiles(
                        isomeric=isomeric,
                        explicit_hydrogens=explicit_hs,
                        mapped=mapped,
                        toolkit_registry=toolkit,
                    )

            else:

                # make the smiles then do some checks on it
                output_smiles = mol.to_smiles(
                    isomeric=isomeric,
                    explicit_hydrogens=explicit_hs,
                    mapped=mapped,
                    toolkit_registry=toolkit,
                )
                if isomeric:
                    assert "\\" in output_smiles
                if explicit_hs:
                    assert "H" in output_smiles
                if mapped:
                    for i in range(1, 7):
                        assert f":{i}" in output_smiles
                    # if the molecule is mapped make it using the mapping
                    mol2 = Molecule.from_mapped_smiles(
                        mapped_smiles=output_smiles,
                        toolkit_registry=toolkit,
                        allow_undefined_stereo=not isomeric,
                    )
                else:
                    # make a molecule from a standard smiles
                    mol2 = Molecule.from_smiles(
                        smiles=output_smiles,
                        allow_undefined_stereo=not isomeric,
                        toolkit_registry=toolkit,
                    )

                isomorphic, atom_map = Molecule.are_isomorphic(
                    mol,
                    mol2,
                    return_atom_map=True,
                    aromatic_matching=True,
                    formal_charge_matching=True,
                    bond_order_matching=True,
                    atom_stereochemistry_matching=isomeric,
                    bond_stereochemistry_matching=isomeric,
                )

                assert isomorphic is True
                if mapped:
                    assert {0: 0, 1: 1, 2: 2, 3: 3, 4: 4, 5: 5} == atom_map

        else:
            pytest.skip(
                f"The required toolkit ({toolkit_class.toolkit_name}) is not available."
            )

    @pytest.mark.parametrize(
        "toolkit_class", [OpenEyeToolkitWrapper, RDKitToolkitWrapper]
    )
    def test_smiles_cache(self, toolkit_class):
        """Make sure that the smiles cache is being used correctly."""

        if toolkit_class.is_available():
            toolkit = toolkit_class()
            # this uses no toolkit back end so no smiles should be saved
            mol = create_ethanol()

            # now lets populate the cache with a test result
            # first we need to make the cache key for the default input
            isomeric, explicit_hydrogens, mapped = True, True, False
            cache_key = (
                toolkit.to_smiles.__qualname__
                + str(isomeric)
                + str(explicit_hydrogens)
                + str(mapped)
            )
            cache_key += str(mol._properties.get("atom_map", None))
            mol._cached_smiles = {cache_key: None}
            assert (
                mol.to_smiles(
                    isomeric=isomeric,
                    toolkit_registry=toolkit,
                    explicit_hydrogens=explicit_hydrogens,
                    mapped=mapped,
                )
                is None
            )

            # now make sure the cache is not used if we change an input arg
            assert (
                mol.to_smiles(
                    isomeric=True,
                    explicit_hydrogens=True,
                    mapped=True,
                    toolkit_registry=toolkit,
                )
                is not None
            )

            # now make sure the cache was updated
            assert mol._cached_smiles != {cache_key: None}
            assert len(mol._cached_smiles) == 2

        else:
            pytest.skip(
                f"The required toolkit ({toolkit_class.toolkit_name}) is not available."
            )

    mapped_types = [
        {"atom_map": None},
        {"atom_map": {0: 0}},
        {"atom_map": {0: 0, 1: 0, 2: 0, 3: 0}},
        {"atom_map": {0: 0, 1: 1, 2: 2, 3: 3}},
        {"atom_map": {0: 1, 1: 2, 2: 3, 3: 4}},
    ]

    @pytest.mark.parametrize(
        "toolkit_class", [OpenEyeToolkitWrapper, RDKitToolkitWrapper]
    )
    @pytest.mark.parametrize("data", mapped_types)
    def test_partial_mapped_smiles(self, toolkit_class, data):

        if toolkit_class.is_available():
            toolkit = toolkit_class()
            mol = create_cis_1_2_dichloroethene()
            mol._properties["atom_map"] = data["atom_map"]

            smiles = mol.to_smiles(
                isomeric=True,
                explicit_hydrogens=True,
                mapped=True,
                toolkit_registry=toolkit,
            )

            # now we just need to check the smiles generated
            if data["atom_map"] is None:
                for i, atom in enumerate(mol.atoms, 1):
                    assert f"[{atom.element.symbol}:{i}]" in smiles
            else:
                if 0 in data["atom_map"].values():
                    increment = True
                else:
                    increment = False

                for atom, index in data["atom_map"].items():
                    assert f"[{mol.atoms[atom].element.symbol}:{index + 1 if increment else index}]"

        else:
            pytest.skip(
                f"The required toolkit ({toolkit_class.toolkit_name}) is not available."
            )

    @pytest.mark.parametrize("molecule", mini_drug_bank())
    def test_unique_atom_names(self, molecule):
        """Test molecules have unique atom names"""
        # The dataset we load in has atom names, so let's strip them first
        # to ensure that we can fail the uniqueness check
        for atom in molecule.atoms:
            atom.name = ""
        assert not (molecule.has_unique_atom_names)
        # Then genreate unique atom names using the built in algorithm
        molecule.generate_unique_atom_names()
        # Check that the molecule has unique atom names
        assert molecule.has_unique_atom_names
        # Check molecule.has_unique_atom_names is working correctly
        assert (
            len(set([atom.name for atom in molecule.atoms])) == molecule.n_atoms
        ) == molecule.has_unique_atom_names
        molecule.atoms[1].name = molecule.atoms[0].name  # no longer unique
        assert (
            len(set([atom.name for atom in molecule.atoms])) == molecule.n_atoms
        ) == molecule.has_unique_atom_names
        assert all("x" in a.name for a in molecule.atoms)

    inchi_data = [
        {
            "molecule": create_ethanol(),
            "standard_inchi": "InChI=1S/C2H6O/c1-2-3/h3H,2H2,1H3",
            "fixed_hydrogen_inchi": "InChI=1/C2H6O/c1-2-3/h3H,2H2,1H3",
        },
        {
            "molecule": create_reversed_ethanol(),
            "standard_inchi": "InChI=1S/C2H6O/c1-2-3/h3H,2H2,1H3",
            "fixed_hydrogen_inchi": "InChI=1/C2H6O/c1-2-3/h3H,2H2,1H3",
        },
        {
            "molecule": create_acetaldehyde(),
            "standard_inchi": "InChI=1S/C2H4O/c1-2-3/h2H,1H3",
            "fixed_hydrogen_inchi": "InChI=1/C2H4O/c1-2-3/h2H,1H3",
        },
        {
            "molecule": create_cyclohexane(),
            "standard_inchi": "InChI=1S/C6H12/c1-2-4-6-5-3-1/h1-6H2",
            "fixed_hydrogen_inchi": "InChI=1/C6H12/c1-2-4-6-5-3-1/h1-6H2",
        },
    ]

    @requires_openeye
    @pytest.mark.parametrize("data", inchi_data)
    def test_from_inchi(self, data):
        """Test building a molecule from standard and non-standard InChI strings."""

        toolkit = OpenEyeToolkitWrapper()
        ref_mol = data["molecule"]
        # make a molecule from inchi
        inchi_mol = Molecule.from_inchi(
            data["standard_inchi"], toolkit_registry=toolkit
        )
        assert inchi_mol.to_inchi(toolkit_registry=toolkit) == data["standard_inchi"]

        def compare_mols(ref_mol, inchi_mol):
            assert ref_mol.n_atoms == inchi_mol.n_atoms
            assert ref_mol.n_bonds == inchi_mol.n_bonds
            assert ref_mol.n_angles == inchi_mol.n_angles
            assert ref_mol.n_propers == inchi_mol.n_propers
            assert ref_mol.is_isomorphic_with(inchi_mol) is True

        compare_mols(ref_mol, inchi_mol)

        # now make the molecule from the non-standard inchi and compare
        nonstandard_inchi_mol = Molecule.from_inchi(
            data["fixed_hydrogen_inchi"], toolkit_registry=toolkit
        )
        assert (
            nonstandard_inchi_mol.to_inchi(
                fixed_hydrogens=True, toolkit_registry=toolkit
            )
            == data["fixed_hydrogen_inchi"]
        )

        compare_mols(ref_mol, nonstandard_inchi_mol)

    # TODO: Should there be an equivalent toolkit test and leave this as an integration test?
    @requires_openeye
    @pytest.mark.slow
    def test_create_from_file(self):
        """Test standard constructor taking a filename or file-like object."""
        # TODO: Expand test to both openeye and rdkit toolkits
        filename = get_data_file_path("molecules/toluene.mol2")

        molecule1 = Molecule(filename, allow_undefined_stereo=True)
        with open(filename, "r") as infile:
            molecule2 = Molecule(
                infile, file_format="MOL2", allow_undefined_stereo=True
            )
        assert molecule1 == molecule2

        import gzip

        with gzip.GzipFile(filename + ".gz", "r") as infile:
            molecule3 = Molecule(
                infile, file_format="MOL2", allow_undefined_stereo=True
            )
        assert molecule3 == molecule1

        # Ensure that attempting to initialize a single Molecule from a file
        # containing multiple molecules raises a ValueError
        with pytest.raises(ValueError) as exc_info:
            filename = get_data_file_path("molecules/zinc-subset-tripos.mol2.gz")
            molecule = Molecule(filename, allow_undefined_stereo=True)

    @pytest.mark.parametrize("molecule", mini_drug_bank())
    def test_create_from_serialized(self, molecule):
        """Test standard constructor taking the output of __getstate__()."""
        serialized_molecule = molecule.__getstate__()
        molecule_copy = Molecule(serialized_molecule)
        assert molecule == molecule_copy

    @pytest.mark.parametrize("molecule", mini_drug_bank())
    def test_to_from_dict(self, molecule):
        """Test that conversion/creation of a molecule to and from a dict is consistent."""
        serialized = molecule.to_dict()
        molecule_copy = Molecule.from_dict(serialized)
        assert molecule == molecule_copy

    @pytest.mark.parametrize("molecule", mini_drug_bank())
    def test_to_networkx(self, molecule):
        """Test conversion to NetworkX graph."""
        graph = molecule.to_networkx()

    @requires_rdkit
    @pytest.mark.parametrize("molecule", mini_drug_bank())
    def test_to_from_rdkit(self, molecule):
        """Test that conversion/creation of a molecule to and from an RDKit rdmol is consistent."""
        # import pickle
        from openff.toolkit.utils.toolkits import UndefinedStereochemistryError

        undefined_stereo = molecule.name in rdkit_drugbank_undefined_stereo_mols

        toolkit_wrapper = RDKitToolkitWrapper()

        rdmol = molecule.to_rdkit()
        molecule_smiles = molecule.to_smiles(toolkit_registry=toolkit_wrapper)

        # First test making a molecule using the Molecule(oemol) method

        # If this is a known failure, check that it raises UndefinedStereochemistryError
        # and proceed with the test ignoring it.
        test_mol = None
        if undefined_stereo:
            with pytest.raises(UndefinedStereochemistryError):
                Molecule(rdmol)
            test_mol = Molecule(rdmol, allow_undefined_stereo=True)
        else:
            test_mol = Molecule(rdmol)

        test_mol_smiles = test_mol.to_smiles(toolkit_registry=toolkit_wrapper)
        assert molecule_smiles == test_mol_smiles

        # Check that the two topologies are isomorphic.
        assert_molecule_is_equal(
            molecule, test_mol, "Molecule.to_rdkit()/Molecule(rdmol) round trip failed"
        )

        # Second, test making a molecule using the Molecule.from_openeye(oemol) method

        # If this is a known failure, check that it raises UndefinedStereochemistryError
        # and proceed with the test.
        if undefined_stereo:
            with pytest.raises(UndefinedStereochemistryError):
                Molecule.from_rdkit(rdmol)
            test_mol = Molecule.from_rdkit(rdmol, allow_undefined_stereo=True)
        else:
            test_mol = Molecule.from_rdkit(rdmol)

        test_mol_smiles = test_mol.to_smiles(toolkit_registry=toolkit_wrapper)
        assert molecule_smiles == test_mol_smiles

        # Check that the two topologies are isomorphic.
        assert_molecule_is_equal(
            molecule, test_mol, "Molecule.to_rdkit()/from_rdkit() round trip failed"
        )

    @requires_openeye
    def test_to_from_iupac(self):
        """
        Test basic behavior of the IUPAC conversion functions. More rigorous
        testing of the toolkity wrapper behavior is in test_toolkits.py
        """
        from openff.toolkit.utils.toolkits import (
            InvalidIUPACNameError,
            UndefinedStereochemistryError,
        )

        with pytest.raises(InvalidIUPACNameError):
            Molecule.from_iupac(".BETA.-PINENE")

        # DrugBank_977, tagged as a problem molecule in earlier tests
        bad_stereo_iupac = (
            "(~{E},3~{R},5~{S})-7-[4-(4-fluorophenyl)-6-isopropyl-2-"
            "[methyl(methylsulfonyl)amino]pyrimidin-5-yl]-3,5-"
            "dihydroxy-hept-6-enoic acid"
        )
        with pytest.raises(UndefinedStereochemistryError):
            Molecule.from_iupac(bad_stereo_iupac)

        cholesterol = Molecule.from_smiles(
            "C[C@H](CCCC(C)C)[C@H]1CC[C@@H]2[C@@]1(CC[C@H]3[C@H]2CC=C4[C@@]3(CC[C@@H](C4)O)C)C"
        )

        cholesterol_iupac = cholesterol.to_iupac()

        assert Molecule.are_isomorphic(
            cholesterol, Molecule.from_iupac(cholesterol_iupac)
        )

    @pytest.mark.parametrize("molecule", mini_drug_bank())
    def test_to_from_topology(self, molecule):
        """Test that conversion/creation of a molecule to and from a Topology is consistent."""
        topology = molecule.to_topology()
        molecule_copy = Molecule.from_topology(topology)
        assert molecule == molecule_copy

    @requires_openeye
    def test_to_multiframe_xyz_openeye(self):
        """
        Test writing out a molecule with multiple conformations to an xyz file

        This test is backend-specific because of precision/rounding differences between RDKit and OpenEye
        """
        from openff.toolkit.utils import OpenEyeToolkitWrapper

        tkw = OpenEyeToolkitWrapper()
        # load in an SDF of butane with multiple conformers in it
        molecules = Molecule.from_file(
            get_data_file_path("molecules/butane_multi.sdf"),
            "sdf",
            toolkit_registry=tkw,
        )
        # now we want to combine the conformers to one molecule
        butane = molecules[0]
        for mol in molecules[1:]:
            butane.add_conformer(mol._conformers[0])

        # make sure we have the 7 conformers
        assert butane.n_conformers == 7
        with NamedTemporaryFile(suffix=".xyz") as iofile:
            # try and write out the xyz file
            butane.to_file(iofile.name, "xyz", toolkit_registry=tkw)

            # now lets check whats in the file
            with open(iofile.name) as xyz_data:
                data = xyz_data.readlines()
                # make sure we have the correct amount of lines writen
                assert len(data) == 112
                # make sure all headers and frame data was writen
                assert data.count("14\n") == 7
                for i in range(1, 8):
                    assert f"C4H10 Frame {i}\n" in data

                # now make sure the first line of the coordinates are correct in every frame
                coords = [
                    "C        1.8902000189    0.0425999984    0.2431000024\n",
                    "C        1.8976000547   -0.0232999995    0.2845999897\n",
                    "C       -1.8794000149   -0.1792999953   -0.2565000057\n",
                    "C       -1.5205999613   -0.0164999999    0.2786999941\n",
                    "C       -1.4889999628   -0.2619000077    0.4871000051\n",
                    "C       -1.4940999746   -0.2249000072   -0.0957999974\n",
                    "C       -1.8826999664   -0.0372000001    0.1937000006\n",
                ]
                for coord in coords:
                    assert coord in data

    @requires_openeye
    def test_to_single_xyz_openeye(self):
        """
        Test writing to a single frame xyz file

        This test is backend-specific because of precision/rounding differences between RDKit and OpenEye
        """
        from openff.toolkit.utils import OpenEyeToolkitWrapper

        tkw = OpenEyeToolkitWrapper()

        # load a molecule with a single conformation
        toluene = Molecule.from_file(
            get_data_file_path("molecules/toluene.sdf"), "sdf", toolkit_registry=tkw
        )
        # make sure it has one conformer
        assert toluene.n_conformers == 1

        with NamedTemporaryFile(suffix=".xyz") as iofile:
            # try and write out the xyz file
            toluene.to_file(iofile.name, "xyz", toolkit_registry=tkw)

            # now lets check the file contents
            with open(iofile.name) as xyz_data:
                data = xyz_data.readlines()
                # make sure we have the correct amount of lines writen
                assert len(data) == 17
                # make sure all headers and frame data was writen
                assert data.count("15\n") == 1
                assert data.count("C7H8\n") == 1
                # now check that we can find the first and last coords
                coords = [
                    "C        0.0000000000    0.0000000000    0.0000000000\n",
                    "H       -0.0000000000    3.7604000568    0.0000000000\n",
                ]
                for coord in coords:
                    assert coord in data

    @requires_rdkit
    def test_to_multiframe_xyz_rdkit(self):
        """
        Test writing out a molecule with multiple conformations to an xyz file

        This test is backend-specific because of precision/rounding differences between RDKit and OpenEye
        """
        from openff.toolkit.utils import RDKitToolkitWrapper

        tkw = RDKitToolkitWrapper()
        # load in an SDF of butane with multiple conformers in it
        molecules = Molecule.from_file(
            get_data_file_path("molecules/butane_multi.sdf"),
            "sdf",
            toolkit_registry=tkw,
        )
        # now we want to combine the conformers to one molecule
        butane = molecules[0]
        for mol in molecules[1:]:
            butane.add_conformer(mol._conformers[0])

        # make sure we have the 7 conformers
        assert butane.n_conformers == 7
        with NamedTemporaryFile(suffix=".xyz") as iofile:
            # try and write out the xyz file
            butane.to_file(iofile.name, "xyz", toolkit_registry=tkw)

            # now lets check whats in the file
            with open(iofile.name) as xyz_data:
                data = xyz_data.readlines()
                # make sure we have the correct amount of lines writen
                assert len(data) == 112
                # make sure all headers and frame data was writen
                assert data.count("14\n") == 7
                for i in range(1, 8):
                    assert f"C4H10 Frame {i}\n" in data

                # now make sure the first line of the coordinates are correct in every frame
                coords = [
                    "C        1.8902000000    0.0426000000    0.2431000000\n",
                    "C        1.8976000000   -0.0233000000    0.2846000000\n",
                    "C       -1.8794000000   -0.1793000000   -0.2565000000\n",
                    "C       -1.5206000000   -0.0165000000    0.2787000000\n",
                    "C       -1.4890000000   -0.2619000000    0.4871000000\n",
                    "C       -1.4941000000   -0.2249000000   -0.0958000000\n",
                    "C       -1.8827000000   -0.0372000000    0.1937000000\n",
                ]
                for coord in coords:
                    assert coord in data

    @requires_rdkit
    def test_to_single_xyz_rdkit(self):
        """
        Test writing to a single frame xyz file

        This test is backend-specific because of precision/rounding differences between RDKit and OpenEye
        """
        from openff.toolkit.utils import RDKitToolkitWrapper

        tkw = RDKitToolkitWrapper()

        # load a molecule with a single conformation
        toluene = Molecule.from_file(
            get_data_file_path("molecules/toluene.sdf"), "sdf", toolkit_registry=tkw
        )
        # make sure it has one conformer
        assert toluene.n_conformers == 1

        with NamedTemporaryFile(suffix=".xyz") as iofile:
            # try and write out the xyz file
            toluene.to_file(iofile.name, "xyz", toolkit_registry=tkw)

            # now lets check the file contents
            with open(iofile.name) as xyz_data:
                data = xyz_data.readlines()
                # make sure we have the correct amount of lines writen
                assert len(data) == 17
                # make sure all headers and frame data was writen
                assert data.count("15\n") == 1
                assert data.count("C7H8\n") == 1
                # now check that we can find the first and last coords
                coords = [
                    "C        0.0000000000    0.0000000000    0.0000000000\n",
                    "H       -0.0000000000    3.7604000000    0.0000000000\n",
                ]
                for coord in coords:
                    assert coord in data

    def test_to_xyz_no_conformers(self):
        """Test writing a molecule out when it has no conformers here all coords should be 0."""

        # here we want to make a molecule with no coordinates
        ethanol = create_ethanol()
        assert ethanol.n_conformers == 0

        with NamedTemporaryFile(suffix=".xyz") as iofile:
            # try and write out the xyz file
            ethanol.to_file(iofile.name, "xyz")

            # now lets check the file contents
            with open(iofile.name) as xyz_data:
                data = xyz_data.readlines()
                # make sure we have the correct amount of lines writen
                assert len(data) == 11
                # make sure all headers and frame data was writen
                assert data.count("9\n") == 1
                assert data.count("C2H6O\n") == 1
                # now check that all coords are 0
                coords = ["0.0000000000", "0.0000000000", "0.0000000000"]
                for atom_coords in data[2:]:
                    assert atom_coords.split()[1:] == coords

    # TODO: Should there be an equivalent toolkit test and leave this as an integration test?
    @pytest.mark.parametrize("molecule", mini_drug_bank())
    @pytest.mark.parametrize(
        "format",
        [
            "mol2",
            "sdf",
            pytest.param(
                "pdb",
                marks=pytest.mark.wip(
                    reason="Read from pdb has not been implemented properly yet"
                ),
            ),
        ],
    )
    def test_to_from_file(self, molecule, format):
        """Test that conversion/creation of a molecule to and from a file is consistent."""
        from openff.toolkit.utils.toolkits import UndefinedStereochemistryError

        # TODO: Test all file capabilities; the current test is minimal
        # TODO: This is only for OE. Expand to both OE and RDKit toolkits.
        # Molecules that are known to raise UndefinedStereochemistryError.
        undefined_stereo_mols = {
            "DrugBank_1700",
            "DrugBank_2987",
            "DrugBank_3502",
            "DrugBank_4161",
            "DrugBank_4162",
            "DrugBank_6531",
        }
        undefined_stereo = molecule.name in undefined_stereo_mols

        # The file is automatically deleted outside the with-clause.
        with NamedTemporaryFile(suffix="." + format) as iofile:
            # If this has undefined stereo, check that the exception is raised.
            extension = os.path.splitext(iofile.name)[1][1:]
            molecule.to_file(iofile.name, extension)
            if undefined_stereo:
                with pytest.raises(UndefinedStereochemistryError):
                    Molecule.from_file(iofile.name)
            molecule2 = Molecule.from_file(
                iofile.name, allow_undefined_stereo=undefined_stereo
            )
            assert molecule == molecule2
            # TODO: Test to make sure properties are preserved?
            # NOTE: We can't read pdb files and expect chemical information to be preserved

    @requires_openeye
    @pytest.mark.parametrize("molecule", mini_drug_bank())
    def test_to_from_oemol(self, molecule):
        """Test that conversion/creation of a molecule to and from a OEMol is consistent."""
        from openff.toolkit.utils.toolkits import UndefinedStereochemistryError

        # Known failures raise an UndefinedStereochemistryError, but
        # the round-trip SMILES representation with the OpenEyeToolkit
        # doesn't seem to be affected.
        # ZINC test set known failures.
        # known_failures = {'ZINC05964684', 'ZINC05885163', 'ZINC05543156', 'ZINC17211981',
        #                   'ZINC17312986', 'ZINC06424847', 'ZINC04963126'}

        undefined_stereo = molecule.name in openeye_drugbank_undefined_stereo_mols

        toolkit_wrapper = OpenEyeToolkitWrapper()

        oemol = molecule.to_openeye()
        molecule_smiles = molecule.to_smiles(toolkit_registry=toolkit_wrapper)

        # First test making a molecule using the Molecule(oemol) method

        # If this is a known failure, check that it raises UndefinedStereochemistryError
        # and proceed with the test ignoring it.
        test_mol = None
        if undefined_stereo:
            with pytest.raises(UndefinedStereochemistryError):
                Molecule(oemol)
            test_mol = Molecule(oemol, allow_undefined_stereo=True)
        else:
            test_mol = Molecule(oemol)

        test_mol_smiles = test_mol.to_smiles(toolkit_registry=toolkit_wrapper)
        assert molecule_smiles == test_mol_smiles

        # Check that the two topologies are isomorphic.
        assert_molecule_is_equal(
            molecule,
            test_mol,
            "Molecule.to_openeye()/Molecule(oemol) round trip failed",
        )

        # Second, test making a molecule using the Molecule.from_openeye(oemol) method

        # If this is a known failure, check that it raises UndefinedStereochemistryError
        # and proceed with the test.
        if undefined_stereo:
            with pytest.raises(UndefinedStereochemistryError):
                Molecule.from_openeye(oemol)
            test_mol = Molecule.from_openeye(oemol, allow_undefined_stereo=True)
        else:
            test_mol = Molecule.from_openeye(oemol)

        test_mol_smiles = test_mol.to_smiles(toolkit_registry=toolkit_wrapper)
        assert molecule_smiles == test_mol_smiles

        # Check that the two topologies are isomorphic.
        assert_molecule_is_equal(
            molecule, test_mol, "Molecule.to_openeye()/from_openeye() round trip failed"
        )

    # ----------------------------------------------------
    # Test properties.
    # ----------------------------------------------------

    def test_name(self):
        """Test Molecule name property"""
        molecule1 = Molecule()
        molecule1.name = None

        molecule2 = Molecule()
        molecule2.name = ""
        assert molecule1.name == molecule2.name

        name = "benzene"
        molecule = Molecule()
        molecule.name = name
        assert molecule.name == name

    def test_hill_formula(self):
        """Test that making the hill formula is consistent between input methods and ordering"""
        # make sure smiles match reference
        molecule = create_ethanol()
        assert molecule.hill_formula == "C2H6O"
        # make sure is not order dependent
        molecule_reverse = create_reversed_ethanol()
        assert molecule.hill_formula == molecule_reverse.hill_formula
        # make sure single element names are put first
        order_mol = Molecule.from_smiles("C(Br)CB")
        assert order_mol.hill_formula == "C2H6BBr"
        # test molecule with no carbon
        no_carb_mol = Molecule.from_smiles("OS(=O)(=O)O")
        assert no_carb_mol.hill_formula == "H2O4S"
        # test no carbon and hydrogen
        br_i = Molecule.from_smiles("BrI")
        assert br_i.hill_formula == "BrI"
        # make sure files and smiles match
        molecule_file = Molecule.from_file(get_data_file_path("molecules/ethanol.sdf"))
        assert molecule.hill_formula == molecule_file.hill_formula
        # make sure the topology molecule gives the same formula
        from openff.toolkit.topology.topology import Topology

<<<<<<< HEAD
        topology = Topology.from_molecules(molecule)
        assert molecule.hill_formula == Molecule._object_to_hill_formula(
            molecule.to_networkx()
=======
        topology = Topology.from_molecules(molecule_smiles)
        assert molecule_smiles.hill_formula == Molecule.to_hill_formula(
            [*topology.molecules][0]
        )
        # make sure the networkx matches
        assert molecule_smiles.hill_formula == Molecule.to_hill_formula(
            molecule_smiles.to_networkx()
>>>>>>> a3186f81
        )

    def test_isomorphic_general(self):
        """Test the matching using different input types"""
        # check that hill formula fails are caught
        ethanol = create_ethanol()
        acetaldehyde = create_acetaldehyde()
        assert ethanol.is_isomorphic_with(acetaldehyde) is False
        assert acetaldehyde.is_isomorphic_with(ethanol) is False
        # check that different orderings work with full matching
        ethanol_reverse = create_reversed_ethanol()
        assert ethanol.is_isomorphic_with(ethanol_reverse) is True
        # check a reference mapping between ethanol and ethanol_reverse matches that calculated
        ref_mapping = {0: 8, 1: 7, 2: 6, 3: 3, 4: 4, 5: 5, 6: 1, 7: 2, 8: 0}
        assert (
            Molecule.are_isomorphic(ethanol, ethanol_reverse, return_atom_map=True)[1]
            == ref_mapping
        )
        # check matching with nx.Graph atomic numbers and connectivity only
        assert (
            Molecule.are_isomorphic(
                ethanol,
                ethanol_reverse.to_networkx(),
                aromatic_matching=False,
                formal_charge_matching=False,
                bond_order_matching=False,
                atom_stereochemistry_matching=False,
                bond_stereochemistry_matching=False,
            )[0]
            is True
        )
        # check matching with nx.Graph with full matching
        assert ethanol.is_isomorphic_with(ethanol_reverse.to_networkx()) is True
        # check matching with a TopologyMolecule class
        from openff.toolkit.topology.topology import Topology

        topology = Topology.from_molecules(ethanol)
        assert (
            Molecule.are_isomorphic(
                ethanol,
                [*topology.molecules][0],
                aromatic_matching=False,
                formal_charge_matching=False,
                bond_order_matching=False,
                atom_stereochemistry_matching=False,
                bond_stereochemistry_matching=False,
            )[0]
            is True
        )
        # test hill formula passes but isomorphic fails
        mol1 = Molecule.from_smiles("Fc1ccc(F)cc1")
        mol2 = Molecule.from_smiles("Fc1ccccc1F")
        assert mol1.is_isomorphic_with(mol2) is False
        assert mol2.is_isomorphic_with(mol1) is False

    isomorphic_permutations = [
        {
            "aromatic_matching": True,
            "formal_charge_matching": True,
            "bond_order_matching": True,
            "atom_stereochemistry_matching": True,
            "bond_stereochemistry_matching": True,
            "result": False,
        },
        {
            "aromatic_matching": False,
            "formal_charge_matching": True,
            "bond_order_matching": True,
            "atom_stereochemistry_matching": True,
            "bond_stereochemistry_matching": True,
            "result": False,
        },
        {
            "aromatic_matching": True,
            "formal_charge_matching": False,
            "bond_order_matching": True,
            "atom_stereochemistry_matching": True,
            "bond_stereochemistry_matching": True,
            "result": False,
        },
        {
            "aromatic_matching": True,
            "formal_charge_matching": True,
            "bond_order_matching": False,
            "atom_stereochemistry_matching": True,
            "bond_stereochemistry_matching": True,
            "result": False,
        },
        {
            "aromatic_matching": True,
            "formal_charge_matching": True,
            "bond_order_matching": True,
            "atom_stereochemistry_matching": False,
            "bond_stereochemistry_matching": True,
            "result": False,
        },
        {
            "aromatic_matching": True,
            "formal_charge_matching": True,
            "bond_order_matching": True,
            "atom_stereochemistry_matching": True,
            "bond_stereochemistry_matching": False,
            "result": False,
        },
        {
            "aromatic_matching": False,
            "formal_charge_matching": False,
            "bond_order_matching": False,
            "atom_stereochemistry_matching": False,
            "bond_stereochemistry_matching": False,
            "result": True,
        },
        {
            "aromatic_matching": False,
            "formal_charge_matching": True,
            "bond_order_matching": False,
            "atom_stereochemistry_matching": True,
            "bond_stereochemistry_matching": True,
            "result": True,
        },
        {
            "aromatic_matching": False,
            "formal_charge_matching": False,
            "bond_order_matching": False,
            "atom_stereochemistry_matching": True,
            "bond_stereochemistry_matching": True,
            "result": True,
        },
    ]

    @pytest.mark.parametrize("inputs", isomorphic_permutations)
    def test_isomorphic_perumtations(self, inputs):
        """Test all of the different combinations of matching levels between benzene with and without the aromatic bonds
        defined"""
        # get benzene with all aromatic atoms/bonds labeled
        benzene = Molecule.from_smiles("c1ccccc1")
        # get benzene with no aromatic labels
        benzene_no_aromatic = create_benzene_no_aromatic()
        # now test all of the variations
        assert (
            Molecule.are_isomorphic(
                benzene,
                benzene_no_aromatic,
                aromatic_matching=inputs["aromatic_matching"],
                formal_charge_matching=inputs["formal_charge_matching"],
                bond_order_matching=inputs["bond_order_matching"],
                atom_stereochemistry_matching=inputs["atom_stereochemistry_matching"],
                bond_stereochemistry_matching=inputs["bond_stereochemistry_matching"],
            )[0]
            is inputs["result"]
        )

        assert (
            benzene.is_isomorphic_with(
                benzene_no_aromatic,
                aromatic_matching=inputs["aromatic_matching"],
                formal_charge_matching=inputs["formal_charge_matching"],
                bond_order_matching=inputs["bond_order_matching"],
                atom_stereochemistry_matching=inputs["atom_stereochemistry_matching"],
                bond_stereochemistry_matching=inputs["bond_stereochemistry_matching"],
            )
            is inputs["result"]
        )

    @requires_openeye
    def test_strip_atom_stereochemistry(self):
        """Test the basic behavior of strip_atom_stereochemistry"""
        mol = Molecule.from_smiles("CCC[N@@](C)CC")

        nitrogen_idx = [
            atom.molecule_atom_index for atom in mol.atoms if atom.element.symbol == "N"
        ][0]

        # TODO: This fails with RDKitToolkitWrapper because it perceives
        # the stereochemistry of this nitrogen as None
        assert mol.atoms[nitrogen_idx].stereochemistry == "S"
        mol.strip_atom_stereochemistry(smarts="[N+0X3:1](-[*])(-[*])(-[*])")
        assert mol.atoms[nitrogen_idx].stereochemistry is None

        mol = Molecule.from_smiles("CCC[N@@](C)CC")

        assert mol.atoms[nitrogen_idx].stereochemistry == "S"
        mol.strip_atom_stereochemistry(smarts="[N+0X3:1](-[*])(-[*])(-[*])")
        assert mol.atoms[nitrogen_idx].stereochemistry is None

    @pytest.mark.parametrize("mol_smiles", [("C[N+](CC)(CC)CC"), ("c1cnc[nH]1")])
    def test_do_not_strip_atom_stereochemsitry(self, mol_smiles):
        """
        Test special cases in which we do not want nitrogen stereochemistry stripped:
        NH in planar rings and tetra-coordinatined N+
        """
        mol = Molecule.from_smiles(mol_smiles)
        mol_mod = copy.deepcopy(mol)
        mol_mod.strip_atom_stereochemistry("[N+0X3:1](-[*])(-[*])(-[*])")

        # Inspect each atom's stereochemistry instead of relying on __eq__
        for before, after in zip(mol.atoms, mol_mod.atoms):
            assert before.stereochemistry == after.stereochemistry

    def test_isomorphic_stripped_stereochemistry(self):
        """Test that the equality operator disregards an edge case of nitrogen stereocenters"""
        mol1 = Molecule.from_smiles("CCC[N@](C)CC")
        mol2 = Molecule.from_smiles("CCC[N@@](C)CC")

        # Ensure default value is respected and order does not matter
        assert Molecule.are_isomorphic(mol1, mol2, strip_pyrimidal_n_atom_stereo=True)
        assert Molecule.are_isomorphic(mol1, mol2)
        assert Molecule.are_isomorphic(mol2, mol1)

        assert mol1 == mol2
        assert Molecule.from_smiles("CCC[N@](C)CC") == Molecule.from_smiles(
            "CCC[N@@](C)CC"
        )

    def test_remap(self):
        """Test the remap function which should return a new molecule in the requested ordering"""
        # the order here is CCO
        ethanol = create_ethanol()
        # get ethanol in reverse order OCC
        ethanol_reverse = create_reversed_ethanol()
        # get the mapping between the molecules
        mapping = Molecule.are_isomorphic(ethanol, ethanol_reverse, True)[1]

        atom0, atom1 = list([atom for atom in ethanol.atoms])[:2]
        ethanol.add_bond_charge_virtual_site([atom0, atom1], 0.3 * unit.angstrom)

        # make sure that molecules with virtual sites raises an error
        with pytest.raises(NotImplementedError):
            remapped = ethanol.remap(mapping, current_to_new=True)

        # remake with no virtual site and remap to match the reversed ordering
        ethanol = create_ethanol()

        new_ethanol = ethanol.remap(mapping, current_to_new=True)

        def assert_molecules_match_after_remap(mol1, mol2):
            """Check all of the attributes in a molecule match after being remapped"""
            for atoms in zip(mol1.atoms, mol2.atoms):
                assert atoms[0].to_dict() == atoms[1].to_dict()
            # bonds will not be in the same order in the molecule and the atom1 and atom2 indecies could be out of order
            # make a dict to compare them both
            remapped_bonds = dict(
                ((bond.atom1_index, bond.atom2_index), bond) for bond in mol2.bonds
            )
            for bond in mol1.bonds:
                key = (bond.atom1_index, bond.atom2_index)
                if key not in remapped_bonds:
                    key = tuple(reversed(key))
                assert key in remapped_bonds
                # now compare each attribute of the bond except the atom indexes
                bond_dict = bond.to_dict()
                del bond_dict["atom1"]
                del bond_dict["atom2"]
                remapped_bond_dict = remapped_bonds[key].to_dict()
                del remapped_bond_dict["atom1"]
                del remapped_bond_dict["atom2"]
            assert mol1.n_bonds == mol2.n_bonds
            assert mol1.n_angles == mol2.n_angles
            assert mol1.n_propers == mol2.n_propers
            assert mol1.n_impropers == mol2.n_impropers
            assert mol1.total_charge == mol2.total_charge
            assert mol1.partial_charges.all() == mol2.partial_charges.all()

        # check all of the properties match as well, torsions and impropers will be in a different order
        # due to the bonds being out of order
        assert_molecules_match_after_remap(new_ethanol, ethanol_reverse)

        # test round trip (double remapping a molecule)
        new_ethanol = ethanol.remap(mapping, current_to_new=True)
        isomorphic, round_trip_mapping = Molecule.are_isomorphic(
            new_ethanol, ethanol, return_atom_map=True
        )
        assert isomorphic is True
        round_trip_ethanol = new_ethanol.remap(round_trip_mapping, current_to_new=True)
        assert_molecules_match_after_remap(round_trip_ethanol, ethanol)

    @requires_openeye
    def test_canonical_ordering_openeye(self):
        """Make sure molecules are returned in canonical ordering of openeye"""
        from openff.toolkit.utils.toolkits import OpenEyeToolkitWrapper

        openeye = OpenEyeToolkitWrapper()
        # get ethanol in canonical order
        ethanol = create_ethanol()
        # get reversed non canonical ethanol
        reversed_ethanol = create_reversed_ethanol()
        # get the canonical ordering
        canonical_ethanol = reversed_ethanol.canonical_order_atoms(openeye)
        # make sure the mapping between the ethanol and the openeye ref canonical form is the same
        assert (
            True,
            {0: 0, 1: 1, 2: 2, 3: 3, 4: 4, 5: 5, 6: 6, 7: 7, 8: 8},
        ) == Molecule.are_isomorphic(canonical_ethanol, ethanol, True)

    @requires_rdkit
    def test_canonical_ordering_rdkit(self):
        """Make sure molecules are returned in canonical ordering of the RDKit"""
        from openff.toolkit.utils.toolkits import RDKitToolkitWrapper

        rdkit = RDKitToolkitWrapper()
        # get ethanol in canonical order
        ethanol = create_ethanol()
        # get reversed non canonical ethanol
        reversed_ethanol = create_reversed_ethanol()
        # get the canonical ordering
        canonical_ethanol = reversed_ethanol.canonical_order_atoms(rdkit)
        # make sure the mapping between the ethanol and the rdkit ref canonical form is the same
        assert (
            True,
            {0: 2, 1: 0, 2: 1, 3: 8, 4: 3, 5: 4, 6: 5, 7: 6, 8: 7},
        ) == Molecule.are_isomorphic(canonical_ethanol, ethanol, True)

    def test_too_small_remap(self):
        """Make sure remap fails if we do not supply enough indexes"""
        ethanol = Molecule.from_file(get_data_file_path("molecules/ethanol.sdf"))
        # catch mappings that are the wrong size
        too_small_mapping = {0: 1}
        with pytest.raises(ValueError):
            new_ethanol = ethanol.remap(too_small_mapping, current_to_new=True)

    def test_wrong_index_mapping(self):
        """Make sure the remap fails when the indexing starts from the wrong value"""
        ethanol = Molecule.from_file(get_data_file_path("molecules/ethanol.sdf"))
        mapping = {0: 2, 1: 1, 2: 0, 3: 6, 4: 7, 5: 8, 6: 4, 7: 5, 8: 3}
        wrong_index_mapping = dict(
            (i + 10, new_id) for i, new_id in enumerate(mapping.values())
        )
        with pytest.raises(IndexError):
            new_ethanol = ethanol.remap(wrong_index_mapping, current_to_new=True)

    tautomer_data = [
        {"molecule": "Oc1c(cccc3)c3nc2ccncc12", "tautomers": 2},
        {"molecule": "CN=c1nc[nH]cc1", "tautomers": 2},
        {"molecule": "c1[nH]c2c(=O)[nH]c(nc2n1)N", "tautomers": 14},
    ]

    @pytest.mark.parametrize(
        "toolkit_class", [OpenEyeToolkitWrapper, RDKitToolkitWrapper]
    )
    @pytest.mark.parametrize("molecule_data", tautomer_data)
    def test_enumerating_tautomers(self, molecule_data, toolkit_class):
        """Test the ability of each toolkit to produce tautomers of an input molecule."""

        if toolkit_class.is_available():
            toolkit = toolkit_class()
            mol = Molecule.from_smiles(
                molecule_data["molecule"],
                allow_undefined_stereo=True,
                toolkit_registry=toolkit,
            )

            tautomers = mol.enumerate_tautomers(toolkit_registry=toolkit)

            assert len(tautomers) == molecule_data["tautomers"]
            assert mol not in tautomers
            # check that the molecules are not isomorphic of the input
            for taut in tautomers:
                assert taut.n_conformers == 0
                assert mol.is_isomorphic_with(taut) is False

        else:
            pytest.skip("Required toolkit is unavailable")

    @pytest.mark.parametrize(
        "toolkit_class", [OpenEyeToolkitWrapper, RDKitToolkitWrapper]
    )
    def test_enumerating_tautomers_options(self, toolkit_class):
        """Test the enumeration options"""

        if toolkit_class.is_available():
            toolkit = toolkit_class()
            # test the max molecules option
            mol = Molecule.from_smiles(
                "c1[nH]c2c(=O)[nH]c(nc2n1)N",
                toolkit_registry=toolkit,
                allow_undefined_stereo=True,
            )

            tauts_no = 5
            tautomers = mol.enumerate_tautomers(
                max_states=tauts_no, toolkit_registry=toolkit
            )
            assert len(tautomers) <= tauts_no
            assert mol not in tautomers

    @pytest.mark.parametrize(
        "toolkit_class", [RDKitToolkitWrapper, OpenEyeToolkitWrapper]
    )
    def test_enumerating_no_tautomers(self, toolkit_class):
        """Test that the toolkits return an empty list if there are no tautomers to enumerate."""

        if toolkit_class.is_available():
            toolkit = toolkit_class()
            mol = Molecule.from_smiles("CC", toolkit_registry=toolkit)

            tautomers = mol.enumerate_tautomers(toolkit_registry=toolkit)
            assert tautomers == []

        else:
            pytest.skip("Required toolkit is unavailable")

    @requires_openeye
    def test_enumerating_no_protomers(self):
        """Make sure no protomers are returned."""

        mol = Molecule.from_smiles("CC")

        assert mol.enumerate_protomers() == []

    @requires_openeye
    def test_enumerating_protomers(self):
        """Test enumerating the formal charges."""

        mol = Molecule.from_smiles("Oc2ccc(c1ccncc1)cc2")

        # there should be three protomers for this molecule so restrict the output
        protomers = mol.enumerate_protomers(max_states=2)

        assert mol not in protomers
        assert len(protomers) == 2

        # now make sure we can generate them all
        protomers = mol.enumerate_protomers(max_states=10)

        assert mol not in protomers
        assert len(protomers) == 3

        # make sure each protomer is unique
        unique_protomers = set(protomers)
        assert len(protomers) == len(unique_protomers)

    @pytest.mark.parametrize(
        "toolkit_class", [OpenEyeToolkitWrapper, RDKitToolkitWrapper]
    )
    def test_enumerating_stereobonds(self, toolkit_class):
        """Test the backend toolkits in enumerating the stereo bonds in a molecule."""

        if toolkit_class.is_available():
            toolkit = toolkit_class()
            mol = Molecule.from_smiles(
                "ClC=CCl", allow_undefined_stereo=True, toolkit_registry=toolkit
            )

            # use the default options
            isomers = mol.enumerate_stereoisomers()
            assert len(isomers) == 2

            assert mol not in isomers
            # make sure the input molecule is only different by bond stereo
            for ismol in isomers:
                assert (
                    Molecule.are_isomorphic(
                        mol,
                        ismol,
                        return_atom_map=False,
                        bond_stereochemistry_matching=False,
                    )[0]
                    is True
                )
                assert mol.is_isomorphic_with(ismol) is False

            # make sure the isomers are different
            assert isomers[0].is_isomorphic_with(isomers[1]) is False

        else:
            pytest.skip("Required toolkit is unavailable")

    @pytest.mark.parametrize(
        "toolkit_class", [OpenEyeToolkitWrapper, RDKitToolkitWrapper]
    )
    def test_enumerating_stereocenters(self, toolkit_class):
        """Test the backend toolkits in enumerating the stereo centers in a molecule."""

        if toolkit_class.is_available():
            toolkit = toolkit_class()
            mol = Molecule.from_smiles(
                "NC(Cl)(F)O", toolkit_registry=toolkit, allow_undefined_stereo=True
            )

            isomers = mol.enumerate_stereoisomers(toolkit_registry=toolkit)

            assert len(isomers) == 2
            # make sure the mol is not in the isomers and that they only differ by stereo chem
            assert mol not in isomers
            for ismol in isomers:
                assert ismol.n_conformers != 0
                assert (
                    Molecule.are_isomorphic(
                        mol,
                        ismol,
                        return_atom_map=False,
                        atom_stereochemistry_matching=False,
                    )[0]
                    is True
                )
                assert mol.is_isomorphic_with(ismol) is False

            # make sure the two isomers are different
            assert isomers[0].is_isomorphic_with(isomers[1]) is False

        else:
            pytest.skip("Required toolkit is unavailable")

    @pytest.mark.parametrize(
        "toolkit_class", [OpenEyeToolkitWrapper, RDKitToolkitWrapper]
    )
    def test_enumerating_stereo_options(self, toolkit_class):
        """Test the enumerating stereo chem options"""

        if toolkit_class.is_available():
            toolkit = toolkit_class()

            # test undefined only
            mol = Molecule.from_smiles(
                "ClC=CCl", toolkit_registry=toolkit, allow_undefined_stereo=True
            )
            isomers = mol.enumerate_stereoisomers(
                undefined_only=True, rationalise=False
            )

            assert len(isomers) == 2
            for isomer in isomers:
                assert isomer.n_conformers == 0

            mol = Molecule.from_smiles(
                "Cl/C=C\Cl", toolkit_registry=toolkit, allow_undefined_stereo=True
            )
            isomers = mol.enumerate_stereoisomers(
                undefined_only=True, rationalise=False
            )

            assert isomers == []

            mol = Molecule.from_smiles(
                "Cl/C=C\Cl", toolkit_registry=toolkit, allow_undefined_stereo=True
            )
            isomers = mol.enumerate_stereoisomers(
                undefined_only=False, rationalise=False
            )

            assert len(isomers) == 1

            # test max isomers
            mol = Molecule.from_smiles(
                "BrC=C[C@H]1OC(C2)(F)C2(Cl)C1",
                toolkit_registry=toolkit,
                allow_undefined_stereo=True,
            )
            isomers = mol.enumerate_stereoisomers(
                max_isomers=5,
                undefined_only=True,
                toolkit_registry=toolkit,
                rationalise=True,
            )

            assert len(isomers) <= 5
            for isomer in isomers:
                assert isomer.n_conformers == 1

        else:
            pytest.skip("Required toolkit is unavailable")

    @pytest.mark.parametrize(
        "toolkit_class", [OpenEyeToolkitWrapper, RDKitToolkitWrapper]
    )
    @pytest.mark.parametrize(
        "smiles, undefined_only, expected",
        [
            (
                "FC(Br)(Cl)[C@@H](Br)(Cl)",
                False,
                [
                    "F[C@](Br)(Cl)[C@@H](Br)(Cl)",
                    "F[C@](Br)(Cl)[C@H](Br)(Cl)",
                    "F[C@@](Br)(Cl)[C@@H](Br)(Cl)",
                    "F[C@@](Br)(Cl)[C@H](Br)(Cl)",
                ],
            ),
            (
                "FC(Br)(Cl)[C@@H](Br)(Cl)",
                True,
                ["F[C@](Br)(Cl)[C@@H](Br)(Cl)", "F[C@@](Br)(Cl)[C@@H](Br)(Cl)"],
            ),
            ("F[C@H](Cl)Br", False, ["F[C@@H](Cl)Br"]),
            ("F[C@H](Cl)Br", True, []),
        ],
    )
    def test_enumerating_stereo_partially_defined(
        self, toolkit_class, smiles, undefined_only, expected
    ):
        """Test the enumerating stereo of molecules with partially defined chirality"""

        if not toolkit_class.is_available():
            pytest.skip("Required toolkit is unavailable")

        toolkit = toolkit_class()

        # test undefined only
        mol = Molecule.from_smiles(
            smiles, toolkit_registry=toolkit, allow_undefined_stereo=True
        )
        stereoisomers = mol.enumerate_stereoisomers(
            undefined_only=undefined_only, rationalise=False
        )

        # Ensure that the results of the enumeration are what the test expects.
        # This roundtrips the expected output from SMILES --> OFFMol --> SMILES,
        # since the SMILES for stereoisomers generated in this test may change depending
        # on which cheminformatics toolkit is used.
        expected = {
            Molecule.from_smiles(stereoisomer, allow_undefined_stereo=True).to_smiles(
                explicit_hydrogens=True, isomeric=True, mapped=False
            )
            for stereoisomer in expected
        }
        actual = {
            stereoisomer.to_smiles(explicit_hydrogens=True, isomeric=True, mapped=False)
            for stereoisomer in stereoisomers
        }

        assert expected == actual

    @requires_rdkit
    def test_from_pdb_and_smiles(self):
        """Test the ability to make a valid molecule using RDKit and SMILES together"""
        # try and make a molecule from a pdb and smiles that don't match
        with pytest.raises(InvalidConformerError):
            mol = Molecule.from_pdb_and_smiles(
                get_data_file_path("molecules/toluene.pdb"), "CC"
            )

        # make a molecule from the toluene pdb file and the correct smiles
        mol = Molecule.from_pdb_and_smiles(
            get_data_file_path("molecules/toluene.pdb"), "Cc1ccccc1"
        )

        # make toluene from the sdf file
        mol_sdf = Molecule.from_file(get_data_file_path("molecules/toluene.sdf"))
        # get the mapping between them and compare the properties
        isomorphic, atom_map = Molecule.are_isomorphic(
            mol, mol_sdf, return_atom_map=True
        )
        assert isomorphic is True
        for pdb_atom, sdf_atom in atom_map.items():
            assert mol.atoms[pdb_atom].to_dict() == mol_sdf.atoms[sdf_atom].to_dict()
        # check bonds match, however there order might not
        sdf_bonds = dict(
            ((bond.atom1_index, bond.atom2_index), bond) for bond in mol_sdf.bonds
        )
        for bond in mol.bonds:
            key = (atom_map[bond.atom1_index], atom_map[bond.atom2_index])
            if key not in sdf_bonds:
                key = tuple(reversed(key))
            assert key in sdf_bonds
            # now compare the attributes
            assert bond.is_aromatic == sdf_bonds[key].is_aromatic
            assert bond.stereochemistry == sdf_bonds[key].stereochemistry

    @requires_pkg("qcportal")
    def test_to_qcschema(self):
        """Test the ability to make and validate qcschema with extras"""
        # the molecule has no coordinates so this should fail
        ethanol = Molecule.from_smiles("CCO")
        with pytest.raises(InvalidConformerError):
            qcschema = ethanol.to_qcschema()

        # now remake the molecule from the sdf
        ethanol = Molecule.from_file(get_data_file_path("molecules/ethanol.sdf"))
        # make sure that requests to missing conformers are caught
        with pytest.raises(InvalidConformerError):
            qcschema = ethanol.to_qcschema(conformer=1)
        # now make a valid qcschema and check its properties
        qcschema = ethanol.to_qcschema(extras={"test_tag": "test"})
        # make sure the properties match
        charge = 0
        connectivity = [
            (0, 1, 1.0),
            (0, 4, 1.0),
            (0, 5, 1.0),
            (0, 6, 1.0),
            (1, 2, 1.0),
            (1, 7, 1.0),
            (1, 8, 1.0),
            (2, 3, 1.0),
        ]
        symbols = ["C", "C", "O", "H", "H", "H", "H", "H", "H"]

        def assert_check():
            assert charge == qcschema.molecular_charge
            assert connectivity == qcschema.connectivity
            assert symbols == qcschema.symbols.tolist()
            assert (
                qcschema.geometry.all() == ethanol.conformers[0].m_as(unit.bohr).all()
            )

        assert_check()
        assert qcschema.extras["test_tag"] == "test"
        assert qcschema.extras[
            "canonical_isomeric_explicit_hydrogen_mapped_smiles"
        ] == ethanol.to_smiles(mapped=True)
        # # now run again with no extras passed, only cmiles entry will be present with fix-720
        qcschema = ethanol.to_qcschema()
        assert_check()
        assert qcschema.extras[
            "canonical_isomeric_explicit_hydrogen_mapped_smiles"
        ] == ethanol.to_smiles(mapped=True)

    @requires_pkg("qcportal")
    def test_to_qcschema_no_connections(self):
        mol = Molecule.from_mapped_smiles("[Br-:1].[K+:2]")
        mol.add_conformer(
            unit.Quantity(
                np.array(
                    [[0.188518, 0.015684, 0.001562], [0.148794, 0.21268, 0.11992]]
                ),
                unit.nanometers,
            )
        )
        qcschema = mol.to_qcschema()
        assert qcschema.connectivity is None

    @requires_pkg("qcportal")
    def test_from_qcschema_no_client(self):
        """Test the ability to make molecules from QCArchive record instances and dicts"""

        import json

        # As the method can take a record instance or a dict with JSON encoding test both
        # test incomplete dict
        example_dict = {"name": "CH4"}
        with pytest.raises(KeyError):
            mol = Molecule.from_qcschema(example_dict)

        # test an object that is not a record
        wrong_object = "CH4"
        with pytest.raises(AttributeError):
            mol = Molecule.from_qcschema(wrong_object)

        with open(get_data_file_path("molecules/qcportal_molecules.json")) as json_file:
            # test loading the dict representation from a json file
            json_mol = json.load(json_file)
            mol = Molecule.from_qcschema(json_mol)
            # now make a molecule from the canonical smiles and make sure they are isomorphic
            can_mol = Molecule.from_smiles(
                json_mol["attributes"]["canonical_isomeric_smiles"]
            )
            assert mol.is_isomorphic_with(can_mol) is True

    client_examples = [
        {
            "dataset": "TorsionDriveDataset",
            "name": "Fragment Stability Benchmark",
            "index": "CC(=O)Nc1cc2c(cc1OC)nc[n:4][c:3]2[NH:2][c:1]3ccc(c(c3)Cl)F",
        },
        {
            "dataset": "TorsionDriveDataset",
            "name": "OpenFF Fragmenter Phenyl Benchmark",
            "index": "c1c[ch:1][c:2](cc1)[c:3](=[o:4])o",
        },
        {
            "dataset": "TorsionDriveDataset",
            "name": "OpenFF Full TorsionDrive Benchmark 1",
            "index": "0",
        },
        {
            "dataset": "TorsionDriveDataset",
            "name": "OpenFF Group1 Torsions",
            "index": "c1c[ch:1][c:2](cc1)[ch2:3][c:4]2ccccc2",
        },
        {
            "dataset": "OptimizationDataset",
            "name": "Kinase Inhibitors: WBO Distributions",
            "index": "cc1ccc(cc1nc2nccc(n2)c3cccnc3)nc(=o)c4ccc(cc4)cn5ccn(cc5)c-0",
        },
        {
            "dataset": "OptimizationDataset",
            "name": "SMIRNOFF Coverage Set 1",
            "index": "coc(o)oc-0",
        },
        {
            "dataset": "GridOptimizationDataset",
            "name": "OpenFF Trivalent Nitrogen Set 1",
            "index": "b1(c2c(ccs2)-c3ccsc3n1)c4c(c(c(c(c4f)f)f)f)f",
        },
        {
            "dataset": "GridOptimizationDataset",
            "name": "OpenFF Trivalent Nitrogen Set 1",
            "index": "C(#N)N",
        },
    ]

    @requires_pkg("qcportal")
    @pytest.mark.flaky(reruns=5)
    @pytest.mark.parametrize("input_data", client_examples)
    def test_from_qcschema_with_client(self, input_data):
        """For each of the examples try and make a offmol using the instance and dict and check they match"""

        import qcportal as ptl

        client = ptl.FractalClient()
        ds = client.get_collection(input_data["dataset"], input_data["name"])
        entry = ds.get_entry(input_data["index"])
        # now make the molecule from the record instance with and without the geometry
        mol_from_dict = Molecule.from_qcschema(entry.dict(encoding="json"))
        # make the molecule again with the geometries attached
        mol_from_instance = Molecule.from_qcschema(entry, client)
        if hasattr(entry, "initial_molecules"):
            assert mol_from_instance.n_conformers == len(entry.initial_molecules)
        else:
            # opt records have one initial molecule
            assert mol_from_instance.n_conformers == 1

        # now make a molecule from the smiles and make sure they are isomorphic
        mol_from_smiles = Molecule.from_smiles(
            entry.attributes["canonical_explicit_hydrogen_smiles"], True
        )

        assert mol_from_dict.is_isomorphic_with(mol_from_smiles) is True

    @requires_pkg("qcportal")
    def test_qcschema_round_trip(self):
        """Test making a molecule from qcschema then converting back
        Checking whether qca_mol and mol created from/to qcschema are the same or not"""

        # get a molecule qcschema
        import qcportal as ptl

        client = ptl.FractalClient()
        ds = client.get_collection("OptimizationDataset", "SMIRNOFF Coverage Set 1")
        # grab an entry from the optimization data set
        entry = ds.get_entry("coc(o)oc-0")
        # now make the molecule from the record instance with the geometry
        mol = Molecule.from_qcschema(entry, client)
        # now grab the initial molecule record
        qca_mol = client.query_molecules(id=entry.initial_molecule)[0]
        # mow make sure the majority of the qcschema attributes are the same
        # note we can not compare the full dict due to qcelemental differences
        qcschema = mol.to_qcschema()
        assert qcschema.atom_labels.tolist() == qca_mol.atom_labels.tolist()
        assert qcschema.symbols.tolist() == qca_mol.symbols.tolist()
        # due to conversion using different programs there is a slight difference here
        assert qcschema.geometry.flatten().tolist() == pytest.approx(
            qca_mol.geometry.flatten().tolist(), rel=1.0e-5
        )
        assert qcschema.connectivity == qca_mol.connectivity
        assert qcschema.atomic_numbers.tolist() == qca_mol.atomic_numbers.tolist()
        assert qcschema.fragment_charges == qca_mol.fragment_charges
        assert qcschema.fragment_multiplicities == qca_mol.fragment_multiplicities
        assert qcschema.fragments[0].tolist() == qca_mol.fragments[0].tolist()
        assert qcschema.mass_numbers.tolist() == qca_mol.mass_numbers.tolist()
        assert qcschema.name == qca_mol.name
        assert qcschema.masses.all() == qca_mol.masses.all()
        assert qcschema.molecular_charge == qca_mol.molecular_charge
        assert qcschema.molecular_multiplicity == qca_mol.molecular_multiplicity
        assert qcschema.real.all() == qca_mol.real.all()

    @requires_pkg("qcportal")
    def test_qcschema_round_trip_from_to_from(self):
        """Test making a molecule from qca record using from_qcschema,
        then converting back to qcschema using to_qcschema,
         and then reading that again using from_qcschema"""

        # get a molecule qcschema
        import qcportal as ptl

        client = ptl.FractalClient()
        ds = client.get_collection(
            "TorsionDriveDataset", "OpenFF-benchmark-ligand-fragments-v1.0"
        )
        # grab an entry from the torsiondrive data set
        entry = ds.get_entry(
            "[H]c1[c:1]([c:2](c(c(c1[H])N([H])C(=O)[H])[H])[C:3]2=C(C(=C([S:4]2)[H])OC([H])([H])[H])Br)[H]"
        )
        # now make the molecule from the record instance with the geometry
        mol_qca_record = Molecule.from_qcschema(entry, client)
        off_qcschema = mol_qca_record.to_qcschema()
        mol_using_from_off_qcschema = Molecule.from_qcschema(off_qcschema)
        assert_molecule_is_equal(
            mol_qca_record,
            mol_using_from_off_qcschema,
            "Molecule roundtrip to/from_qcschema failed",
        )

    @requires_pkg("qcportal")
    def test_qcschema_round_trip_raise_error(self):
        """Test making a molecule from qcschema,
        reaching inner except block where everything fails"""

        # get a molecule qcschema
        import qcportal as ptl

        client = ptl.FractalClient()
        ds = client.get_collection(
            "TorsionDriveDataset", "OpenFF-benchmark-ligand-fragments-v1.0"
        )
        # grab an entry from the torsiondrive data set
        entry = ds.get_entry(
            "[H]c1[c:1]([c:2](c(c(c1[H])N([H])C(=O)[H])[H])[C:3]2=C(C(=C([S:4]2)[H])OC([H])([H])[H])Br)[H]"
        )
        del entry.attributes["canonical_isomeric_explicit_hydrogen_mapped_smiles"]
        # now make the molecule from the record instance with the geometry
        with pytest.raises(KeyError):
            mol_qca_record = Molecule.from_qcschema(entry, client)

    @requires_pkg("qcportal")
    @pytest.mark.flaky(reruns=10)
    def test_qcschema_molecule_record_round_trip_from_to_from(self):
        """Test making a molecule from qca record using from_qcschema,
        then converting back to qcschema using to_qcschema,
         and then reading that again using from_qcschema"""

        # get a molecule qcschema
        import qcportal as ptl

        client = ptl.FractalClient()

        record = client.query_molecules(molecular_formula="C16H20N3O5")[0]

        # now make the molecule from the record instance with the geometry
        mol_qca_record = Molecule.from_qcschema(record, client)
        off_qcschema = mol_qca_record.to_qcschema()
        mol_using_from_off_qcschema = Molecule.from_qcschema(off_qcschema)

        assert_molecule_is_equal(
            mol_qca_record,
            mol_using_from_off_qcschema,
            "Molecule roundtrip to/from_qcschema failed",
        )

    def test_from_mapped_smiles(self):
        """Test making the molecule from issue #412 using both toolkits to ensure the issue
        is fixed."""

        # there should be no undefined sterochmeistry error when making the molecule
        mol = Molecule.from_mapped_smiles(
            "[H:14][c:1]1[c:3]([c:7]([c:11]([c:8]([c:4]1[H:17])[H:21])[C:13]([H:24])([H:25])[c:12]2[c:9]([c:5]([c:2]([c:6]([c:10]2[H:23])[H:19])[H:15])[H:18])[H:22])[H:20])[H:16]"
        )
        assert mol.n_atoms == 25
        # make sure the atom map is not exposed
        with pytest.raises(KeyError):
            mapping = mol._properties["atom_map"]

    @pytest.mark.parametrize(
        "toolkit_class", [OpenEyeToolkitWrapper, RDKitToolkitWrapper]
    )
    def test_from_mapped_smiles_partial(self, toolkit_class):
        """Test that creating a molecule from a partially mapped SMILES raises an
        exception."""
        if not (toolkit_class.is_available()):
            pytest.skip(f"Required toolkit {toolkit_class} is unavailable")
        with pytest.raises(
            SmilesParsingError,
            match="The mapped smiles does not contain enough indexes",
        ):
            Molecule.from_mapped_smiles("[Cl:1][Cl]", toolkit_registry=toolkit_class())

    @pytest.mark.parametrize("molecule", mini_drug_bank())
    def test_n_particles(self, molecule):
        """Test n_particles property"""
        n_particles = sum([1 for particle in molecule.particles])
        assert n_particles == molecule.n_particles

    @pytest.mark.parametrize("molecule", mini_drug_bank())
    def test_n_atoms(self, molecule):
        """Test n_atoms property"""
        n_atoms = sum([1 for atom in molecule.atoms])
        assert n_atoms == molecule.n_atoms

    @pytest.mark.parametrize("molecule", mini_drug_bank())
    def test_n_virtual_sites(self, molecule):
        """Test n_virtual_sites property"""
        n_virtual_sites = sum([1 for virtual_site in molecule.virtual_sites])
        assert n_virtual_sites == molecule.n_virtual_sites

    @pytest.mark.parametrize("molecule", mini_drug_bank())
    def test_n_bonds(self, molecule):
        """Test n_bonds property"""
        n_bonds = sum([1 for bond in molecule.bonds])
        assert n_bonds == molecule.n_bonds

    @pytest.mark.parametrize("molecule", mini_drug_bank())
    def test_angles(self, molecule):
        """Test angles property"""
        for angle in molecule.angles:
            assert angle[0].is_bonded_to(angle[1])
            assert angle[1].is_bonded_to(angle[2])

    @pytest.mark.parametrize("molecule", mini_drug_bank())
    def test_propers(self, molecule):
        """Test propers property"""
        for proper in molecule.propers:
            # The bonds should be in order 0-1-2-3 unless the
            # atoms form a three- or four-membered ring.
            is_chain = proper[0].is_bonded_to(proper[1])
            is_chain &= proper[1].is_bonded_to(proper[2])
            is_chain &= proper[2].is_bonded_to(proper[3])
            is_chain &= not proper[0].is_bonded_to(proper[2])
            is_chain &= not proper[0].is_bonded_to(proper[3])
            is_chain &= not proper[1].is_bonded_to(proper[3])

            assert (
                is_chain
                or is_three_membered_ring_torsion(proper)
                or is_four_membered_ring_torsion(proper)
            )

    @pytest.mark.parametrize("molecule", mini_drug_bank())
    def test_impropers(self, molecule):
        """Test impropers property"""
        for improper in molecule.impropers:
            assert improper[0].is_bonded_to(improper[1])
            assert improper[1].is_bonded_to(improper[2])
            assert improper[1].is_bonded_to(improper[3])

            # The non-central atoms can be connected only if
            # the improper atoms form a three-membered ring.
            is_not_cyclic = not (
                (improper[0].is_bonded_to(improper[2]))
                or (improper[0].is_bonded_to(improper[3]))
                or (improper[2].is_bonded_to(improper[3]))
            )
            assert is_not_cyclic or is_three_membered_ring_torsion(improper)

    @pytest.mark.parametrize(
        ("molecule", "n_impropers", "n_pruned"),
        [
            ("C", 24, 0),
            ("CC", 48, 0),
            ("N", 6, 6),
        ],
    )
    def test_pruned_impropers(self, molecule, n_impropers, n_pruned):
        """Test the amber_impropers and smirnoff_impropers properties"""
        mol = Molecule.from_smiles(molecule)
        assert mol.n_impropers == n_impropers
        assert len(mol.smirnoff_impropers) == n_pruned
        assert len(mol.amber_impropers) == n_pruned

        # Order not guaranteed, so cannot zip and compare directly
        for smirnoff_imp in mol.smirnoff_impropers:
            # Convert SMIRNOFF-style improper into AMBER-style
            mod_imp = (
                smirnoff_imp[1],
                smirnoff_imp[0],
                smirnoff_imp[2],
                smirnoff_imp[3],
            )
            assert mod_imp in mol.amber_impropers

    @pytest.mark.parametrize("molecule", mini_drug_bank())
    def test_torsions(self, molecule):
        """Test torsions property"""
        # molecule.torsions should be exactly equal to the union of propers and impropers.
        assert set(molecule.torsions) == set(molecule.propers) | set(molecule.impropers)

        # The intersection of molecule.propers and molecule.impropers should be largely null.
        # The only exception is for molecules containing 3-membered rings (e.g., DrugBank_5514).
        common_torsions = molecule.propers & molecule.impropers
        if len(common_torsions) > 0:
            for torsion in common_torsions:
                assert is_three_membered_ring_torsion(torsion)

    def test_nth_degree_neighbors_basic(self):
        benzene = Molecule.from_smiles("c1ccccc1")

        with pytest.raises(ValueError, match="0 or fewer atoms"):
            benzene.nth_degree_neighbors(n_degrees=0)

        with pytest.raises(ValueError, match="0 or fewer atoms"):
            benzene.nth_degree_neighbors(n_degrees=-1)

        # 3 proper torsions have 1-4 pairs that are duplicates of other torsions, i.e.
        # torsions 0-1-2-3 0-5-4-3 where #s are the indices of carbons in the ring
        n_14_pairs = len([*benzene.nth_degree_neighbors(n_degrees=3)])
        assert n_14_pairs == benzene.n_propers - 3

        for pair in benzene.nth_degree_neighbors(n_degrees=3):
            assert pair[0].molecule_particle_index < pair[1].molecule_particle_index

    @pytest.mark.parametrize(
        ("smiles", "n_degrees", "num_pairs"),
        [
            ("c1ccccc1", 6, 0),
            ("c1ccccc1", 5, 3),
            ("c1ccccc1", 4, 12),
            ("c1ccccc1", 3, 21),
            ("N1ONON1", 4, 2),
            ("N1ONON1", 3, 7),
            ("C1#CO1", 2, 0),
            ("C1#CO1", 1, 3),
            ("C1CO1", 4, 0),
            ("C1CO1", 2, 10),
            ("C1=C=C=C=1", 4, 0),
            ("C1=C=C=C=1", 3, 0),
            ("C1=C=C=C=1", 2, 2),
        ],
    )
    def test_nth_degree_neighbors_rings(self, smiles, n_degrees, num_pairs):
        molecule = Molecule.from_smiles(smiles)

        num_pairs_found = len([*molecule.nth_degree_neighbors(n_degrees=n_degrees)])
        assert num_pairs_found == num_pairs

    @pytest.mark.parametrize("molecule", mini_drug_bank())
    def test_total_charge(self, molecule):
        """Test total charge"""
        charge_sum = 0 * unit.elementary_charge
        for atom in molecule.atoms:
            charge_sum += atom.formal_charge
        assert charge_sum == molecule.total_charge

    # ----------------------------------------------------
    # Test magic methods.
    # ----------------------------------------------------

    def test_equality(self):
        """Test equality operator"""
        molecules = mini_drug_bank()
        nmolecules = len(molecules)
        # TODO: Performance improvements should let us un-restrict this test
        for i in range(nmolecules):
            for j in range(i, min(i + 3, nmolecules)):
                assert (molecules[i] == molecules[j]) == (i == j)

    # ----------------------
    # Test Molecule methods.
    # ----------------------

    def test_add_conformers(self):
        """Test addition of conformers to a molecule"""
        # Define a methane molecule
        molecule = Molecule()
        molecule.name = "methane"
        C = molecule.add_atom(6, 0, False)
        H1 = molecule.add_atom(1, 0, False)
        H2 = molecule.add_atom(1, 0, False)
        H3 = molecule.add_atom(1, 0, False)
        H4 = molecule.add_atom(1, 0, False)
        molecule.add_bond(C, H1, 1, False)
        molecule.add_bond(C, H2, 1, False)
        molecule.add_bond(C, H3, 1, False)
        molecule.add_bond(C, H4, 1, False)

        assert molecule.n_conformers == 0
        # Add a conformer that should work
        conf1 = unit.Quantity(
            np.array(
                [
                    [1.0, 2.0, 3.0],
                    [4.0, 5.0, 6.0],
                    [7.0, 8.0, 9.0],
                    [10.0, 11.0, 12.0],
                    [13.0, 14.0, 15],
                ]
            ),
            unit.angstrom,
        )
        molecule.add_conformer(conf1)
        assert molecule.n_conformers == 1

        conf2 = unit.Quantity(
            np.array(
                [
                    [101.0, 102.0, 103.0],
                    [104.0, 105.0, 106.0],
                    [107.0, 108.0, 109.0],
                    [110.0, 111.0, 112.0],
                    [113.0, 114.0, 115],
                ]
            ),
            unit.angstrom,
        )
        molecule.add_conformer(conf2)
        assert molecule.n_conformers == 2

        # Add conformers with too few coordinates
        conf_missing_z = unit.Quantity(
            np.array(
                [
                    [101.0, 102.0, 103.0],
                    [104.0, 105.0, 106.0],
                    [107.0, 108.0, 109.0],
                    [110.0, 111.0, 112.0],
                    [113.0, 114.0],
                ]
            ),
            unit.angstrom,
        )
        with pytest.raises(Exception) as excinfo:
            molecule.add_conformer(conf_missing_z)

        conf_too_few_atoms = unit.Quantity(
            np.array(
                [
                    [101.0, 102.0, 103.0],
                    [104.0, 105.0, 106.0],
                    [107.0, 108.0, 109.0],
                    [110.0, 111.0, 112.0],
                ]
            ),
            unit.angstrom,
        )
        with pytest.raises(Exception) as excinfo:
            molecule.add_conformer(conf_too_few_atoms)

        # Add a conformer with too many coordinates
        conf_too_many_atoms = unit.Quantity(
            np.array(
                [
                    [101.0, 102.0, 103.0],
                    [104.0, 105.0, 106.0],
                    [107.0, 108.0, 109.0],
                    [110.0, 111.0, 112.0],
                    [113.0, 114.0, 115.0],
                    [116.0, 117.0, 118.0],
                ]
            ),
            unit.angstrom,
        )
        with pytest.raises(Exception) as excinfo:
            molecule.add_conformer(conf_too_many_atoms)

        # Add a conformer with no coordinates
        conf_no_coordinates = unit.Quantity(np.array([]), unit.angstrom)
        with pytest.raises(Exception) as excinfo:
            molecule.add_conformer(conf_no_coordinates)

        # Add a conforer with units of nanometers
        conf3 = unit.Quantity(
            np.array(
                [
                    [1.0, 2.0, 3.0],
                    [4.0, 5.0, 6.0],
                    [7.0, 8.0, 9.0],
                    [10.0, 11.0, 12.0],
                    [13.0, 14.0, 15],
                ]
            ),
            unit.nanometer,
        )
        molecule.add_conformer(conf3)
        assert molecule.n_conformers == 3
        assert molecule.conformers[2][0][0] == 10.0 * unit.angstrom

        # Add a conformer with units of nanometers
        conf_nonsense_units = unit.Quantity(
            np.array(
                [
                    [1.0, 2.0, 3.0],
                    [4.0, 5.0, 6.0],
                    [7.0, 8.0, 9.0],
                    [10.0, 11.0, 12.0],
                    [13.0, 14.0, 15],
                ]
            ),
            unit.joule,
        )
        with pytest.raises(Exception) as excinfo:
            molecule.add_conformer(conf_nonsense_units)

        # Add a conformer with no units
        conf_unitless = np.array(
            [
                [1.0, 2.0, 3.0],
                [4.0, 5.0, 6.0],
                [7.0, 8.0, 9.0],
                [10.0, 11.0, 12.0],
                [13.0, 14.0, 15],
            ]
        )
        with pytest.raises(Exception) as excinfo:
            molecule.add_conformer(conf_unitless)

    @pytest.mark.parametrize("molecule", mini_drug_bank())
    def test_add_atoms_and_bonds(self, molecule):
        """Test the creation of a molecule from the addition of atoms and bonds"""
        molecule_copy = Molecule()
        for atom in molecule.atoms:
            molecule_copy.add_atom(
                atom.atomic_number,
                atom.formal_charge,
                atom.is_aromatic,
                stereochemistry=atom.stereochemistry,
            )
        for bond in molecule.bonds:
            molecule_copy.add_bond(
                bond.atom1_index,
                bond.atom2_index,
                bond.bond_order,
                bond.is_aromatic,
                stereochemistry=bond.stereochemistry,
                fractional_bond_order=bond.fractional_bond_order,
            )
        # Try to add the final bond twice, which should raise an Exception
        with pytest.raises(Exception) as excinfo:
            molecule_copy.add_bond(
                bond.atom1_index,
                bond.atom2_index,
                bond.bond_order,
                bond.is_aromatic,
                stereochemistry=bond.stereochemistry,
                fractional_bond_order=bond.fractional_bond_order,
            )

        assert molecule == molecule_copy

    @pytest.mark.parametrize("molecule", mini_drug_bank())
    def test_add_virtual_site_units(self, molecule):
        """
        Tests the unit type checking of the VirtualSite base class
        """

        # TODO: Should these be using BondChargeVirtualSite, or should we just call the base class (which does the unit checks) directly?

        # Prepare values for unit checks
        distance_unitless = 0.4
        sigma_unitless = 0.1
        rmin_half_unitless = 0.2
        epsilon_unitless = 0.3
        charge_increments_unitless = [0.1, 0.2]
        distance = distance_unitless * unit.angstrom
        sigma = sigma_unitless * unit.angstrom
        rmin_half = rmin_half_unitless * unit.angstrom
        epsilon = epsilon_unitless * (unit.kilojoule / unit.mole)
        charge_increments = charge_increments_unitless * unit.elementary_charge

        # Do not modify the original molecule.
        molecule = copy.deepcopy(molecule)

        atom1 = molecule.atoms[0]
        atom2 = molecule.atoms[1]
        atom3 = molecule.atoms[2]
        atom4 = molecule.atoms[3]

        atoms = (atom1, atom2)

        # Try to feed in unitless sigma
        with pytest.raises(Exception) as excinfo:
            molecule.add_bond_charge_virtual_site(
                atoms, distance, epsilon=epsilon, sigma=sigma_unitless, replace=True
            )

        # Try to feed in unitless rmin_half
        with pytest.raises(Exception) as excinfo:
            molecule.add_bond_charge_virtual_site(
                atoms,
                distance,
                epsilon=epsilon,
                rmin_half=rmin_half_unitless,
                replace=True,
            )

        # Try to feed in unitless epsilon
        with pytest.raises(Exception) as excinfo:
            molecule.add_bond_charge_virtual_site(
                atoms,
                distance,
                epsilon=epsilon_unitless,
                sigma=sigma,
                rmin_half=rmin_half,
                replace=True,
            )

        # Try to feed in unitless charges
        with pytest.raises(Exception) as excinfo:
            molecule.add_bond_charge_virtual_site(
                atoms,
                distance,
                charge_incrtements=charge_increments_unitless,
                replace=True,
            )

        # We shouldn't be able to give both rmin_half and sigma VdW parameters.
        with pytest.raises(Exception) as excinfo:
            molecule.add_bond_charge_virtual_site(
                [atom1, atom2],
                distance,
                epsilon=epsilon,
                sigma=sigma,
                rmin_half=rmin_half,
                replace=True,
            )

        # Try creating virtual site from sigma+epsilon; replace=False since this
        # should be the first vsite to succeed
        vsite1_index = molecule.add_bond_charge_virtual_site(
            atoms, distance, epsilon=epsilon, sigma=sigma, replace=False
        )
        # Try creating virutal site from rmin_half+epsilon
        vsite2_index = molecule.add_bond_charge_virtual_site(
            atoms, distance, epsilon=epsilon, rmin_half=rmin_half, replace=True
        )

        # TODO: Test the @property getters for sigma, epsilon, and rmin_half

        # We should have to give as many charge increments as atoms (len(charge_increments)) = 4
        with pytest.raises(Exception) as excinfo:
            molecule.add_bond_charge_virtual_site(
                atoms, distance, charge_increments=[0.0], replace=True
            )

        vsite3_index = molecule.add_bond_charge_virtual_site(
            atoms, distance, charge_increments=charge_increments, replace=True
        )

    def test_virtual_particle(self):
        """Test setter, getters, and methods of VirtualParticle"""
        mol = create_ethanol()
        # Add a SYMMETRIC (default) VirtualSite, which should have two particles
        mol.add_bond_charge_virtual_site(
            (mol.atoms[1], mol.atoms[2]),
            0.5 * unit.angstrom,
            charge_increments=[-0.1, 0.1] * unit.elementary_charge,
        )
        # Add a NON SYMMETRIC (specified in kwarg) VirtualSite, which should have one particle
        mol.add_bond_charge_virtual_site(
            (mol.atoms[0], mol.atoms[1]),
            0.5 * unit.angstrom,
            charge_increments=[-0.1, 0.1] * unit.elementary_charge,
            symmetric=False,
        )

        assert len(mol.virtual_sites) == 2

        # Ensure the first vsite has two particles
        vps0 = [vp for vp in mol.virtual_sites[0].particles]
        assert len(vps0) == 2
        assert vps0[0].virtual_site_particle_index == 0
        assert vps0[1].virtual_site_particle_index == 1
        orientations0 = [vp.orientation for vp in vps0]
        assert len(set(orientations0) & {(0, 1), (1, 0)}) == 2

        # Ensure the second vsite has one particle
        vps1 = [vp for vp in mol.virtual_sites[1].particles]
        assert len(vps1) == 1
        assert vps1[0].virtual_site_particle_index == 0
        orientations1 = [vp.orientation for vp in vps1]
        assert len(set(orientations1) & {(0, 1)}) == 1

    @pytest.mark.parametrize("molecule", mini_drug_bank())
    def test_add_bond_charge_virtual_site(self, molecule):
        """Test the addition of a BondChargeVirtualSite to a molecule.
        Also tests many of the inputs of the parent VirtualSite class
        """
        # Do not modify the original molecule.
        molecule = copy.deepcopy(molecule)

        atom1 = molecule.atoms[0]
        atom2 = molecule.atoms[1]
        atom3 = molecule.atoms[2]
        atom4 = molecule.atoms[3]

        # Prepare values for unit checks
        distance_unitless = 0.4
        distance = distance_unitless * unit.angstrom

        # Try to feed in a unitless distance
        with pytest.raises(AssertionError) as excinfo:
            vsite1_index = molecule.add_bond_charge_virtual_site(
                [atom1, atom2], distance_unitless
            )

        vsite1_index = molecule.add_bond_charge_virtual_site([atom1, atom2], distance)
        vsite1 = molecule.virtual_sites[vsite1_index]
        assert atom1 in vsite1.atoms
        assert atom2 in vsite1.atoms
        assert vsite1 in atom1.virtual_sites
        assert vsite1 in atom2.virtual_sites
        assert vsite1.distance == distance

        # Make a virtual site using all arguments
        vsite2_index = molecule.add_bond_charge_virtual_site(
            [atom2, atom3],
            distance,
            sigma=0.1 * unit.angstrom,
            epsilon=1.0 * unit.kilojoule_per_mole,
            charge_increments=unit.Quantity(
                np.array([0.1, 0.2]), unit.elementary_charge
            ),
        )
        vsite2 = molecule.virtual_sites[vsite2_index]
        assert atom2 in vsite2.atoms
        assert atom3 in vsite2.atoms
        assert vsite2 in atom2.virtual_sites
        assert vsite2 in atom3.virtual_sites
        assert vsite2.distance == distance

        # test serialization
        molecule_dict = molecule.to_dict()
        molecule2 = Molecule.from_dict(molecule_dict)

        # test that the molecules are the same
        assert molecule.is_isomorphic_with(molecule2)
        # lets also make sure that the vsites were constructed correctly
        for site1, site2 in zip(molecule.virtual_sites, molecule2.virtual_sites):
            assert site1.to_dict() == site2.to_dict()

    # TODO: Make a test for to_dict and from_dict for VirtualSites (even though they're currently just unloaded using
    #      (for example) Molecule._add_bond_virtual_site functions
    @pytest.mark.parametrize("molecule", mini_drug_bank())
    def test_add_monovalent_lone_pair_virtual_site(self, molecule):
        """Test addition of a MonovalentLonePairVirtualSite to the Molecule"""
        # Do not modify the original molecule.
        molecule = copy.deepcopy(molecule)

        atom1 = molecule.atoms[0]
        atom2 = molecule.atoms[1]
        atom3 = molecule.atoms[2]
        atom4 = molecule.atoms[3]

        # Prepare values for unit checks
        distance_unitless = 0.3
        out_of_plane_angle_unitless = 30
        in_plane_angle_unitless = 0.2
        distance = distance_unitless * unit.angstrom
        out_of_plane_angle = out_of_plane_angle_unitless * unit.degree
        in_plane_angle = in_plane_angle_unitless * unit.radian

        atoms = (atom1, atom2, atom3)

        # Try passing in a unitless distance
        with pytest.raises(AssertionError) as excinfo:
            vsite1_index = molecule.add_monovalent_lone_pair_virtual_site(
                atoms,
                distance_unitless,
                out_of_plane_angle,
                in_plane_angle,
                replace=True,
            )

        # Try passing in a unitless out_of_plane_angle
        with pytest.raises(AssertionError) as excinfo:
            vsite1_index = molecule.add_monovalent_lone_pair_virtual_site(
                atoms,
                distance,
                out_of_plane_angle_unitless,
                in_plane_angle,
                replace=True,
            )

        # Try passing in a unitless in_plane_angle
        with pytest.raises(AssertionError) as excinfo:
            vsite1_index = molecule.add_monovalent_lone_pair_virtual_site(
                atoms,
                distance,
                out_of_plane_angle,
                in_plane_angle_unitless,
                replace=True,
            )

        # Try giving two atoms
        with pytest.raises(AssertionError) as excinfo:
            vsite1_index = molecule.add_monovalent_lone_pair_virtual_site(
                [atom1, atom2],
                distance,
                out_of_plane_angle,
                in_plane_angle,
                replace=True,
            )

        # Successfully make a virtual site; throw exception is already present (replace=False)
        vsite1_index = molecule.add_monovalent_lone_pair_virtual_site(
            atoms, distance, out_of_plane_angle, in_plane_angle, replace=False
        )
        # TODO: Check if we get the same values back out from the @properties
        molecule_dict = molecule.to_dict()
        molecule2 = Molecule.from_dict(molecule_dict)
        assert molecule.to_dict() == molecule2.to_dict()

    @pytest.mark.parametrize("molecule", mini_drug_bank())
    def test_add_divalent_lone_pair_virtual_site(self, molecule):
        """Test addition of a DivalentLonePairVirtualSite to the Molecule"""
        # Do not modify the original molecule.
        molecule = copy.deepcopy(molecule)

        atom1 = molecule.atoms[0]
        atom2 = molecule.atoms[1]
        atom3 = molecule.atoms[2]
        atom4 = molecule.atoms[3]
        distance = 0.3 * unit.angstrom
        out_of_plane_angle = 30 * unit.degree
        vsite1_index = molecule.add_divalent_lone_pair_virtual_site(
            [atom1, atom2, atom3],
            distance,
            out_of_plane_angle,
            replace=False,
        )

        # test giving too few atoms
        with pytest.raises(AssertionError) as excinfo:
            vsite1_index = molecule.add_divalent_lone_pair_virtual_site(
                [atom1, atom2],
                distance,
                out_of_plane_angle,
                replace=False,
            )
        molecule_dict = molecule.to_dict()
        molecule2 = Molecule.from_dict(molecule_dict)
        assert molecule_dict == molecule2.to_dict()

    @pytest.mark.parametrize("molecule", mini_drug_bank())
    def test_add_trivalent_lone_pair_virtual_site(self, molecule):
        """Test addition of a TrivalentLonePairVirtualSite to the Molecule"""
        # Do not modify the original molecule.
        molecule = copy.deepcopy(molecule)

        atom1 = molecule.atoms[0]
        atom2 = molecule.atoms[1]
        atom3 = molecule.atoms[2]
        atom4 = molecule.atoms[3]
        distance = 0.3 * unit.angstrom

        vsite1_index = molecule.add_trivalent_lone_pair_virtual_site(
            [atom1, atom2, atom3, atom4],
            distance,
            replace=False,
        )
        # Test for assertion when giving too few atoms
        with pytest.raises(AssertionError) as excinfo:
            vsite1_index = molecule.add_trivalent_lone_pair_virtual_site(
                [atom1, atom2, atom3],
                distance,
                replace=True,
            )
        molecule_dict = molecule.to_dict()
        molecule2 = Molecule.from_dict(molecule_dict)
        assert molecule.to_dict() == molecule2.to_dict()

    def test_bond_charge_virtual_site_position_symmetric(self):
        """
        Test for expected positions of virtual sites when created through the molecule
        API. This uses symmetric, which will add both orientations of the atoms to
        create two particles for the vsite.

        The order of the positions is the same as the order of the particles as they
        appear in the molecule using Molecule.particles
        """

        import openff.toolkit.tests.test_forcefield

        molecule = openff.toolkit.tests.test_forcefield.create_water()
        # molecule = create_water()

        # a 90 degree water molecule on the xy plane
        molecule.add_conformer(
            unit.Quantity(
                np.array(
                    [
                        [1.0, 0.0, 0.0],
                        [0.0, 0.0, 0.0],
                        [0.0, 1.0, 0.0],
                    ]
                ),
                unit.angstrom,
            )
        )

        atom1 = molecule.atoms[0]
        atom2 = molecule.atoms[1]
        distance = 0.1 * unit.angstrom
        vsite1_index = molecule.add_bond_charge_virtual_site(
            [atom1, atom2],
            distance,
            replace=False,
            symmetric=True,
        )
        expected = np.array([[1.1, 0.0, 0.0], [-0.1, 0.0, 0.0]])

        vsite_pos = molecule.compute_virtual_site_positions_from_conformer(0)
        vsite_pos = vsite_pos.m

        assert vsite_pos.shape == (2, 3)
        assert np.allclose(vsite_pos, expected)

        conformer = molecule.conformers[0]
        vsite_pos = molecule.compute_virtual_site_positions_from_atom_positions(
            conformer
        )
        vsite_pos = vsite_pos.m

        assert vsite_pos.shape == (2, 3)
        assert np.allclose(vsite_pos, expected)

    def test_bond_charge_virtual_site_position(self):
        """
        Test for expected positions of virtual sites when created through the molecule
        API.

        The order of the positions is the same as the order of the particles as they
        appear in the molecule using Molecule.particles
        """

        import openff.toolkit.tests.test_forcefield

        molecule = openff.toolkit.tests.test_forcefield.create_water()
        # molecule = create_water()

        # a 90 degree water molecule on the xy plane
        molecule.add_conformer(
            unit.Quantity(
                np.array(
                    [
                        [1.0, 0.0, 0.0],
                        [0.0, 0.0, 0.0],
                        [0.0, 1.0, 0.0],
                    ]
                ),
                unit.angstrom,
            )
        )

        atom1 = molecule.atoms[0]
        atom2 = molecule.atoms[1]
        distance = 0.1 * unit.angstrom
        vsite1_index = molecule.add_bond_charge_virtual_site(
            [atom1, atom2],
            distance,
            replace=False,
            symmetric=False,
        )
        expected = np.array([[1.1, 0.0, 0.0]])

        vsite_pos = molecule.compute_virtual_site_positions_from_conformer(0)
        vsite_pos = vsite_pos.m

        assert vsite_pos.shape == (1, 3)
        assert np.allclose(vsite_pos, expected)

        conformer = molecule.conformers[0]
        vsite_pos = molecule.compute_virtual_site_positions_from_atom_positions(
            conformer
        )
        vsite_pos = vsite_pos.m

        assert vsite_pos.shape == (1, 3)
        assert np.allclose(vsite_pos, expected)

    def test_monovalent_lone_pair_virtual_site_position_symmetric(self):
        """
        Test for expected positions of virtual sites when created through the molecule
        API. This uses symmetric, which will add both orientations of the atoms to
        create two particles for the vsite.

        Note: symmetric with Monovalent is a bit counterintuitive. Since the particles
        origin is placed on the first atom, using a "symmetric" definition will flip
        the ordering, causing another particle to be placed on the third atom, reflected
        on the xy plane between the first particle.

        The order of the positions is the same as the order of the particles as they
        appear in the molecule using Molecule.particles
        """

        import openff.toolkit.tests.test_forcefield

        molecule = openff.toolkit.tests.test_forcefield.create_water()

        # a 90 degree water molecule on the xy plane
        molecule.add_conformer(
            unit.Quantity(
                np.array(
                    [
                        [1.0, 0.0, 0.0],
                        [0.0, 0.0, 0.0],
                        [0.0, 1.0, 0.0],
                    ]
                ),
                unit.angstrom,
            )
        )

        atom1 = molecule.atoms[0]
        atom2 = molecule.atoms[1]
        atom3 = molecule.atoms[2]
        distance = 0.2 * unit.angstrom
        out_of_plane_angle = 90 * unit.degree
        in_plane_angle = 180 * unit.degree
        vsite1_index = molecule.add_monovalent_lone_pair_virtual_site(
            [atom1, atom2, atom3],
            distance,
            out_of_plane_angle=out_of_plane_angle,
            in_plane_angle=in_plane_angle,
            symmetric=True,
        )
        expected = np.array([[1.0, 0.0, -0.2], [0.0, 1.0, 0.2]])

        vsite_pos = molecule.compute_virtual_site_positions_from_conformer(0)
        vsite_pos = vsite_pos.m
        assert vsite_pos.shape == (2, 3)
        assert np.allclose(vsite_pos, expected)

        conformer = molecule.conformers[0]
        vsite_pos = molecule.compute_virtual_site_positions_from_atom_positions(
            conformer
        )
        vsite_pos = vsite_pos.m
        assert vsite_pos.shape == (2, 3)
        assert np.allclose(vsite_pos, expected)

    def test_monovalent_lone_pair_virtual_site_position(self):
        """
        Test for expected positions of virtual sites when created through the molecule
        API.

        The order of the positions is the same as the order of the particles as they
        appear in the molecule using Molecule.particles
        """

        import openff.toolkit.tests.test_forcefield

        molecule = openff.toolkit.tests.test_forcefield.create_water()

        # a 90 degree water molecule on the xy plane
        molecule.add_conformer(
            unit.Quantity(
                np.array(
                    [
                        [1.0, 0.0, 0.0],
                        [0.0, 0.0, 0.0],
                        [0.0, 1.0, 0.0],
                    ]
                ),
                unit.angstrom,
            )
        )

        atom1 = molecule.atoms[0]
        atom2 = molecule.atoms[1]
        atom3 = molecule.atoms[2]
        distance = 0.2 * unit.angstrom
        out_of_plane_angle = 90 * unit.degree
        in_plane_angle = 180 * unit.degree
        vsite1_index = molecule.add_monovalent_lone_pair_virtual_site(
            [atom1, atom2, atom3],
            distance,
            out_of_plane_angle=out_of_plane_angle,
            in_plane_angle=in_plane_angle,
            symmetric=False,
        )
        expected = np.array([[1.0, 0.0, -0.2]])

        vsite_pos = molecule.compute_virtual_site_positions_from_conformer(0)
        vsite_pos = vsite_pos.m
        assert vsite_pos.shape == (1, 3)
        assert np.allclose(vsite_pos, expected)

        conformer = molecule.conformers[0]
        vsite_pos = molecule.compute_virtual_site_positions_from_atom_positions(
            conformer
        )
        vsite_pos = vsite_pos.m
        assert vsite_pos.shape == (1, 3)
        assert np.allclose(vsite_pos, expected)

    def test_divalent_lone_pair_virtual_site_position(self):
        """
        Test for expected positions of virtual sites when created through the molecule
        API.

        The order of the positions is the same as the order of the particles as they
        appear in the molecule using Molecule.particles
        """

        import openff.toolkit.tests.test_forcefield

        molecule = openff.toolkit.tests.test_forcefield.create_water()

        # a 90 degree water molecule on the xy plane
        molecule.add_conformer(
            unit.Quantity(
                np.array(
                    [
                        [1.0, 0.0, 0.0],
                        [0.0, 0.0, 0.0],
                        [0.0, 1.0, 0.0],
                    ]
                ),
                unit.angstrom,
            )
        )

        atom1 = molecule.atoms[0]
        atom2 = molecule.atoms[1]
        atom3 = molecule.atoms[2]
        distance = 0.2 * unit.angstrom
        out_of_plane_angle = 90 * unit.degree
        vsite1_index = molecule.add_divalent_lone_pair_virtual_site(
            [atom1, atom2, atom3],
            distance,
            out_of_plane_angle=out_of_plane_angle,
            symmetric=False,
        )
        expected = np.array([[0.0, 0.0, -0.2]])

        vsite_pos = molecule.compute_virtual_site_positions_from_conformer(0)
        vsite_pos = vsite_pos.m
        assert vsite_pos.shape == (1, 3)
        assert np.allclose(vsite_pos, expected)

        conformer = molecule.conformers[0]
        vsite_pos = molecule.compute_virtual_site_positions_from_atom_positions(
            conformer
        )
        vsite_pos = vsite_pos.m
        assert vsite_pos.shape == (1, 3)
        assert np.allclose(vsite_pos, expected)

    def test_divalent_lone_pair_virtual_site_position_symmetric(self):
        """
        Test for expected positions of virtual sites when created through the molecule
        API. This uses symmetric, which will add both orientations of the atoms to
        create two particles for the vsite.

        Note: symmetric with Monovalent is a bit counterintuitive. Since the particles
        origin is placed on the first atom, using a "symmetric" definition will flip
        the ordering, causing another particle to be placed on the third atom, reflected
        on the xy plane between the first particle.

        The order of the positions is the same as the order of the particles as they
        appear in the molecule using Molecule.particles
        """

        import openff.toolkit.tests.test_forcefield

        molecule = openff.toolkit.tests.test_forcefield.create_water()

        # a 90 degree water molecule on the xy plane
        molecule.add_conformer(
            unit.Quantity(
                np.array(
                    [
                        [1.0, 0.0, 0.0],
                        [0.0, 0.0, 0.0],
                        [0.0, 1.0, 0.0],
                    ]
                ),
                unit.angstrom,
            )
        )

        atom1 = molecule.atoms[0]
        atom2 = molecule.atoms[1]
        atom3 = molecule.atoms[2]
        distance = 0.2 * unit.angstrom
        out_of_plane_angle = 90 * unit.degree
        vsite1_index = molecule.add_divalent_lone_pair_virtual_site(
            [atom1, atom2, atom3],
            distance,
            out_of_plane_angle=out_of_plane_angle,
            symmetric=True,
        )
        expected = np.array([[0.0, 0.0, -0.2], [0.0, 0.0, 0.2]])

        vsite_pos = molecule.compute_virtual_site_positions_from_conformer(0)
        vsite_pos = vsite_pos.m
        assert vsite_pos.shape == (2, 3)
        assert np.allclose(vsite_pos, expected)

        conformer = molecule.conformers[0]
        vsite_pos = molecule.compute_virtual_site_positions_from_atom_positions(
            conformer
        )
        vsite_pos = vsite_pos.m
        assert vsite_pos.shape == (2, 3)
        assert np.allclose(vsite_pos, expected)

    def test_trivalent_lone_pair_virtual_site_position(self):
        """
        Test for expected positions of virtual sites when created through the molecule
        API.

        The order of the positions is the same as the order of the particles as they
        appear in the molecule using Molecule.particles
        """

        import openff.toolkit.tests.test_forcefield

        molecule = openff.toolkit.tests.test_forcefield.create_ammonia()

        # an ammonia; the central nitrogen .5 above the hydrogen, which all lie one
        # an xy plane
        molecule.add_conformer(
            unit.Quantity(
                np.array(
                    [
                        [1.0, 0.0, 0.0],
                        [0.0, 0.0, 0.5],
                        [-0.5, 0.5, 0.0],
                        [-0.5, -0.5, 0.0],
                    ]
                ),
                unit.angstrom,
            )
        )

        atom1 = molecule.atoms[0]
        atom2 = molecule.atoms[1]
        atom3 = molecule.atoms[2]
        atom4 = molecule.atoms[3]
        distance = 1.0 * unit.angstrom
        vsite1_index = molecule.add_trivalent_lone_pair_virtual_site(
            [atom1, atom2, atom3, atom4], distance, symmetric=False
        )
        expected = np.array([[0.0, 0.0, 1.5]])

        vsite_pos = molecule.compute_virtual_site_positions_from_conformer(0)
        vsite_pos = vsite_pos.m
        assert vsite_pos.shape == (1, 3)
        assert np.allclose(vsite_pos, expected)

        conformer = molecule.conformers[0]
        vsite_pos = molecule.compute_virtual_site_positions_from_atom_positions(
            conformer
        )
        vsite_pos = vsite_pos.m
        assert vsite_pos.shape == (1, 3)
        assert np.allclose(vsite_pos, expected)

    @requires_openeye
    def test_chemical_environment_matches_OE(self):
        """Test chemical environment matches"""
        # TODO: Move this to test_toolkits, test all available toolkits
        # Create chiral molecule
        toolkit_wrapper = OpenEyeToolkitWrapper()
        molecule = Molecule()
        atom_C = molecule.add_atom(
            element.carbon.atomic_number, 0, False, stereochemistry="R", name="C"
        )
        atom_H = molecule.add_atom(element.hydrogen.atomic_number, 0, False, name="H")
        atom_Cl = molecule.add_atom(element.chlorine.atomic_number, 0, False, name="Cl")
        atom_Br = molecule.add_atom(element.bromine.atomic_number, 0, False, name="Br")
        atom_F = molecule.add_atom(element.fluorine.atomic_number, 0, False, name="F")
        molecule.add_bond(atom_C, atom_H, 1, False)
        molecule.add_bond(atom_C, atom_Cl, 1, False)
        molecule.add_bond(atom_C, atom_Br, 1, False)
        molecule.add_bond(atom_C, atom_F, 1, False)
        # Test known cases
        matches = molecule.chemical_environment_matches(
            "[#6:1]", toolkit_registry=toolkit_wrapper
        )
        assert (
            len(matches) == 1
        )  # there should be a unique match, so one atom tuple is returned
        assert len(matches[0]) == 1  # it should have one tagged atom
        assert set(matches[0]) == set([atom_C])
        matches = molecule.chemical_environment_matches(
            "[#6:1]~[#1:2]", toolkit_registry=toolkit_wrapper
        )
        assert (
            len(matches) == 1
        )  # there should be a unique match, so one atom tuple is returned
        assert len(matches[0]) == 2  # it should have two tagged atoms
        assert set(matches[0]) == set([atom_C, atom_H])
        matches = molecule.chemical_environment_matches(
            "[Cl:1]-[C:2]-[H:3]", toolkit_registry=toolkit_wrapper
        )
        assert (
            len(matches) == 1
        )  # there should be a unique match, so one atom tuple is returned
        assert len(matches[0]) == 3  # it should have three tagged atoms
        assert set(matches[0]) == set([atom_Cl, atom_C, atom_H])
        matches = molecule.chemical_environment_matches(
            "[#6:1]~[*:2]", toolkit_registry=toolkit_wrapper
        )
        assert len(matches) == 4  # there should be four matches
        for match in matches:
            assert len(match) == 2  # each match should have two tagged atoms
        # Test searching for stereo-specific SMARTS
        matches = molecule.chemical_environment_matches(
            "[#6@:1](-[F:2])(-[Cl])(-[Br])(-[H])", toolkit_registry=toolkit_wrapper
        )
        assert len(matches) == 1  # there should be one match
        for match in matches:
            assert len(match) == 2  # each match should have two tagged atoms
        matches = molecule.chemical_environment_matches(
            "[#6@@:1](-[F:2])(-[Cl])(-[Br])(-[H])", toolkit_registry=toolkit_wrapper
        )
        assert (
            len(matches) == 0
        )  # this is the wrong stereochemistry, so there shouldn't be any matches

    # TODO: Test forgive undef amide enol stereo
    # TODO: test forgive undef phospho linker stereo
    # TODO: test forgive undef C=NH stereo
    # TODO: test forgive undef phospho stereo
    # Potentially better OE stereo check: OEFlipper — Toolkits - - Python
    # https: // docs.eyesopen.com / toolkits / python / omegatk / OEConfGenFunctions / OEFlipper.html

    @requires_rdkit
    def test_chemical_environment_matches_RDKit(self):
        """Test chemical environment matches"""
        # Create chiral molecule
        toolkit_wrapper = RDKitToolkitWrapper()
        molecule = Molecule()
        atom_C = molecule.add_atom(
            element.carbon.atomic_number, 0, False, stereochemistry="R", name="C"
        )
        atom_H = molecule.add_atom(element.hydrogen.atomic_number, 0, False, name="H")
        atom_Cl = molecule.add_atom(element.chlorine.atomic_number, 0, False, name="Cl")
        atom_Br = molecule.add_atom(element.bromine.atomic_number, 0, False, name="Br")
        atom_F = molecule.add_atom(element.fluorine.atomic_number, 0, False, name="F")
        molecule.add_bond(atom_C, atom_H, 1, False)
        molecule.add_bond(atom_C, atom_Cl, 1, False)
        molecule.add_bond(atom_C, atom_Br, 1, False)
        molecule.add_bond(atom_C, atom_F, 1, False)
        # Test known cases
        matches = molecule.chemical_environment_matches(
            "[#6:1]", toolkit_registry=toolkit_wrapper
        )
        assert (
            len(matches) == 1
        )  # there should be a unique match, so one atom tuple is returned
        assert len(matches[0]) == 1  # it should have one tagged atom
        assert set(matches[0]) == set([atom_C])
        matches = molecule.chemical_environment_matches(
            "[#6:1]~[#1:2]", toolkit_registry=toolkit_wrapper
        )
        assert (
            len(matches) == 1
        )  # there should be a unique match, so one atom tuple is returned
        assert len(matches[0]) == 2  # it should have two tagged atoms
        assert set(matches[0]) == set([atom_C, atom_H])
        matches = molecule.chemical_environment_matches(
            "[Cl:1]-[C:2]-[H:3]", toolkit_registry=toolkit_wrapper
        )
        assert (
            len(matches) == 1
        )  # there should be a unique match, so one atom tuple is returned
        assert len(matches[0]) == 3  # it should have three tagged atoms
        assert set(matches[0]) == set([atom_Cl, atom_C, atom_H])
        matches = molecule.chemical_environment_matches(
            "[#6:1]~[*:2]", toolkit_registry=toolkit_wrapper
        )
        assert len(matches) == 4  # there should be four matches
        for match in matches:
            assert len(match) == 2  # each match should have two tagged atoms
        # Test searching for stereo-specific SMARTS
        matches = molecule.chemical_environment_matches(
            "[#6@:1](-[F:2])(-[Cl])(-[Br])(-[H])", toolkit_registry=toolkit_wrapper
        )
        assert len(matches) == 1  # there should be one match
        for match in matches:
            assert len(match) == 2  # each match should have two tagged atoms
        matches = molecule.chemical_environment_matches(
            "[#6@@:1](-[F:2])(-[Cl])(-[Br])(-[H])", toolkit_registry=toolkit_wrapper
        )
        assert (
            len(matches) == 0
        )  # this is the wrong stereochemistry, so there shouldn't be any matches

    @requires_rdkit
    @requires_openeye
    @pytest.mark.slow
    @pytest.mark.parametrize(
        ("toolkit", "method"),
        [
            ("openeye", "mmff94"),
            ("openeye", "am1bcc"),
            ("openeye", "am1-mulliken"),
            ("openeye", "gasteiger"),
            ("openeye", "am1bccnosymspt"),
            ("openeye", "am1elf10"),
            ("openeye", "am1bccelf10"),
            ("ambertools", "am1bcc"),
            ("ambertools", "gasteiger"),
            ("ambertools", "am1-mulliken"),
        ],
    )
    def test_assign_partial_charges(self, toolkit, method):
        """Test computation/retrieval of partial charges"""
        # TODO: Test only one molecule for speed?
        # TODO: Do we need to deepcopy each molecule, or is setUp called separately for each test method?
        # Do not modify original molecules.
        # molecules = copy.deepcopy(mini_drug_bank())
        # In principle, testing for charge assignment over a wide set of molecules is important, but
        # I think that's covered in test_toolkits.py. Here, we should only be concerned with testing the
        # Molecule API, and therefore a single molecule should be sufficient
        molecule = Molecule.from_smiles("CN1C=NC2=C1C(=O)N(C(=O)N2C)C")

        if toolkit == "openeye":
            toolkit_registry = ToolkitRegistry(
                toolkit_precedence=[OpenEyeToolkitWrapper]
            )
        elif toolkit == "ambertools":
            toolkit_registry = ToolkitRegistry(
                toolkit_precedence=[AmberToolsToolkitWrapper]
            )

        molecule.assign_partial_charges(
            partial_charge_method=method,
            toolkit_registry=toolkit_registry,
        )
        initial_charges = molecule._partial_charges

        # Make sure everything isn't 0s
        assert (abs(initial_charges.m_as(unit.elementary_charge)) > 0.01).any()
        # Check total charge
        charges_sum_unitless = initial_charges.sum().m_as(unit.elementary_charge)
        total_charge_unitless = molecule.total_charge.m_as(unit.elementary_charge)
        # if abs(charges_sum_unitless - total_charge_unitless) > 0.0001:
        # print(
        #     "molecule {}    charge_sum {}     molecule.total_charge {}".format(
        #         molecule.name, charges_sum_unitless, total_charge_unitless
        #     )
        # )
        np.allclose(charges_sum_unitless, total_charge_unitless, atol=0.002)

        # Call should be faster second time due to caching
        # TODO: Implement caching
        molecule.assign_partial_charges(
            partial_charge_method=method, toolkit_registry=toolkit_registry
        )
        recomputed_charges = molecule._partial_charges
        assert np.allclose(initial_charges, recomputed_charges, atol=0.002)

    @pytest.mark.parametrize("toolkit", ["openeye", "rdkit"])
    def test_apply_elf_conformer_selection(self, toolkit):
        """Test applying the ELF10 method."""

        if toolkit == "openeye":
            pytest.importorskip("openeye")
            toolkit_registry = ToolkitRegistry(
                toolkit_precedence=[OpenEyeToolkitWrapper]
            )
        elif toolkit == "rdkit":
            pytest.importorskip("rdkit")
            toolkit_registry = ToolkitRegistry(toolkit_precedence=[RDKitToolkitWrapper])

        molecule = Molecule.from_file(
            get_data_file_path(os.path.join("molecules", "z_3_hydroxy_propenal.sdf")),
            "SDF",
        )

        initial_conformers = [
            # Add a conformer with an internal H-bond.
            np.array(
                [
                    [0.5477, 0.3297, -0.0621],
                    [-0.1168, -0.7881, 0.2329],
                    [-1.4803, -0.8771, 0.1667],
                    [-0.2158, 1.5206, -0.4772],
                    [-1.4382, 1.5111, -0.5580],
                    [1.6274, 0.3962, -0.0089],
                    [0.3388, -1.7170, 0.5467],
                    [-1.8612, -0.0347, -0.1160],
                    [0.3747, 2.4222, -0.7115],
                ]
            )
            * unit.angstrom,
            # Add a conformer without an internal H-bond.
            np.array(
                [
                    [0.5477, 0.3297, -0.0621],
                    [-0.1168, -0.7881, 0.2329],
                    [-1.4803, -0.8771, 0.1667],
                    [-0.2158, 1.5206, -0.4772],
                    [0.3353, 2.5772, -0.7614],
                    [1.6274, 0.3962, -0.0089],
                    [0.3388, -1.7170, 0.5467],
                    [-1.7743, -1.7634, 0.4166],
                    [-1.3122, 1.4082, -0.5180],
                ]
            )
            * unit.angstrom,
        ]

        molecule._conformers = [*initial_conformers]

        # Apply ELF10
        molecule.apply_elf_conformer_selection(toolkit_registry=toolkit_registry)
        elf10_conformers = molecule.conformers

        assert len(elf10_conformers) == 1

        assert np.allclose(
            elf10_conformers[0].m_as(unit.angstrom),
            initial_conformers[1].m_as(unit.angstrom),
        )

    @requires_openeye
    def test_assign_fractional_bond_orders(self):
        """Test assignment of fractional bond orders"""
        # TODO: Test only one molecule for speed?
        # TODO: Do we need to deepcopy each molecule, or is setUp called separately for each test method?

        # Do not modify the original molecules.
        molecules = copy.deepcopy(mini_drug_bank())

        toolkits_to_bondorder_method = {
            (OpenEyeToolkitWrapper,): ["am1-wiberg", "pm3-wiberg"]
        }
        # Don't test AmberTools here since it takes too long
        # (AmberToolsToolkitWrapper, RDKitToolkitWrapper):['am1-wiberg']}
        for toolkits in list(toolkits_to_bondorder_method.keys()):
            toolkit_registry = ToolkitRegistry(toolkit_precedence=toolkits)
            for bond_order_model in toolkits_to_bondorder_method[toolkits]:
                for molecule in molecules[
                    :5
                ]:  # Just test first five molecules for speed
                    molecule.generate_conformers(toolkit_registry=toolkit_registry)
                    molecule.assign_fractional_bond_orders(
                        bond_order_model=bond_order_model,
                        toolkit_registry=toolkit_registry,
                        use_conformers=molecule.conformers,
                    )
                    fbo1 = [bond.fractional_bond_order for bond in molecule.bonds]
                    # TODO: Now that the assign_fractional_bond_orders function takes more kwargs,
                    #       how can we meaningfully cache its results?
                    # # Call should be faster the second time due to caching
                    # molecule.assign_fractional_bond_orders(bond_order_model=bond_order_model,
                    #                                        toolkit_registry=toolkit_registry)
                    # fbo2 = [bond.fractional_bond_order for bond in molecule.bonds]
                    # np.testing.assert_allclose(fbo1, fbo2, atol=1.e-4)

    @requires_ambertools
    @requires_openeye
    @pytest.mark.slow
    @pytest.mark.parametrize("model", ["AM1-Wiberg", "am1-wiberg"])
    @pytest.mark.parametrize(
        "toolkit", [OpenEyeToolkitWrapper, AmberToolsToolkitWrapper]
    )
    def test_bond_order_method_passing(self, model, toolkit):
        """Test that different calls to Molecule.assign_fractional_bond_orders do not
        produce unexpected errors, but do not asses validity of results"""
        mol = Molecule.from_smiles("CCO")

        mol.assign_fractional_bond_orders(
            bond_order_model=model,
        )

        mol.assign_fractional_bond_orders(
            bond_order_model=model,
            toolkit_registry=toolkit(),
        )

        mol.assign_fractional_bond_orders(
            bond_order_model=model,
            toolkit_registry=ToolkitRegistry([toolkit()]),
        )

    def test_get_bond_between(self):
        """Test Molecule.get_bond_between"""
        mol = Molecule.from_smiles("C#C")

        # Dynamically get atoms in case from_smiles produces different atom order
        hydrogens = [a for a in mol.atoms if a.atomic_number == 1]
        carbons = [a for a in mol.atoms if a.atomic_number == 6]

        bond_from_atoms = mol.get_bond_between(carbons[0], carbons[1])
        bond_from_idx = mol.get_bond_between(
            carbons[0].molecule_atom_index, carbons[1].molecule_atom_index
        )
        assert bond_from_idx == bond_from_atoms

        with pytest.raises(NotBondedError):
            mol.get_bond_between(hydrogens[0], hydrogens[1])

    @pytest.mark.parametrize(
        ("smiles", "n_rings"),
        [
            ("CCO", 0),
            ("c1ccccc1", 1),
            ("C1CC2CCC1C2", 2),  # This should probably be 3?
            ("c1ccc(cc1)c2ccccc2", 2),
            ("c1ccc2ccccc2c1", 2),
            ("c1ccc2cc3ccccc3cc2c1", 3),
            ("C1C2C(CCC1)CC5C3C2CCC7C3C4C(CCC6C4C5CCC6)CC7", 7),
        ],
    )
    @requires_rdkit
    def test_molecule_rings(self, smiles, n_rings):
        """Test the Molecule.rings property"""
        assert (
            n_rings == Molecule.from_smiles(smiles, allow_undefined_stereo=True).n_rings
        )

    @pytest.mark.parametrize(
        ("smiles", "n_atom_rings", "n_bond_rings"),
        [
            ("c1ccc2ccccc2c1", 10, 11),
            ("c1ccc(cc1)c2ccccc2", 12, 12),
            ("Cc1ccc(cc1Nc2nccc(n2)c3cccnc3)NC(=O)c4ccc(cc4)CN5CCN(CC5)C", 30, 30),
        ],
    )
    @requires_rdkit
    def test_is_in_ring(self, smiles, n_atom_rings, n_bond_rings):
        """Test Atom.is_in_ring and Bond.is_in_ring"""
        mol = Molecule.from_smiles(smiles)

        assert len([atom for atom in mol.atoms if atom.is_in_ring]) == n_atom_rings
        assert len([bond for bond in mol.bonds if bond.is_in_ring]) == n_bond_rings

    @requires_rdkit
    @requires_openeye
    def test_conformer_generation_failure(self):
        # This test seems possibly redundant, is it needed?
        molecule = Molecule.from_smiles("F[U](F)(F)(F)(F)F")

        with pytest.raises(ConformerGenerationError, match="Omega conf.*fail"):
            molecule.generate_conformers(
                n_conformers=1, toolkit_registry=OpenEyeToolkitWrapper()
            )

        with pytest.raises(ConformerGenerationError, match="RDKit conf.*fail"):
            molecule.generate_conformers(
                n_conformers=1, toolkit_registry=RDKitToolkitWrapper()
            )

        with pytest.raises(ValueError) as execption:
            molecule.generate_conformers(n_conformers=1)

            # pytest's checking of the string representation of this exception does not seem
            # to play well with how it's constructed currently, so manually compare contents
            exception_as_str = str(exception)
            assert (
                "No registered toolkits can provide the capability" in exception_as_str
            )
            assert "generate_conformers" in exception_as_str
            assert "OpenEye Omega conformer generation failed" in exception_as_str
            assert "RDKit conformer generation failed" in exception_as_str


class TestMoleculeVisualization:
    @requires_pkg("IPython")
    @requires_rdkit
    def test_visualize_rdkit(self):
        """Test that the visualize method returns an expected object when using RDKit to generate a 2-D representation"""
        import IPython

        mol = Molecule().from_smiles("CCO")

        assert isinstance(mol.visualize(backend="rdkit"), IPython.core.display.SVG)

    @pytest.mark.skipif(
        has_pkg("rdkit"),
        reason="Test requires that RDKit is not installed",
    )
    def test_visualize_fallback(self):
        """Test falling back from RDKit to OpenEye if RDKit is specified but not installed"""
        mol = Molecule().from_smiles("CCO")
        with pytest.warns(UserWarning):
            mol.visualize(backend="rdkit")

    @requires_pkg("nglview")
    def test_visualize_nglview(self):
        """Test that the visualize method returns an NGLview widget. Note that
        nglview is not explicitly a requirement in the test environment, but
        is likely to get pulled in with other dependencies."""
        try:
            import nglview
        except ModuleNotFoundError:
            pass

        # Start with a molecule without conformers
        mol = Molecule().from_smiles("CCO")

        with pytest.raises(ValueError):
            mol.visualize(backend="nglview")

        # Add conformers
        mol.generate_conformers()

        # Ensure an NGLView widget is returned
        assert isinstance(mol.visualize(backend="nglview"), nglview.NGLWidget)

        # Providing other arguments is an error
        with pytest.raises(ValueError):
            mol.visualize(backend="nglview", width=100)
        with pytest.raises(ValueError):
            mol.visualize(backend="nglview", height=100)
        with pytest.raises(ValueError):
            mol.visualize(backend="nglview", show_all_hydrogens=False)

    @requires_pkg("IPython")
    @requires_openeye
    def test_visualize_openeye(self):
        """Test that the visualize method returns an expected object when using OpenEye to generate a 2-D representation"""
        import IPython

        mol = Molecule().from_smiles("CCO")

        assert isinstance(mol.visualize(backend="openeye"), IPython.core.display.Image)


@pytest.mark.parametrize("strict_chirality", (True, False))
class TestMoleculeResiduePerception:
    """Test residue perception of Molecule class."""

    def test_perceive_residues_natoms_nterminal_alanine(self, strict_chirality):
        """Test number of matches atoms in residue perception with NTerminal form of Alanine."""
        offmol = Molecule.from_file(get_data_file_path("proteins/NTerminal_ALA.sdf"))
        # Perceive residue substructures
        offmol.perceive_residues(strict_chirality=strict_chirality)
        counter = 0  # matched atom counter
        for atom in offmol.atoms:
            if atom.metadata:
                counter += 1
        assert counter == offmol.n_atoms

    def test_perceive_residues_natoms_cterminal_alanine(self, strict_chirality):
        """Test number of matches atoms in residue perception with CTerminal form of Alanine."""
        offmol = Molecule.from_file(get_data_file_path("proteins/CTerminal_ALA.sdf"))
        # Perceive residue substructures
        offmol.perceive_residues(strict_chirality=strict_chirality)
        counter = 0  # matched atom counter
        for atom in offmol.atoms:
            if atom.metadata:
                counter += 1
        assert counter == offmol.n_atoms

    def test_perceive_residues_natoms_mainchain_alanine(self, strict_chirality):
        """Test number of matches atoms in residue perception with MainChain form of Alanine."""
        offmol = Molecule.from_file(get_data_file_path("proteins/MainChain_ALA.sdf"))
        # Perceive residue substructures
        offmol.perceive_residues(strict_chirality=strict_chirality)
        counter = 0  # matched atom counter
        for atom in offmol.atoms:
            if atom.metadata:
                counter += 1
        assert counter == offmol.n_atoms

    def test_perceive_residues_natoms_mainchain_glutamic_acid(self, strict_chirality):
        """Test number of matches atoms in residue perception with MainChain form of Glutamic acid."""
        offmol = Molecule.from_file(get_data_file_path("proteins/MainChain_GLU.sdf"))
        # Perceive residue substructures
        offmol.perceive_residues(strict_chirality=strict_chirality)
        counter = 0  # matched atom counter
        for atom in offmol.atoms:
            if atom.metadata:
                counter += 1
        assert counter == offmol.n_atoms

    def test_perceive_residues_natoms_mainchain_charged_glutamic_acid(
        self, strict_chirality
    ):
        """Test number of matches atoms in residue perception with MainChain form of charged
        Glutamic acid."""
        offmol = Molecule.from_file(get_data_file_path("proteins/MainChain_GLH.sdf"))
        # Perceive residue substructures
        offmol.perceive_residues(strict_chirality=strict_chirality)
        counter = 0  # matched atom counter
        for atom in offmol.atoms:
            if atom.metadata:
                counter += 1
        assert counter == offmol.n_atoms

    def test_perceive_residues_natoms_mainchain_arginine(self, strict_chirality):
        """Test number of matches atoms in residue perception with MainChain form of Alanine."""
        offmol = Molecule.from_file(get_data_file_path("proteins/MainChain_ARG.sdf"))
        # Perceive residue substructures
        offmol.perceive_residues(strict_chirality=strict_chirality)
        counter = 0  # matched atom counter
        for atom in offmol.atoms:
            if atom.metadata:
                counter += 1
        assert counter == offmol.n_atoms

    def test_perceive_residues_natoms_mainchain_histidine(self, strict_chirality):
        """Test number of matches atoms in residue perception with MainChain form of protonated
        state of Histidine."""
        offmol = Molecule.from_file(get_data_file_path("proteins/MainChain_HIP.sdf"))
        # Perceive residue substructures
        offmol.perceive_residues(strict_chirality=strict_chirality)
        counter = 0  # matched atom counter
        for atom in offmol.atoms:
            if atom.metadata:
                counter += 1
        assert counter == offmol.n_atoms

    def test_perceive_residues_natoms_cyxteine(self, strict_chirality):
        """Test number of atoms matched for residue perception of disulfide bond form
        of cysteine."""
        offmol = Molecule.from_file(get_data_file_path("proteins/MainChain_CYX.sdf"))
        # Perceive residue substructures
        offmol.perceive_residues(strict_chirality=strict_chirality)
        counter = 0  # matched atom counter
        for atom in offmol.atoms:
            if atom.metadata:
                counter += 1
        assert counter == offmol.n_atoms

    def test_perceive_residues_cyclic_peptide_chirality(self, strict_chirality):
        """Test residue perception failing in cyclic peptide with different chiralities."""
        smiles = (
            "[H]c1c(c(c(c(c1[H])[H])C([H])([H])[C@]2(C(=O)N([C@](C(=O)N([C@@](C(=O)N3[C@@](C(=O)N2[H])"
            "(C(C(C3([H])[H])([H])[H])([H])[H])[H])([H])C([H])([H])[H])[H])([H])C([H])([H])C4=C(N(c5c4c(c(c(c5[H])"
            "[H])[H])[H])[H])[H])[H])[H])[H])[H]"
        )
        offmol = Molecule.from_smiles(smiles)
        # perceive residues
        offmol.perceive_residues(strict_chirality=strict_chirality)
        counter = 0  # matched atom counter
        for atom in offmol.atoms:
            if atom.metadata:
                counter += 1
        if strict_chirality:
            # Make sure it fails if strict_chirality=True
            with pytest.raises(AssertionError):
                assert counter == offmol.n_atoms
        else:
            assert counter == offmol.n_atoms

    @pytest.mark.slow
    def test_perceive_residues_natoms_t4(self, strict_chirality):
        """Test number of atoms matched for residue perception of free from of
        T4 lysozyme."""
        offmol = Molecule.from_file(get_data_file_path("proteins/T4-protein.sdf"))
        # Perceive residue substructures
        offmol.perceive_residues(strict_chirality=strict_chirality)
        counter = 0  # matched atom counter
        unlabelled_counter = 0  # unmatched atom counter
        for atom in offmol.atoms:
            if atom.metadata:
                counter += 1
        assert counter == offmol.n_atoms


@pytest.mark.xfail()
class TestMoleculeFromPDB:
    """
    Test creation of cheminformatics-rich openff Molecule from PDB files.
    """

    # TODO: Implement all the tests
    def test_from_pdb_t4_n_atoms(self):
        """Test off Molecule contains expected number of atoms from T4 pdb."""
        # We expect/know the molecule contains this number of atoms
        expected_n_atoms = 2634
        offmol = Molecule.from_pdb(get_data_file_path("proteins/T4-protein.pdb"))
        assert offmol.n_atoms == expected_n_atoms

    def test_molecule_from_pdb_mainchain_ala_dipeptide(self):
        offmol = Molecule.from_pdb(get_data_file_path("proteins/MainChain_ALA.pdb"))
        assert offmol.n_atoms == 22
        expected_mol = Molecule.from_smiles("CC(=O)N[C@H](C)C(=O)NC")
        assert offmol.is_isomorphic_with(
            expected_mol, atom_stereochemistry_matching=False
        )

    def test_molecule_from_pdb_mainchain_ala_tripeptide(self):
        offmol = Molecule.from_pdb(get_data_file_path("proteins/MainChain_ALA_ALA.pdb"))
        assert offmol.n_atoms == 32
        expected_mol = Molecule.from_smiles("CC(=O)N[C@H](C)C(=O)N[C@H](C)C(=O)NC")
        assert offmol.is_isomorphic_with(
            expected_mol, atom_stereochemistry_matching=False
        )

    def test_molecule_from_pdb_cterm_ala_dipeptide(self):
        offmol = Molecule.from_pdb(get_data_file_path("proteins/CTerminal_ALA.pdb"))
        assert offmol.n_atoms == 17
        expected_mol = Molecule.from_smiles("CC(=O)N[C@H](C)C(=O)[O-]")
        assert offmol.is_isomorphic_with(
            expected_mol, atom_stereochemistry_matching=False
        )

    def test_molecule_from_pdb_cterm_ala_tripeptide(self):
        offmol = Molecule.from_pdb(get_data_file_path("proteins/CTerminal_ALA_ALA.pdb"))
        assert offmol.n_atoms == 27
        expected_mol = Molecule.from_smiles("CC(=O)N[C@H](C)C(=O)N[C@H](C)C(=O)[O-]")
        assert offmol.is_isomorphic_with(
            expected_mol, atom_stereochemistry_matching=False
        )

    def test_molecule_from_pdb_nterm_ala_dipeptide(self):
        offmol = Molecule.from_pdb(get_data_file_path("proteins/NTerminal_ALA.pdb"))
        assert offmol.n_atoms == 18
        expected_mol = Molecule.from_smiles("[N+]([H])([H])([H])[C@H](C)C(=O)NC")
        assert offmol.is_isomorphic_with(
            expected_mol, atom_stereochemistry_matching=False
        )

    def test_molecule_from_pdb_mainchain_arg_dipeptide(self):
        offmol = Molecule.from_pdb(get_data_file_path("proteins/MainChain_ARG.pdb"))
        assert offmol.n_atoms == 36
        expected_mol = Molecule.from_smiles(
            "CC(=O)N[C@H](CCCNC(N)=[N+]([H])[H])C(=O)NC"
        )
        assert offmol.is_isomorphic_with(
            expected_mol, atom_stereochemistry_matching=False
        )

    def test_molecule_from_pdb_cterm_arg_dipeptide(self):
        offmol = Molecule.from_pdb(get_data_file_path("proteins/CTerminal_ARG.pdb"))
        assert offmol.n_atoms == 31
        expected_mol = Molecule.from_smiles(
            "CC(=O)N[C@H](CCCNC(N)=[N+]([H])([H]))C(=O)[O-]"
        )
        assert offmol.is_isomorphic_with(
            expected_mol, atom_stereochemistry_matching=False
        )

    def test_molecule_from_pdb_mainchain_cys_dipeptide(self):
        offmol = Molecule.from_pdb(get_data_file_path("proteins/MainChain_CYS.pdb"))
        assert offmol.n_atoms == 23
        expected_mol = Molecule.from_smiles("CC(=O)N[C@H](CS)C(=O)NC")
        assert offmol.is_isomorphic_with(
            expected_mol, atom_stereochemistry_matching=False
        )

    def test_molecule_from_pdb_mainchain_cyx_dipeptide(self):
        offmol = Molecule.from_pdb(get_data_file_path("proteins/MainChain_CYX.pdb"))
        assert offmol.n_atoms == 44
        expected_mol = Molecule.from_smiles(
            "CC(=O)N[C@H](CSSC[C@H](NC(=O)C)C(=O)NC)C(=O)NC"
        )
        assert offmol.is_isomorphic_with(
            expected_mol, atom_stereochemistry_matching=False
        )

    def test_molecule_from_pdb_mainchain_hid_dipeptide(self):
        offmol = Molecule.from_pdb(get_data_file_path("proteins/MainChain_HID.pdb"))
        assert offmol.n_atoms == 29
        assert offmol.total_charge == 0 * unit.elementary_charge
        assert sum([1 for atom in offmol.atoms if atom.is_aromatic]) == 5
        assert sum([1 for bond in offmol.bonds if bond.is_aromatic]) == 5
        expected_mol = Molecule.from_smiles("CC(=O)N[C@H](CC1NC=NC=1)C(=O)NC")
        assert offmol.is_isomorphic_with(
            expected_mol, atom_stereochemistry_matching=False, aromatic_matching=False
        )

    def test_molecule_from_pdb_mainchain_hie_dipeptide(self):
        offmol = Molecule.from_pdb(get_data_file_path("proteins/MainChain_HIE.pdb"))
        assert offmol.n_atoms == 29
        assert offmol.total_charge == 0 * unit.elementary_charge
        assert sum([1 for atom in offmol.atoms if atom.is_aromatic]) == 5
        assert sum([1 for bond in offmol.bonds if bond.is_aromatic]) == 5
        expected_mol = Molecule.from_smiles("CC(=O)N[C@H](CC1N=C[NH]C=1)C(=O)NC")
        assert offmol.is_isomorphic_with(
            expected_mol, atom_stereochemistry_matching=False, aromatic_matching=False
        )

    def test_molecule_from_pdb_mainchain_hip_dipeptide(self):
        offmol = Molecule.from_pdb(get_data_file_path("proteins/MainChain_HIP.pdb"))
        assert offmol.n_atoms == 30
        assert offmol.total_charge == 1 * unit.elementary_charge
        assert sum([1 for atom in offmol.atoms if atom.is_aromatic]) == 5
        assert sum([1 for bond in offmol.bonds if bond.is_aromatic]) == 5

        expected_mol = Molecule.from_smiles("CC(=O)N[C@H](CC1[N+]([H])=CNC=1)C(=O)NC")
        assert offmol.is_isomorphic_with(
            expected_mol, atom_stereochemistry_matching=False, aromatic_matching=False
        )

    def test_molecule_from_pdb_mainchain_trp_dipeptide(self):
        offmol = Molecule.from_pdb(get_data_file_path("proteins/MainChain_TRP.pdb"))
        assert offmol.n_atoms == 36
        assert offmol.total_charge == 0 * unit.elementary_charge
        assert sum([1 for atom in offmol.atoms if atom.is_aromatic]) == 9
        assert sum([1 for bond in offmol.bonds if bond.is_aromatic]) == 10

        expected_mol = Molecule.from_smiles("CC(=O)N[C@H](CC1C2=CC=CC=C2NC=1)C(=O)NC")
        assert offmol.is_isomorphic_with(
            expected_mol,
            atom_stereochemistry_matching=False,
            aromatic_matching=False,
            bond_order_matching=False,
        )

    def test_molecule_from_pdb_cterminal_trp_dipeptide(self):
        offmol = Molecule.from_pdb(get_data_file_path("proteins/CTerminal_TRP.pdb"))
        assert offmol.n_atoms == 31
        assert offmol.total_charge == -1 * unit.elementary_charge
        assert sum([1 for atom in offmol.atoms if atom.is_aromatic]) == 9
        assert sum([1 for bond in offmol.bonds if bond.is_aromatic]) == 10

        expected_mol = Molecule.from_smiles("CC(=O)N[C@H](CC1C2=CC=CC=C2NC=1)C(=O)[O-]")
        assert offmol.is_isomorphic_with(
            expected_mol,
            atom_stereochemistry_matching=False,
            aromatic_matching=False,
            bond_order_matching=False,
        )

    def test_molecule_from_pdb_nterminal_trp_dipeptide(self):
        offmol = Molecule.from_pdb(get_data_file_path("proteins/NTerminal_TRP.pdb"))
        assert offmol.n_atoms == 32
        assert offmol.total_charge == 1 * unit.elementary_charge
        assert sum([1 for atom in offmol.atoms if atom.is_aromatic]) == 9
        assert sum([1 for bond in offmol.bonds if bond.is_aromatic]) == 10

        expected_mol = Molecule.from_smiles(
            "[N+]([H])([H])([H])[C@H](CC1C2=CC=CC=C2NC=1)C(=O)NC"
        )
        assert offmol.is_isomorphic_with(
            expected_mol,
            atom_stereochemistry_matching=False,
            aromatic_matching=False,
            bond_order_matching=False,
        )

    def test_molecule_from_pdb_mainchain_pro_dipeptide(self):
        offmol = Molecule.from_pdb(get_data_file_path("proteins/MainChain_PRO.pdb"))
        assert offmol.n_atoms == 26
        assert offmol.total_charge == 0 * unit.elementary_charge
        expected_mol = Molecule.from_smiles("CC(=O)N1[C@H](CCC1)C(=O)NC")
        assert offmol.is_isomorphic_with(
            expected_mol, atom_stereochemistry_matching=False
        )

    @pytest.mark.slow
    def test_from_pdb_t4_smiles_roundtrip(self):
        """Creation of Molecule from an uncapped T4 lysozyme PDB file."""
        pdb_file = get_data_file_path("proteins/T4-protein.pdb")
        offmol = Molecule.from_pdb(pdb_file)
        rdkit_mol_smiles = Molecule.from_rdkit(
            offmol.to_rdkit(), allow_undefined_stereo=True
        ).to_smiles()
        assert offmol.to_smiles() == rdkit_mol_smiles

    @pytest.mark.xfail()
    def test_from_pdb_t4_n_residues(self):
        """Test number of residues when creating Molecule from T4 PDB"""
        expected_n_residues = 164
        raise NotImplementedError

    @pytest.mark.xfail()
    def test_from_pdb_t4_atom_metadata(self):
        """Test to check the metadata from T4 pdb is filled correctly."""
        raise NotImplementedError


class MyMol(FrozenMolecule):
    """
    Lightweight FrozenMolecule subclass for molecule-subclass tests below
    """


class TestMoleculeSubclass:
    """
    Test that the FrozenMolecule class is subclass-able, by ensuring that Molecule.from_X constructors
    return objects of the correct types
    """

    def test_molecule_subclass_from_smiles(self):
        """Ensure that the right type of object is returned when running MyMol.from_smiles"""
        mol = MyMol.from_smiles("CCO")
        assert isinstance(mol, MyMol)

    def test_molecule_subclass_from_inchi(self):
        """Ensure that the right type of object is returned when running MyMol.from_inchi"""
        mol = MyMol.from_inchi("InChI=1S/C2H6O/c1-2-3/h3H,2H2,1H3")
        assert isinstance(mol, MyMol)

    @requires_openeye
    def test_molecule_subclass_from_iupac(self):
        """Ensure that the right type of object is returned when running MyMol.from_iupac"""
        mol = MyMol.from_iupac("benzene")
        assert isinstance(mol, MyMol)

    def test_molecule_subclass_from_file(self):
        """Ensure that the right type of object is returned when running MyMol.from_file"""
        mol = MyMol.from_file(get_data_file_path("molecules/ethanol.sdf"))
        assert isinstance(mol, MyMol)

    def test_molecule_subclass_from_mapped_smiles(self):
        """Ensure that the right type of object is returned when running MyMol.from_mapped_smiles"""
        mol = MyMol.from_mapped_smiles("[H:1][C:2]([H:3])([H:4])([H:5])")
        assert isinstance(mol, MyMol)

    @requires_pkg("qcelemental")
    @requires_pkg("qcportal")
    @pytest.mark.flaky(reruns=5)
    def test_molecule_subclass_from_qcschema(self):
        """Ensure that the right type of object is returned when running MyMol.from_qcschema"""
        import qcportal as ptl

        client = ptl.FractalClient()
        ds = client.get_collection(
            "TorsionDriveDataset", "Fragment Stability Benchmark"
        )
        entry = ds.get_entry(
            "CC(=O)Nc1cc2c(cc1OC)nc[n:4][c:3]2[NH:2][c:1]3ccc(c(c3)Cl)F"
        )
        # now make the molecule from the record instance with and without the geometry
        mol = MyMol.from_qcschema(entry.dict(encoding="json"))
        assert isinstance(mol, MyMol)
        # Make from object, which will include geometry
        mol = MyMol.from_qcschema(entry, client)
        assert isinstance(mol, MyMol)

    def test_molecule_subclass_from_topology(self):
        """Ensure that the right type of object is returned when running MyMol.from_topology"""
        top = Molecule.from_smiles("CCO").to_topology()
        mol = MyMol.from_topology(top)
        assert isinstance(mol, MyMol)

    @requires_rdkit
    def test_molecule_subclass_from_pdb_and_smiles(self):
        """Ensure that the right type of object is returned when running MyMol.from_pdb_and_smiles"""
        mol = MyMol.from_pdb_and_smiles(
            get_data_file_path("molecules/toluene.pdb"), "Cc1ccccc1"
        )
        assert isinstance(mol, MyMol)

    def test_molecule_copy_constructor_from_other_subclass(self):
        """Ensure that the right type of object is returned when running the MyMol copy constructor"""
        normal_mol = MyMol.from_smiles("CCO")
        mol = MyMol(normal_mol)
        assert isinstance(mol, MyMol)

    def test_molecule_subclass_from_dict(self):
        """Ensure that the right type of object is returned when running MyMol.from_dict"""
        orig_mol = Molecule.from_smiles("CCO")
        mol = MyMol.from_dict(orig_mol.to_dict())
        assert isinstance(mol, MyMol)


class TestHierarchies:
    def test_nothing_perceived_dipeptide(self, dipeptide):
        """Test that loading a "vanilla" molecule from SDF does not assign atom metadata"""
        with pytest.raises(KeyError):
            assert None == dipeptide.atoms[0].metadata["residue_name"]
        with pytest.raises(KeyError):
            assert "ALA" == dipeptide.atoms[10].metadata["residue_name"]
        with pytest.raises(KeyError):
            assert 1 == dipeptide.atoms[10].metadata["residue_number"]
        with pytest.raises(AttributeError):
            dipeptide.residues[0]

    def test_residues_perceived_dipeptide(self, dipeptide_residues_perceived):
        """Test that perceiving residues on a residue-containing molecule correctly populates atom metadata"""
        assert "ACE" == dipeptide_residues_perceived.atoms[0].metadata["residue_name"]
        assert 1 == dipeptide_residues_perceived.atoms[0].metadata["residue_number"]
        assert "ALA" == dipeptide_residues_perceived.atoms[10].metadata["residue_name"]
        assert 2 == dipeptide_residues_perceived.atoms[10].metadata["residue_number"]

        with pytest.raises(AttributeError):
            type(dipeptide_residues_perceived.residues[0])

    def test_add_delete_hierarchy_scheme(self, dipeptide_residues_perceived):
        """Test adding and removing HierarchySchemes to/from molecules"""

        assert len(dipeptide_residues_perceived.hierarchy_schemes) == 0
        dipeptide_residues_perceived.add_hierarchy_scheme(
            ("residue_number",), "res_by_num"
        )
        assert len(dipeptide_residues_perceived.hierarchy_schemes) == 1

        # Redundant hier schemes are OK as long as their iter name is different
        dipeptide_residues_perceived.add_hierarchy_scheme(
            ("residue_number",), "res_by_num2"
        )
        assert len(dipeptide_residues_perceived.hierarchy_schemes) == 2

        # Redundant hier schemes are NOT OK if their iter name is already used
        with pytest.raises(
            HierarchySchemeWithIteratorNameAlreadyRegisteredException,
            match='Can not add iterator with name "res_by_num" to this topology',
        ):
            dipeptide_residues_perceived.add_hierarchy_scheme(
                ("residue_number",), "res_by_num"
            )
        assert len(dipeptide_residues_perceived.hierarchy_schemes) == 2

        with pytest.raises(AttributeError):
            dipeptide_residues_perceived.res_by_num[0]

        dipeptide_residues_perceived.perceive_hierarchy(["res_by_num"])

        assert dipeptide_residues_perceived.res_by_num[0].residue_number == 1
        # Since we only perceived res_by_num above, residues should not be defined
        with pytest.raises(AttributeError):
            dipeptide_residues_perceived.residues[0]
        # Delete the hierarchyscheme and ensure that the iterators are no longer available
        dipeptide_residues_perceived.delete_hierarchy_scheme("res_by_num")
        assert len(dipeptide_residues_perceived.hierarchy_schemes) == 1
        with pytest.raises(AttributeError):
            dipeptide_residues_perceived.res_by_num[0]
        with pytest.raises(
            HierarchySchemeNotFoundException,
            match='Can not delete HierarchyScheme with name "res_by_num" because no HierarchyScheme with that iterator name exists',
        ):
            dipeptide_residues_perceived.delete_hierarchy_scheme("res_by_num")

    def test_hierarchy_perceived_dipeptide(self, dipeptide_hierarchy_perceived):
        """Test populating and accessing HierarchyElements"""
        assert (
            str(dipeptide_hierarchy_perceived.residues[0])
            == "HierarchyElement ('None', 1, 'ACE') of iterator 'residues' containing 6 particle(s)"
        )
        assert dipeptide_hierarchy_perceived.residues[0].chain == "None"
        assert dipeptide_hierarchy_perceived.residues[0].residue_name == "ACE"
        assert dipeptide_hierarchy_perceived.residues[0].residue_number == 1
        assert set(dipeptide_hierarchy_perceived.residues[0].particle_indices) == set(
            range(6)
        )

        assert (
            str(dipeptide_hierarchy_perceived.residues[1])
            == "HierarchyElement ('None', 2, 'ALA') of iterator 'residues' containing 11 particle(s)"
        )
        assert dipeptide_hierarchy_perceived.residues[1].chain == "None"
        assert dipeptide_hierarchy_perceived.residues[1].residue_name == "ALA"
        assert dipeptide_hierarchy_perceived.residues[1].residue_number == 2
        assert set(dipeptide_hierarchy_perceived.residues[1].particle_indices) == set(
            range(6, 17)
        )

        for residue in dipeptide_hierarchy_perceived.residues:
            for particle in residue.particles:
                assert particle.metadata["residue_name"] == residue.residue_name
                assert particle.metadata["residue_number"] == residue.residue_number

    def test_hierarchy_perceived_information_propagation(
        self, dipeptide_hierarchy_perceived
    ):
        """Ensure that updating atom metadata doesn't update the iterators until the hierarchy is re-perceived"""
        for atom in dipeptide_hierarchy_perceived.atoms:
            atom.metadata["chain"] = "A"
        assert ("A", 1, "ACE") != dipeptide_hierarchy_perceived.residues[0].identifier
        dipeptide_hierarchy_perceived.perceive_hierarchy()
        assert ("A", 1, "ACE") == dipeptide_hierarchy_perceived.residues[0].identifier<|MERGE_RESOLUTION|>--- conflicted
+++ resolved
@@ -26,17 +26,9 @@
 
 import numpy as np
 import pytest
-<<<<<<< HEAD
 from openff.units import unit
-
-try:
-    from openmm.app import element
-except ImportError:
-    from simtk.openmm.app import element
-=======
 from openmm import unit
 from openmm.app import element
->>>>>>> a3186f81
 
 from openff.toolkit.tests.create_molecules import (
     create_acetaldehyde,
@@ -1371,19 +1363,9 @@
         # make sure the topology molecule gives the same formula
         from openff.toolkit.topology.topology import Topology
 
-<<<<<<< HEAD
         topology = Topology.from_molecules(molecule)
         assert molecule.hill_formula == Molecule._object_to_hill_formula(
             molecule.to_networkx()
-=======
-        topology = Topology.from_molecules(molecule_smiles)
-        assert molecule_smiles.hill_formula == Molecule.to_hill_formula(
-            [*topology.molecules][0]
-        )
-        # make sure the networkx matches
-        assert molecule_smiles.hill_formula == Molecule.to_hill_formula(
-            molecule_smiles.to_networkx()
->>>>>>> a3186f81
         )
 
     def test_isomorphic_general(self):
