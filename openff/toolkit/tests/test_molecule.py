#!/usr/bin/env python

# =============================================================================================
# MODULE DOCSTRING
# =============================================================================================

"""
Tests for molecular topology representations

At least one supported cheminformatics toolkit must be installed to run these tests.
Only the tests applicable to that toolkit will be run.

TODO:
- Will the ToolkitWrapper allow us to pare down importing each wrapper directly?
- Add tests comparing RDKit and OpenEye aromaticity perception
- Right now, the test database of TestMolecule is read from mol2, requiring the OE
  toolkit. Find a different test set that RDKit can read, or make a database of
  serialized OFFMols.

"""

import copy
import os
import pickle
from tempfile import NamedTemporaryFile

import numpy as np
import pytest

try:
    from openmm import unit
    from openmm.app import element
except ImportError:
    from simtk import unit
    from simtk.openmm.app import element

from openff.toolkit.tests.create_molecules import (
    create_acetaldehyde,
    create_benzene_no_aromatic,
    create_cis_1_2_dichloroethene,
    create_cyclohexane,
    create_ethanol,
    create_reversed_ethanol,
<<<<<<< HEAD
    dipeptide,
    dipeptide_residues_perceived,
    dipeptide_hierarchy_perceived,
    cyx,
    cyx_residues_perceived,
    cyx_hierarchy_perceived
=======
    cyx,
    cyx_hierarchy_perceived,
    cyx_residues_perceived,
    dipeptide,
    dipeptide_hierarchy_perceived,
    dipeptide_residues_perceived,
>>>>>>> 118c652e
)
from openff.toolkit.tests.utils import (
    has_pkg,
    requires_ambertools,
    requires_openeye,
    requires_pkg,
    requires_rdkit,
)
from openff.toolkit.topology import NotBondedError
from openff.toolkit.topology.molecule import (
    Atom,
    FrozenMolecule,
    InvalidAtomMetadataError,
    InvalidConformerError,
    Molecule,
    SmilesParsingError,
    HierarchySchemeNotFoundException,
    HierarchySchemeWithIteratorNameAlreadyRegisteredException,
)
from openff.toolkit.utils import get_data_file_path
from openff.toolkit.utils.exceptions import ConformerGenerationError
from openff.toolkit.utils.toolkits import (
    AmberToolsToolkitWrapper,
    OpenEyeToolkitWrapper,
    RDKitToolkitWrapper,
    ToolkitRegistry,
)

# =============================================================================================
# TEST UTILITIES
# =============================================================================================


def assert_molecule_is_equal(molecule1, molecule2, msg):
    """Compare whether two Molecule objects are equal

    Parameters
    ----------
    molecule1, molecule2 : openff.toolkit.topology.Molecule
        Molecules to be compared
    msg : str
        Message to include if molecules fail to match.

    """
    if not (molecule1.is_isomorphic_with(molecule2)):
        raise AssertionError(msg)


def is_four_membered_ring_torsion(torsion):
    """Check that three atoms in the given torsion form a four-membered ring."""
    # Push a copy of the first and second atom in the end to make the code simpler.
    torsion = list(torsion) + [torsion[0], torsion[1]]

    is_four_membered_ring = True
    for i in range(4):
        # The atom is bonded to the next one.
        is_four_membered_ring &= torsion[i].is_bonded_to(torsion[i + 1])
        # The atom is not bonded to the atom on its diagonal.
        is_four_membered_ring &= not torsion[i].is_bonded_to(torsion[i + 2])

    return is_four_membered_ring


def is_three_membered_ring_torsion(torsion):
    """Check that three atoms in the given torsion form a three-membered ring.

    In order to be 4 atoms with a three-membered ring, there must be
    1) A central atom connected to all other atoms.
    2) An atom outside the ring connected exclusively to the central atom.
    3) Two atoms in the ring connected to the central atom and to each other.

    """
    # A set of atom indices for the atoms in the torsion.
    torsion_atom_indices = set(a.molecule_atom_index for a in torsion)

    # Collect all the bonds involving exclusively atoms in the torsion.
    bonds_by_atom_idx = {i: set() for i in torsion_atom_indices}
    for atom in torsion:
        for bond in atom.bonds:
            # Consider the bond only if both atoms are in the torsion.
            if (
                bond.atom1_index in torsion_atom_indices
                and bond.atom2_index in torsion_atom_indices
            ):
                bonds_by_atom_idx[bond.atom1_index].add(bond.atom2_index)
                bonds_by_atom_idx[bond.atom2_index].add(bond.atom1_index)

    # Find the central atom, which is connected to all other atoms.
    atom_indices = [i for i in torsion_atom_indices if len(bonds_by_atom_idx[i]) == 3]
    if len(atom_indices) != 1:
        return False
    central_atom_idx = atom_indices[0]

    # Find the atom outside the ring.
    atom_indices = [i for i in torsion_atom_indices if len(bonds_by_atom_idx[i]) == 1]
    if (
        len(atom_indices) != 1
        or central_atom_idx not in bonds_by_atom_idx[atom_indices[0]]
    ):
        return False
    outside_atom_idx = atom_indices[0]

    # Check that the remaining two atoms are non-central atoms in the membered ring.
    atom1, atom2 = [
        i for i in torsion_atom_indices if i not in [central_atom_idx, outside_atom_idx]
    ]
    # The two atoms are bonded to each other.
    if atom2 not in bonds_by_atom_idx[atom1] or atom1 not in bonds_by_atom_idx[atom2]:
        return False
    # Check that they are both bonded to the central atom and none other.
    for atom_idx in [atom1, atom2]:
        if (
            central_atom_idx not in bonds_by_atom_idx[atom_idx]
            or len(bonds_by_atom_idx[atom_idx]) != 2
        ):
            return False

    # This is a torsion including a three-membered ring.
    return True


# =============================================================================================
# FIXTURES
# =============================================================================================


def mini_drug_bank(xfail_mols=None, wip_mols=None):
    """Load the full MiniDrugBank into Molecule objects.

    Parameters
    ----------
    xfail_mols : Dict[str, str or None]
        Dictionary mapping the molecule names that are allowed to
        failed to the failure reason.
    wip_mols : Dict[str, str or None]
        Dictionary mapping the molecule names that are work in progress
        to the failure reason.

    """
    # If we have already loaded the data set, return the cached one.
    if mini_drug_bank.molecules is not None:
        molecules = mini_drug_bank.molecules
    else:
        # Load the dataset.
        file_path = get_data_file_path("molecules/MiniDrugBank_tripos.mol2")
        try:
            # We need OpenEye to parse the molecules, but pytest execute this
            # whether or not the test class is skipped so if OE is not available
            # we just return an empty list of test cases as a workaround.
            molecules = Molecule.from_file(file_path, allow_undefined_stereo=True)
        except NotImplementedError as e:
            assert "No toolkits in registry can read file" in str(e)
            mini_drug_bank.molecules = []
            return []
        else:
            mini_drug_bank.molecules = molecules

    # Check if we need to mark anything.
    if xfail_mols is None and wip_mols is None:
        return molecules

    # Handle mutable default.
    if xfail_mols is None:
        xfail_mols = {}
    if wip_mols is None:
        wip_mols = {}
    # There should be no molecule in both dictionaries.
    assert len(set(xfail_mols).intersection(set(wip_mols))) == 0

    # Don't modify the cached molecules.
    molecules = copy.deepcopy(molecules)
    for i, mol in enumerate(molecules):
        if mol.name in xfail_mols:
            marker = pytest.mark.xfail(reason=xfail_mols[mol.name])
        elif mol.name in wip_mols:
            marker = pytest.mark.wip(reason=wip_mols[mol.name])
        else:
            marker = None

        if marker is not None:
            molecules[i] = pytest.param(mol, marks=marker)

    return molecules


# Use a "static" variable as a workaround as fixtures cannot be
# used inside pytest.mark.parametrize (see issue #349 in pytest).
mini_drug_bank.molecules = None  # type: ignore

# All the molecules that raise UndefinedStereochemistryError when read by OETK()
openeye_drugbank_undefined_stereo_mols = {
    "DrugBank_1634",
    "DrugBank_1700",
    "DrugBank_1962",
    "DrugBank_2519",
    "DrugBank_2987",
    "DrugBank_3502",
    "DrugBank_3930",
    "DrugBank_4161",
    "DrugBank_4162",
    "DrugBank_5043",
    "DrugBank_5418",
    "DrugBank_6531",
}

# All the molecules that raise UndefinedStereochemistryError when read by OETK().
# Note that this list is different from that for OEMol,
# since the toolkits have different definitions of "stereogenic"
rdkit_drugbank_undefined_stereo_mols = {
    "DrugBank_1634",
    "DrugBank_1962",
    "DrugBank_2519",
    "DrugBank_3930",
    "DrugBank_5043",
    "DrugBank_5418",
    "DrugBank_7124",
    "DrugBank_6865",
}


# Missing stereo in OE but not RDK:  'DrugBank_2987', 'DrugBank_3502', 'DrugBank_4161',
# 'DrugBank_4162', 'DrugBank_6531', 'DrugBank_1700',
drugbank_stereogenic_in_rdkit_but_not_openeye = {
    "DrugBank_5329",
    "DrugBank_7124",
    "DrugBank_6865",
}

# Some molecules are _valid_ in both OETK and RDKit, but will fail if you try
# to convert from one to the other, since OE adds stereo that RDKit doesn't
drugbank_stereogenic_in_oe_but_not_rdkit = {
    "DrugBank_1598",
    "DrugBank_4346",
    "DrugBank_1849",
    "DrugBank_2141",
}

# =============================================================================================
# TESTS
# =============================================================================================


class TestAtom:
    """Test Atom class."""

    def test_atom_constructor(self):
        """Test Atom creation"""
        # Create a non-aromatic carbon atom
        atom1 = Atom(6, 0, False)
        assert atom1.atomic_number == 6
        assert atom1.formal_charge == 0 * unit.elementary_charge

        # Create a chiral carbon atom
        atom2 = Atom(6, 0, False, stereochemistry="R", name="CT")
        assert atom1.stereochemistry != atom2.stereochemistry

        # Ensure that formal charge can also be set as a Quantity
        atom1 = Atom(6, 1 * unit.elementary_charge, False)
        assert atom1.formal_charge == 1 * unit.elementary_charge

    def test_atom_properties(self):
        """Test that atom properties are correctly populated and gettable"""
        formal_charge = 0 * unit.elementary_charge
        is_aromatic = False
        # Attempt to create all elements supported by OpenMM
        elements = [
            getattr(element, name)
            for name in dir(element)
            if (type(getattr(element, name)) == element.Element)
        ]
        # The above runs into a problem with deuterium (fails name assertion)
        elements.remove(element.deuterium)
        for this_element in elements:
            atom = Atom(
                this_element.atomic_number,
                formal_charge,
                is_aromatic,
                name=this_element.name,
            )
            assert atom.atomic_number == this_element.atomic_number
            assert atom.element == this_element
            assert atom.mass == this_element.mass
            assert atom.formal_charge == formal_charge
            assert atom.is_aromatic == is_aromatic
            assert atom.name == this_element.name

    def test_atom_metadata(self):
        """Test that atom metadata behaves as expected"""
        metadata = {"resname": "ALA", "resnum": 1, "chain": "3"}
        # Create an atom with metadata

        atom = Atom(6, 0, False, metadata=metadata)

        assert atom.metadata == metadata

        # Roundtrip that atom to/from dict
        atom2 = Atom.from_dict(atom.to_dict())
        assert atom.metadata == atom2.metadata

        # Make an atom that initially has no metadata, then add the metadata and ensure that
        # it's equivalent to the atom constructed with the same metadata initially
        atom3 = Atom(6, 0, False)
        assert atom3.metadata == {}

        for key, val in metadata.items():
            atom3.metadata[key] = val

        assert atom3.metadata == metadata
        assert atom3.to_dict() == atom.to_dict()

        # Ensure that invalid types raise appropriate errors
        with pytest.raises(InvalidAtomMetadataError, match="non-string key") as excinfo:
            atom3.metadata[1] = "one"
        with pytest.raises(
            InvalidAtomMetadataError, match="non-string or integer value"
        ) as excinfo:
            atom3.metadata["length"] = 3.0 * unit.angstrom

    def test_set_molecule(self):
        """Test appropriately setting a molecule with no errors"""
        mol = Molecule.from_smiles("CCO")
        atom = Atom(6, 0, False)
        atom.molecule = mol

    def test_set_molecule_error(self):
        """Test setting molecule for atom with molecule raises error"""
        mol = Molecule.from_smiles("CCO")
        atom = Atom(6, 0, False)
        atom.molecule = mol
        with pytest.raises(AssertionError, match="already has an associated molecule"):
            atom.molecule = mol


class TestMolecule:
    """Test Molecule class."""

    # TODO: Test getstate/setstate

    # Test serialization {to|from}_{dict|yaml|toml|json|bson|xml|messagepack|pickle}

    @pytest.mark.parametrize("molecule", mini_drug_bank())
    def test_dict_serialization(self, molecule):
        """Test serialization of a molecule object to and from dict."""
        serialized = molecule.to_dict()
        molecule_copy = Molecule.from_dict(serialized)
        assert molecule == molecule_copy
        assert molecule_copy.n_conformers == molecule.n_conformers
        assert np.allclose(molecule_copy.conformers[0], molecule.conformers[0])

    @requires_pkg("yaml")
    @pytest.mark.parametrize("molecule", mini_drug_bank())
    def test_yaml_serialization(self, molecule):
        """Test serialization of a molecule object to and from YAML."""
        serialized = molecule.to_yaml()
        molecule_copy = Molecule.from_yaml(serialized)
        assert molecule == molecule_copy
        assert molecule_copy.n_conformers == molecule.n_conformers
        assert np.allclose(molecule_copy.conformers[0], molecule.conformers[0])

    @requires_pkg("toml")
    @pytest.mark.parametrize("molecule", mini_drug_bank())
    def test_toml_serialization(self, molecule):
        """Test serialization of a molecule object to and from TOML."""
        # TODO: Test round-trip, on mini_drug_bank, when implemented
        mol = Molecule.from_smiles("CCO")
        with pytest.raises(NotImplementedError):
            mol.to_toml()

    @requires_pkg("bson")
    @pytest.mark.parametrize("molecule", mini_drug_bank())
    def test_bson_serialization(self, molecule):
        """Test serialization of a molecule object to and from BSON."""
        serialized = molecule.to_bson()
        molecule_copy = Molecule.from_bson(serialized)
        assert molecule == molecule_copy
        assert molecule_copy.n_conformers == molecule.n_conformers
        assert np.allclose(molecule_copy.conformers[0], molecule.conformers[0])

    @pytest.mark.parametrize("molecule", mini_drug_bank())
    def test_json_serialization(self, molecule):
        """Test serialization of a molecule object to and from JSON."""
        molecule_copy = Molecule.from_json(molecule.to_json())
        assert molecule_copy == molecule
        assert molecule_copy.n_conformers == molecule.n_conformers
        assert np.allclose(molecule_copy.conformers[0], molecule.conformers[0])

    @pytest.mark.parametrize("molecule", mini_drug_bank())
    def test_xml_serialization(self, molecule):
        """Test serialization of a molecule object to and from XML."""
        # TODO: Test round-trip, on mini_drug_bank, when from_xml is implemented
        mol = Molecule.from_smiles("CCO")
        serialized = mol.to_xml()
        with pytest.raises(NotImplementedError):
            Molecule.from_xml(serialized)

    @requires_pkg("msgpack")
    @pytest.mark.parametrize("molecule", mini_drug_bank())
    def test_messagepack_serialization(self, molecule):
        """Test serialization of a molecule object to and from messagepack."""
        serialized = molecule.to_messagepack()
        molecule_copy = Molecule.from_messagepack(serialized)
        assert molecule == molecule_copy
        assert molecule_copy.n_conformers == molecule.n_conformers
        assert np.allclose(molecule_copy.conformers[0], molecule.conformers[0])

    @pytest.mark.parametrize("molecule", mini_drug_bank())
    def test_pickle_serialization(self, molecule):
        """Test round-trip pickling of a molecule object."""
        serialized = pickle.dumps(molecule)
        molecule_copy = pickle.loads(serialized)
        assert molecule == molecule_copy
        assert molecule_copy.n_conformers == molecule.n_conformers
        assert np.allclose(molecule_copy.conformers[0], molecule.conformers[0])

    @requires_pkg("yaml")
    @requires_pkg("toml")
    @requires_pkg("msgpack")
    def test_serialization_no_conformers(self):
        """Test round-trip serialization when molecules have no conformers or partial charges."""
        mol = Molecule.from_smiles("CCO")

        dict_copy = Molecule.from_dict(mol.to_dict())
        assert mol == dict_copy

        # TODO: yaml_copy = Molecule.from_yaml(mol.to_yaml())
        with pytest.raises(NotImplementedError):
            mol.to_toml()

        bson_copy = Molecule.from_bson(mol.to_bson())
        assert mol == bson_copy

        json_copy = Molecule.from_json(mol.to_json())
        assert mol == json_copy

        # TODO: round-trip when from_xml is implemented
        mol_as_xml = mol.to_xml()
        with pytest.raises(NotImplementedError):
            Molecule.from_xml(mol_as_xml)

        messagepack_copy = Molecule.from_messagepack(mol.to_messagepack())
        assert mol == messagepack_copy

        pickle_copy = pickle.loads(pickle.dumps(mol))
        assert mol == pickle_copy

    def test_json_numpy_roundtrips(self):
        """Ensure that array data survives several round-trips through JSON,
        which depends on list serialization instead of bytes."""
        mol = Molecule.from_smiles("CCO")
        mol.generate_conformers(n_conformers=1)
        initial_conformer = mol.conformers[0]

        for _ in range(10):
            mol = Molecule.from_json(mol.to_json())

        assert np.allclose(initial_conformer, mol.conformers[0])

    # ----------------------------------------------------
    # Test Molecule constructors and conversion utilities.
    # ----------------------------------------------------

    def test_create_empty(self):
        """Test empty constructor."""
        molecule = Molecule()
        assert len(molecule.atoms) == 0
        assert len(molecule.bonds) == 0

    @pytest.mark.parametrize("molecule", mini_drug_bank())
    def test_create_copy(self, molecule):
        """Test copy constructor."""
        molecule_copy = Molecule(molecule)
        assert molecule_copy == molecule

        # Test that the "properties" dict of both molecules is unique
        # (see https://github.com/openforcefield/openff-toolkit/pull/786)
        molecule_copy.properties["aaa"] = "bbb"
        assert "aaa" not in molecule.properties

    @pytest.mark.parametrize("toolkit", [OpenEyeToolkitWrapper, RDKitToolkitWrapper])
    @pytest.mark.parametrize("molecule", mini_drug_bank())
    def test_to_from_smiles(self, molecule, toolkit):
        """Test round-trip creation from SMILES"""
        if not toolkit.is_available():
            pytest.skip("Required toolkit is unavailable")

        if toolkit == RDKitToolkitWrapper:
            # Skip the test if OpenEye assigns stereochemistry but RDKit doesn't (since then, the
            # OFF molecule will be loaded, but fail to convert in to_rdkit)
            if molecule.name in drugbank_stereogenic_in_oe_but_not_rdkit:
                pytest.skip(
                    "Molecule is stereogenic in OpenEye (which loaded this dataset), but not RDKit, so it "
                    "is impossible to make a valid RDMol in this test"
                )
            undefined_stereo_mols = rdkit_drugbank_undefined_stereo_mols
        elif toolkit == OpenEyeToolkitWrapper:
            undefined_stereo_mols = openeye_drugbank_undefined_stereo_mols

        toolkit_wrapper = toolkit()

        undefined_stereo = molecule.name in undefined_stereo_mols
        # Since OpenEye did the original reading of MiniDrugBank, if OPENEYE doesn't
        # think a feature is stereogenic, then "molecule" won't have stereochemistry defined
        stereogenic_in_rdk_but_not_openeye = (
            molecule.name in drugbank_stereogenic_in_rdkit_but_not_openeye
        )

        smiles1 = molecule.to_smiles(toolkit_registry=toolkit_wrapper)
        if undefined_stereo or (
            (toolkit is RDKitToolkitWrapper) and stereogenic_in_rdk_but_not_openeye
        ):
            molecule2 = Molecule.from_smiles(
                smiles1, allow_undefined_stereo=True, toolkit_registry=toolkit_wrapper
            )
        else:
            molecule2 = Molecule.from_smiles(smiles1, toolkit_registry=toolkit_wrapper)

        smiles2 = molecule2.to_smiles(toolkit_registry=toolkit_wrapper)
        assert smiles1 == smiles2

    @pytest.mark.parametrize(
        "smiles, expected", [("[Cl:1]Cl", {0: 1}), ("[Cl:1][Cl:2]", {0: 1, 1: 2})]
    )
    @pytest.mark.parametrize(
        "toolkit_class", [OpenEyeToolkitWrapper, RDKitToolkitWrapper]
    )
    def test_from_smiles_with_map(self, smiles, expected, toolkit_class):
        if not (toolkit_class.is_available()):
            pytest.skip(f"Required toolkit {toolkit_class} is unavailable")
        molecule = Molecule.from_smiles(smiles, toolkit_registry=toolkit_class())
        assert molecule.properties["atom_map"] == expected

    smiles_types = [
        {"isomeric": True, "explicit_hydrogens": True, "mapped": True, "error": None},
        {"isomeric": False, "explicit_hydrogens": True, "mapped": True, "error": None},
        {
            "isomeric": True,
            "explicit_hydrogens": False,
            "mapped": True,
            "error": AssertionError,
        },
        {"isomeric": True, "explicit_hydrogens": True, "mapped": False, "error": None},
        {"isomeric": True, "explicit_hydrogens": False, "mapped": False, "error": None},
        {"isomeric": False, "explicit_hydrogens": True, "mapped": False, "error": None},
        {
            "isomeric": False,
            "explicit_hydrogens": False,
            "mapped": True,
            "error": AssertionError,
        },
        {
            "isomeric": False,
            "explicit_hydrogens": False,
            "mapped": False,
            "error": None,
        },
    ]

    @pytest.mark.parametrize(
        "toolkit_class", [OpenEyeToolkitWrapper, RDKitToolkitWrapper]
    )
    @pytest.mark.parametrize("data", smiles_types)
    def test_smiles_types(self, data, toolkit_class):
        """Test that the toolkit is passing the correct args to the toolkit backends across different combinations."""

        if toolkit_class.is_available():
            toolkit = toolkit_class()
            mol = create_cis_1_2_dichloroethene()
            isomeric, explicit_hs, mapped = (
                data["isomeric"],
                data["explicit_hydrogens"],
                data["mapped"],
            )
            if data["error"] is not None:
                with pytest.raises(data["error"]):
                    mol.to_smiles(
                        isomeric=isomeric,
                        explicit_hydrogens=explicit_hs,
                        mapped=mapped,
                        toolkit_registry=toolkit,
                    )

            else:

                # make the smiles then do some checks on it
                output_smiles = mol.to_smiles(
                    isomeric=isomeric,
                    explicit_hydrogens=explicit_hs,
                    mapped=mapped,
                    toolkit_registry=toolkit,
                )
                if isomeric:
                    assert "\\" in output_smiles
                if explicit_hs:
                    assert "H" in output_smiles
                if mapped:
                    for i in range(1, 7):
                        assert f":{i}" in output_smiles
                    # if the molecule is mapped make it using the mapping
                    mol2 = Molecule.from_mapped_smiles(
                        mapped_smiles=output_smiles,
                        toolkit_registry=toolkit,
                        allow_undefined_stereo=not isomeric,
                    )
                else:
                    # make a molecule from a standard smiles
                    mol2 = Molecule.from_smiles(
                        smiles=output_smiles,
                        allow_undefined_stereo=not isomeric,
                        toolkit_registry=toolkit,
                    )

                isomorphic, atom_map = Molecule.are_isomorphic(
                    mol,
                    mol2,
                    return_atom_map=True,
                    aromatic_matching=True,
                    formal_charge_matching=True,
                    bond_order_matching=True,
                    atom_stereochemistry_matching=isomeric,
                    bond_stereochemistry_matching=isomeric,
                )

                assert isomorphic is True
                if mapped:
                    assert {0: 0, 1: 1, 2: 2, 3: 3, 4: 4, 5: 5} == atom_map

        else:
            pytest.skip(
                f"The required toolkit ({toolkit_class.toolkit_name}) is not available."
            )

    @pytest.mark.parametrize(
        "toolkit_class", [OpenEyeToolkitWrapper, RDKitToolkitWrapper]
    )
    def test_smiles_cache(self, toolkit_class):
        """Make sure that the smiles cache is being used correctly."""

        if toolkit_class.is_available():
            toolkit = toolkit_class()
            # this uses no toolkit back end so no smiles should be saved
            mol = create_ethanol()

            # now lets populate the cache with a test result
            # first we need to make the cache key for the default input
            isomeric, explicit_hydrogens, mapped = True, True, False
            cache_key = (
                toolkit.to_smiles.__qualname__
                + str(isomeric)
                + str(explicit_hydrogens)
                + str(mapped)
            )
            cache_key += str(mol._properties.get("atom_map", None))
            mol._cached_smiles = {cache_key: None}
            assert (
                mol.to_smiles(
                    isomeric=isomeric,
                    toolkit_registry=toolkit,
                    explicit_hydrogens=explicit_hydrogens,
                    mapped=mapped,
                )
                is None
            )

            # now make sure the cache is not used if we change an input arg
            assert (
                mol.to_smiles(
                    isomeric=True,
                    explicit_hydrogens=True,
                    mapped=True,
                    toolkit_registry=toolkit,
                )
                is not None
            )

            # now make sure the cache was updated
            assert mol._cached_smiles != {cache_key: None}
            assert len(mol._cached_smiles) == 2

        else:
            pytest.skip(
                f"The required toolkit ({toolkit_class.toolkit_name}) is not available."
            )

    mapped_types = [
        {"atom_map": None},
        {"atom_map": {0: 0}},
        {"atom_map": {0: 0, 1: 0, 2: 0, 3: 0}},
        {"atom_map": {0: 0, 1: 1, 2: 2, 3: 3}},
        {"atom_map": {0: 1, 1: 2, 2: 3, 3: 4}},
    ]

    @pytest.mark.parametrize(
        "toolkit_class", [OpenEyeToolkitWrapper, RDKitToolkitWrapper]
    )
    @pytest.mark.parametrize("data", mapped_types)
    def test_partial_mapped_smiles(self, toolkit_class, data):

        if toolkit_class.is_available():
            toolkit = toolkit_class()
            mol = create_cis_1_2_dichloroethene()
            mol._properties["atom_map"] = data["atom_map"]

            smiles = mol.to_smiles(
                isomeric=True,
                explicit_hydrogens=True,
                mapped=True,
                toolkit_registry=toolkit,
            )

            # now we just need to check the smiles generated
            if data["atom_map"] is None:
                for i, atom in enumerate(mol.atoms, 1):
                    assert f"[{atom.element.symbol}:{i}]" in smiles
            else:
                if 0 in data["atom_map"].values():
                    increment = True
                else:
                    increment = False

                for atom, index in data["atom_map"].items():
                    assert f"[{mol.atoms[atom].element.symbol}:{index + 1 if increment else index}]"

        else:
            pytest.skip(
                f"The required toolkit ({toolkit_class.toolkit_name}) is not available."
            )

    @pytest.mark.parametrize("molecule", mini_drug_bank())
    def test_unique_atom_names(self, molecule):
        """Test molecules have unique atom names"""
        # The dataset we load in has atom names, so let's strip them first
        # to ensure that we can fail the uniqueness check
        for atom in molecule.atoms:
            atom.name = ""
        assert not (molecule.has_unique_atom_names)
        # Then genreate unique atom names using the built in algorithm
        molecule.generate_unique_atom_names()
        # Check that the molecule has unique atom names
        assert molecule.has_unique_atom_names
        # Check molecule.has_unique_atom_names is working correctly
        assert (
            len(set([atom.name for atom in molecule.atoms])) == molecule.n_atoms
        ) == molecule.has_unique_atom_names
        molecule.atoms[1].name = molecule.atoms[0].name  # no longer unique
        assert (
            len(set([atom.name for atom in molecule.atoms])) == molecule.n_atoms
        ) == molecule.has_unique_atom_names

    inchi_data = [
        {
            "molecule": create_ethanol(),
            "standard_inchi": "InChI=1S/C2H6O/c1-2-3/h3H,2H2,1H3",
            "fixed_hydrogen_inchi": "InChI=1/C2H6O/c1-2-3/h3H,2H2,1H3",
        },
        {
            "molecule": create_reversed_ethanol(),
            "standard_inchi": "InChI=1S/C2H6O/c1-2-3/h3H,2H2,1H3",
            "fixed_hydrogen_inchi": "InChI=1/C2H6O/c1-2-3/h3H,2H2,1H3",
        },
        {
            "molecule": create_acetaldehyde(),
            "standard_inchi": "InChI=1S/C2H4O/c1-2-3/h2H,1H3",
            "fixed_hydrogen_inchi": "InChI=1/C2H4O/c1-2-3/h2H,1H3",
        },
        {
            "molecule": create_cyclohexane(),
            "standard_inchi": "InChI=1S/C6H12/c1-2-4-6-5-3-1/h1-6H2",
            "fixed_hydrogen_inchi": "InChI=1/C6H12/c1-2-4-6-5-3-1/h1-6H2",
        },
    ]

    @requires_openeye
    @pytest.mark.parametrize("data", inchi_data)
    def test_from_inchi(self, data):
        """Test building a molecule from standard and non-standard InChI strings."""

        toolkit = OpenEyeToolkitWrapper()
        ref_mol = data["molecule"]
        # make a molecule from inchi
        inchi_mol = Molecule.from_inchi(
            data["standard_inchi"], toolkit_registry=toolkit
        )
        assert inchi_mol.to_inchi(toolkit_registry=toolkit) == data["standard_inchi"]

        def compare_mols(ref_mol, inchi_mol):
            assert ref_mol.n_atoms == inchi_mol.n_atoms
            assert ref_mol.n_bonds == inchi_mol.n_bonds
            assert ref_mol.n_angles == inchi_mol.n_angles
            assert ref_mol.n_propers == inchi_mol.n_propers
            assert ref_mol.is_isomorphic_with(inchi_mol) is True

        compare_mols(ref_mol, inchi_mol)

        # now make the molecule from the non-standard inchi and compare
        nonstandard_inchi_mol = Molecule.from_inchi(
            data["fixed_hydrogen_inchi"], toolkit_registry=toolkit
        )
        assert (
            nonstandard_inchi_mol.to_inchi(
                fixed_hydrogens=True, toolkit_registry=toolkit
            )
            == data["fixed_hydrogen_inchi"]
        )

        compare_mols(ref_mol, nonstandard_inchi_mol)

    # TODO: Should there be an equivalent toolkit test and leave this as an integration test?
    @requires_openeye
    @pytest.mark.slow
    def test_create_from_file(self):
        """Test standard constructor taking a filename or file-like object."""
        # TODO: Expand test to both openeye and rdkit toolkits
        filename = get_data_file_path("molecules/toluene.mol2")

        molecule1 = Molecule(filename, allow_undefined_stereo=True)
        with open(filename, "r") as infile:
            molecule2 = Molecule(
                infile, file_format="MOL2", allow_undefined_stereo=True
            )
        assert molecule1 == molecule2

        import gzip

        with gzip.GzipFile(filename + ".gz", "r") as infile:
            molecule3 = Molecule(
                infile, file_format="MOL2", allow_undefined_stereo=True
            )
        assert molecule3 == molecule1

        # Ensure that attempting to initialize a single Molecule from a file
        # containing multiple molecules raises a ValueError
        with pytest.raises(ValueError) as exc_info:
            filename = get_data_file_path("molecules/zinc-subset-tripos.mol2.gz")
            molecule = Molecule(filename, allow_undefined_stereo=True)

    @pytest.mark.parametrize("molecule", mini_drug_bank())
    def test_create_from_serialized(self, molecule):
        """Test standard constructor taking the output of __getstate__()."""
        serialized_molecule = molecule.__getstate__()
        molecule_copy = Molecule(serialized_molecule)
        assert molecule == molecule_copy

    @pytest.mark.parametrize("molecule", mini_drug_bank())
    def test_to_from_dict(self, molecule):
        """Test that conversion/creation of a molecule to and from a dict is consistent."""
        serialized = molecule.to_dict()
        molecule_copy = Molecule.from_dict(serialized)
        assert molecule == molecule_copy

    @pytest.mark.parametrize("molecule", mini_drug_bank())
    def test_to_networkx(self, molecule):
        """Test conversion to NetworkX graph."""
        graph = molecule.to_networkx()

    @requires_rdkit
    @pytest.mark.parametrize("molecule", mini_drug_bank())
    def test_to_from_rdkit(self, molecule):
        """Test that conversion/creation of a molecule to and from an RDKit rdmol is consistent."""
        # import pickle
        from openff.toolkit.utils.toolkits import UndefinedStereochemistryError

        undefined_stereo = molecule.name in rdkit_drugbank_undefined_stereo_mols

        toolkit_wrapper = RDKitToolkitWrapper()

        rdmol = molecule.to_rdkit()
        molecule_smiles = molecule.to_smiles(toolkit_registry=toolkit_wrapper)

        # First test making a molecule using the Molecule(oemol) method

        # If this is a known failure, check that it raises UndefinedStereochemistryError
        # and proceed with the test ignoring it.
        test_mol = None
        if undefined_stereo:
            with pytest.raises(UndefinedStereochemistryError):
                Molecule(rdmol)
            test_mol = Molecule(rdmol, allow_undefined_stereo=True)
        else:
            test_mol = Molecule(rdmol)

        test_mol_smiles = test_mol.to_smiles(toolkit_registry=toolkit_wrapper)
        assert molecule_smiles == test_mol_smiles

        # Check that the two topologies are isomorphic.
        assert_molecule_is_equal(
            molecule, test_mol, "Molecule.to_rdkit()/Molecule(rdmol) round trip failed"
        )

        # Second, test making a molecule using the Molecule.from_openeye(oemol) method

        # If this is a known failure, check that it raises UndefinedStereochemistryError
        # and proceed with the test.
        if undefined_stereo:
            with pytest.raises(UndefinedStereochemistryError):
                Molecule.from_rdkit(rdmol)
            test_mol = Molecule.from_rdkit(rdmol, allow_undefined_stereo=True)
        else:
            test_mol = Molecule.from_rdkit(rdmol)

        test_mol_smiles = test_mol.to_smiles(toolkit_registry=toolkit_wrapper)
        assert molecule_smiles == test_mol_smiles

        # Check that the two topologies are isomorphic.
        assert_molecule_is_equal(
            molecule, test_mol, "Molecule.to_rdkit()/from_rdkit() round trip failed"
        )

    @requires_openeye
    def test_to_from_iupac(self):
        """
        Test basic behavior of the IUPAC conversion functions. More rigorous
        testing of the toolkity wrapper behavior is in test_toolkits.py
        """
        from openff.toolkit.utils.toolkits import (
            InvalidIUPACNameError,
            UndefinedStereochemistryError,
        )

        with pytest.raises(InvalidIUPACNameError):
            Molecule.from_iupac(".BETA.-PINENE")

        # DrugBank_977, tagged as a problem molecule in earlier tests
        bad_stereo_iupac = (
            "(~{E},3~{R},5~{S})-7-[4-(4-fluorophenyl)-6-isopropyl-2-"
            "[methyl(methylsulfonyl)amino]pyrimidin-5-yl]-3,5-"
            "dihydroxy-hept-6-enoic acid"
        )
        with pytest.raises(UndefinedStereochemistryError):
            Molecule.from_iupac(bad_stereo_iupac)

        cholesterol = Molecule.from_smiles(
            "C[C@H](CCCC(C)C)[C@H]1CC[C@@H]2[C@@]1(CC[C@H]3[C@H]2CC=C4[C@@]3(CC[C@@H](C4)O)C)C"
        )

        cholesterol_iupac = cholesterol.to_iupac()

        assert Molecule.are_isomorphic(
            cholesterol, Molecule.from_iupac(cholesterol_iupac)
        )

    @pytest.mark.parametrize("molecule", mini_drug_bank())
    def test_to_from_topology(self, molecule):
        """Test that conversion/creation of a molecule to and from a Topology is consistent."""
        topology = molecule.to_topology()
        molecule_copy = Molecule.from_topology(topology)
        assert molecule == molecule_copy

    @requires_openeye
    def test_to_multiframe_xyz_openeye(self):
        """
        Test writing out a molecule with multiple conformations to an xyz file

        This test is backend-specific because of precision/rounding differences between RDKit and OpenEye
        """
        from openff.toolkit.utils import OpenEyeToolkitWrapper

        tkw = OpenEyeToolkitWrapper()
        # load in an SDF of butane with multiple conformers in it
        molecules = Molecule.from_file(
            get_data_file_path("molecules/butane_multi.sdf"),
            "sdf",
            toolkit_registry=tkw,
        )
        # now we want to combine the conformers to one molecule
        butane = molecules[0]
        for mol in molecules[1:]:
            butane.add_conformer(mol._conformers[0])

        # make sure we have the 7 conformers
        assert butane.n_conformers == 7
        with NamedTemporaryFile(suffix=".xyz") as iofile:
            # try and write out the xyz file
            butane.to_file(iofile.name, "xyz", toolkit_registry=tkw)

            # now lets check whats in the file
            with open(iofile.name) as xyz_data:
                data = xyz_data.readlines()
                # make sure we have the correct amount of lines writen
                assert len(data) == 112
                # make sure all headers and frame data was writen
                assert data.count("14\n") == 7
                for i in range(1, 8):
                    assert f"C4H10 Frame {i}\n" in data

                # now make sure the first line of the coordinates are correct in every frame
                coords = [
                    "C        1.8902000189    0.0425999984    0.2431000024\n",
                    "C        1.8976000547   -0.0232999995    0.2845999897\n",
                    "C       -1.8794000149   -0.1792999953   -0.2565000057\n",
                    "C       -1.5205999613   -0.0164999999    0.2786999941\n",
                    "C       -1.4889999628   -0.2619000077    0.4871000051\n",
                    "C       -1.4940999746   -0.2249000072   -0.0957999974\n",
                    "C       -1.8826999664   -0.0372000001    0.1937000006\n",
                ]
                for coord in coords:
                    assert coord in data

    @requires_openeye
    def test_to_single_xyz_openeye(self):
        """
        Test writing to a single frame xyz file

        This test is backend-specific because of precision/rounding differences between RDKit and OpenEye
        """
        from openff.toolkit.utils import OpenEyeToolkitWrapper

        tkw = OpenEyeToolkitWrapper()

        # load a molecule with a single conformation
        toluene = Molecule.from_file(
            get_data_file_path("molecules/toluene.sdf"), "sdf", toolkit_registry=tkw
        )
        # make sure it has one conformer
        assert toluene.n_conformers == 1

        with NamedTemporaryFile(suffix=".xyz") as iofile:
            # try and write out the xyz file
            toluene.to_file(iofile.name, "xyz", toolkit_registry=tkw)

            # now lets check the file contents
            with open(iofile.name) as xyz_data:
                data = xyz_data.readlines()
                # make sure we have the correct amount of lines writen
                assert len(data) == 17
                # make sure all headers and frame data was writen
                assert data.count("15\n") == 1
                assert data.count("C7H8\n") == 1
                # now check that we can find the first and last coords
                coords = [
                    "C        0.0000000000    0.0000000000    0.0000000000\n",
                    "H       -0.0000000000    3.7604000568    0.0000000000\n",
                ]
                for coord in coords:
                    assert coord in data

    @requires_rdkit
    def test_to_multiframe_xyz_rdkit(self):
        """
        Test writing out a molecule with multiple conformations to an xyz file

        This test is backend-specific because of precision/rounding differences between RDKit and OpenEye
        """
        from openff.toolkit.utils import RDKitToolkitWrapper

        tkw = RDKitToolkitWrapper()
        # load in an SDF of butane with multiple conformers in it
        molecules = Molecule.from_file(
            get_data_file_path("molecules/butane_multi.sdf"),
            "sdf",
            toolkit_registry=tkw,
        )
        # now we want to combine the conformers to one molecule
        butane = molecules[0]
        for mol in molecules[1:]:
            butane.add_conformer(mol._conformers[0])

        # make sure we have the 7 conformers
        assert butane.n_conformers == 7
        with NamedTemporaryFile(suffix=".xyz") as iofile:
            # try and write out the xyz file
            butane.to_file(iofile.name, "xyz", toolkit_registry=tkw)

            # now lets check whats in the file
            with open(iofile.name) as xyz_data:
                data = xyz_data.readlines()
                # make sure we have the correct amount of lines writen
                assert len(data) == 112
                # make sure all headers and frame data was writen
                assert data.count("14\n") == 7
                for i in range(1, 8):
                    assert f"C4H10 Frame {i}\n" in data

                # now make sure the first line of the coordinates are correct in every frame
                coords = [
                    "C        1.8902000000    0.0426000000    0.2431000000\n",
                    "C        1.8976000000   -0.0233000000    0.2846000000\n",
                    "C       -1.8794000000   -0.1793000000   -0.2565000000\n",
                    "C       -1.5206000000   -0.0165000000    0.2787000000\n",
                    "C       -1.4890000000   -0.2619000000    0.4871000000\n",
                    "C       -1.4941000000   -0.2249000000   -0.0958000000\n",
                    "C       -1.8827000000   -0.0372000000    0.1937000000\n",
                ]
                for coord in coords:
                    assert coord in data

    @requires_rdkit
    def test_to_single_xyz_rdkit(self):
        """
        Test writing to a single frame xyz file

        This test is backend-specific because of precision/rounding differences between RDKit and OpenEye
        """
        from openff.toolkit.utils import RDKitToolkitWrapper

        tkw = RDKitToolkitWrapper()

        # load a molecule with a single conformation
        toluene = Molecule.from_file(
            get_data_file_path("molecules/toluene.sdf"), "sdf", toolkit_registry=tkw
        )
        # make sure it has one conformer
        assert toluene.n_conformers == 1

        with NamedTemporaryFile(suffix=".xyz") as iofile:
            # try and write out the xyz file
            toluene.to_file(iofile.name, "xyz", toolkit_registry=tkw)

            # now lets check the file contents
            with open(iofile.name) as xyz_data:
                data = xyz_data.readlines()
                # make sure we have the correct amount of lines writen
                assert len(data) == 17
                # make sure all headers and frame data was writen
                assert data.count("15\n") == 1
                assert data.count("C7H8\n") == 1
                # now check that we can find the first and last coords
                coords = [
                    "C        0.0000000000    0.0000000000    0.0000000000\n",
                    "H       -0.0000000000    3.7604000000    0.0000000000\n",
                ]
                for coord in coords:
                    assert coord in data

    def test_to_xyz_no_conformers(self):
        """Test writing a molecule out when it has no conformers here all coords should be 0."""

        # here we want to make a molecule with no coordinates
        ethanol = create_ethanol()
        assert ethanol.n_conformers == 0

        with NamedTemporaryFile(suffix=".xyz") as iofile:
            # try and write out the xyz file
            ethanol.to_file(iofile.name, "xyz")

            # now lets check the file contents
            with open(iofile.name) as xyz_data:
                data = xyz_data.readlines()
                # make sure we have the correct amount of lines writen
                assert len(data) == 11
                # make sure all headers and frame data was writen
                assert data.count("9\n") == 1
                assert data.count("C2H6O\n") == 1
                # now check that all coords are 0
                coords = ["0.0000000000", "0.0000000000", "0.0000000000"]
                for atom_coords in data[2:]:
                    assert atom_coords.split()[1:] == coords

    # TODO: Should there be an equivalent toolkit test and leave this as an integration test?
    @pytest.mark.parametrize("molecule", mini_drug_bank())
    @pytest.mark.parametrize(
        "format",
        [
            "mol2",
            "sdf",
            pytest.param(
                "pdb",
                marks=pytest.mark.wip(
                    reason="Read from pdb has not been implemented properly yet"
                ),
            ),
        ],
    )
    def test_to_from_file(self, molecule, format):
        """Test that conversion/creation of a molecule to and from a file is consistent."""
        from openff.toolkit.utils.toolkits import UndefinedStereochemistryError

        # TODO: Test all file capabilities; the current test is minimal
        # TODO: This is only for OE. Expand to both OE and RDKit toolkits.
        # Molecules that are known to raise UndefinedStereochemistryError.
        undefined_stereo_mols = {
            "DrugBank_1700",
            "DrugBank_2987",
            "DrugBank_3502",
            "DrugBank_4161",
            "DrugBank_4162",
            "DrugBank_6531",
        }
        undefined_stereo = molecule.name in undefined_stereo_mols

        # The file is automatically deleted outside the with-clause.
        with NamedTemporaryFile(suffix="." + format) as iofile:
            # If this has undefined stereo, check that the exception is raised.
            extension = os.path.splitext(iofile.name)[1][1:]
            molecule.to_file(iofile.name, extension)
            if undefined_stereo:
                with pytest.raises(UndefinedStereochemistryError):
                    Molecule.from_file(iofile.name)
            molecule2 = Molecule.from_file(
                iofile.name, allow_undefined_stereo=undefined_stereo
            )
            assert molecule == molecule2
            # TODO: Test to make sure properties are preserved?
            # NOTE: We can't read pdb files and expect chemical information to be preserved

    @requires_openeye
    @pytest.mark.parametrize("molecule", mini_drug_bank())
    def test_to_from_oemol(self, molecule):
        """Test that conversion/creation of a molecule to and from a OEMol is consistent."""
        from openff.toolkit.utils.toolkits import UndefinedStereochemistryError

        # Known failures raise an UndefinedStereochemistryError, but
        # the round-trip SMILES representation with the OpenEyeToolkit
        # doesn't seem to be affected.
        # ZINC test set known failures.
        # known_failures = {'ZINC05964684', 'ZINC05885163', 'ZINC05543156', 'ZINC17211981',
        #                   'ZINC17312986', 'ZINC06424847', 'ZINC04963126'}

        undefined_stereo = molecule.name in openeye_drugbank_undefined_stereo_mols

        toolkit_wrapper = OpenEyeToolkitWrapper()

        oemol = molecule.to_openeye()
        molecule_smiles = molecule.to_smiles(toolkit_registry=toolkit_wrapper)

        # First test making a molecule using the Molecule(oemol) method

        # If this is a known failure, check that it raises UndefinedStereochemistryError
        # and proceed with the test ignoring it.
        test_mol = None
        if undefined_stereo:
            with pytest.raises(UndefinedStereochemistryError):
                Molecule(oemol)
            test_mol = Molecule(oemol, allow_undefined_stereo=True)
        else:
            test_mol = Molecule(oemol)

        test_mol_smiles = test_mol.to_smiles(toolkit_registry=toolkit_wrapper)
        assert molecule_smiles == test_mol_smiles

        # Check that the two topologies are isomorphic.
        assert_molecule_is_equal(
            molecule,
            test_mol,
            "Molecule.to_openeye()/Molecule(oemol) round trip failed",
        )

        # Second, test making a molecule using the Molecule.from_openeye(oemol) method

        # If this is a known failure, check that it raises UndefinedStereochemistryError
        # and proceed with the test.
        if undefined_stereo:
            with pytest.raises(UndefinedStereochemistryError):
                Molecule.from_openeye(oemol)
            test_mol = Molecule.from_openeye(oemol, allow_undefined_stereo=True)
        else:
            test_mol = Molecule.from_openeye(oemol)

        test_mol_smiles = test_mol.to_smiles(toolkit_registry=toolkit_wrapper)
        assert molecule_smiles == test_mol_smiles

        # Check that the two topologies are isomorphic.
        assert_molecule_is_equal(
            molecule, test_mol, "Molecule.to_openeye()/from_openeye() round trip failed"
        )

    # ----------------------------------------------------
    # Test properties.
    # ----------------------------------------------------

    def test_name(self):
        """Test Molecule name property"""
        molecule1 = Molecule()
        molecule1.name = None

        molecule2 = Molecule()
        molecule2.name = ""
        assert molecule1.name == molecule2.name

        name = "benzene"
        molecule = Molecule()
        molecule.name = name
        assert molecule.name == name

    def test_hill_formula(self):
        """Test that making the hill formula is consistent between input methods and ordering"""
        # make sure smiles match reference
        molecule_smiles = create_ethanol()
        assert molecule_smiles.hill_formula == "C2H6O"
        # make sure is not order dependent
        molecule_smiles_reverse = create_reversed_ethanol()
        assert molecule_smiles.hill_formula == molecule_smiles_reverse.hill_formula
        # make sure single element names are put first
        order_mol = Molecule.from_smiles("C(Br)CB")
        assert order_mol.hill_formula == "C2H6BBr"
        # test molecule with no carbon
        no_carb_mol = Molecule.from_smiles("OS(=O)(=O)O")
        assert no_carb_mol.hill_formula == "H2O4S"
        # test no carbon and hydrogen
        br_i = Molecule.from_smiles("BrI")
        assert br_i.hill_formula == "BrI"
        # make sure files and smiles match
        molecule_file = Molecule.from_file(get_data_file_path("molecules/ethanol.sdf"))
        assert molecule_smiles.hill_formula == molecule_file.hill_formula
        # make sure the topology molecule gives the same formula
        from openff.toolkit.topology.topology import Topology

        topology = Topology.from_molecules(molecule_smiles)
        assert molecule_smiles.hill_formula == Molecule.to_hill_formula(topology.molecules[0])
        # make sure the networkx matches
        assert molecule_smiles.hill_formula == Molecule.to_hill_formula(
            molecule_smiles.to_networkx()
        )

    def test_isomorphic_general(self):
        """Test the matching using different input types"""
        # check that hill formula fails are caught
        ethanol = create_ethanol()
        acetaldehyde = create_acetaldehyde()
        assert ethanol.is_isomorphic_with(acetaldehyde) is False
        assert acetaldehyde.is_isomorphic_with(ethanol) is False
        # check that different orderings work with full matching
        ethanol_reverse = create_reversed_ethanol()
        assert ethanol.is_isomorphic_with(ethanol_reverse) is True
        # check a reference mapping between ethanol and ethanol_reverse matches that calculated
        ref_mapping = {0: 8, 1: 7, 2: 6, 3: 3, 4: 4, 5: 5, 6: 1, 7: 2, 8: 0}
        assert (
            Molecule.are_isomorphic(ethanol, ethanol_reverse, return_atom_map=True)[1]
            == ref_mapping
        )
        # check matching with nx.Graph atomic numbers and connectivity only
        assert (
            Molecule.are_isomorphic(
                ethanol,
                ethanol_reverse.to_networkx(),
                aromatic_matching=False,
                formal_charge_matching=False,
                bond_order_matching=False,
                atom_stereochemistry_matching=False,
                bond_stereochemistry_matching=False,
            )[0]
            is True
        )
        # check matching with nx.Graph with full matching
        assert ethanol.is_isomorphic_with(ethanol_reverse.to_networkx()) is True
        # check matching with a TopologyMolecule class
        from openff.toolkit.topology.topology import Topology

        topology = Topology.from_molecules(ethanol)
        #topmol = TopologyMolecule(ethanol, topology)
        assert (
            Molecule.are_isomorphic(
                ethanol,
                topology.molecules[0],
                aromatic_matching=False,
                formal_charge_matching=False,
                bond_order_matching=False,
                atom_stereochemistry_matching=False,
                bond_stereochemistry_matching=False,
            )[0]
            is True
        )
        # test hill formula passes but isomorphic fails
        mol1 = Molecule.from_smiles("Fc1ccc(F)cc1")
        mol2 = Molecule.from_smiles("Fc1ccccc1F")
        assert mol1.is_isomorphic_with(mol2) is False
        assert mol2.is_isomorphic_with(mol1) is False

    isomorphic_permutations = [
        {
            "aromatic_matching": True,
            "formal_charge_matching": True,
            "bond_order_matching": True,
            "atom_stereochemistry_matching": True,
            "bond_stereochemistry_matching": True,
            "result": False,
        },
        {
            "aromatic_matching": False,
            "formal_charge_matching": True,
            "bond_order_matching": True,
            "atom_stereochemistry_matching": True,
            "bond_stereochemistry_matching": True,
            "result": False,
        },
        {
            "aromatic_matching": True,
            "formal_charge_matching": False,
            "bond_order_matching": True,
            "atom_stereochemistry_matching": True,
            "bond_stereochemistry_matching": True,
            "result": False,
        },
        {
            "aromatic_matching": True,
            "formal_charge_matching": True,
            "bond_order_matching": False,
            "atom_stereochemistry_matching": True,
            "bond_stereochemistry_matching": True,
            "result": False,
        },
        {
            "aromatic_matching": True,
            "formal_charge_matching": True,
            "bond_order_matching": True,
            "atom_stereochemistry_matching": False,
            "bond_stereochemistry_matching": True,
            "result": False,
        },
        {
            "aromatic_matching": True,
            "formal_charge_matching": True,
            "bond_order_matching": True,
            "atom_stereochemistry_matching": True,
            "bond_stereochemistry_matching": False,
            "result": False,
        },
        {
            "aromatic_matching": False,
            "formal_charge_matching": False,
            "bond_order_matching": False,
            "atom_stereochemistry_matching": False,
            "bond_stereochemistry_matching": False,
            "result": True,
        },
        {
            "aromatic_matching": False,
            "formal_charge_matching": True,
            "bond_order_matching": False,
            "atom_stereochemistry_matching": True,
            "bond_stereochemistry_matching": True,
            "result": True,
        },
        {
            "aromatic_matching": False,
            "formal_charge_matching": False,
            "bond_order_matching": False,
            "atom_stereochemistry_matching": True,
            "bond_stereochemistry_matching": True,
            "result": True,
        },
    ]

    @pytest.mark.parametrize("inputs", isomorphic_permutations)
    def test_isomorphic_perumtations(self, inputs):
        """Test all of the different combinations of matching levels between benzene with and without the aromatic bonds
        defined"""
        # get benzene with all aromatic atoms/bonds labeled
        benzene = Molecule.from_smiles("c1ccccc1")
        # get benzene with no aromatic labels
        benzene_no_aromatic = create_benzene_no_aromatic()
        # now test all of the variations
        assert (
            Molecule.are_isomorphic(
                benzene,
                benzene_no_aromatic,
                aromatic_matching=inputs["aromatic_matching"],
                formal_charge_matching=inputs["formal_charge_matching"],
                bond_order_matching=inputs["bond_order_matching"],
                atom_stereochemistry_matching=inputs["atom_stereochemistry_matching"],
                bond_stereochemistry_matching=inputs["bond_stereochemistry_matching"],
            )[0]
            is inputs["result"]
        )

    @requires_openeye
    def test_strip_atom_stereochemistry(self):
        """Test the basic behavior of strip_atom_stereochemistry"""
        mol = Molecule.from_smiles("CCC[N@@](C)CC")

        nitrogen_idx = [
            atom.molecule_atom_index for atom in mol.atoms if atom.element.symbol == "N"
        ][0]

        # TODO: This fails with RDKitToolkitWrapper because it perceives
        # the stereochemistry of this nitrogen as None
        assert mol.atoms[nitrogen_idx].stereochemistry == "S"
        mol.strip_atom_stereochemistry(smarts="[N+0X3:1](-[*])(-[*])(-[*])")
        assert mol.atoms[nitrogen_idx].stereochemistry is None

        mol = Molecule.from_smiles("CCC[N@@](C)CC")

        assert mol.atoms[nitrogen_idx].stereochemistry == "S"
        mol.strip_atom_stereochemistry(smarts="[N+0X3:1](-[*])(-[*])(-[*])")
        assert mol.atoms[nitrogen_idx].stereochemistry is None

    @pytest.mark.parametrize("mol_smiles", [("C[N+](CC)(CC)CC"), ("c1cnc[nH]1")])
    def test_do_not_strip_atom_stereochemsitry(self, mol_smiles):
        """
        Test special cases in which we do not want nitrogen stereochemistry stripped:
        NH in planar rings and tetra-coordinatined N+
        """
        mol = Molecule.from_smiles(mol_smiles)
        mol_mod = copy.deepcopy(mol)
        mol_mod.strip_atom_stereochemistry("[N+0X3:1](-[*])(-[*])(-[*])")

        # Inspect each atom's stereochemistry instead of relying on __eq__
        for before, after in zip(mol.atoms, mol_mod.atoms):
            assert before.stereochemistry == after.stereochemistry

    def test_isomorphic_stripped_stereochemistry(self):
        """Test that the equality operator disregards an edge case of nitrogen stereocenters"""
        mol1 = Molecule.from_smiles("CCC[N@](C)CC")
        mol2 = Molecule.from_smiles("CCC[N@@](C)CC")

        # Ensure default value is respected and order does not matter
        assert Molecule.are_isomorphic(mol1, mol2, strip_pyrimidal_n_atom_stereo=True)
        assert Molecule.are_isomorphic(mol1, mol2)
        assert Molecule.are_isomorphic(mol2, mol1)

        assert mol1 == mol2
        assert Molecule.from_smiles("CCC[N@](C)CC") == Molecule.from_smiles(
            "CCC[N@@](C)CC"
        )

    def test_remap(self):
        """Test the remap function which should return a new molecule in the requested ordering"""
        # the order here is CCO
        ethanol = create_ethanol()
        # get ethanol in reverse order OCC
        ethanol_reverse = create_reversed_ethanol()
        # get the mapping between the molecules
        mapping = Molecule.are_isomorphic(ethanol, ethanol_reverse, True)[1]

        atom0, atom1 = list([atom for atom in ethanol.atoms])[:2]
        ethanol.add_bond_charge_virtual_site([atom0, atom1], 0.3 * unit.angstrom)

        # make sure that molecules with virtual sites raises an error
        with pytest.raises(NotImplementedError):
            remapped = ethanol.remap(mapping, current_to_new=True)

        # remake with no virtual site and remap to match the reversed ordering
        ethanol = create_ethanol()

        new_ethanol = ethanol.remap(mapping, current_to_new=True)

        def assert_molecules_match_after_remap(mol1, mol2):
            """Check all of the attributes in a molecule match after being remapped"""
            for atoms in zip(mol1.atoms, mol2.atoms):
                assert atoms[0].to_dict() == atoms[1].to_dict()
            # bonds will not be in the same order in the molecule and the atom1 and atom2 indecies could be out of order
            # make a dict to compare them both
            remapped_bonds = dict(
                ((bond.atom1_index, bond.atom2_index), bond) for bond in mol2.bonds
            )
            for bond in mol1.bonds:
                key = (bond.atom1_index, bond.atom2_index)
                if key not in remapped_bonds:
                    key = tuple(reversed(key))
                assert key in remapped_bonds
                # now compare each attribute of the bond except the atom indexes
                bond_dict = bond.to_dict()
                del bond_dict["atom1"]
                del bond_dict["atom2"]
                remapped_bond_dict = remapped_bonds[key].to_dict()
                del remapped_bond_dict["atom1"]
                del remapped_bond_dict["atom2"]
            assert mol1.n_bonds == mol2.n_bonds
            assert mol1.n_angles == mol2.n_angles
            assert mol1.n_propers == mol2.n_propers
            assert mol1.n_impropers == mol2.n_impropers
            assert mol1.total_charge == mol2.total_charge
            assert mol1.partial_charges.all() == mol2.partial_charges.all()

        # check all of the properties match as well, torsions and impropers will be in a different order
        # due to the bonds being out of order
        assert_molecules_match_after_remap(new_ethanol, ethanol_reverse)

        # test round trip (double remapping a molecule)
        new_ethanol = ethanol.remap(mapping, current_to_new=True)
        isomorphic, round_trip_mapping = Molecule.are_isomorphic(
            new_ethanol, ethanol, return_atom_map=True
        )
        assert isomorphic is True
        round_trip_ethanol = new_ethanol.remap(round_trip_mapping, current_to_new=True)
        assert_molecules_match_after_remap(round_trip_ethanol, ethanol)

    @requires_openeye
    def test_canonical_ordering_openeye(self):
        """Make sure molecules are returned in canonical ordering of openeye"""
        from openff.toolkit.utils.toolkits import OpenEyeToolkitWrapper

        openeye = OpenEyeToolkitWrapper()
        # get ethanol in canonical order
        ethanol = create_ethanol()
        # get reversed non canonical ethanol
        reversed_ethanol = create_reversed_ethanol()
        # get the canonical ordering
        canonical_ethanol = reversed_ethanol.canonical_order_atoms(openeye)
        # make sure the mapping between the ethanol and the openeye ref canonical form is the same
        assert (
            True,
            {0: 0, 1: 1, 2: 2, 3: 3, 4: 4, 5: 5, 6: 6, 7: 7, 8: 8},
        ) == Molecule.are_isomorphic(canonical_ethanol, ethanol, True)

    @requires_rdkit
    def test_canonical_ordering_rdkit(self):
        """Make sure molecules are returned in canonical ordering of the RDKit"""
        from openff.toolkit.utils.toolkits import RDKitToolkitWrapper

        rdkit = RDKitToolkitWrapper()
        # get ethanol in canonical order
        ethanol = create_ethanol()
        # get reversed non canonical ethanol
        reversed_ethanol = create_reversed_ethanol()
        # get the canonical ordering
        canonical_ethanol = reversed_ethanol.canonical_order_atoms(rdkit)
        # make sure the mapping between the ethanol and the rdkit ref canonical form is the same
        assert (
            True,
            {0: 2, 1: 0, 2: 1, 3: 8, 4: 3, 5: 4, 6: 5, 7: 6, 8: 7},
        ) == Molecule.are_isomorphic(canonical_ethanol, ethanol, True)

    def test_too_small_remap(self):
        """Make sure remap fails if we do not supply enough indexes"""
        ethanol = Molecule.from_file(get_data_file_path("molecules/ethanol.sdf"))
        # catch mappings that are the wrong size
        too_small_mapping = {0: 1}
        with pytest.raises(ValueError):
            new_ethanol = ethanol.remap(too_small_mapping, current_to_new=True)

    def test_wrong_index_mapping(self):
        """Make sure the remap fails when the indexing starts from the wrong value"""
        ethanol = Molecule.from_file(get_data_file_path("molecules/ethanol.sdf"))
        mapping = {0: 2, 1: 1, 2: 0, 3: 6, 4: 7, 5: 8, 6: 4, 7: 5, 8: 3}
        wrong_index_mapping = dict(
            (i + 10, new_id) for i, new_id in enumerate(mapping.values())
        )
        with pytest.raises(IndexError):
            new_ethanol = ethanol.remap(wrong_index_mapping, current_to_new=True)

    tautomer_data = [
        {"molecule": "Oc1c(cccc3)c3nc2ccncc12", "tautomers": 2},
        {"molecule": "CN=c1nc[nH]cc1", "tautomers": 2},
        {"molecule": "c1[nH]c2c(=O)[nH]c(nc2n1)N", "tautomers": 14},
    ]

    @pytest.mark.parametrize(
        "toolkit_class", [OpenEyeToolkitWrapper, RDKitToolkitWrapper]
    )
    @pytest.mark.parametrize("molecule_data", tautomer_data)
    def test_enumerating_tautomers(self, molecule_data, toolkit_class):
        """Test the ability of each toolkit to produce tautomers of an input molecule."""

        if toolkit_class.is_available():
            toolkit = toolkit_class()
            mol = Molecule.from_smiles(
                molecule_data["molecule"],
                allow_undefined_stereo=True,
                toolkit_registry=toolkit,
            )

            tautomers = mol.enumerate_tautomers(toolkit_registry=toolkit)

            assert len(tautomers) == molecule_data["tautomers"]
            assert mol not in tautomers
            # check that the molecules are not isomorphic of the input
            for taut in tautomers:
                assert taut.n_conformers == 0
                assert mol.is_isomorphic_with(taut) is False

        else:
            pytest.skip("Required toolkit is unavailable")

    @pytest.mark.parametrize(
        "toolkit_class", [OpenEyeToolkitWrapper, RDKitToolkitWrapper]
    )
    def test_enumerating_tautomers_options(self, toolkit_class):
        """Test the enumeration options"""

        if toolkit_class.is_available():
            toolkit = toolkit_class()
            # test the max molecules option
            mol = Molecule.from_smiles(
                "c1[nH]c2c(=O)[nH]c(nc2n1)N",
                toolkit_registry=toolkit,
                allow_undefined_stereo=True,
            )

            tauts_no = 5
            tautomers = mol.enumerate_tautomers(
                max_states=tauts_no, toolkit_registry=toolkit
            )
            assert len(tautomers) <= tauts_no
            assert mol not in tautomers

    @pytest.mark.parametrize(
        "toolkit_class", [RDKitToolkitWrapper, OpenEyeToolkitWrapper]
    )
    def test_enumerating_no_tautomers(self, toolkit_class):
        """Test that the toolkits return an empty list if there are no tautomers to enumerate."""

        if toolkit_class.is_available():
            toolkit = toolkit_class()
            mol = Molecule.from_smiles("CC", toolkit_registry=toolkit)

            tautomers = mol.enumerate_tautomers(toolkit_registry=toolkit)
            assert tautomers == []

        else:
            pytest.skip("Required toolkit is unavailable")

    @requires_openeye
    def test_enumerating_no_protomers(self):
        """Make sure no protomers are returned."""

        mol = Molecule.from_smiles("CC")

        assert mol.enumerate_protomers() == []

    @requires_openeye
    def test_enumerating_protomers(self):
        """Test enumerating the formal charges."""

        mol = Molecule.from_smiles("Oc2ccc(c1ccncc1)cc2")

        # there should be three protomers for this molecule so restrict the output
        protomers = mol.enumerate_protomers(max_states=2)

        assert mol not in protomers
        assert len(protomers) == 2

        # now make sure we can generate them all
        protomers = mol.enumerate_protomers(max_states=10)

        assert mol not in protomers
        assert len(protomers) == 3

        # make sure each protomer is unique
        unique_protomers = set(protomers)
        assert len(protomers) == len(unique_protomers)

    @pytest.mark.parametrize(
        "toolkit_class", [OpenEyeToolkitWrapper, RDKitToolkitWrapper]
    )
    def test_enumerating_stereobonds(self, toolkit_class):
        """Test the backend toolkits in enumerating the stereo bonds in a molecule."""

        if toolkit_class.is_available():
            toolkit = toolkit_class()
            mol = Molecule.from_smiles(
                "ClC=CCl", allow_undefined_stereo=True, toolkit_registry=toolkit
            )

            # use the default options
            isomers = mol.enumerate_stereoisomers()
            assert len(isomers) == 2

            assert mol not in isomers
            # make sure the input molecule is only different by bond stereo
            for ismol in isomers:
                assert (
                    Molecule.are_isomorphic(
                        mol,
                        ismol,
                        return_atom_map=False,
                        bond_stereochemistry_matching=False,
                    )[0]
                    is True
                )
                assert mol.is_isomorphic_with(ismol) is False

            # make sure the isomers are different
            assert isomers[0].is_isomorphic_with(isomers[1]) is False

        else:
            pytest.skip("Required toolkit is unavailable")

    @pytest.mark.parametrize(
        "toolkit_class", [OpenEyeToolkitWrapper, RDKitToolkitWrapper]
    )
    def test_enumerating_stereocenters(self, toolkit_class):
        """Test the backend toolkits in enumerating the stereo centers in a molecule."""

        if toolkit_class.is_available():
            toolkit = toolkit_class()
            mol = Molecule.from_smiles(
                "NC(Cl)(F)O", toolkit_registry=toolkit, allow_undefined_stereo=True
            )

            isomers = mol.enumerate_stereoisomers(toolkit_registry=toolkit)

            assert len(isomers) == 2
            # make sure the mol is not in the isomers and that they only differ by stereo chem
            assert mol not in isomers
            for ismol in isomers:
                assert ismol.n_conformers != 0
                assert (
                    Molecule.are_isomorphic(
                        mol,
                        ismol,
                        return_atom_map=False,
                        atom_stereochemistry_matching=False,
                    )[0]
                    is True
                )
                assert mol.is_isomorphic_with(ismol) is False

            # make sure the two isomers are different
            assert isomers[0].is_isomorphic_with(isomers[1]) is False

        else:
            pytest.skip("Required toolkit is unavailable")

    @pytest.mark.parametrize(
        "toolkit_class", [OpenEyeToolkitWrapper, RDKitToolkitWrapper]
    )
    def test_enumerating_stereo_options(self, toolkit_class):
        """Test the enumerating stereo chem options"""

        if toolkit_class.is_available():
            toolkit = toolkit_class()

            # test undefined only
            mol = Molecule.from_smiles(
                "ClC=CCl", toolkit_registry=toolkit, allow_undefined_stereo=True
            )
            isomers = mol.enumerate_stereoisomers(
                undefined_only=True, rationalise=False
            )

            assert len(isomers) == 2
            for isomer in isomers:
                assert isomer.n_conformers == 0

            mol = Molecule.from_smiles(
                "Cl/C=C\Cl", toolkit_registry=toolkit, allow_undefined_stereo=True
            )
            isomers = mol.enumerate_stereoisomers(
                undefined_only=True, rationalise=False
            )

            assert isomers == []

            mol = Molecule.from_smiles(
                "Cl/C=C\Cl", toolkit_registry=toolkit, allow_undefined_stereo=True
            )
            isomers = mol.enumerate_stereoisomers(
                undefined_only=False, rationalise=False
            )

            assert len(isomers) == 1

            # test max isomers
            mol = Molecule.from_smiles(
                "BrC=C[C@H]1OC(C2)(F)C2(Cl)C1",
                toolkit_registry=toolkit,
                allow_undefined_stereo=True,
            )
            isomers = mol.enumerate_stereoisomers(
                max_isomers=5,
                undefined_only=True,
                toolkit_registry=toolkit,
                rationalise=True,
            )

            assert len(isomers) <= 5
            for isomer in isomers:
                assert isomer.n_conformers == 1

        else:
            pytest.skip("Required toolkit is unavailable")

    @pytest.mark.parametrize(
        "toolkit_class", [OpenEyeToolkitWrapper, RDKitToolkitWrapper]
    )
    @pytest.mark.parametrize(
        "smiles, undefined_only, expected",
        [
            (
                "FC(Br)(Cl)[C@@H](Br)(Cl)",
                False,
                [
                    "F[C@](Br)(Cl)[C@@H](Br)(Cl)",
                    "F[C@](Br)(Cl)[C@H](Br)(Cl)",
                    "F[C@@](Br)(Cl)[C@@H](Br)(Cl)",
                    "F[C@@](Br)(Cl)[C@H](Br)(Cl)",
                ],
            ),
            (
                "FC(Br)(Cl)[C@@H](Br)(Cl)",
                True,
                ["F[C@](Br)(Cl)[C@@H](Br)(Cl)", "F[C@@](Br)(Cl)[C@@H](Br)(Cl)"],
            ),
            ("F[C@H](Cl)Br", False, ["F[C@@H](Cl)Br"]),
            ("F[C@H](Cl)Br", True, []),
        ],
    )
    def test_enumerating_stereo_partially_defined(
        self, toolkit_class, smiles, undefined_only, expected
    ):
        """Test the enumerating stereo of molecules with partially defined chirality"""

        if not toolkit_class.is_available():
            pytest.skip("Required toolkit is unavailable")

        toolkit = toolkit_class()

        # test undefined only
        mol = Molecule.from_smiles(
            smiles, toolkit_registry=toolkit, allow_undefined_stereo=True
        )
        stereoisomers = mol.enumerate_stereoisomers(
            undefined_only=undefined_only, rationalise=False
        )

        # Ensure that the results of the enumeration are what the test expects.
        # This roundtrips the expected output from SMILES --> OFFMol --> SMILES,
        # since the SMILES for stereoisomers generated in this test may change depending
        # on which cheminformatics toolkit is used.
        expected = {
            Molecule.from_smiles(stereoisomer, allow_undefined_stereo=True).to_smiles(
                explicit_hydrogens=True, isomeric=True, mapped=False
            )
            for stereoisomer in expected
        }
        actual = {
            stereoisomer.to_smiles(explicit_hydrogens=True, isomeric=True, mapped=False)
            for stereoisomer in stereoisomers
        }

        assert expected == actual

    @requires_rdkit
    def test_from_pdb_and_smiles(self):
        """Test the ability to make a valid molecule using RDKit and SMILES together"""
        # try and make a molecule from a pdb and smiles that don't match
        with pytest.raises(InvalidConformerError):
            mol = Molecule.from_pdb_and_smiles(
                get_data_file_path("molecules/toluene.pdb"), "CC"
            )

        # make a molecule from the toluene pdb file and the correct smiles
        mol = Molecule.from_pdb_and_smiles(
            get_data_file_path("molecules/toluene.pdb"), "Cc1ccccc1"
        )

        # make toluene from the sdf file
        mol_sdf = Molecule.from_file(get_data_file_path("molecules/toluene.sdf"))
        # get the mapping between them and compare the properties
        isomorphic, atom_map = Molecule.are_isomorphic(
            mol, mol_sdf, return_atom_map=True
        )
        assert isomorphic is True
        for pdb_atom, sdf_atom in atom_map.items():
            assert mol.atoms[pdb_atom].to_dict() == mol_sdf.atoms[sdf_atom].to_dict()
        # check bonds match, however there order might not
        sdf_bonds = dict(
            ((bond.atom1_index, bond.atom2_index), bond) for bond in mol_sdf.bonds
        )
        for bond in mol.bonds:
            key = (atom_map[bond.atom1_index], atom_map[bond.atom2_index])
            if key not in sdf_bonds:
                key = tuple(reversed(key))
            assert key in sdf_bonds
            # now compare the attributes
            assert bond.is_aromatic == sdf_bonds[key].is_aromatic
            assert bond.stereochemistry == sdf_bonds[key].stereochemistry

    @requires_pkg("qcportal")
    def test_to_qcschema(self):
        """Test the ability to make and validate qcschema with extras"""
        # the molecule has no coordinates so this should fail
        ethanol = Molecule.from_smiles("CCO")
        with pytest.raises(InvalidConformerError):
            qcschema = ethanol.to_qcschema()

        # now remake the molecule from the sdf
        ethanol = Molecule.from_file(get_data_file_path("molecules/ethanol.sdf"))
        # make sure that requests to missing conformers are caught
        with pytest.raises(InvalidConformerError):
            qcschema = ethanol.to_qcschema(conformer=1)
        # now make a valid qcschema and check its properties
        qcschema = ethanol.to_qcschema(extras={"test_tag": "test"})
        # make sure the properties match
        charge = 0
        connectivity = [
            (0, 1, 1.0),
            (0, 4, 1.0),
            (0, 5, 1.0),
            (0, 6, 1.0),
            (1, 2, 1.0),
            (1, 7, 1.0),
            (1, 8, 1.0),
            (2, 3, 1.0),
        ]
        symbols = ["C", "C", "O", "H", "H", "H", "H", "H", "H"]

        def assert_check():
            assert charge == qcschema.molecular_charge
            assert connectivity == qcschema.connectivity
            assert symbols == qcschema.symbols.tolist()
            assert (
                qcschema.geometry.all()
                == ethanol.conformers[0].in_units_of(unit.bohr).all()
            )

        assert_check()
        assert qcschema.extras["test_tag"] == "test"
        assert qcschema.extras[
            "canonical_isomeric_explicit_hydrogen_mapped_smiles"
        ] == ethanol.to_smiles(mapped=True)
        # # now run again with no extras passed, only cmiles entry will be present with fix-720
        qcschema = ethanol.to_qcschema()
        assert_check()
        assert qcschema.extras[
            "canonical_isomeric_explicit_hydrogen_mapped_smiles"
        ] == ethanol.to_smiles(mapped=True)

    @requires_pkg("qcportal")
    def test_from_qcschema_no_client(self):
        """Test the ability to make molecules from QCArchive record instances and dicts"""

        import json

        # As the method can take a record instance or a dict with JSON encoding test both
        # test incomplete dict
        example_dict = {"name": "CH4"}
        with pytest.raises(KeyError):
            mol = Molecule.from_qcschema(example_dict)

        # test an object that is not a record
        wrong_object = "CH4"
        with pytest.raises(AttributeError):
            mol = Molecule.from_qcschema(wrong_object)

        with open(get_data_file_path("molecules/qcportal_molecules.json")) as json_file:
            # test loading the dict representation from a json file
            json_mol = json.load(json_file)
            mol = Molecule.from_qcschema(json_mol)
            # now make a molecule from the canonical smiles and make sure they are isomorphic
            can_mol = Molecule.from_smiles(
                json_mol["attributes"]["canonical_isomeric_smiles"]
            )
            assert mol.is_isomorphic_with(can_mol) is True

    client_examples = [
        {
            "dataset": "TorsionDriveDataset",
            "name": "Fragment Stability Benchmark",
            "index": "CC(=O)Nc1cc2c(cc1OC)nc[n:4][c:3]2[NH:2][c:1]3ccc(c(c3)Cl)F",
        },
        {
            "dataset": "TorsionDriveDataset",
            "name": "OpenFF Fragmenter Phenyl Benchmark",
            "index": "c1c[ch:1][c:2](cc1)[c:3](=[o:4])o",
        },
        {
            "dataset": "TorsionDriveDataset",
            "name": "OpenFF Full TorsionDrive Benchmark 1",
            "index": "0",
        },
        {
            "dataset": "TorsionDriveDataset",
            "name": "OpenFF Group1 Torsions",
            "index": "c1c[ch:1][c:2](cc1)[ch2:3][c:4]2ccccc2",
        },
        {
            "dataset": "OptimizationDataset",
            "name": "Kinase Inhibitors: WBO Distributions",
            "index": "cc1ccc(cc1nc2nccc(n2)c3cccnc3)nc(=o)c4ccc(cc4)cn5ccn(cc5)c-0",
        },
        {
            "dataset": "OptimizationDataset",
            "name": "SMIRNOFF Coverage Set 1",
            "index": "coc(o)oc-0",
        },
        {
            "dataset": "GridOptimizationDataset",
            "name": "OpenFF Trivalent Nitrogen Set 1",
            "index": "b1(c2c(ccs2)-c3ccsc3n1)c4c(c(c(c(c4f)f)f)f)f",
        },
        {
            "dataset": "GridOptimizationDataset",
            "name": "OpenFF Trivalent Nitrogen Set 1",
            "index": "C(#N)N",
        },
    ]

    @requires_pkg("qcportal")
    @pytest.mark.parametrize("input_data", client_examples)
    def test_from_qcschema_with_client(self, input_data):
        """For each of the examples try and make a offmol using the instance and dict and check they match"""

        import qcportal as ptl

        client = ptl.FractalClient()
        ds = client.get_collection(input_data["dataset"], input_data["name"])
        entry = ds.get_entry(input_data["index"])
        # now make the molecule from the record instance with and without the geometry
        mol_from_dict = Molecule.from_qcschema(entry.dict(encoding="json"))
        # make the molecule again with the geometries attached
        mol_from_instance = Molecule.from_qcschema(entry, client)
        if hasattr(entry, "initial_molecules"):
            assert mol_from_instance.n_conformers == len(entry.initial_molecules)
        else:
            # opt records have one initial molecule
            assert mol_from_instance.n_conformers == 1

        # now make a molecule from the smiles and make sure they are isomorphic
        mol_from_smiles = Molecule.from_smiles(
            entry.attributes["canonical_explicit_hydrogen_smiles"], True
        )

        assert mol_from_dict.is_isomorphic_with(mol_from_smiles) is True

    @requires_pkg("qcportal")
    def test_qcschema_round_trip(self):
        """Test making a molecule from qcschema then converting back
        Checking whether qca_mol and mol created from/to qcschema are the same or not"""

        # get a molecule qcschema
        import qcportal as ptl

        client = ptl.FractalClient()
        ds = client.get_collection("OptimizationDataset", "SMIRNOFF Coverage Set 1")
        # grab an entry from the optimization data set
        entry = ds.get_entry("coc(o)oc-0")
        # now make the molecule from the record instance with the geometry
        mol = Molecule.from_qcschema(entry, client)
        # now grab the initial molecule record
        qca_mol = client.query_molecules(id=entry.initial_molecule)[0]
        # mow make sure the majority of the qcschema attributes are the same
        # note we can not compare the full dict due to qcelemental differences
        qcschema = mol.to_qcschema()
        assert qcschema.atom_labels.tolist() == qca_mol.atom_labels.tolist()
        assert qcschema.symbols.tolist() == qca_mol.symbols.tolist()
        # due to conversion using different programs there is a slight difference here
        assert qcschema.geometry.flatten().tolist() == pytest.approx(
            qca_mol.geometry.flatten().tolist(), rel=1.0e-5
        )
        assert qcschema.connectivity == qca_mol.connectivity
        assert qcschema.atomic_numbers.tolist() == qca_mol.atomic_numbers.tolist()
        assert qcschema.fragment_charges == qca_mol.fragment_charges
        assert qcschema.fragment_multiplicities == qca_mol.fragment_multiplicities
        assert qcschema.fragments[0].tolist() == qca_mol.fragments[0].tolist()
        assert qcschema.mass_numbers.tolist() == qca_mol.mass_numbers.tolist()
        assert qcschema.name == qca_mol.name
        assert qcschema.masses.all() == qca_mol.masses.all()
        assert qcschema.molecular_charge == qca_mol.molecular_charge
        assert qcschema.molecular_multiplicity == qca_mol.molecular_multiplicity
        assert qcschema.real.all() == qca_mol.real.all()

    @requires_pkg("qcportal")
    def test_qcschema_round_trip_from_to_from(self):
        """Test making a molecule from qca record using from_qcschema,
        then converting back to qcschema using to_qcschema,
         and then reading that again using from_qcschema"""

        # get a molecule qcschema
        import qcportal as ptl

        client = ptl.FractalClient()
        ds = client.get_collection(
            "TorsionDriveDataset", "OpenFF-benchmark-ligand-fragments-v1.0"
        )
        # grab an entry from the torsiondrive data set
        entry = ds.get_entry(
            "[H]c1[c:1]([c:2](c(c(c1[H])N([H])C(=O)[H])[H])[C:3]2=C(C(=C([S:4]2)[H])OC([H])([H])[H])Br)[H]"
        )
        # now make the molecule from the record instance with the geometry
        mol_qca_record = Molecule.from_qcschema(entry, client)
        off_qcschema = mol_qca_record.to_qcschema()
        mol_using_from_off_qcschema = Molecule.from_qcschema(off_qcschema)
        assert_molecule_is_equal(
            mol_qca_record,
            mol_using_from_off_qcschema,
            "Molecule roundtrip to/from_qcschema failed",
        )

    @requires_pkg("qcportal")
    def test_qcschema_round_trip_raise_error(self):
        """Test making a molecule from qcschema,
        reaching inner except block where everything fails"""

        # get a molecule qcschema
        import qcportal as ptl

        client = ptl.FractalClient()
        ds = client.get_collection(
            "TorsionDriveDataset", "OpenFF-benchmark-ligand-fragments-v1.0"
        )
        # grab an entry from the torsiondrive data set
        entry = ds.get_entry(
            "[H]c1[c:1]([c:2](c(c(c1[H])N([H])C(=O)[H])[H])[C:3]2=C(C(=C([S:4]2)[H])OC([H])([H])[H])Br)[H]"
        )
        del entry.attributes["canonical_isomeric_explicit_hydrogen_mapped_smiles"]
        # now make the molecule from the record instance with the geometry
        with pytest.raises(KeyError):
            mol_qca_record = Molecule.from_qcschema(entry, client)

    @requires_pkg("qcportal")
    def test_qcschema_molecule_record_round_trip_from_to_from(self):
        """Test making a molecule from qca record using from_qcschema,
        then converting back to qcschema using to_qcschema,
         and then reading that again using from_qcschema"""

        # get a molecule qcschema
        import qcportal as ptl

        client = ptl.FractalClient()

        record = client.query_molecules(molecular_formula="C16H20N3O5")[0]

        # now make the molecule from the record instance with the geometry
        mol_qca_record = Molecule.from_qcschema(record, client)
        off_qcschema = mol_qca_record.to_qcschema()
        mol_using_from_off_qcschema = Molecule.from_qcschema(off_qcschema)

        assert_molecule_is_equal(
            mol_qca_record,
            mol_using_from_off_qcschema,
            "Molecule roundtrip to/from_qcschema failed",
        )

    def test_from_mapped_smiles(self):
        """Test making the molecule from issue #412 using both toolkits to ensure the issue
        is fixed."""

        # there should be no undefined sterochmeistry error when making the molecule
        mol = Molecule.from_mapped_smiles(
            "[H:14][c:1]1[c:3]([c:7]([c:11]([c:8]([c:4]1[H:17])[H:21])[C:13]([H:24])([H:25])[c:12]2[c:9]([c:5]([c:2]([c:6]([c:10]2[H:23])[H:19])[H:15])[H:18])[H:22])[H:20])[H:16]"
        )
        assert mol.n_atoms == 25
        # make sure the atom map is not exposed
        with pytest.raises(KeyError):
            mapping = mol._properties["atom_map"]

    @pytest.mark.parametrize(
        "toolkit_class", [OpenEyeToolkitWrapper, RDKitToolkitWrapper]
    )
    def test_from_mapped_smiles_partial(self, toolkit_class):
        """Test that creating a molecule from a partially mapped SMILES raises an
        exception."""
        if not (toolkit_class.is_available()):
            pytest.skip(f"Required toolkit {toolkit_class} is unavailable")
        with pytest.raises(
            SmilesParsingError,
            match="The mapped smiles does not contain enough indexes",
        ):
            Molecule.from_mapped_smiles("[Cl:1][Cl]", toolkit_registry=toolkit_class())

    @pytest.mark.parametrize("molecule", mini_drug_bank())
    def test_n_particles(self, molecule):
        """Test n_particles property"""
        n_particles = sum([1 for particle in molecule.particles])
        assert n_particles == molecule.n_particles

    @pytest.mark.parametrize("molecule", mini_drug_bank())
    def test_n_atoms(self, molecule):
        """Test n_atoms property"""
        n_atoms = sum([1 for atom in molecule.atoms])
        assert n_atoms == molecule.n_atoms

    @pytest.mark.parametrize("molecule", mini_drug_bank())
    def test_n_virtual_sites(self, molecule):
        """Test n_virtual_sites property"""
        n_virtual_sites = sum([1 for virtual_site in molecule.virtual_sites])
        assert n_virtual_sites == molecule.n_virtual_sites

    @pytest.mark.parametrize("molecule", mini_drug_bank())
    def test_n_bonds(self, molecule):
        """Test n_bonds property"""
        n_bonds = sum([1 for bond in molecule.bonds])
        assert n_bonds == molecule.n_bonds

    @pytest.mark.parametrize("molecule", mini_drug_bank())
    def test_angles(self, molecule):
        """Test angles property"""
        for angle in molecule.angles:
            assert angle[0].is_bonded_to(angle[1])
            assert angle[1].is_bonded_to(angle[2])

    @pytest.mark.parametrize("molecule", mini_drug_bank())
    def test_propers(self, molecule):
        """Test propers property"""
        for proper in molecule.propers:
            # The bonds should be in order 0-1-2-3 unless the
            # atoms form a three- or four-membered ring.
            is_chain = proper[0].is_bonded_to(proper[1])
            is_chain &= proper[1].is_bonded_to(proper[2])
            is_chain &= proper[2].is_bonded_to(proper[3])
            is_chain &= not proper[0].is_bonded_to(proper[2])
            is_chain &= not proper[0].is_bonded_to(proper[3])
            is_chain &= not proper[1].is_bonded_to(proper[3])

            assert (
                is_chain
                or is_three_membered_ring_torsion(proper)
                or is_four_membered_ring_torsion(proper)
            )

    @pytest.mark.parametrize("molecule", mini_drug_bank())
    def test_impropers(self, molecule):
        """Test impropers property"""
        for improper in molecule.impropers:
            assert improper[0].is_bonded_to(improper[1])
            assert improper[1].is_bonded_to(improper[2])
            assert improper[1].is_bonded_to(improper[3])

            # The non-central atoms can be connected only if
            # the improper atoms form a three-membered ring.
            is_not_cyclic = not (
                (improper[0].is_bonded_to(improper[2]))
                or (improper[0].is_bonded_to(improper[3]))
                or (improper[2].is_bonded_to(improper[3]))
            )
            assert is_not_cyclic or is_three_membered_ring_torsion(improper)

    @pytest.mark.parametrize(
        ("molecule", "n_impropers", "n_pruned"),
        [
            ("C", 24, 0),
            ("CC", 48, 0),
            ("N", 6, 6),
        ],
    )
    def test_pruned_impropers(self, molecule, n_impropers, n_pruned):
        """Test the amber_impropers and smirnoff_impropers properties"""
        mol = Molecule.from_smiles(molecule)
        assert mol.n_impropers == n_impropers
        assert len(mol.smirnoff_impropers) == n_pruned
        assert len(mol.amber_impropers) == n_pruned

        # Order not guaranteed, so cannot zip and compare directly
        for smirnoff_imp in mol.smirnoff_impropers:
            # Convert SMIRNOFF-style improper into AMBER-style
            mod_imp = (
                smirnoff_imp[1],
                smirnoff_imp[0],
                smirnoff_imp[2],
                smirnoff_imp[3],
            )
            assert mod_imp in mol.amber_impropers

    @pytest.mark.parametrize("molecule", mini_drug_bank())
    def test_torsions(self, molecule):
        """Test torsions property"""
        # molecule.torsions should be exactly equal to the union of propers and impropers.
        assert set(molecule.torsions) == set(molecule.propers) | set(molecule.impropers)

        # The intersection of molecule.propers and molecule.impropers should be largely null.
        # The only exception is for molecules containing 3-membered rings (e.g., DrugBank_5514).
        common_torsions = molecule.propers & molecule.impropers
        if len(common_torsions) > 0:
            for torsion in common_torsions:
                assert is_three_membered_ring_torsion(torsion)

    def test_nth_degree_neighbors_basic(self):
        benzene = Molecule.from_smiles("c1ccccc1")

        with pytest.raises(ValueError, match="0 or fewer atoms"):
            benzene.nth_degree_neighbors(n_degrees=0)

        with pytest.raises(ValueError, match="0 or fewer atoms"):
            benzene.nth_degree_neighbors(n_degrees=-1)

        # 3 proper torsions have 1-4 pairs that are duplicates of other torsions, i.e.
        # torsions 0-1-2-3 0-5-4-3 where #s are the indices of carbons in the ring
        n_14_pairs = len([*benzene.nth_degree_neighbors(n_degrees=3)])
        assert n_14_pairs == benzene.n_propers - 3

        for pair in benzene.nth_degree_neighbors(n_degrees=3):
            assert pair[0].molecule_particle_index < pair[1].molecule_particle_index

    @pytest.mark.parametrize(
        ("smiles", "n_degrees", "num_pairs"),
        [
            ("c1ccccc1", 6, 0),
            ("c1ccccc1", 5, 3),
            ("c1ccccc1", 4, 12),
            ("c1ccccc1", 3, 21),
            ("N1ONON1", 4, 2),
            ("N1ONON1", 3, 7),
            ("C1#CO1", 2, 0),
            ("C1#CO1", 1, 3),
            ("C1CO1", 4, 0),
            ("C1CO1", 2, 10),
            ("C1=C=C=C=1", 4, 0),
            ("C1=C=C=C=1", 3, 0),
            ("C1=C=C=C=1", 2, 2),
        ],
    )
    def test_nth_degree_neighbors_rings(self, smiles, n_degrees, num_pairs):
        molecule = Molecule.from_smiles(smiles)

        num_pairs_found = len([*molecule.nth_degree_neighbors(n_degrees=n_degrees)])
        assert num_pairs_found == num_pairs

    @pytest.mark.parametrize("molecule", mini_drug_bank())
    def test_total_charge(self, molecule):
        """Test total charge"""
        charge_sum = 0 * unit.elementary_charge
        for atom in molecule.atoms:
            charge_sum += atom.formal_charge
        assert charge_sum == molecule.total_charge

    # ----------------------------------------------------
    # Test magic methods.
    # ----------------------------------------------------

    def test_equality(self):
        """Test equality operator"""
        molecules = mini_drug_bank()
        nmolecules = len(molecules)
        # TODO: Performance improvements should let us un-restrict this test
        for i in range(nmolecules):
            for j in range(i, min(i + 3, nmolecules)):
                assert (molecules[i] == molecules[j]) == (i == j)

    # ----------------------
    # Test Molecule methods.
    # ----------------------

    def test_add_conformers(self):
        """Test addition of conformers to a molecule"""
        # Define a methane molecule
        molecule = Molecule()
        molecule.name = "methane"
        C = molecule.add_atom(6, 0, False)
        H1 = molecule.add_atom(1, 0, False)
        H2 = molecule.add_atom(1, 0, False)
        H3 = molecule.add_atom(1, 0, False)
        H4 = molecule.add_atom(1, 0, False)
        molecule.add_bond(C, H1, 1, False)
        molecule.add_bond(C, H2, 1, False)
        molecule.add_bond(C, H3, 1, False)
        molecule.add_bond(C, H4, 1, False)

        assert molecule.n_conformers == 0
        # Add a conformer that should work
        conf1 = unit.Quantity(
            np.array(
                [
                    [1.0, 2.0, 3.0],
                    [4.0, 5.0, 6.0],
                    [7.0, 8.0, 9.0],
                    [10.0, 11.0, 12.0],
                    [13.0, 14.0, 15],
                ]
            ),
            unit.angstrom,
        )
        molecule.add_conformer(conf1)
        assert molecule.n_conformers == 1

        conf2 = unit.Quantity(
            np.array(
                [
                    [101.0, 102.0, 103.0],
                    [104.0, 105.0, 106.0],
                    [107.0, 108.0, 109.0],
                    [110.0, 111.0, 112.0],
                    [113.0, 114.0, 115],
                ]
            ),
            unit.angstrom,
        )
        molecule.add_conformer(conf2)
        assert molecule.n_conformers == 2

        # Add conformers with too few coordinates
        conf_missing_z = unit.Quantity(
            np.array(
                [
                    [101.0, 102.0, 103.0],
                    [104.0, 105.0, 106.0],
                    [107.0, 108.0, 109.0],
                    [110.0, 111.0, 112.0],
                    [113.0, 114.0],
                ]
            ),
            unit.angstrom,
        )
        with pytest.raises(Exception) as excinfo:
            molecule.add_conformer(conf_missing_z)

        conf_too_few_atoms = unit.Quantity(
            np.array(
                [
                    [101.0, 102.0, 103.0],
                    [104.0, 105.0, 106.0],
                    [107.0, 108.0, 109.0],
                    [110.0, 111.0, 112.0],
                ]
            ),
            unit.angstrom,
        )
        with pytest.raises(Exception) as excinfo:
            molecule.add_conformer(conf_too_few_atoms)

        # Add a conformer with too many coordinates
        conf_too_many_atoms = unit.Quantity(
            np.array(
                [
                    [101.0, 102.0, 103.0],
                    [104.0, 105.0, 106.0],
                    [107.0, 108.0, 109.0],
                    [110.0, 111.0, 112.0],
                    [113.0, 114.0, 115.0],
                    [116.0, 117.0, 118.0],
                ]
            ),
            unit.angstrom,
        )
        with pytest.raises(Exception) as excinfo:
            molecule.add_conformer(conf_too_many_atoms)

        # Add a conformer with no coordinates
        conf_no_coordinates = unit.Quantity(np.array([]), unit.angstrom)
        with pytest.raises(Exception) as excinfo:
            molecule.add_conformer(conf_no_coordinates)

        # Add a conforer with units of nanometers
        conf3 = unit.Quantity(
            np.array(
                [
                    [1.0, 2.0, 3.0],
                    [4.0, 5.0, 6.0],
                    [7.0, 8.0, 9.0],
                    [10.0, 11.0, 12.0],
                    [13.0, 14.0, 15],
                ]
            ),
            unit.nanometer,
        )
        molecule.add_conformer(conf3)
        assert molecule.n_conformers == 3
        assert molecule.conformers[2][0][0] == 10.0 * unit.angstrom

        # Add a conformer with units of nanometers
        conf_nonsense_units = unit.Quantity(
            np.array(
                [
                    [1.0, 2.0, 3.0],
                    [4.0, 5.0, 6.0],
                    [7.0, 8.0, 9.0],
                    [10.0, 11.0, 12.0],
                    [13.0, 14.0, 15],
                ]
            ),
            unit.joule,
        )
        with pytest.raises(Exception) as excinfo:
            molecule.add_conformer(conf_nonsense_units)

        # Add a conformer with no units
        conf_unitless = np.array(
            [
                [1.0, 2.0, 3.0],
                [4.0, 5.0, 6.0],
                [7.0, 8.0, 9.0],
                [10.0, 11.0, 12.0],
                [13.0, 14.0, 15],
            ]
        )
        with pytest.raises(Exception) as excinfo:
            molecule.add_conformer(conf_unitless)

    @pytest.mark.parametrize("molecule", mini_drug_bank())
    def test_add_atoms_and_bonds(self, molecule):
        """Test the creation of a molecule from the addition of atoms and bonds"""
        molecule_copy = Molecule()
        for atom in molecule.atoms:
            molecule_copy.add_atom(
                atom.atomic_number,
                atom.formal_charge,
                atom.is_aromatic,
                stereochemistry=atom.stereochemistry,
            )
        for bond in molecule.bonds:
            molecule_copy.add_bond(
                bond.atom1_index,
                bond.atom2_index,
                bond.bond_order,
                bond.is_aromatic,
                stereochemistry=bond.stereochemistry,
                fractional_bond_order=bond.fractional_bond_order,
            )
        # Try to add the final bond twice, which should raise an Exception
        with pytest.raises(Exception) as excinfo:
            molecule_copy.add_bond(
                bond.atom1_index,
                bond.atom2_index,
                bond.bond_order,
                bond.is_aromatic,
                stereochemistry=bond.stereochemistry,
                fractional_bond_order=bond.fractional_bond_order,
            )

        assert molecule == molecule_copy

    @pytest.mark.parametrize("molecule", mini_drug_bank())
    def test_add_virtual_site_units(self, molecule):
        """
        Tests the unit type checking of the VirtualSite base class
        """

        # TODO: Should these be using BondChargeVirtualSite, or should we just call the base class (which does the unit checks) directly?

        # Prepare values for unit checks
        distance_unitless = 0.4
        sigma_unitless = 0.1
        rmin_half_unitless = 0.2
        epsilon_unitless = 0.3
        charge_increments_unitless = [0.1, 0.2]
        distance = distance_unitless * unit.angstrom
        sigma = sigma_unitless * unit.angstrom
        rmin_half = rmin_half_unitless * unit.angstrom
        epsilon = epsilon_unitless * (unit.kilojoule / unit.mole)
        charge_increments = charge_increments_unitless * unit.elementary_charge

        # Do not modify the original molecule.
        molecule = copy.deepcopy(molecule)

        atom1 = molecule.atoms[0]
        atom2 = molecule.atoms[1]
        atom3 = molecule.atoms[2]
        atom4 = molecule.atoms[3]

        atoms = (atom1, atom2)

        # Try to feed in unitless sigma
        with pytest.raises(Exception) as excinfo:
            molecule.add_bond_charge_virtual_site(
                atoms, distance, epsilon=epsilon, sigma=sigma_unitless, replace=True
            )

        # Try to feed in unitless rmin_half
        with pytest.raises(Exception) as excinfo:
            molecule.add_bond_charge_virtual_site(
                atoms,
                distance,
                epsilon=epsilon,
                rmin_half=rmin_half_unitless,
                replace=True,
            )

        # Try to feed in unitless epsilon
        with pytest.raises(Exception) as excinfo:
            molecule.add_bond_charge_virtual_site(
                atoms,
                distance,
                epsilon=epsilon_unitless,
                sigma=sigma,
                rmin_half=rmin_half,
                replace=True,
            )

        # Try to feed in unitless charges
        with pytest.raises(Exception) as excinfo:
            molecule.add_bond_charge_virtual_site(
                atoms,
                distance,
                charge_incrtements=charge_increments_unitless,
                replace=True,
            )

        # We shouldn't be able to give both rmin_half and sigma VdW parameters.
        with pytest.raises(Exception) as excinfo:
            molecule.add_bond_charge_virtual_site(
                [atom1, atom2],
                distance,
                epsilon=epsilon,
                sigma=sigma,
                rmin_half=rmin_half,
                replace=True,
            )

        # Try creating virtual site from sigma+epsilon; replace=False since this
        # should be the first vsite to succeed
        vsite1_index = molecule.add_bond_charge_virtual_site(
            atoms, distance, epsilon=epsilon, sigma=sigma, replace=False
        )
        # Try creating virutal site from rmin_half+epsilon
        vsite2_index = molecule.add_bond_charge_virtual_site(
            atoms, distance, epsilon=epsilon, rmin_half=rmin_half, replace=True
        )

        # TODO: Test the @property getters for sigma, epsilon, and rmin_half

        # We should have to give as many charge increments as atoms (len(charge_increments)) = 4
        with pytest.raises(Exception) as excinfo:
            molecule.add_bond_charge_virtual_site(
                atoms, distance, charge_increments=[0.0], replace=True
            )

        vsite3_index = molecule.add_bond_charge_virtual_site(
            atoms, distance, charge_increments=charge_increments, replace=True
        )

    def test_virtual_particle(self):
        """Test setter, getters, and methods of VirtualParticle"""
        mol = create_ethanol()
        # Add a SYMMETRIC (default) VirtualSite, which should have two particles
        mol.add_bond_charge_virtual_site(
            (mol.atoms[1], mol.atoms[2]),
            0.5 * unit.angstrom,
            charge_increments=[-0.1, 0.1] * unit.elementary_charge,
        )
        # Add a NON SYMMETRIC (specified in kwarg) VirtualSite, which should have one particle
        mol.add_bond_charge_virtual_site(
            (mol.atoms[0], mol.atoms[1]),
            0.5 * unit.angstrom,
            charge_increments=[-0.1, 0.1] * unit.elementary_charge,
            symmetric=False,
        )

        assert len(mol.virtual_sites) == 2

        # Ensure the first vsite has two particles
        vps0 = [vp for vp in mol.virtual_sites[0].particles]
        assert len(vps0) == 2
        assert vps0[0].virtual_site_particle_index == 0
        assert vps0[1].virtual_site_particle_index == 1
        orientations0 = [vp.orientation for vp in vps0]
        assert len(set(orientations0) & {(0, 1), (1, 0)}) == 2

        # Ensure the second vsite has one particle
        vps1 = [vp for vp in mol.virtual_sites[1].particles]
        assert len(vps1) == 1
        assert vps1[0].virtual_site_particle_index == 0
        orientations1 = [vp.orientation for vp in vps1]
        assert len(set(orientations1) & {(0, 1)}) == 1

    @pytest.mark.parametrize("molecule", mini_drug_bank())
    def test_add_bond_charge_virtual_site(self, molecule):
        """Test the addition of a BondChargeVirtualSite to a molecule.
        Also tests many of the inputs of the parent VirtualSite class
        """
        # Do not modify the original molecule.
        molecule = copy.deepcopy(molecule)

        atom1 = molecule.atoms[0]
        atom2 = molecule.atoms[1]
        atom3 = molecule.atoms[2]
        atom4 = molecule.atoms[3]

        # Prepare values for unit checks
        distance_unitless = 0.4
        distance = distance_unitless * unit.angstrom

        # Try to feed in a unitless distance
        with pytest.raises(AssertionError) as excinfo:
            vsite1_index = molecule.add_bond_charge_virtual_site(
                [atom1, atom2], distance_unitless
            )

        vsite1_index = molecule.add_bond_charge_virtual_site([atom1, atom2], distance)
        vsite1 = molecule.virtual_sites[vsite1_index]
        assert atom1 in vsite1.atoms
        assert atom2 in vsite1.atoms
        assert vsite1 in atom1.virtual_sites
        assert vsite1 in atom2.virtual_sites
        assert vsite1.distance == distance

        # Make a virtual site using all arguments
        vsite2_index = molecule.add_bond_charge_virtual_site(
            [atom2, atom3],
            distance,
            sigma=0.1 * unit.angstrom,
            epsilon=1.0 * unit.kilojoule_per_mole,
            charge_increments=unit.Quantity(
                np.array([0.1, 0.2]), unit.elementary_charge
            ),
        )
        vsite2 = molecule.virtual_sites[vsite2_index]
        assert atom2 in vsite2.atoms
        assert atom3 in vsite2.atoms
        assert vsite2 in atom2.virtual_sites
        assert vsite2 in atom3.virtual_sites
        assert vsite2.distance == distance

        # test serialization
        molecule_dict = molecule.to_dict()
        molecule2 = Molecule.from_dict(molecule_dict)

        # test that the molecules are the same
        assert molecule.is_isomorphic_with(molecule2)
        # lets also make sure that the vsites were constructed correctly
        for site1, site2 in zip(molecule.virtual_sites, molecule2.virtual_sites):
            assert site1.to_dict() == site2.to_dict()

    # TODO: Make a test for to_dict and from_dict for VirtualSites (even though they're currently just unloaded using
    #      (for example) Molecule._add_bond_virtual_site functions
    @pytest.mark.parametrize("molecule", mini_drug_bank())
    def test_add_monovalent_lone_pair_virtual_site(self, molecule):
        """Test addition of a MonovalentLonePairVirtualSite to the Molecule"""
        # Do not modify the original molecule.
        molecule = copy.deepcopy(molecule)

        atom1 = molecule.atoms[0]
        atom2 = molecule.atoms[1]
        atom3 = molecule.atoms[2]
        atom4 = molecule.atoms[3]

        # Prepare values for unit checks
        distance_unitless = 0.3
        out_of_plane_angle_unitless = 30
        in_plane_angle_unitless = 0.2
        distance = distance_unitless * unit.angstrom
        out_of_plane_angle = out_of_plane_angle_unitless * unit.degree
        in_plane_angle = in_plane_angle_unitless * unit.radian

        atoms = (atom1, atom2, atom3)

        # Try passing in a unitless distance
        with pytest.raises(AssertionError) as excinfo:
            vsite1_index = molecule.add_monovalent_lone_pair_virtual_site(
                atoms,
                distance_unitless,
                out_of_plane_angle,
                in_plane_angle,
                replace=True,
            )

        # Try passing in a unitless out_of_plane_angle
        with pytest.raises(AssertionError) as excinfo:
            vsite1_index = molecule.add_monovalent_lone_pair_virtual_site(
                atoms,
                distance,
                out_of_plane_angle_unitless,
                in_plane_angle,
                replace=True,
            )

        # Try passing in a unitless in_plane_angle
        with pytest.raises(AssertionError) as excinfo:
            vsite1_index = molecule.add_monovalent_lone_pair_virtual_site(
                atoms,
                distance,
                out_of_plane_angle,
                in_plane_angle_unitless,
                replace=True,
            )

        # Try giving two atoms
        with pytest.raises(AssertionError) as excinfo:
            vsite1_index = molecule.add_monovalent_lone_pair_virtual_site(
                [atom1, atom2],
                distance,
                out_of_plane_angle,
                in_plane_angle,
                replace=True,
            )

        # Successfully make a virtual site; throw exception is already present (replace=False)
        vsite1_index = molecule.add_monovalent_lone_pair_virtual_site(
            atoms, distance, out_of_plane_angle, in_plane_angle, replace=False
        )
        # TODO: Check if we get the same values back out from the @properties
        molecule_dict = molecule.to_dict()
        molecule2 = Molecule.from_dict(molecule_dict)
        assert molecule.to_dict() == molecule2.to_dict()

    @pytest.mark.parametrize("molecule", mini_drug_bank())
    def test_add_divalent_lone_pair_virtual_site(self, molecule):
        """Test addition of a DivalentLonePairVirtualSite to the Molecule"""
        # Do not modify the original molecule.
        molecule = copy.deepcopy(molecule)

        atom1 = molecule.atoms[0]
        atom2 = molecule.atoms[1]
        atom3 = molecule.atoms[2]
        atom4 = molecule.atoms[3]
        distance = 0.3 * unit.angstrom
        out_of_plane_angle = 30 * unit.degree
        vsite1_index = molecule.add_divalent_lone_pair_virtual_site(
            [atom1, atom2, atom3],
            distance,
            out_of_plane_angle,
            replace=False,
        )

        # test giving too few atoms
        with pytest.raises(AssertionError) as excinfo:
            vsite1_index = molecule.add_divalent_lone_pair_virtual_site(
                [atom1, atom2],
                distance,
                out_of_plane_angle,
                replace=False,
            )
        molecule_dict = molecule.to_dict()
        molecule2 = Molecule.from_dict(molecule_dict)
        assert molecule_dict == molecule2.to_dict()

    @pytest.mark.parametrize("molecule", mini_drug_bank())
    def test_add_trivalent_lone_pair_virtual_site(self, molecule):
        """Test addition of a TrivalentLonePairVirtualSite to the Molecule"""
        # Do not modify the original molecule.
        molecule = copy.deepcopy(molecule)

        atom1 = molecule.atoms[0]
        atom2 = molecule.atoms[1]
        atom3 = molecule.atoms[2]
        atom4 = molecule.atoms[3]
        distance = 0.3 * unit.angstrom

        vsite1_index = molecule.add_trivalent_lone_pair_virtual_site(
            [atom1, atom2, atom3, atom4],
            distance,
            replace=False,
        )
        # Test for assertion when giving too few atoms
        with pytest.raises(AssertionError) as excinfo:
            vsite1_index = molecule.add_trivalent_lone_pair_virtual_site(
                [atom1, atom2, atom3],
                distance,
                replace=True,
            )
        molecule_dict = molecule.to_dict()
        molecule2 = Molecule.from_dict(molecule_dict)
        assert molecule.to_dict() == molecule2.to_dict()

    def test_bond_charge_virtual_site_position_symmetric(self):
        """
        Test for expected positions of virtual sites when created through the molecule
        API. This uses symmetric, which will add both orientations of the atoms to
        create two particles for the vsite.

        The order of the positions is the same as the order of the particles as they
        appear in the molecule using Molecule.particles
        """

        import openff.toolkit.tests.test_forcefield

        molecule = openff.toolkit.tests.test_forcefield.create_water()
        # molecule = create_water()

        # a 90 degree water molecule on the xy plane
        molecule.add_conformer(
            unit.Quantity(
                np.array(
                    [
                        [1.0, 0.0, 0.0],
                        [0.0, 0.0, 0.0],
                        [0.0, 1.0, 0.0],
                    ]
                ),
                unit.angstrom,
            )
        )

        atom1 = molecule.atoms[0]
        atom2 = molecule.atoms[1]
        distance = 0.1 * unit.angstrom
        vsite1_index = molecule.add_bond_charge_virtual_site(
            [atom1, atom2],
            distance,
            replace=False,
            symmetric=True,
        )
        expected = np.array([[1.1, 0.0, 0.0], [-0.1, 0.0, 0.0]])

        vsite_pos = molecule.compute_virtual_site_positions_from_conformer(0)
        vsite_pos = vsite_pos / vsite_pos.unit

        assert vsite_pos.shape == (2, 3)
        assert np.allclose(vsite_pos, expected)

        conformer = molecule.conformers[0]
        vsite_pos = molecule.compute_virtual_site_positions_from_atom_positions(
            conformer
        )
        vsite_pos = vsite_pos / vsite_pos.unit

        assert vsite_pos.shape == (2, 3)
        assert np.allclose(vsite_pos, expected)

    def test_bond_charge_virtual_site_position(self):
        """
        Test for expected positions of virtual sites when created through the molecule
        API.

        The order of the positions is the same as the order of the particles as they
        appear in the molecule using Molecule.particles
        """

        import openff.toolkit.tests.test_forcefield

        molecule = openff.toolkit.tests.test_forcefield.create_water()
        # molecule = create_water()

        # a 90 degree water molecule on the xy plane
        molecule.add_conformer(
            unit.Quantity(
                np.array(
                    [
                        [1.0, 0.0, 0.0],
                        [0.0, 0.0, 0.0],
                        [0.0, 1.0, 0.0],
                    ]
                ),
                unit.angstrom,
            )
        )

        atom1 = molecule.atoms[0]
        atom2 = molecule.atoms[1]
        distance = 0.1 * unit.angstrom
        vsite1_index = molecule.add_bond_charge_virtual_site(
            [atom1, atom2],
            distance,
            replace=False,
            symmetric=False,
        )
        expected = np.array([[1.1, 0.0, 0.0]])

        vsite_pos = molecule.compute_virtual_site_positions_from_conformer(0)
        vsite_pos = vsite_pos / vsite_pos.unit

        assert vsite_pos.shape == (1, 3)
        assert np.allclose(vsite_pos, expected)

        conformer = molecule.conformers[0]
        vsite_pos = molecule.compute_virtual_site_positions_from_atom_positions(
            conformer
        )
        vsite_pos = vsite_pos / vsite_pos.unit

        assert vsite_pos.shape == (1, 3)
        assert np.allclose(vsite_pos, expected)

    def test_monovalent_lone_pair_virtual_site_position_symmetric(self):
        """
        Test for expected positions of virtual sites when created through the molecule
        API. This uses symmetric, which will add both orientations of the atoms to
        create two particles for the vsite.

        Note: symmetric with Monovalent is a bit counterintuitive. Since the particles
        origin is placed on the first atom, using a "symmetric" definition will flip
        the ordering, causing another particle to be placed on the third atom, reflected
        on the xy plane between the first particle.

        The order of the positions is the same as the order of the particles as they
        appear in the molecule using Molecule.particles
        """

        import openff.toolkit.tests.test_forcefield

        molecule = openff.toolkit.tests.test_forcefield.create_water()

        # a 90 degree water molecule on the xy plane
        molecule.add_conformer(
            unit.Quantity(
                np.array(
                    [
                        [1.0, 0.0, 0.0],
                        [0.0, 0.0, 0.0],
                        [0.0, 1.0, 0.0],
                    ]
                ),
                unit.angstrom,
            )
        )

        atom1 = molecule.atoms[0]
        atom2 = molecule.atoms[1]
        atom3 = molecule.atoms[2]
        distance = 0.2 * unit.angstrom
        out_of_plane_angle = 90 * unit.degree
        in_plane_angle = 180 * unit.degree
        vsite1_index = molecule.add_monovalent_lone_pair_virtual_site(
            [atom1, atom2, atom3],
            distance,
            out_of_plane_angle=out_of_plane_angle,
            in_plane_angle=in_plane_angle,
            symmetric=True,
        )
        expected = np.array([[1.0, 0.0, -0.2], [0.0, 1.0, 0.2]])

        vsite_pos = molecule.compute_virtual_site_positions_from_conformer(0)
        vsite_pos = vsite_pos / vsite_pos.unit
        assert vsite_pos.shape == (2, 3)
        assert np.allclose(vsite_pos, expected)

        conformer = molecule.conformers[0]
        vsite_pos = molecule.compute_virtual_site_positions_from_atom_positions(
            conformer
        )
        vsite_pos = vsite_pos / vsite_pos.unit
        assert vsite_pos.shape == (2, 3)
        assert np.allclose(vsite_pos, expected)

    def test_monovalent_lone_pair_virtual_site_position(self):
        """
        Test for expected positions of virtual sites when created through the molecule
        API.

        The order of the positions is the same as the order of the particles as they
        appear in the molecule using Molecule.particles
        """

        import openff.toolkit.tests.test_forcefield

        molecule = openff.toolkit.tests.test_forcefield.create_water()

        # a 90 degree water molecule on the xy plane
        molecule.add_conformer(
            unit.Quantity(
                np.array(
                    [
                        [1.0, 0.0, 0.0],
                        [0.0, 0.0, 0.0],
                        [0.0, 1.0, 0.0],
                    ]
                ),
                unit.angstrom,
            )
        )

        atom1 = molecule.atoms[0]
        atom2 = molecule.atoms[1]
        atom3 = molecule.atoms[2]
        distance = 0.2 * unit.angstrom
        out_of_plane_angle = 90 * unit.degree
        in_plane_angle = 180 * unit.degree
        vsite1_index = molecule.add_monovalent_lone_pair_virtual_site(
            [atom1, atom2, atom3],
            distance,
            out_of_plane_angle=out_of_plane_angle,
            in_plane_angle=in_plane_angle,
            symmetric=False,
        )
        expected = np.array([[1.0, 0.0, -0.2]])

        vsite_pos = molecule.compute_virtual_site_positions_from_conformer(0)
        vsite_pos = vsite_pos / vsite_pos.unit
        assert vsite_pos.shape == (1, 3)
        assert np.allclose(vsite_pos, expected)

        conformer = molecule.conformers[0]
        vsite_pos = molecule.compute_virtual_site_positions_from_atom_positions(
            conformer
        )
        vsite_pos = vsite_pos / vsite_pos.unit
        assert vsite_pos.shape == (1, 3)
        assert np.allclose(vsite_pos, expected)

    def test_divalent_lone_pair_virtual_site_position(self):
        """
        Test for expected positions of virtual sites when created through the molecule
        API.

        The order of the positions is the same as the order of the particles as they
        appear in the molecule using Molecule.particles
        """

        import openff.toolkit.tests.test_forcefield

        molecule = openff.toolkit.tests.test_forcefield.create_water()

        # a 90 degree water molecule on the xy plane
        molecule.add_conformer(
            unit.Quantity(
                np.array(
                    [
                        [1.0, 0.0, 0.0],
                        [0.0, 0.0, 0.0],
                        [0.0, 1.0, 0.0],
                    ]
                ),
                unit.angstrom,
            )
        )

        atom1 = molecule.atoms[0]
        atom2 = molecule.atoms[1]
        atom3 = molecule.atoms[2]
        distance = 0.2 * unit.angstrom
        out_of_plane_angle = 90 * unit.degree
        vsite1_index = molecule.add_divalent_lone_pair_virtual_site(
            [atom1, atom2, atom3],
            distance,
            out_of_plane_angle=out_of_plane_angle,
            symmetric=False,
        )
        expected = np.array([[0.0, 0.0, -0.2]])

        vsite_pos = molecule.compute_virtual_site_positions_from_conformer(0)
        vsite_pos = vsite_pos / vsite_pos.unit
        assert vsite_pos.shape == (1, 3)
        assert np.allclose(vsite_pos, expected)

        conformer = molecule.conformers[0]
        vsite_pos = molecule.compute_virtual_site_positions_from_atom_positions(
            conformer
        )
        vsite_pos = vsite_pos / vsite_pos.unit
        assert vsite_pos.shape == (1, 3)
        assert np.allclose(vsite_pos, expected)

    def test_divalent_lone_pair_virtual_site_position_symmetric(self):
        """
        Test for expected positions of virtual sites when created through the molecule
        API. This uses symmetric, which will add both orientations of the atoms to
        create two particles for the vsite.

        Note: symmetric with Monovalent is a bit counterintuitive. Since the particles
        origin is placed on the first atom, using a "symmetric" definition will flip
        the ordering, causing another particle to be placed on the third atom, reflected
        on the xy plane between the first particle.

        The order of the positions is the same as the order of the particles as they
        appear in the molecule using Molecule.particles
        """

        import openff.toolkit.tests.test_forcefield

        molecule = openff.toolkit.tests.test_forcefield.create_water()

        # a 90 degree water molecule on the xy plane
        molecule.add_conformer(
            unit.Quantity(
                np.array(
                    [
                        [1.0, 0.0, 0.0],
                        [0.0, 0.0, 0.0],
                        [0.0, 1.0, 0.0],
                    ]
                ),
                unit.angstrom,
            )
        )

        atom1 = molecule.atoms[0]
        atom2 = molecule.atoms[1]
        atom3 = molecule.atoms[2]
        distance = 0.2 * unit.angstrom
        out_of_plane_angle = 90 * unit.degree
        vsite1_index = molecule.add_divalent_lone_pair_virtual_site(
            [atom1, atom2, atom3],
            distance,
            out_of_plane_angle=out_of_plane_angle,
            symmetric=True,
        )
        expected = np.array([[0.0, 0.0, -0.2], [0.0, 0.0, 0.2]])

        vsite_pos = molecule.compute_virtual_site_positions_from_conformer(0)
        vsite_pos = vsite_pos / vsite_pos.unit
        assert vsite_pos.shape == (2, 3)
        assert np.allclose(vsite_pos, expected)

        conformer = molecule.conformers[0]
        vsite_pos = molecule.compute_virtual_site_positions_from_atom_positions(
            conformer
        )
        vsite_pos = vsite_pos / vsite_pos.unit
        assert vsite_pos.shape == (2, 3)
        assert np.allclose(vsite_pos, expected)

    def test_trivalent_lone_pair_virtual_site_position(self):
        """
        Test for expected positions of virtual sites when created through the molecule
        API.

        The order of the positions is the same as the order of the particles as they
        appear in the molecule using Molecule.particles
        """

        import openff.toolkit.tests.test_forcefield

        molecule = openff.toolkit.tests.test_forcefield.create_ammonia()

        # an ammonia; the central nitrogen .5 above the hydrogen, which all lie one
        # an xy plane
        molecule.add_conformer(
            unit.Quantity(
                np.array(
                    [
                        [1.0, 0.0, 0.0],
                        [0.0, 0.0, 0.5],
                        [-0.5, 0.5, 0.0],
                        [-0.5, -0.5, 0.0],
                    ]
                ),
                unit.angstrom,
            )
        )

        atom1 = molecule.atoms[0]
        atom2 = molecule.atoms[1]
        atom3 = molecule.atoms[2]
        atom4 = molecule.atoms[3]
        distance = 1.0 * unit.angstrom
        vsite1_index = molecule.add_trivalent_lone_pair_virtual_site(
            [atom1, atom2, atom3, atom4], distance, symmetric=False
        )
        expected = np.array([[0.0, 0.0, 1.5]])

        vsite_pos = molecule.compute_virtual_site_positions_from_conformer(0)
        vsite_pos = vsite_pos / vsite_pos.unit
        assert vsite_pos.shape == (1, 3)
        assert np.allclose(vsite_pos, expected)

        conformer = molecule.conformers[0]
        vsite_pos = molecule.compute_virtual_site_positions_from_atom_positions(
            conformer
        )
        vsite_pos = vsite_pos / vsite_pos.unit
        assert vsite_pos.shape == (1, 3)
        assert np.allclose(vsite_pos, expected)

    @requires_openeye
    def test_chemical_environment_matches_OE(self):
        """Test chemical environment matches"""
        # TODO: Move this to test_toolkits, test all available toolkits
        # Create chiral molecule
        toolkit_wrapper = OpenEyeToolkitWrapper()
        molecule = Molecule()
        atom_C = molecule.add_atom(
            element.carbon.atomic_number, 0, False, stereochemistry="R", name="C"
        )
        atom_H = molecule.add_atom(element.hydrogen.atomic_number, 0, False, name="H")
        atom_Cl = molecule.add_atom(element.chlorine.atomic_number, 0, False, name="Cl")
        atom_Br = molecule.add_atom(element.bromine.atomic_number, 0, False, name="Br")
        atom_F = molecule.add_atom(element.fluorine.atomic_number, 0, False, name="F")
        molecule.add_bond(atom_C, atom_H, 1, False)
        molecule.add_bond(atom_C, atom_Cl, 1, False)
        molecule.add_bond(atom_C, atom_Br, 1, False)
        molecule.add_bond(atom_C, atom_F, 1, False)
        # Test known cases
        matches = molecule.chemical_environment_matches(
            "[#6:1]", toolkit_registry=toolkit_wrapper
        )
        assert (
            len(matches) == 1
        )  # there should be a unique match, so one atom tuple is returned
        assert len(matches[0]) == 1  # it should have one tagged atom
        assert set(matches[0]) == set([atom_C])
        matches = molecule.chemical_environment_matches(
            "[#6:1]~[#1:2]", toolkit_registry=toolkit_wrapper
        )
        assert (
            len(matches) == 1
        )  # there should be a unique match, so one atom tuple is returned
        assert len(matches[0]) == 2  # it should have two tagged atoms
        assert set(matches[0]) == set([atom_C, atom_H])
        matches = molecule.chemical_environment_matches(
            "[Cl:1]-[C:2]-[H:3]", toolkit_registry=toolkit_wrapper
        )
        assert (
            len(matches) == 1
        )  # there should be a unique match, so one atom tuple is returned
        assert len(matches[0]) == 3  # it should have three tagged atoms
        assert set(matches[0]) == set([atom_Cl, atom_C, atom_H])
        matches = molecule.chemical_environment_matches(
            "[#6:1]~[*:2]", toolkit_registry=toolkit_wrapper
        )
        assert len(matches) == 4  # there should be four matches
        for match in matches:
            assert len(match) == 2  # each match should have two tagged atoms
        # Test searching for stereo-specific SMARTS
        matches = molecule.chemical_environment_matches(
            "[#6@:1](-[F:2])(-[Cl])(-[Br])(-[H])", toolkit_registry=toolkit_wrapper
        )
        assert len(matches) == 1  # there should be one match
        for match in matches:
            assert len(match) == 2  # each match should have two tagged atoms
        matches = molecule.chemical_environment_matches(
            "[#6@@:1](-[F:2])(-[Cl])(-[Br])(-[H])", toolkit_registry=toolkit_wrapper
        )
        assert (
            len(matches) == 0
        )  # this is the wrong stereochemistry, so there shouldn't be any matches

    # TODO: Test forgive undef amide enol stereo
    # TODO: test forgive undef phospho linker stereo
    # TODO: test forgive undef C=NH stereo
    # TODO: test forgive undef phospho stereo
    # Potentially better OE stereo check: OEFlipper — Toolkits - - Python
    # https: // docs.eyesopen.com / toolkits / python / omegatk / OEConfGenFunctions / OEFlipper.html

    @requires_rdkit
    def test_chemical_environment_matches_RDKit(self):
        """Test chemical environment matches"""
        # Create chiral molecule
        toolkit_wrapper = RDKitToolkitWrapper()
        molecule = Molecule()
        atom_C = molecule.add_atom(
            element.carbon.atomic_number, 0, False, stereochemistry="R", name="C"
        )
        atom_H = molecule.add_atom(element.hydrogen.atomic_number, 0, False, name="H")
        atom_Cl = molecule.add_atom(element.chlorine.atomic_number, 0, False, name="Cl")
        atom_Br = molecule.add_atom(element.bromine.atomic_number, 0, False, name="Br")
        atom_F = molecule.add_atom(element.fluorine.atomic_number, 0, False, name="F")
        molecule.add_bond(atom_C, atom_H, 1, False)
        molecule.add_bond(atom_C, atom_Cl, 1, False)
        molecule.add_bond(atom_C, atom_Br, 1, False)
        molecule.add_bond(atom_C, atom_F, 1, False)
        # Test known cases
        matches = molecule.chemical_environment_matches(
            "[#6:1]", toolkit_registry=toolkit_wrapper
        )
        assert (
            len(matches) == 1
        )  # there should be a unique match, so one atom tuple is returned
        assert len(matches[0]) == 1  # it should have one tagged atom
        assert set(matches[0]) == set([atom_C])
        matches = molecule.chemical_environment_matches(
            "[#6:1]~[#1:2]", toolkit_registry=toolkit_wrapper
        )
        assert (
            len(matches) == 1
        )  # there should be a unique match, so one atom tuple is returned
        assert len(matches[0]) == 2  # it should have two tagged atoms
        assert set(matches[0]) == set([atom_C, atom_H])
        matches = molecule.chemical_environment_matches(
            "[Cl:1]-[C:2]-[H:3]", toolkit_registry=toolkit_wrapper
        )
        assert (
            len(matches) == 1
        )  # there should be a unique match, so one atom tuple is returned
        assert len(matches[0]) == 3  # it should have three tagged atoms
        assert set(matches[0]) == set([atom_Cl, atom_C, atom_H])
        matches = molecule.chemical_environment_matches(
            "[#6:1]~[*:2]", toolkit_registry=toolkit_wrapper
        )
        assert len(matches) == 4  # there should be four matches
        for match in matches:
            assert len(match) == 2  # each match should have two tagged atoms
        # Test searching for stereo-specific SMARTS
        matches = molecule.chemical_environment_matches(
            "[#6@:1](-[F:2])(-[Cl])(-[Br])(-[H])", toolkit_registry=toolkit_wrapper
        )
        assert len(matches) == 1  # there should be one match
        for match in matches:
            assert len(match) == 2  # each match should have two tagged atoms
        matches = molecule.chemical_environment_matches(
            "[#6@@:1](-[F:2])(-[Cl])(-[Br])(-[H])", toolkit_registry=toolkit_wrapper
        )
        assert (
            len(matches) == 0
        )  # this is the wrong stereochemistry, so there shouldn't be any matches

    @requires_rdkit
    @requires_openeye
    @pytest.mark.slow
    @pytest.mark.parametrize(
        ("toolkit", "method"),
        [
            ("openeye", "mmff94"),
            ("openeye", "am1bcc"),
            ("openeye", "am1-mulliken"),
            ("openeye", "gasteiger"),
            ("openeye", "am1bccnosymspt"),
            ("openeye", "am1elf10"),
            ("openeye", "am1bccelf10"),
            ("ambertools", "am1bcc"),
            ("ambertools", "gasteiger"),
            ("ambertools", "am1-mulliken"),
        ],
    )
    def test_assign_partial_charges(self, toolkit, method):
        """Test computation/retrieval of partial charges"""
        # TODO: Test only one molecule for speed?
        # TODO: Do we need to deepcopy each molecule, or is setUp called separately for each test method?
        # Do not modify original molecules.
        # molecules = copy.deepcopy(mini_drug_bank())
        # In principle, testing for charge assignment over a wide set of molecules is important, but
        # I think that's covered in test_toolkits.py. Here, we should only be concerned with testing the
        # Molecule API, and therefore a single molecule should be sufficient
        molecule = Molecule.from_smiles("CN1C=NC2=C1C(=O)N(C(=O)N2C)C")

        if toolkit == "openeye":
            toolkit_registry = ToolkitRegistry(
                toolkit_precedence=[OpenEyeToolkitWrapper]
            )
        elif toolkit == "ambertools":
            toolkit_registry = ToolkitRegistry(
                toolkit_precedence=[AmberToolsToolkitWrapper]
            )

        molecule.assign_partial_charges(
            partial_charge_method=method,
            toolkit_registry=toolkit_registry,
        )
        initial_charges = molecule._partial_charges

        # Make sure everything isn't 0s
        assert (abs(initial_charges / unit.elementary_charge) > 0.01).any()
        # Check total charge
        charges_sum_unitless = initial_charges.sum() / unit.elementary_charge
        total_charge_unitless = molecule.total_charge / unit.elementary_charge
        # if abs(charges_sum_unitless - total_charge_unitless) > 0.0001:
        # print(
        #     "molecule {}    charge_sum {}     molecule.total_charge {}".format(
        #         molecule.name, charges_sum_unitless, total_charge_unitless
        #     )
        # )
        np.allclose(charges_sum_unitless, total_charge_unitless, atol=0.002)

        # Call should be faster second time due to caching
        # TODO: Implement caching
        molecule.assign_partial_charges(
            partial_charge_method=method, toolkit_registry=toolkit_registry
        )
        recomputed_charges = molecule._partial_charges
        assert np.allclose(initial_charges, recomputed_charges, atol=0.002)

    @pytest.mark.parametrize("toolkit", ["openeye", "rdkit"])
    def test_apply_elf_conformer_selection(self, toolkit):
        """Test applying the ELF10 method."""

        if toolkit == "openeye":
            pytest.importorskip("openeye")
            toolkit_registry = ToolkitRegistry(
                toolkit_precedence=[OpenEyeToolkitWrapper]
            )
        elif toolkit == "rdkit":
            pytest.importorskip("rdkit")
            toolkit_registry = ToolkitRegistry(toolkit_precedence=[RDKitToolkitWrapper])

        molecule = Molecule.from_file(
            get_data_file_path(os.path.join("molecules", "z_3_hydroxy_propenal.sdf")),
            "SDF",
        )

        initial_conformers = [
            # Add a conformer with an internal H-bond.
            np.array(
                [
                    [0.5477, 0.3297, -0.0621],
                    [-0.1168, -0.7881, 0.2329],
                    [-1.4803, -0.8771, 0.1667],
                    [-0.2158, 1.5206, -0.4772],
                    [-1.4382, 1.5111, -0.5580],
                    [1.6274, 0.3962, -0.0089],
                    [0.3388, -1.7170, 0.5467],
                    [-1.8612, -0.0347, -0.1160],
                    [0.3747, 2.4222, -0.7115],
                ]
            )
            * unit.angstrom,
            # Add a conformer without an internal H-bond.
            np.array(
                [
                    [0.5477, 0.3297, -0.0621],
                    [-0.1168, -0.7881, 0.2329],
                    [-1.4803, -0.8771, 0.1667],
                    [-0.2158, 1.5206, -0.4772],
                    [0.3353, 2.5772, -0.7614],
                    [1.6274, 0.3962, -0.0089],
                    [0.3388, -1.7170, 0.5467],
                    [-1.7743, -1.7634, 0.4166],
                    [-1.3122, 1.4082, -0.5180],
                ]
            )
            * unit.angstrom,
        ]

        molecule._conformers = [*initial_conformers]

        # Apply ELF10
        molecule.apply_elf_conformer_selection(toolkit_registry=toolkit_registry)
        elf10_conformers = molecule.conformers

        assert len(elf10_conformers) == 1

        assert np.allclose(
            elf10_conformers[0].value_in_unit(unit.angstrom),
            initial_conformers[1].value_in_unit(unit.angstrom),
        )

    @requires_openeye
    def test_assign_fractional_bond_orders(self):
        """Test assignment of fractional bond orders"""
        # TODO: Test only one molecule for speed?
        # TODO: Do we need to deepcopy each molecule, or is setUp called separately for each test method?

        # Do not modify the original molecules.
        molecules = copy.deepcopy(mini_drug_bank())

        toolkits_to_bondorder_method = {
            (OpenEyeToolkitWrapper,): ["am1-wiberg", "pm3-wiberg"]
        }
        # Don't test AmberTools here since it takes too long
        # (AmberToolsToolkitWrapper, RDKitToolkitWrapper):['am1-wiberg']}
        for toolkits in list(toolkits_to_bondorder_method.keys()):
            toolkit_registry = ToolkitRegistry(toolkit_precedence=toolkits)
            for bond_order_model in toolkits_to_bondorder_method[toolkits]:
                for molecule in molecules[
                    :5
                ]:  # Just test first five molecules for speed
                    molecule.generate_conformers(toolkit_registry=toolkit_registry)
                    molecule.assign_fractional_bond_orders(
                        bond_order_model=bond_order_model,
                        toolkit_registry=toolkit_registry,
                        use_conformers=molecule.conformers,
                    )
                    fbo1 = [bond.fractional_bond_order for bond in molecule.bonds]
                    # TODO: Now that the assign_fractional_bond_orders function takes more kwargs,
                    #       how can we meaningfully cache its results?
                    # # Call should be faster the second time due to caching
                    # molecule.assign_fractional_bond_orders(bond_order_model=bond_order_model,
                    #                                        toolkit_registry=toolkit_registry)
                    # fbo2 = [bond.fractional_bond_order for bond in molecule.bonds]
                    # np.testing.assert_allclose(fbo1, fbo2, atol=1.e-4)

    @requires_ambertools
    @requires_openeye
    @pytest.mark.slow
    @pytest.mark.parametrize("model", ["AM1-Wiberg", "am1-wiberg"])
    @pytest.mark.parametrize(
        "toolkit", [OpenEyeToolkitWrapper, AmberToolsToolkitWrapper]
    )
    def test_bond_order_method_passing(self, model, toolkit):
        """Test that different calls to Molecule.assign_fractional_bond_orders do not
        produce unexpected errors, but do not asses validity of results"""
        mol = Molecule.from_smiles("CCO")

        mol.assign_fractional_bond_orders(
            bond_order_model=model,
        )

        mol.assign_fractional_bond_orders(
            bond_order_model=model,
            toolkit_registry=toolkit(),
        )

        mol.assign_fractional_bond_orders(
            bond_order_model=model,
            toolkit_registry=ToolkitRegistry([toolkit()]),
        )

    def test_get_bond_between(self):
        """Test Molecule.get_bond_between"""
        mol = Molecule.from_smiles("C#C")

        # Dynamically get atoms in case from_smiles produces different atom order
        hydrogens = [a for a in mol.atoms if a.atomic_number == 1]
        carbons = [a for a in mol.atoms if a.atomic_number == 6]

        bond_from_atoms = mol.get_bond_between(carbons[0], carbons[1])
        bond_from_idx = mol.get_bond_between(
            carbons[0].molecule_atom_index, carbons[1].molecule_atom_index
        )
        assert bond_from_idx == bond_from_atoms

        with pytest.raises(NotBondedError):
            mol.get_bond_between(hydrogens[0], hydrogens[1])

    @pytest.mark.parametrize(
        ("smiles", "n_rings"),
        [
            ("CCO", 0),
            ("c1ccccc1", 1),
            ("C1CC2CCC1C2", 2),  # This should probably be 3?
            ("c1ccc(cc1)c2ccccc2", 2),
            ("c1ccc2ccccc2c1", 2),
            ("c1ccc2cc3ccccc3cc2c1", 3),
            ("C1C2C(CCC1)CC5C3C2CCC7C3C4C(CCC6C4C5CCC6)CC7", 7),
        ],
    )
    @requires_rdkit
    def test_molecule_rings(self, smiles, n_rings):
        """Test the Molecule.rings property"""
        assert (
            n_rings == Molecule.from_smiles(smiles, allow_undefined_stereo=True).n_rings
        )

    @pytest.mark.parametrize(
        ("smiles", "n_atom_rings", "n_bond_rings"),
        [
            ("c1ccc2ccccc2c1", 10, 11),
            ("c1ccc(cc1)c2ccccc2", 12, 12),
            ("Cc1ccc(cc1Nc2nccc(n2)c3cccnc3)NC(=O)c4ccc(cc4)CN5CCN(CC5)C", 30, 30),
        ],
    )
    @requires_rdkit
    def test_is_in_ring(self, smiles, n_atom_rings, n_bond_rings):
        """Test Atom.is_in_ring and Bond.is_in_ring"""
        mol = Molecule.from_smiles(smiles)

        assert len([atom for atom in mol.atoms if atom.is_in_ring]) == n_atom_rings
        assert len([bond for bond in mol.bonds if bond.is_in_ring]) == n_bond_rings

    @requires_rdkit
    @requires_openeye
    def test_conformer_generation_failure(self):
        # This test seems possibly redundant, is it needed?
        molecule = Molecule.from_smiles("F[U](F)(F)(F)(F)F")

        with pytest.raises(ConformerGenerationError, match="Omega conf.*fail"):
            molecule.generate_conformers(
                n_conformers=1, toolkit_registry=OpenEyeToolkitWrapper()
            )

        with pytest.raises(ConformerGenerationError, match="RDKit conf.*fail"):
            molecule.generate_conformers(
                n_conformers=1, toolkit_registry=RDKitToolkitWrapper()
            )

        with pytest.raises(ValueError) as execption:
            molecule.generate_conformers(n_conformers=1)

            # pytest's checking of the string representation of this exception does not seem
            # to play well with how it's constructed currently, so manually compare contents
            exception_as_str = str(exception)
            assert (
                "No registered toolkits can provide the capability" in exception_as_str
            )
            assert "generate_conformers" in exception_as_str
            assert "OpenEye Omega conformer generation failed" in exception_as_str
            assert "RDKit conformer generation failed" in exception_as_str


class TestMoleculeVisualization:
    @requires_pkg("IPython")
    @requires_rdkit
    def test_visualize_rdkit(self):
        """Test that the visualize method returns an expected object when using RDKit to generate a 2-D representation"""
        import IPython

        mol = Molecule().from_smiles("CCO")

        assert isinstance(mol.visualize(backend="rdkit"), IPython.core.display.SVG)

    @pytest.mark.skipif(
        has_pkg("rdkit"),
        reason="Test requires that RDKit is not installed",
    )
    def test_visualize_fallback(self):
        """Test falling back from RDKit to OpenEye if RDKit is specified but not installed"""
        mol = Molecule().from_smiles("CCO")
        with pytest.warns(UserWarning):
            mol.visualize(backend="rdkit")

    @requires_pkg("nglview")
    def test_visualize_nglview(self):
        """Test that the visualize method returns an NGLview widget. Note that
        nglview is not explicitly a requirement in the test environment, but
        is likely to get pulled in with other dependencies."""
        try:
            import nglview
        except ModuleNotFoundError:
            pass

        # Start with a molecule without conformers
        mol = Molecule().from_smiles("CCO")

        with pytest.raises(ValueError):
            mol.visualize(backend="nglview")

        # Add conformers
        mol.generate_conformers()

        # Ensure an NGLView widget is returned
        assert isinstance(mol.visualize(backend="nglview"), nglview.NGLWidget)

        # Providing other arguments is an error
        with pytest.raises(ValueError):
            mol.visualize(backend="nglview", width=100)
        with pytest.raises(ValueError):
            mol.visualize(backend="nglview", height=100)
        with pytest.raises(ValueError):
            mol.visualize(backend="nglview", show_all_hydrogens=False)

    @requires_pkg("IPython")
    @requires_openeye
    def test_visualize_openeye(self):
        """Test that the visualize method returns an expected object when using OpenEye to generate a 2-D representation"""
        import IPython

        mol = Molecule().from_smiles("CCO")

        assert isinstance(mol.visualize(backend="openeye"), IPython.core.display.Image)


@pytest.mark.parametrize("strict_chirality", (True, False))
class TestMoleculeResiduePerception:
    """Test residue perception of Molecule class."""

    def test_perceive_residues_natoms_nterminal_alanine(self, strict_chirality):
        """Test number of matches atoms in residue perception with NTerminal form of Alanine."""
        offmol = Molecule.from_file(get_data_file_path("proteins/NTerminal_ALA.sdf"))
        # Perceive residue substructures
        offmol.perceive_residues(strict_chirality=strict_chirality)
        counter = 0  # matched atom counter
        for atom in offmol.atoms:
            if atom.metadata:
                counter += 1
        assert counter == offmol.n_atoms

    def test_perceive_residues_natoms_cterminal_alanine(self, strict_chirality):
        """Test number of matches atoms in residue perception with CTerminal form of Alanine."""
        offmol = Molecule.from_file(get_data_file_path("proteins/CTerminal_ALA.sdf"))
        # Perceive residue substructures
        offmol.perceive_residues(strict_chirality=strict_chirality)
        counter = 0  # matched atom counter
        for atom in offmol.atoms:
            if atom.metadata:
                counter += 1
        assert counter == offmol.n_atoms

    def test_perceive_residues_natoms_mainchain_alanine(self, strict_chirality):
        """Test number of matches atoms in residue perception with MainChain form of Alanine."""
        offmol = Molecule.from_file(get_data_file_path("proteins/MainChain_ALA.sdf"))
        # Perceive residue substructures
        offmol.perceive_residues(strict_chirality=strict_chirality)
        counter = 0  # matched atom counter
        for atom in offmol.atoms:
            if atom.metadata:
                counter += 1
        assert counter == offmol.n_atoms

    def test_perceive_residues_natoms_mainchain_glutamic_acid(self, strict_chirality):
        """Test number of matches atoms in residue perception with MainChain form of Glutamic acid."""
        offmol = Molecule.from_file(get_data_file_path("proteins/MainChain_GLU.sdf"))
        # Perceive residue substructures
        offmol.perceive_residues(strict_chirality=strict_chirality)
        counter = 0  # matched atom counter
        for atom in offmol.atoms:
            if atom.metadata:
                counter += 1
        assert counter == offmol.n_atoms

    def test_perceive_residues_natoms_mainchain_charged_glutamic_acid(
        self, strict_chirality
    ):
        """Test number of matches atoms in residue perception with MainChain form of charged
        Glutamic acid."""
        offmol = Molecule.from_file(get_data_file_path("proteins/MainChain_GLH.sdf"))
        # Perceive residue substructures
        offmol.perceive_residues(strict_chirality=strict_chirality)
        counter = 0  # matched atom counter
        for atom in offmol.atoms:
            if atom.metadata:
                counter += 1
        assert counter == offmol.n_atoms

    def test_perceive_residues_natoms_mainchain_arginine(self, strict_chirality):
        """Test number of matches atoms in residue perception with MainChain form of Alanine."""
        offmol = Molecule.from_file(get_data_file_path("proteins/MainChain_ARG.sdf"))
        # Perceive residue substructures
        offmol.perceive_residues(strict_chirality=strict_chirality)
        counter = 0  # matched atom counter
        for atom in offmol.atoms:
            if atom.metadata:
                counter += 1
        assert counter == offmol.n_atoms

    def test_perceive_residues_natoms_mainchain_histidine(self, strict_chirality):
        """Test number of matches atoms in residue perception with MainChain form of protonated
        state of Histidine."""
        offmol = Molecule.from_file(get_data_file_path("proteins/MainChain_HIP.sdf"))
        # Perceive residue substructures
        offmol.perceive_residues(strict_chirality=strict_chirality)
        counter = 0  # matched atom counter
        for atom in offmol.atoms:
            if atom.metadata:
                counter += 1
        assert counter == offmol.n_atoms

    def test_perceive_residues_natoms_cyxteine(self, strict_chirality):
        """Test number of atoms matched for residue perception of disulfide bond form
        of cysteine."""
        offmol = Molecule.from_file(get_data_file_path("proteins/MainChain_CYX.sdf"))
        # Perceive residue substructures
        offmol.perceive_residues(strict_chirality=strict_chirality)
        counter = 0  # matched atom counter
        for atom in offmol.atoms:
            if atom.metadata:
                counter += 1
        assert counter == offmol.n_atoms

    def test_perceive_residues_cyclic_peptide_chirality(self, strict_chirality):
        """Test residue perception failing in cyclic peptide with different chiralities."""
        smiles = (
            "[H]c1c(c(c(c(c1[H])[H])C([H])([H])[C@]2(C(=O)N([C@](C(=O)N([C@@](C(=O)N3[C@@](C(=O)N2[H])"
            "(C(C(C3([H])[H])([H])[H])([H])[H])[H])([H])C([H])([H])[H])[H])([H])C([H])([H])C4=C(N(c5c4c(c(c(c5[H])"
            "[H])[H])[H])[H])[H])[H])[H])[H])[H]"
        )
        offmol = Molecule.from_smiles(smiles)
        # perceive residues
        offmol.perceive_residues(strict_chirality=strict_chirality)
        counter = 0  # matched atom counter
        for atom in offmol.atoms:
            if atom.metadata:
                counter += 1
        if strict_chirality:
            # Make sure it fails if strict_chirality=True
            with pytest.raises(AssertionError):
                assert counter == offmol.n_atoms
        else:
            assert counter == offmol.n_atoms

    @pytest.mark.slow
    def test_perceive_residues_natoms_t4(self, strict_chirality):
        """Test number of atoms matched for residue perception of free from of
        T4 lysozyme."""
        offmol = Molecule.from_file(get_data_file_path("proteins/T4-protein.sdf"))
        # Perceive residue substructures
        offmol.perceive_residues(strict_chirality=strict_chirality)
        counter = 0  # matched atom counter
        unlabelled_counter = 0  # unmatched atom counter
        for atom in offmol.atoms:
            if atom.metadata:
                counter += 1
        assert counter == offmol.n_atoms


class MyMol(FrozenMolecule):
    """
    Lightweight FrozenMolecule subclass for molecule-subclass tests below
    """


class TestMoleculeSubclass:
    """
    Test that the FrozenMolecule class is subclass-able, by ensuring that Molecule.from_X constructors
    return objects of the correct types
    """

    def test_molecule_subclass_from_smiles(self):
        """Ensure that the right type of object is returned when running MyMol.from_smiles"""
        mol = MyMol.from_smiles("CCO")
        assert isinstance(mol, MyMol)

    def test_molecule_subclass_from_inchi(self):
        """Ensure that the right type of object is returned when running MyMol.from_inchi"""
        mol = MyMol.from_inchi("InChI=1S/C2H6O/c1-2-3/h3H,2H2,1H3")
        assert isinstance(mol, MyMol)

    @requires_openeye
    def test_molecule_subclass_from_iupac(self):
        """Ensure that the right type of object is returned when running MyMol.from_iupac"""
        mol = MyMol.from_iupac("benzene")
        assert isinstance(mol, MyMol)

    def test_molecule_subclass_from_file(self):
        """Ensure that the right type of object is returned when running MyMol.from_file"""
        mol = MyMol.from_file(get_data_file_path("molecules/ethanol.sdf"))
        assert isinstance(mol, MyMol)

    def test_molecule_subclass_from_mapped_smiles(self):
        """Ensure that the right type of object is returned when running MyMol.from_mapped_smiles"""
        mol = MyMol.from_mapped_smiles("[H:1][C:2]([H:3])([H:4])([H:5])")
        assert isinstance(mol, MyMol)

    @requires_pkg("qcelemental")
    @requires_pkg("qcportal")
    def test_molecule_subclass_from_qcschema(self):
        """Ensure that the right type of object is returned when running MyMol.from_qcschema"""
        import qcportal as ptl

        client = ptl.FractalClient()
        ds = client.get_collection(
            "TorsionDriveDataset", "Fragment Stability Benchmark"
        )
        entry = ds.get_entry(
            "CC(=O)Nc1cc2c(cc1OC)nc[n:4][c:3]2[NH:2][c:1]3ccc(c(c3)Cl)F"
        )
        # now make the molecule from the record instance with and without the geometry
        mol = MyMol.from_qcschema(entry.dict(encoding="json"))
        assert isinstance(mol, MyMol)
        # Make from object, which will include geometry
        mol = MyMol.from_qcschema(entry, client)
        assert isinstance(mol, MyMol)

    def test_molecule_subclass_from_topology(self):
        """Ensure that the right type of object is returned when running MyMol.from_topology"""
        top = Molecule.from_smiles("CCO").to_topology()
        mol = MyMol.from_topology(top)
        assert isinstance(mol, MyMol)

    @requires_rdkit
    def test_molecule_subclass_from_pdb_and_smiles(self):
        """Ensure that the right type of object is returned when running MyMol.from_pdb_and_smiles"""
        mol = MyMol.from_pdb_and_smiles(
            get_data_file_path("molecules/toluene.pdb"), "Cc1ccccc1"
        )
        assert isinstance(mol, MyMol)

    def test_molecule_copy_constructor_from_other_subclass(self):
        """Ensure that the right type of object is returned when running the MyMol copy constructor"""
        normal_mol = MyMol.from_smiles("CCO")
        mol = MyMol(normal_mol)
        assert isinstance(mol, MyMol)

    def test_molecule_subclass_from_dict(self):
        """Ensure that the right type of object is returned when running MyMol.from_dict"""
        orig_mol = Molecule.from_smiles("CCO")
        mol = MyMol.from_dict(orig_mol.to_dict())
        assert isinstance(mol, MyMol)


class TestHierarchies:
<<<<<<< HEAD

    def test_nothing_perceived_dipeptide(self, dipeptide):
        with pytest.raises(KeyError) as context:
            assert None == dipeptide.atoms[0].metadata['residue_name']
        with pytest.raises(KeyError) as context:
            assert 'ALA' == dipeptide.atoms[10].metadata['residue_name']
        with pytest.raises(KeyError) as context:
            assert 1 == dipeptide.atoms[10].metadata['residue_number']
        with pytest.raises(AttributeError) as context:
            dipeptide.residues[0]

    def test_residues_perceived_dipeptide(self, dipeptide_residues_perceived):
        print(dipeptide_residues_perceived.atoms[10].metadata)
        assert 'residue_name' not in dipeptide_residues_perceived.atoms[0].metadata.keys()
        assert 'ALA' == dipeptide_residues_perceived.atoms[10].metadata['residue_name']
        assert 1 == dipeptide_residues_perceived.atoms[10].metadata['residue_number']
        with pytest.raises(AttributeError) as context:
            type(dipeptide_residues_perceived.residues[10])

    def test_add_delete_hierarchy_scheme(self, dipeptide_residues_perceived):
        dipeptide_residues_perceived.add_hierarchy_scheme(('residue_number',), 'res_by_num')
        # Redundant hier schemes are OK as long as their iter name is different
        dipeptide_residues_perceived.add_hierarchy_scheme(('residue_number',), 'res_by_num2')
        # Redundant hier schemes are NOT OK if their iter name is already used
        with pytest.raises(AssertionError) as context:
            dipeptide_residues_perceived.add_hierarchy_scheme(('residue_number',), 'res_by_num')

        with pytest.raises(AttributeError) as context:
            dipeptide_residues_perceived.res_by_num[0]

        dipeptide_residues_perceived.perceive_hierarchy(['res_by_num'])

        assert dipeptide_residues_perceived.res_by_num[1].residue_number == 1
        # Since we only perceived res_by_num above, residues should not be defined
        with pytest.raises(AttributeError) as context:
            dipeptide_residues_perceived.residues[0]
        # Delete the hierarchyscheme and ensure that the iterators are no longer available
        dipeptide_residues_perceived.delete_hierarchy_scheme('res_by_num')
        with pytest.raises(AttributeError) as context:
            dipeptide_residues_perceived.res_by_num[0]

    def test_hierarchy_perceived_dipeptide(self, dipeptide_hierarchy_perceived):
        assert dipeptide_hierarchy_perceived.residues[0].chain == 'None'
        assert dipeptide_hierarchy_perceived.residues[0].residue_name == 'None'
        assert dipeptide_hierarchy_perceived.residues[0].residue_number == 'None'
        assert dipeptide_hierarchy_perceived.residues[1].chain == 'None'
        assert dipeptide_hierarchy_perceived.residues[1].residue_name == 'ALA'
        assert dipeptide_hierarchy_perceived.residues[1].residue_number == 1

    def test_hierarchy_perceived_information_propagation(self, dipeptide_hierarchy_perceived):
        # Ensure that updating atom metadata doesn't update the iterators until the hierarchy is re-perceived
        for atom in dipeptide_hierarchy_perceived.atoms:
            atom.metadata['chain'] = 'A'
        assert ('A', 'None', 'None') != dipeptide_hierarchy_perceived.residues[0].identifier
        dipeptide_hierarchy_perceived.perceive_hierarchy()
        assert ('A', 'None', 'None') == dipeptide_hierarchy_perceived.residues[0].identifier
=======
    def test_nothing_perceived_dipeptide(self, dipeptide):
        """Test that loading a "vanilla" molecule from SDF does not assign atom metadata"""
        with pytest.raises(KeyError):
            assert None == dipeptide.atoms[0].metadata["residue_name"]
        with pytest.raises(KeyError):
            assert "ALA" == dipeptide.atoms[10].metadata["residue_name"]
        with pytest.raises(KeyError):
            assert 1 == dipeptide.atoms[10].metadata["residue_number"]
        with pytest.raises(AttributeError):
            dipeptide.residues[0]

    def test_residues_perceived_dipeptide(self, dipeptide_residues_perceived):
        """Test that perceiving residues on a residue-containing molecule correctly populates atom metadata"""
        assert "ACE" == dipeptide_residues_perceived.atoms[0].metadata["residue_name"]
        assert 1 == dipeptide_residues_perceived.atoms[0].metadata["residue_number"]
        assert "ALA" == dipeptide_residues_perceived.atoms[10].metadata["residue_name"]
        assert 2 == dipeptide_residues_perceived.atoms[10].metadata["residue_number"]

        with pytest.raises(AttributeError):
            type(dipeptide_residues_perceived.residues[0])

    def test_add_delete_hierarchy_scheme(self, dipeptide_residues_perceived):
        """Test adding and removing HierarchySchemes to/from molecules"""

        assert len(dipeptide_residues_perceived.hierarchy_schemes) == 0
        dipeptide_residues_perceived.add_hierarchy_scheme(
            ("residue_number",), "res_by_num"
        )
        assert len(dipeptide_residues_perceived.hierarchy_schemes) == 1

        # Redundant hier schemes are OK as long as their iter name is different
        dipeptide_residues_perceived.add_hierarchy_scheme(
            ("residue_number",), "res_by_num2"
        )
        assert len(dipeptide_residues_perceived.hierarchy_schemes) == 2

        # Redundant hier schemes are NOT OK if their iter name is already used
        with pytest.raises(
            HierarchySchemeWithIteratorNameAlreadyRegisteredException,
            match='Can not add iterator with name "res_by_num" to this topology',
        ):
            dipeptide_residues_perceived.add_hierarchy_scheme(
                ("residue_number",), "res_by_num"
            )
        assert len(dipeptide_residues_perceived.hierarchy_schemes) == 2

        with pytest.raises(AttributeError):
            dipeptide_residues_perceived.res_by_num[0]

        dipeptide_residues_perceived.perceive_hierarchy(["res_by_num"])

        assert dipeptide_residues_perceived.res_by_num[1].residue_number == 1
        # Since we only perceived res_by_num above, residues should not be defined
        with pytest.raises(AttributeError):
            dipeptide_residues_perceived.residues[0]
        # Delete the hierarchyscheme and ensure that the iterators are no longer available
        dipeptide_residues_perceived.delete_hierarchy_scheme("res_by_num")
        assert len(dipeptide_residues_perceived.hierarchy_schemes) == 1
        with pytest.raises(AttributeError):
            dipeptide_residues_perceived.res_by_num[0]
        with pytest.raises(
            HierarchySchemeNotFoundException,
            match='Can not delete HierarchyScheme with name "res_by_num" because no HierarchyScheme with that iterator name exists',
        ):
            dipeptide_residues_perceived.delete_hierarchy_scheme("res_by_num")

    def test_hierarchy_perceived_dipeptide(self, dipeptide_hierarchy_perceived):
        """Test populating and accessing HierarchyElements"""
        assert (
            str(dipeptide_hierarchy_perceived.residues[0])
            == "HierarchyElement ('None', 'None', 'None') of iterator 'residues' containing 1 particle(s)"
        )
        assert dipeptide_hierarchy_perceived.residues[0].chain == "None"
        assert dipeptide_hierarchy_perceived.residues[0].residue_name == "None"
        assert dipeptide_hierarchy_perceived.residues[0].residue_number == "None"
        assert set(dipeptide_hierarchy_perceived.residues[0].particle_indices) == {15}

        assert (
            str(dipeptide_hierarchy_perceived.residues[1])
            == "HierarchyElement ('None', 1, 'ACE') of iterator 'residues' containing 6 particle(s)"
        )
        assert dipeptide_hierarchy_perceived.residues[1].chain == "None"
        assert dipeptide_hierarchy_perceived.residues[1].residue_name == "ACE"
        assert dipeptide_hierarchy_perceived.residues[1].residue_number == 1
        assert set(dipeptide_hierarchy_perceived.residues[1].particle_indices) == {
            0,
            1,
            2,
            3,
            4,
            5,
        }

        assert (
            str(dipeptide_hierarchy_perceived.residues[2])
            == "HierarchyElement ('None', 2, 'ALA') of iterator 'residues' containing 10 particle(s)"
        )
        assert dipeptide_hierarchy_perceived.residues[2].chain == "None"
        assert dipeptide_hierarchy_perceived.residues[2].residue_name == "ALA"
        assert dipeptide_hierarchy_perceived.residues[2].residue_number == 2
        assert set(dipeptide_hierarchy_perceived.residues[2].particle_indices) == {
            6,
            7,
            8,
            9,
            10,
            11,
            12,
            13,
            14,
            16,
        }

        for residue in dipeptide_hierarchy_perceived.residues:
            if residue.identifier == ("None", "None", "None"):
                continue
            for particle in residue.particles:
                assert particle.metadata["residue_name"] == residue.residue_name
                assert particle.metadata["residue_number"] == residue.residue_number

    def test_hierarchy_perceived_information_propagation(
        self, dipeptide_hierarchy_perceived
    ):
        """Ensure that updating atom metadata doesn't update the iterators until the hierarchy is re-perceived"""
        for atom in dipeptide_hierarchy_perceived.atoms:
            atom.metadata["chain"] = "A"
        assert ("A", "None", "None") != dipeptide_hierarchy_perceived.residues[
            0
        ].identifier
        dipeptide_hierarchy_perceived.perceive_hierarchy()
        assert ("A", "None", "None") == dipeptide_hierarchy_perceived.residues[
            0
        ].identifier
>>>>>>> 118c652e
<|MERGE_RESOLUTION|>--- conflicted
+++ resolved
@@ -41,21 +41,12 @@
     create_cyclohexane,
     create_ethanol,
     create_reversed_ethanol,
-<<<<<<< HEAD
-    dipeptide,
-    dipeptide_residues_perceived,
-    dipeptide_hierarchy_perceived,
-    cyx,
-    cyx_residues_perceived,
-    cyx_hierarchy_perceived
-=======
     cyx,
     cyx_hierarchy_perceived,
     cyx_residues_perceived,
     dipeptide,
     dipeptide_hierarchy_perceived,
     dipeptide_residues_perceived,
->>>>>>> 118c652e
 )
 from openff.toolkit.tests.utils import (
     has_pkg,
@@ -4032,65 +4023,6 @@
         assert isinstance(mol, MyMol)
 
 
-class TestHierarchies:
-<<<<<<< HEAD
-
-    def test_nothing_perceived_dipeptide(self, dipeptide):
-        with pytest.raises(KeyError) as context:
-            assert None == dipeptide.atoms[0].metadata['residue_name']
-        with pytest.raises(KeyError) as context:
-            assert 'ALA' == dipeptide.atoms[10].metadata['residue_name']
-        with pytest.raises(KeyError) as context:
-            assert 1 == dipeptide.atoms[10].metadata['residue_number']
-        with pytest.raises(AttributeError) as context:
-            dipeptide.residues[0]
-
-    def test_residues_perceived_dipeptide(self, dipeptide_residues_perceived):
-        print(dipeptide_residues_perceived.atoms[10].metadata)
-        assert 'residue_name' not in dipeptide_residues_perceived.atoms[0].metadata.keys()
-        assert 'ALA' == dipeptide_residues_perceived.atoms[10].metadata['residue_name']
-        assert 1 == dipeptide_residues_perceived.atoms[10].metadata['residue_number']
-        with pytest.raises(AttributeError) as context:
-            type(dipeptide_residues_perceived.residues[10])
-
-    def test_add_delete_hierarchy_scheme(self, dipeptide_residues_perceived):
-        dipeptide_residues_perceived.add_hierarchy_scheme(('residue_number',), 'res_by_num')
-        # Redundant hier schemes are OK as long as their iter name is different
-        dipeptide_residues_perceived.add_hierarchy_scheme(('residue_number',), 'res_by_num2')
-        # Redundant hier schemes are NOT OK if their iter name is already used
-        with pytest.raises(AssertionError) as context:
-            dipeptide_residues_perceived.add_hierarchy_scheme(('residue_number',), 'res_by_num')
-
-        with pytest.raises(AttributeError) as context:
-            dipeptide_residues_perceived.res_by_num[0]
-
-        dipeptide_residues_perceived.perceive_hierarchy(['res_by_num'])
-
-        assert dipeptide_residues_perceived.res_by_num[1].residue_number == 1
-        # Since we only perceived res_by_num above, residues should not be defined
-        with pytest.raises(AttributeError) as context:
-            dipeptide_residues_perceived.residues[0]
-        # Delete the hierarchyscheme and ensure that the iterators are no longer available
-        dipeptide_residues_perceived.delete_hierarchy_scheme('res_by_num')
-        with pytest.raises(AttributeError) as context:
-            dipeptide_residues_perceived.res_by_num[0]
-
-    def test_hierarchy_perceived_dipeptide(self, dipeptide_hierarchy_perceived):
-        assert dipeptide_hierarchy_perceived.residues[0].chain == 'None'
-        assert dipeptide_hierarchy_perceived.residues[0].residue_name == 'None'
-        assert dipeptide_hierarchy_perceived.residues[0].residue_number == 'None'
-        assert dipeptide_hierarchy_perceived.residues[1].chain == 'None'
-        assert dipeptide_hierarchy_perceived.residues[1].residue_name == 'ALA'
-        assert dipeptide_hierarchy_perceived.residues[1].residue_number == 1
-
-    def test_hierarchy_perceived_information_propagation(self, dipeptide_hierarchy_perceived):
-        # Ensure that updating atom metadata doesn't update the iterators until the hierarchy is re-perceived
-        for atom in dipeptide_hierarchy_perceived.atoms:
-            atom.metadata['chain'] = 'A'
-        assert ('A', 'None', 'None') != dipeptide_hierarchy_perceived.residues[0].identifier
-        dipeptide_hierarchy_perceived.perceive_hierarchy()
-        assert ('A', 'None', 'None') == dipeptide_hierarchy_perceived.residues[0].identifier
-=======
     def test_nothing_perceived_dipeptide(self, dipeptide):
         """Test that loading a "vanilla" molecule from SDF does not assign atom metadata"""
         with pytest.raises(KeyError):
@@ -4223,5 +4155,4 @@
         dipeptide_hierarchy_perceived.perceive_hierarchy()
         assert ("A", "None", "None") == dipeptide_hierarchy_perceived.residues[
             0
-        ].identifier
->>>>>>> 118c652e
+        ].identifier