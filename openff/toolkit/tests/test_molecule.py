#!/usr/bin/env python

# =============================================================================================
# MODULE DOCSTRING
# =============================================================================================

"""
Tests for molecular topology representations

At least one supported cheminformatics toolkit must be installed to run these tests.
Only the tests applicable to that toolkit will be run.

TODO:
- Will the ToolkitWrapper allow us to pare down importing each wrapper directly?
- Add tests comparing RDKit and OpenEye aromaticity perception
- Right now, the test database of TestMolecule is read from mol2, requiring the OE
  toolkit. Find a different test set that RDKit can read, or make a database of
  serialized OFFMols.

"""
import copy
import os
import pickle
from tempfile import NamedTemporaryFile

import numpy as np
import pytest
from openff.units import unit
from openff.units.elements import MASSES, SYMBOLS
from openmm import unit as openmm_unit

from openff.toolkit.tests.create_molecules import (
    create_acetaldehyde,
    create_benzene_no_aromatic,
    create_cis_1_2_dichloroethene,
    create_cyclohexane,
    create_ethanol,
    create_reversed_ethanol,
    cyx,
    cyx_hierarchy_perceived,
    cyx_residues_perceived,
    dipeptide,
    dipeptide_hierarchy_perceived,
    dipeptide_residues_perceived,
)
from openff.toolkit.tests.utils import (
    has_pkg,
    requires_ambertools,
    requires_openeye,
    requires_pkg,
    requires_rdkit,
)
from openff.toolkit.topology import NotBondedError
from openff.toolkit.topology.molecule import (
    Atom,
    FrozenMolecule,
    HierarchySchemeNotFoundException,
    HierarchySchemeWithIteratorNameAlreadyRegisteredException,
    InvalidAtomMetadataError,
    InvalidConformerError,
    Molecule,
    SmilesParsingError,
)
from openff.toolkit.utils import get_data_file_path
from openff.toolkit.utils.exceptions import ConformerGenerationError
from openff.toolkit.utils.toolkits import (
    AmberToolsToolkitWrapper,
    OpenEyeToolkitWrapper,
    RDKitToolkitWrapper,
    ToolkitRegistry,
)

# =============================================================================================
# TEST UTILITIES
# =============================================================================================


def assert_molecule_is_equal(molecule1, molecule2, msg):
    """Compare whether two Molecule objects are equal

    Parameters
    ----------
    molecule1, molecule2 : openff.toolkit.topology.Molecule
        Molecules to be compared
    msg : str
        Message to include if molecules fail to match.

    """
    if not (molecule1.is_isomorphic_with(molecule2)):
        raise AssertionError(msg)


def is_four_membered_ring_torsion(torsion):
    """Check that three atoms in the given torsion form a four-membered ring."""
    # Push a copy of the first and second atom in the end to make the code simpler.
    torsion = list(torsion) + [torsion[0], torsion[1]]

    is_four_membered_ring = True
    for i in range(4):
        # The atom is bonded to the next one.
        is_four_membered_ring &= torsion[i].is_bonded_to(torsion[i + 1])
        # The atom is not bonded to the atom on its diagonal.
        is_four_membered_ring &= not torsion[i].is_bonded_to(torsion[i + 2])

    return is_four_membered_ring


def is_three_membered_ring_torsion(torsion):
    """Check that three atoms in the given torsion form a three-membered ring.

    In order to be 4 atoms with a three-membered ring, there must be
    1) A central atom connected to all other atoms.
    2) An atom outside the ring connected exclusively to the central atom.
    3) Two atoms in the ring connected to the central atom and to each other.

    """
    # A set of atom indices for the atoms in the torsion.
    torsion_atom_indices = set(a.molecule_atom_index for a in torsion)

    # Collect all the bonds involving exclusively atoms in the torsion.
    bonds_by_atom_idx = {i: set() for i in torsion_atom_indices}
    for atom in torsion:
        for bond in atom.bonds:
            # Consider the bond only if both atoms are in the torsion.
            if (
                bond.atom1_index in torsion_atom_indices
                and bond.atom2_index in torsion_atom_indices
            ):
                bonds_by_atom_idx[bond.atom1_index].add(bond.atom2_index)
                bonds_by_atom_idx[bond.atom2_index].add(bond.atom1_index)

    # Find the central atom, which is connected to all other atoms.
    atom_indices = [i for i in torsion_atom_indices if len(bonds_by_atom_idx[i]) == 3]
    if len(atom_indices) != 1:
        return False
    central_atom_idx = atom_indices[0]

    # Find the atom outside the ring.
    atom_indices = [i for i in torsion_atom_indices if len(bonds_by_atom_idx[i]) == 1]
    if (
        len(atom_indices) != 1
        or central_atom_idx not in bonds_by_atom_idx[atom_indices[0]]
    ):
        return False
    outside_atom_idx = atom_indices[0]

    # Check that the remaining two atoms are non-central atoms in the membered ring.
    atom1, atom2 = [
        i for i in torsion_atom_indices if i not in [central_atom_idx, outside_atom_idx]
    ]
    # The two atoms are bonded to each other.
    if atom2 not in bonds_by_atom_idx[atom1] or atom1 not in bonds_by_atom_idx[atom2]:
        return False
    # Check that they are both bonded to the central atom and none other.
    for atom_idx in [atom1, atom2]:
        if (
            central_atom_idx not in bonds_by_atom_idx[atom_idx]
            or len(bonds_by_atom_idx[atom_idx]) != 2
        ):
            return False

    # This is a torsion including a three-membered ring.
    return True


# =============================================================================================
# FIXTURES
# =============================================================================================


def mini_drug_bank(xfail_mols=None, wip_mols=None):
    """Load the full MiniDrugBank into Molecule objects.

    Parameters
    ----------
    xfail_mols : Dict[str, str or None]
        Dictionary mapping the molecule names that are allowed to
        failed to the failure reason.
    wip_mols : Dict[str, str or None]
        Dictionary mapping the molecule names that are work in progress
        to the failure reason.

    """
    # If we have already loaded the data set, return the cached one.
    if mini_drug_bank.molecules is not None:
        molecules = mini_drug_bank.molecules
    else:
        # Load the dataset.
        file_path = get_data_file_path("molecules/MiniDrugBank_tripos.mol2")
        try:
            # We need OpenEye to parse the molecules, but pytest execute this
            # whether or not the test class is skipped so if OE is not available
            # we just return an empty list of test cases as a workaround.
            molecules = Molecule.from_file(file_path, allow_undefined_stereo=True)
        except NotImplementedError as e:
            assert "No toolkits in registry can read file" in str(e)
            mini_drug_bank.molecules = []
            return []
        else:
            mini_drug_bank.molecules = molecules

    # Check if we need to mark anything.
    if xfail_mols is None and wip_mols is None:
        return molecules

    # Handle mutable default.
    if xfail_mols is None:
        xfail_mols = {}
    if wip_mols is None:
        wip_mols = {}
    # There should be no molecule in both dictionaries.
    assert len(set(xfail_mols).intersection(set(wip_mols))) == 0

    # Don't modify the cached molecules.
    molecules = copy.deepcopy(molecules)
    for i, mol in enumerate(molecules):
        if mol.name in xfail_mols:
            marker = pytest.mark.xfail(reason=xfail_mols[mol.name])
        elif mol.name in wip_mols:
            marker = pytest.mark.wip(reason=wip_mols[mol.name])
        else:
            marker = None

        if marker is not None:
            molecules[i] = pytest.param(mol, marks=marker)

    return molecules


# Use a "static" variable as a workaround as fixtures cannot be
# used inside pytest.mark.parametrize (see issue #349 in pytest).
mini_drug_bank.molecules = None  # type: ignore

# All the molecules that raise UndefinedStereochemistryError when read by OETK()
openeye_drugbank_undefined_stereo_mols = {
    "DrugBank_1634",
    "DrugBank_1700",
    "DrugBank_1962",
    "DrugBank_2519",
    "DrugBank_2987",
    "DrugBank_3502",
    "DrugBank_3930",
    "DrugBank_4161",
    "DrugBank_4162",
    "DrugBank_5043",
    "DrugBank_5418",
    "DrugBank_6531",
}

# All the molecules that raise UndefinedStereochemistryError when read by OETK().
# Note that this list is different from that for OEMol,
# since the toolkits have different definitions of "stereogenic"
rdkit_drugbank_undefined_stereo_mols = {
    "DrugBank_1634",
    "DrugBank_1962",
    "DrugBank_2519",
    "DrugBank_3930",
    "DrugBank_5043",
    "DrugBank_5418",
    "DrugBank_7124",
    "DrugBank_6865",
}


# Missing stereo in OE but not RDK:  'DrugBank_2987', 'DrugBank_3502', 'DrugBank_4161',
# 'DrugBank_4162', 'DrugBank_6531', 'DrugBank_1700',
drugbank_stereogenic_in_rdkit_but_not_openeye = {
    "DrugBank_5329",
    "DrugBank_7124",
    "DrugBank_6865",
}

# Some molecules are _valid_ in both OETK and RDKit, but will fail if you try
# to convert from one to the other, since OE adds stereo that RDKit doesn't
drugbank_stereogenic_in_oe_but_not_rdkit = {
    "DrugBank_1598",
    "DrugBank_4346",
    "DrugBank_1849",
    "DrugBank_2141",
}

# =============================================================================================
# TESTS
# =============================================================================================


class TestAtom:
    """Test Atom class."""

    def test_atom_constructor(self):
        """Test Atom creation"""
        # Create a non-aromatic carbon atom
        atom1 = Atom(6, 0, False)
        assert atom1.atomic_number == 6
        assert atom1.formal_charge == 0 * unit.elementary_charge

        # Create a chiral carbon atom
        atom2 = Atom(6, 0, False, stereochemistry="R", name="CT")
        assert atom1.stereochemistry != atom2.stereochemistry

        # Ensure that formal charge can also be set as a Quantity
        atom1 = Atom(6, 1 * unit.elementary_charge, False)
        assert atom1.formal_charge == 1 * unit.elementary_charge

    @pytest.mark.parametrize("atomic_number", range(1, 117))
    def test_atom_properties(self, atomic_number):
        """Test that atom properties are correctly populated and gettable"""
        formal_charge = 0 * unit.elementary_charge
        is_aromatic = False

        expected_mass = MASSES[atomic_number]
        expected_symbol = SYMBOLS[atomic_number]

        atom = Atom(
            atomic_number,
            formal_charge,
            is_aromatic,
            name="fOO",
        )
        assert atom.atomic_number == atomic_number
<<<<<<< HEAD
        # this API point might be removed?
        # assert atom.element == this_element
=======
>>>>>>> 1115d256
        assert atom.formal_charge == formal_charge
        assert atom.is_aromatic == is_aromatic
        assert atom.symbol == expected_symbol
        assert atom.mass == expected_mass
<<<<<<< HEAD
=======
        assert atom.mass.units == unit.dalton
>>>>>>> 1115d256
        assert atom.name == "fOO"

    def test_atom_metadata(self):
        """Test that atom metadata behaves as expected"""
        metadata = {"resname": "ALA", "resnum": 1, "chain": "3"}
        # Create an atom with metadata

        atom = Atom(6, 0, False, metadata=metadata)

        assert atom.metadata == metadata

        # Roundtrip that atom to/from dict
        atom2 = Atom.from_dict(atom.to_dict())
        assert atom.metadata == atom2.metadata

        # Make an atom that initially has no metadata, then add the metadata and ensure that
        # it's equivalent to the atom constructed with the same metadata initially
        atom3 = Atom(6, 0, False)
        assert atom3.metadata == {}

        for key, val in metadata.items():
            atom3.metadata[key] = val

        assert atom3.metadata == metadata
        assert atom3.to_dict() == atom.to_dict()

        # Ensure that invalid types raise appropriate errors
        with pytest.raises(InvalidAtomMetadataError, match="non-string key") as excinfo:
            atom3.metadata[1] = "one"
        with pytest.raises(
            InvalidAtomMetadataError, match="non-string or integer value"
        ) as excinfo:
            atom3.metadata["length"] = 3.0 * unit.angstrom

    def test_set_molecule(self):
        """Test appropriately setting a molecule with no errors"""
        mol = Molecule.from_smiles("CCO")
        atom = Atom(6, 0, False)
        atom.molecule = mol

    def test_set_molecule_error(self):
        """Test setting molecule for atom with molecule raises error"""
        mol = Molecule.from_smiles("CCO")
        atom = Atom(6, 0, False)
        atom.molecule = mol
        with pytest.raises(AssertionError, match="already has an associated molecule"):
            atom.molecule = mol


class TestMolecule:
    """Test Molecule class."""

    # TODO: Test getstate/setstate

    # Test serialization {to|from}_{dict|yaml|toml|json|bson|xml|messagepack|pickle}

    @pytest.mark.parametrize("molecule", mini_drug_bank())
    def test_dict_serialization(self, molecule):
        """Test serialization of a molecule object to and from dict."""
        serialized = molecule.to_dict()
        molecule_copy = Molecule.from_dict(serialized)
        assert molecule == molecule_copy
        assert molecule_copy.n_conformers == molecule.n_conformers
        assert np.allclose(molecule_copy.conformers[0], molecule.conformers[0])

    @requires_pkg("yaml")
    @pytest.mark.parametrize("molecule", mini_drug_bank())
    def test_yaml_serialization(self, molecule):
        """Test serialization of a molecule object to and from YAML."""
        serialized = molecule.to_yaml()
        molecule_copy = Molecule.from_yaml(serialized)
        assert molecule == molecule_copy
        assert molecule_copy.n_conformers == molecule.n_conformers
        assert np.allclose(molecule_copy.conformers[0], molecule.conformers[0])

    @requires_pkg("toml")
    @pytest.mark.parametrize("molecule", mini_drug_bank())
    def test_toml_serialization(self, molecule):
        """Test serialization of a molecule object to and from TOML."""
        # TODO: Test round-trip, on mini_drug_bank, when implemented
        mol = Molecule.from_smiles("CCO")
        with pytest.raises(NotImplementedError):
            mol.to_toml()

    @requires_pkg("bson")
    @pytest.mark.parametrize("molecule", mini_drug_bank())
    def test_bson_serialization(self, molecule):
        """Test serialization of a molecule object to and from BSON."""
        serialized = molecule.to_bson()
        molecule_copy = Molecule.from_bson(serialized)
        assert molecule == molecule_copy
        assert molecule_copy.n_conformers == molecule.n_conformers
        assert np.allclose(molecule_copy.conformers[0], molecule.conformers[0])

    @pytest.mark.parametrize("molecule", mini_drug_bank())
    def test_json_serialization(self, molecule):
        """Test serialization of a molecule object to and from JSON."""
        molecule_copy = Molecule.from_json(molecule.to_json())
        assert molecule_copy == molecule
        assert molecule_copy.n_conformers == molecule.n_conformers
        assert np.allclose(molecule_copy.conformers[0], molecule.conformers[0])

    @pytest.mark.parametrize("molecule", mini_drug_bank())
    def test_xml_serialization(self, molecule):
        """Test serialization of a molecule object to and from XML."""
        # TODO: Test round-trip, on mini_drug_bank, when from_xml is implemented
        mol = Molecule.from_smiles("CCO")
        serialized = mol.to_xml()
        with pytest.raises(NotImplementedError):
            Molecule.from_xml(serialized)

    @requires_pkg("msgpack")
    @pytest.mark.parametrize("molecule", mini_drug_bank())
    def test_messagepack_serialization(self, molecule):
        """Test serialization of a molecule object to and from messagepack."""
        serialized = molecule.to_messagepack()
        molecule_copy = Molecule.from_messagepack(serialized)
        assert molecule == molecule_copy
        assert molecule_copy.n_conformers == molecule.n_conformers
        assert np.allclose(molecule_copy.conformers[0], molecule.conformers[0])

    @pytest.mark.parametrize("molecule", mini_drug_bank())
    def test_pickle_serialization(self, molecule):
        """Test round-trip pickling of a molecule object."""
        serialized = pickle.dumps(molecule)
        molecule_copy = pickle.loads(serialized)
        assert molecule == molecule_copy
        assert molecule_copy.n_conformers == molecule.n_conformers
        assert np.allclose(molecule_copy.conformers[0], molecule.conformers[0])

    @requires_pkg("yaml")
    @requires_pkg("toml")
    @requires_pkg("msgpack")
    def test_serialization_no_conformers(self):
        """Test round-trip serialization when molecules have no conformers or partial charges."""
        mol = Molecule.from_smiles("CCO")

        dict_copy = Molecule.from_dict(mol.to_dict())
        assert mol == dict_copy

        # TODO: yaml_copy = Molecule.from_yaml(mol.to_yaml())
        with pytest.raises(NotImplementedError):
            mol.to_toml()

        bson_copy = Molecule.from_bson(mol.to_bson())
        assert mol == bson_copy

        json_copy = Molecule.from_json(mol.to_json())
        assert mol == json_copy

        # TODO: round-trip when from_xml is implemented
        mol_as_xml = mol.to_xml()
        with pytest.raises(NotImplementedError):
            Molecule.from_xml(mol_as_xml)

        messagepack_copy = Molecule.from_messagepack(mol.to_messagepack())
        assert mol == messagepack_copy

        pickle_copy = pickle.loads(pickle.dumps(mol))
        assert mol == pickle_copy

    def test_json_numpy_roundtrips(self):
        """Ensure that array data survives several round-trips through JSON,
        which depends on list serialization instead of bytes."""
        mol = Molecule.from_smiles("CCO")
        mol.generate_conformers(n_conformers=1)
        initial_conformer = mol.conformers[0]

        for _ in range(10):
            mol = Molecule.from_json(mol.to_json())

        assert np.allclose(initial_conformer, mol.conformers[0])

    # ----------------------------------------------------
    # Test Molecule constructors and conversion utilities.
    # ----------------------------------------------------

    def test_create_empty(self):
        """Test empty constructor."""
        molecule = Molecule()
        assert len(molecule.atoms) == 0
        assert len(molecule.bonds) == 0

    @pytest.mark.parametrize("molecule", mini_drug_bank())
    def test_create_copy(self, molecule):
        """Test copy constructor."""
        molecule_copy = Molecule(molecule)
        assert molecule_copy == molecule

        # Test that the "properties" dict of both molecules is unique
        # (see https://github.com/openforcefield/openff-toolkit/pull/786)
        molecule_copy.properties["aaa"] = "bbb"
        assert "aaa" not in molecule.properties

    @pytest.mark.skipif(
        not (has_pkg("rdkit") and not (has_pkg("openeye"))),
        reason="Test requires that RDKit is installed, but OpenEye is not installed",
    )
    def test_repr_bad_smiles(self):
        """Test that the repr falls back to Hill formula if to_smiles fails."""

        assert "bad" not in Molecule.from_smiles("CC").__repr__()

        # OpenEye will report a smiles of ClCl(Cl)C without error, so only test with RDKit unless we
        # can come up with a molecule that OpenEyeToolkitWrapper.to_smiles() will reliably fail on

        molecule = Molecule()
        molecule.add_atom(17, 0, False)
        molecule.add_atom(17, 0, False)
        molecule.add_atom(17, 0, False)

        molecule.add_bond(0, 1, 1, False)
        molecule.add_bond(0, 2, 1, False)

        expected_repr = "Molecule with name '' with bad SMILES and Hill formula 'Cl3'"
        assert molecule.__repr__() == expected_repr

    @pytest.mark.parametrize("toolkit", [OpenEyeToolkitWrapper, RDKitToolkitWrapper])
    @pytest.mark.parametrize("molecule", mini_drug_bank())
    def test_to_from_smiles(self, molecule, toolkit):
        """Test round-trip creation from SMILES"""
        if not toolkit.is_available():
            pytest.skip("Required toolkit is unavailable")

        if toolkit == RDKitToolkitWrapper:
            # Skip the test if OpenEye assigns stereochemistry but RDKit doesn't (since then, the
            # OFF molecule will be loaded, but fail to convert in to_rdkit)
            if molecule.name in drugbank_stereogenic_in_oe_but_not_rdkit:
                pytest.skip(
                    "Molecule is stereogenic in OpenEye (which loaded this dataset), but not RDKit, so it "
                    "is impossible to make a valid RDMol in this test"
                )
            undefined_stereo_mols = rdkit_drugbank_undefined_stereo_mols
        elif toolkit == OpenEyeToolkitWrapper:
            undefined_stereo_mols = openeye_drugbank_undefined_stereo_mols

        toolkit_wrapper = toolkit()

        undefined_stereo = molecule.name in undefined_stereo_mols
        # Since OpenEye did the original reading of MiniDrugBank, if OPENEYE doesn't
        # think a feature is stereogenic, then "molecule" won't have stereochemistry defined
        stereogenic_in_rdk_but_not_openeye = (
            molecule.name in drugbank_stereogenic_in_rdkit_but_not_openeye
        )

        smiles1 = molecule.to_smiles(toolkit_registry=toolkit_wrapper)
        if undefined_stereo or (
            (toolkit is RDKitToolkitWrapper) and stereogenic_in_rdk_but_not_openeye
        ):
            molecule2 = Molecule.from_smiles(
                smiles1, allow_undefined_stereo=True, toolkit_registry=toolkit_wrapper
            )
        else:
            molecule2 = Molecule.from_smiles(smiles1, toolkit_registry=toolkit_wrapper)

        smiles2 = molecule2.to_smiles(toolkit_registry=toolkit_wrapper)
        assert smiles1 == smiles2

    @pytest.mark.parametrize(
        "smiles, expected", [("[Cl:1]Cl", {0: 1}), ("[Cl:1][Cl:2]", {0: 1, 1: 2})]
    )
    @pytest.mark.parametrize(
        "toolkit_class", [OpenEyeToolkitWrapper, RDKitToolkitWrapper]
    )
    def test_from_smiles_with_map(self, smiles, expected, toolkit_class):
        if not (toolkit_class.is_available()):
            pytest.skip(f"Required toolkit {toolkit_class} is unavailable")
        molecule = Molecule.from_smiles(smiles, toolkit_registry=toolkit_class())
        assert molecule.properties["atom_map"] == expected

    smiles_types = [
        {"isomeric": True, "explicit_hydrogens": True, "mapped": True, "error": None},
        {"isomeric": False, "explicit_hydrogens": True, "mapped": True, "error": None},
        {
            "isomeric": True,
            "explicit_hydrogens": False,
            "mapped": True,
            "error": AssertionError,
        },
        {"isomeric": True, "explicit_hydrogens": True, "mapped": False, "error": None},
        {"isomeric": True, "explicit_hydrogens": False, "mapped": False, "error": None},
        {"isomeric": False, "explicit_hydrogens": True, "mapped": False, "error": None},
        {
            "isomeric": False,
            "explicit_hydrogens": False,
            "mapped": True,
            "error": AssertionError,
        },
        {
            "isomeric": False,
            "explicit_hydrogens": False,
            "mapped": False,
            "error": None,
        },
    ]

    @pytest.mark.parametrize(
        "toolkit_class", [OpenEyeToolkitWrapper, RDKitToolkitWrapper]
    )
    @pytest.mark.parametrize("data", smiles_types)
    def test_smiles_types(self, data, toolkit_class):
        """Test that the toolkit is passing the correct args to the toolkit backends across different combinations."""

        if toolkit_class.is_available():
            toolkit = toolkit_class()
            mol = create_cis_1_2_dichloroethene()
            isomeric, explicit_hs, mapped = (
                data["isomeric"],
                data["explicit_hydrogens"],
                data["mapped"],
            )
            if data["error"] is not None:
                with pytest.raises(data["error"]):
                    mol.to_smiles(
                        isomeric=isomeric,
                        explicit_hydrogens=explicit_hs,
                        mapped=mapped,
                        toolkit_registry=toolkit,
                    )

            else:

                # make the smiles then do some checks on it
                output_smiles = mol.to_smiles(
                    isomeric=isomeric,
                    explicit_hydrogens=explicit_hs,
                    mapped=mapped,
                    toolkit_registry=toolkit,
                )
                if isomeric:
                    assert "\\" in output_smiles
                if explicit_hs:
                    assert "H" in output_smiles
                if mapped:
                    for i in range(1, 7):
                        assert f":{i}" in output_smiles
                    # if the molecule is mapped make it using the mapping
                    mol2 = Molecule.from_mapped_smiles(
                        mapped_smiles=output_smiles,
                        toolkit_registry=toolkit,
                        allow_undefined_stereo=not isomeric,
                    )
                else:
                    # make a molecule from a standard smiles
                    mol2 = Molecule.from_smiles(
                        smiles=output_smiles,
                        allow_undefined_stereo=not isomeric,
                        toolkit_registry=toolkit,
                    )

                isomorphic, atom_map = Molecule.are_isomorphic(
                    mol,
                    mol2,
                    return_atom_map=True,
                    aromatic_matching=True,
                    formal_charge_matching=True,
                    bond_order_matching=True,
                    atom_stereochemistry_matching=isomeric,
                    bond_stereochemistry_matching=isomeric,
                )

                assert isomorphic is True
                if mapped:
                    assert {0: 0, 1: 1, 2: 2, 3: 3, 4: 4, 5: 5} == atom_map

        else:
            pytest.skip(
                f"The required toolkit ({toolkit_class.toolkit_name}) is not available."
            )

    @pytest.mark.parametrize(
        "toolkit_class", [OpenEyeToolkitWrapper, RDKitToolkitWrapper]
    )
    def test_smiles_cache(self, toolkit_class):
        """Make sure that the smiles cache is being used correctly."""

        if toolkit_class.is_available():
            toolkit = toolkit_class()
            # this uses no toolkit back end so no smiles should be saved
            mol = create_ethanol()

            # now lets populate the cache with a test result
            # first we need to make the cache key for the default input
            isomeric, explicit_hydrogens, mapped = True, True, False
            cache_key = (
                toolkit.to_smiles.__qualname__
                + str(isomeric)
                + str(explicit_hydrogens)
                + str(mapped)
            )
            cache_key += str(mol._properties.get("atom_map", None))
            mol._cached_smiles = {cache_key: None}
            assert (
                mol.to_smiles(
                    isomeric=isomeric,
                    toolkit_registry=toolkit,
                    explicit_hydrogens=explicit_hydrogens,
                    mapped=mapped,
                )
                is None
            )

            # now make sure the cache is not used if we change an input arg
            assert (
                mol.to_smiles(
                    isomeric=True,
                    explicit_hydrogens=True,
                    mapped=True,
                    toolkit_registry=toolkit,
                )
                is not None
            )

            # now make sure the cache was updated
            assert mol._cached_smiles != {cache_key: None}
            assert len(mol._cached_smiles) == 2

        else:
            pytest.skip(
                f"The required toolkit ({toolkit_class.toolkit_name}) is not available."
            )

    mapped_types = [
        {"atom_map": None},
        {"atom_map": {0: 0}},
        {"atom_map": {0: 0, 1: 0, 2: 0, 3: 0}},
        {"atom_map": {0: 0, 1: 1, 2: 2, 3: 3}},
        {"atom_map": {0: 1, 1: 2, 2: 3, 3: 4}},
    ]

    @pytest.mark.parametrize(
        "toolkit_class", [OpenEyeToolkitWrapper, RDKitToolkitWrapper]
    )
    @pytest.mark.parametrize("data", mapped_types)
    def test_partial_mapped_smiles(self, toolkit_class, data):

        if toolkit_class.is_available():
            toolkit = toolkit_class()
            mol = create_cis_1_2_dichloroethene()
            mol._properties["atom_map"] = data["atom_map"]

            smiles = mol.to_smiles(
                isomeric=True,
                explicit_hydrogens=True,
                mapped=True,
                toolkit_registry=toolkit,
            )

            # now we just need to check the smiles generated
            if data["atom_map"] is None:
                for i, atom in enumerate(mol.atoms, 1):
                    assert f"[{atom.symbol}:{i}]" in smiles
            else:
                if 0 in data["atom_map"].values():
                    increment = True
                else:
                    increment = False

                for atom, index in data["atom_map"].items():
                    assert f"[{mol.atoms[atom].symbol}:{index + 1 if increment else index}]"

        else:
            pytest.skip(
                f"The required toolkit ({toolkit_class.toolkit_name}) is not available."
            )

    @pytest.mark.parametrize("molecule", mini_drug_bank())
    def test_unique_atom_names(self, molecule):
        """Test molecules have unique atom names"""
        # The dataset we load in has atom names, so let's strip them first
        # to ensure that we can fail the uniqueness check
        for atom in molecule.atoms:
            atom.name = ""
        assert not (molecule.has_unique_atom_names)
        # Then genreate unique atom names using the built in algorithm
        molecule.generate_unique_atom_names()
        # Check that the molecule has unique atom names
        assert molecule.has_unique_atom_names
        # Check molecule.has_unique_atom_names is working correctly
        assert (
            len(set([atom.name for atom in molecule.atoms])) == molecule.n_atoms
        ) == molecule.has_unique_atom_names
        molecule.atoms[1].name = molecule.atoms[0].name  # no longer unique
        assert (
            len(set([atom.name for atom in molecule.atoms])) == molecule.n_atoms
        ) == molecule.has_unique_atom_names
        assert all("x" in a.name for a in molecule.atoms)

    inchi_data = [
        {
            "molecule": create_ethanol(),
            "standard_inchi": "InChI=1S/C2H6O/c1-2-3/h3H,2H2,1H3",
            "fixed_hydrogen_inchi": "InChI=1/C2H6O/c1-2-3/h3H,2H2,1H3",
        },
        {
            "molecule": create_reversed_ethanol(),
            "standard_inchi": "InChI=1S/C2H6O/c1-2-3/h3H,2H2,1H3",
            "fixed_hydrogen_inchi": "InChI=1/C2H6O/c1-2-3/h3H,2H2,1H3",
        },
        {
            "molecule": create_acetaldehyde(),
            "standard_inchi": "InChI=1S/C2H4O/c1-2-3/h2H,1H3",
            "fixed_hydrogen_inchi": "InChI=1/C2H4O/c1-2-3/h2H,1H3",
        },
        {
            "molecule": create_cyclohexane(),
            "standard_inchi": "InChI=1S/C6H12/c1-2-4-6-5-3-1/h1-6H2",
            "fixed_hydrogen_inchi": "InChI=1/C6H12/c1-2-4-6-5-3-1/h1-6H2",
        },
    ]

    @requires_openeye
    @pytest.mark.parametrize("data", inchi_data)
    def test_from_inchi(self, data):
        """Test building a molecule from standard and non-standard InChI strings."""

        toolkit = OpenEyeToolkitWrapper()
        ref_mol = data["molecule"]
        # make a molecule from inchi
        inchi_mol = Molecule.from_inchi(
            data["standard_inchi"], toolkit_registry=toolkit
        )
        assert inchi_mol.to_inchi(toolkit_registry=toolkit) == data["standard_inchi"]

        def compare_mols(ref_mol, inchi_mol):
            assert ref_mol.n_atoms == inchi_mol.n_atoms
            assert ref_mol.n_bonds == inchi_mol.n_bonds
            assert ref_mol.n_angles == inchi_mol.n_angles
            assert ref_mol.n_propers == inchi_mol.n_propers
            assert ref_mol.is_isomorphic_with(inchi_mol) is True

        compare_mols(ref_mol, inchi_mol)

        # now make the molecule from the non-standard inchi and compare
        nonstandard_inchi_mol = Molecule.from_inchi(
            data["fixed_hydrogen_inchi"], toolkit_registry=toolkit
        )
        assert (
            nonstandard_inchi_mol.to_inchi(
                fixed_hydrogens=True, toolkit_registry=toolkit
            )
            == data["fixed_hydrogen_inchi"]
        )

        compare_mols(ref_mol, nonstandard_inchi_mol)

    # TODO: Should there be an equivalent toolkit test and leave this as an integration test?
    @requires_openeye
    @pytest.mark.slow
    def test_create_from_file(self):
        """Test standard constructor taking a filename or file-like object."""
        # TODO: Expand test to both openeye and rdkit toolkits
        filename = get_data_file_path("molecules/toluene.mol2")

        molecule1 = Molecule(filename, allow_undefined_stereo=True)
        with open(filename, "r") as infile:
            molecule2 = Molecule(
                infile, file_format="MOL2", allow_undefined_stereo=True
            )
        assert molecule1 == molecule2

        import gzip

        with gzip.GzipFile(filename + ".gz", "r") as infile:
            molecule3 = Molecule(
                infile, file_format="MOL2", allow_undefined_stereo=True
            )
        assert molecule3 == molecule1

        # Ensure that attempting to initialize a single Molecule from a file
        # containing multiple molecules raises a ValueError
        with pytest.raises(ValueError) as exc_info:
            filename = get_data_file_path("molecules/zinc-subset-tripos.mol2.gz")
            molecule = Molecule(filename, allow_undefined_stereo=True)

    @pytest.mark.parametrize("molecule", mini_drug_bank())
    def test_create_from_serialized(self, molecule):
        """Test standard constructor taking the output of __getstate__()."""
        serialized_molecule = molecule.__getstate__()
        molecule_copy = Molecule(serialized_molecule)
        assert molecule == molecule_copy

    @pytest.mark.parametrize("molecule", mini_drug_bank())
    def test_to_from_dict(self, molecule):
        """Test that conversion/creation of a molecule to and from a dict is consistent."""
        serialized = molecule.to_dict()
        molecule_copy = Molecule.from_dict(serialized)
        assert molecule == molecule_copy

    @pytest.mark.parametrize("molecule", mini_drug_bank())
    def test_to_networkx(self, molecule):
        """Test conversion to NetworkX graph."""
        graph = molecule.to_networkx()

    @requires_rdkit
    @pytest.mark.parametrize("molecule", mini_drug_bank())
    def test_to_from_rdkit(self, molecule):
        """Test that conversion/creation of a molecule to and from an RDKit rdmol is consistent."""
        # import pickle
        from openff.toolkit.utils.toolkits import UndefinedStereochemistryError

        undefined_stereo = molecule.name in rdkit_drugbank_undefined_stereo_mols

        toolkit_wrapper = RDKitToolkitWrapper()

        rdmol = molecule.to_rdkit()
        molecule_smiles = molecule.to_smiles(toolkit_registry=toolkit_wrapper)

        # First test making a molecule using the Molecule(oemol) method

        # If this is a known failure, check that it raises UndefinedStereochemistryError
        # and proceed with the test ignoring it.
        test_mol = None
        if undefined_stereo:
            with pytest.raises(UndefinedStereochemistryError):
                Molecule(rdmol)
            test_mol = Molecule(rdmol, allow_undefined_stereo=True)
        else:
            test_mol = Molecule(rdmol)

        test_mol_smiles = test_mol.to_smiles(toolkit_registry=toolkit_wrapper)
        assert molecule_smiles == test_mol_smiles

        # Check that the two topologies are isomorphic.
        assert_molecule_is_equal(
            molecule, test_mol, "Molecule.to_rdkit()/Molecule(rdmol) round trip failed"
        )

        # Second, test making a molecule using the Molecule.from_openeye(oemol) method

        # If this is a known failure, check that it raises UndefinedStereochemistryError
        # and proceed with the test.
        if undefined_stereo:
            with pytest.raises(UndefinedStereochemistryError):
                Molecule.from_rdkit(rdmol)
            test_mol = Molecule.from_rdkit(rdmol, allow_undefined_stereo=True)
        else:
            test_mol = Molecule.from_rdkit(rdmol)

        test_mol_smiles = test_mol.to_smiles(toolkit_registry=toolkit_wrapper)
        assert molecule_smiles == test_mol_smiles

        # Check that the two topologies are isomorphic.
        assert_molecule_is_equal(
            molecule, test_mol, "Molecule.to_rdkit()/from_rdkit() round trip failed"
        )

    @requires_openeye
    def test_to_from_iupac(self):
        """
        Test basic behavior of the IUPAC conversion functions. More rigorous
        testing of the toolkity wrapper behavior is in test_toolkits.py
        """
        from openff.toolkit.utils.toolkits import (
            InvalidIUPACNameError,
            UndefinedStereochemistryError,
        )

        with pytest.raises(InvalidIUPACNameError):
            Molecule.from_iupac(".BETA.-PINENE")

        # DrugBank_977, tagged as a problem molecule in earlier tests
        bad_stereo_iupac = (
            "(~{E},3~{R},5~{S})-7-[4-(4-fluorophenyl)-6-isopropyl-2-"
            "[methyl(methylsulfonyl)amino]pyrimidin-5-yl]-3,5-"
            "dihydroxy-hept-6-enoic acid"
        )
        with pytest.raises(UndefinedStereochemistryError):
            Molecule.from_iupac(bad_stereo_iupac)

        cholesterol = Molecule.from_smiles(
            "C[C@H](CCCC(C)C)[C@H]1CC[C@@H]2[C@@]1(CC[C@H]3[C@H]2CC=C4[C@@]3(CC[C@@H](C4)O)C)C"
        )

        cholesterol_iupac = cholesterol.to_iupac()

        assert Molecule.are_isomorphic(
            cholesterol, Molecule.from_iupac(cholesterol_iupac)
        )

    @pytest.mark.parametrize("molecule", mini_drug_bank())
    def test_to_from_topology(self, molecule):
        """Test that conversion/creation of a molecule to and from a Topology is consistent."""
        topology = molecule.to_topology()
        molecule_copy = Molecule.from_topology(topology)
        assert molecule == molecule_copy

    @requires_openeye
    def test_to_multiframe_xyz_openeye(self):
        """
        Test writing out a molecule with multiple conformations to an xyz file

        This test is backend-specific because of precision/rounding differences between RDKit and OpenEye
        """
        from openff.toolkit.utils import OpenEyeToolkitWrapper

        tkw = OpenEyeToolkitWrapper()
        # load in an SDF of butane with multiple conformers in it
        molecules = Molecule.from_file(
            get_data_file_path("molecules/butane_multi.sdf"),
            "sdf",
            toolkit_registry=tkw,
        )
        # now we want to combine the conformers to one molecule
        butane = molecules[0]
        for mol in molecules[1:]:
            butane.add_conformer(mol._conformers[0])

        # make sure we have the 7 conformers
        assert butane.n_conformers == 7
        with NamedTemporaryFile(suffix=".xyz") as iofile:
            # try and write out the xyz file
            butane.to_file(iofile.name, "xyz", toolkit_registry=tkw)

            # now lets check whats in the file
            with open(iofile.name) as xyz_data:
                data = xyz_data.readlines()
                # make sure we have the correct amount of lines writen
                assert len(data) == 112
                # make sure all headers and frame data was writen
                assert data.count("14\n") == 7
                for i in range(1, 8):
                    assert f"C4H10 Frame {i}\n" in data

                # now make sure the first line of the coordinates are correct in every frame
                coords = [
                    "C        1.8902000189    0.0425999984    0.2431000024\n",
                    "C        1.8976000547   -0.0232999995    0.2845999897\n",
                    "C       -1.8794000149   -0.1792999953   -0.2565000057\n",
                    "C       -1.5205999613   -0.0164999999    0.2786999941\n",
                    "C       -1.4889999628   -0.2619000077    0.4871000051\n",
                    "C       -1.4940999746   -0.2249000072   -0.0957999974\n",
                    "C       -1.8826999664   -0.0372000001    0.1937000006\n",
                ]
                for coord in coords:
                    assert coord in data

    @requires_openeye
    def test_to_single_xyz_openeye(self):
        """
        Test writing to a single frame xyz file

        This test is backend-specific because of precision/rounding differences between RDKit and OpenEye
        """
        from openff.toolkit.utils import OpenEyeToolkitWrapper

        tkw = OpenEyeToolkitWrapper()

        # load a molecule with a single conformation
        toluene = Molecule.from_file(
            get_data_file_path("molecules/toluene.sdf"), "sdf", toolkit_registry=tkw
        )
        # make sure it has one conformer
        assert toluene.n_conformers == 1

        with NamedTemporaryFile(suffix=".xyz") as iofile:
            # try and write out the xyz file
            toluene.to_file(iofile.name, "xyz", toolkit_registry=tkw)

            # now lets check the file contents
            with open(iofile.name) as xyz_data:
                data = xyz_data.readlines()
                # make sure we have the correct amount of lines writen
                assert len(data) == 17
                # make sure all headers and frame data was writen
                assert data.count("15\n") == 1
                assert data.count("C7H8\n") == 1
                # now check that we can find the first and last coords
                coords = [
                    "C        0.0000000000    0.0000000000    0.0000000000\n",
                    "H       -0.0000000000    3.7604000568    0.0000000000\n",
                ]
                for coord in coords:
                    assert coord in data

    @requires_rdkit
    def test_to_multiframe_xyz_rdkit(self):
        """
        Test writing out a molecule with multiple conformations to an xyz file

        This test is backend-specific because of precision/rounding differences between RDKit and OpenEye
        """
        from openff.toolkit.utils import RDKitToolkitWrapper

        tkw = RDKitToolkitWrapper()
        # load in an SDF of butane with multiple conformers in it
        molecules = Molecule.from_file(
            get_data_file_path("molecules/butane_multi.sdf"),
            "sdf",
            toolkit_registry=tkw,
        )
        # now we want to combine the conformers to one molecule
        butane = molecules[0]
        for mol in molecules[1:]:
            butane.add_conformer(mol._conformers[0])

        # make sure we have the 7 conformers
        assert butane.n_conformers == 7
        with NamedTemporaryFile(suffix=".xyz") as iofile:
            # try and write out the xyz file
            butane.to_file(iofile.name, "xyz", toolkit_registry=tkw)

            # now lets check whats in the file
            with open(iofile.name) as xyz_data:
                data = xyz_data.readlines()
                # make sure we have the correct amount of lines writen
                assert len(data) == 112
                # make sure all headers and frame data was writen
                assert data.count("14\n") == 7
                for i in range(1, 8):
                    assert f"C4H10 Frame {i}\n" in data

                # now make sure the first line of the coordinates are correct in every frame
                coords = [
                    "C        1.8902000000    0.0426000000    0.2431000000\n",
                    "C        1.8976000000   -0.0233000000    0.2846000000\n",
                    "C       -1.8794000000   -0.1793000000   -0.2565000000\n",
                    "C       -1.5206000000   -0.0165000000    0.2787000000\n",
                    "C       -1.4890000000   -0.2619000000    0.4871000000\n",
                    "C       -1.4941000000   -0.2249000000   -0.0958000000\n",
                    "C       -1.8827000000   -0.0372000000    0.1937000000\n",
                ]
                for coord in coords:
                    assert coord in data

    @requires_rdkit
    def test_to_single_xyz_rdkit(self):
        """
        Test writing to a single frame xyz file

        This test is backend-specific because of precision/rounding differences between RDKit and OpenEye
        """
        from openff.toolkit.utils import RDKitToolkitWrapper

        tkw = RDKitToolkitWrapper()

        # load a molecule with a single conformation
        toluene = Molecule.from_file(
            get_data_file_path("molecules/toluene.sdf"), "sdf", toolkit_registry=tkw
        )
        # make sure it has one conformer
        assert toluene.n_conformers == 1

        with NamedTemporaryFile(suffix=".xyz") as iofile:
            # try and write out the xyz file
            toluene.to_file(iofile.name, "xyz", toolkit_registry=tkw)

            # now lets check the file contents
            with open(iofile.name) as xyz_data:
                data = xyz_data.readlines()
                # make sure we have the correct amount of lines writen
                assert len(data) == 17
                # make sure all headers and frame data was writen
                assert data.count("15\n") == 1
                assert data.count("C7H8\n") == 1
                # now check that we can find the first and last coords
                coords = [
                    "C        0.0000000000    0.0000000000    0.0000000000\n",
                    "H       -0.0000000000    3.7604000000    0.0000000000\n",
                ]
                for coord in coords:
                    assert coord in data

    def test_to_xyz_no_conformers(self):
        """Test writing a molecule out when it has no conformers here all coords should be 0."""

        # here we want to make a molecule with no coordinates
        ethanol = create_ethanol()
        assert ethanol.n_conformers == 0

        with NamedTemporaryFile(suffix=".xyz") as iofile:
            # try and write out the xyz file
            ethanol.to_file(iofile.name, "xyz")

            # now lets check the file contents
            with open(iofile.name) as xyz_data:
                data = xyz_data.readlines()
                # make sure we have the correct amount of lines writen
                assert len(data) == 11
                # make sure all headers and frame data was writen
                assert data.count("9\n") == 1
                assert data.count("C2H6O\n") == 1
                # now check that all coords are 0
                coords = ["0.0000000000", "0.0000000000", "0.0000000000"]
                for atom_coords in data[2:]:
                    assert atom_coords.split()[1:] == coords

    # TODO: Should there be an equivalent toolkit test and leave this as an integration test?
    @pytest.mark.parametrize("molecule", mini_drug_bank())
    @pytest.mark.parametrize(
        "format",
        [
            "mol2",
            "sdf",
            pytest.param(
                "pdb",
                marks=pytest.mark.wip(
                    reason="Read from pdb has not been implemented properly yet"
                ),
            ),
        ],
    )
    def test_to_from_file(self, molecule, format):
        """Test that conversion/creation of a molecule to and from a file is consistent."""
        from openff.toolkit.utils.toolkits import UndefinedStereochemistryError

        # TODO: Test all file capabilities; the current test is minimal
        # TODO: This is only for OE. Expand to both OE and RDKit toolkits.
        # Molecules that are known to raise UndefinedStereochemistryError.
        undefined_stereo_mols = {
            "DrugBank_1700",
            "DrugBank_2987",
            "DrugBank_3502",
            "DrugBank_4161",
            "DrugBank_4162",
            "DrugBank_6531",
        }
        undefined_stereo = molecule.name in undefined_stereo_mols

        # The file is automatically deleted outside the with-clause.
        with NamedTemporaryFile(suffix="." + format) as iofile:
            # If this has undefined stereo, check that the exception is raised.
            extension = os.path.splitext(iofile.name)[1][1:]
            molecule.to_file(iofile.name, extension)
            if undefined_stereo:
                with pytest.raises(UndefinedStereochemistryError):
                    Molecule.from_file(iofile.name)
            molecule2 = Molecule.from_file(
                iofile.name, allow_undefined_stereo=undefined_stereo
            )
            assert molecule == molecule2
            # TODO: Test to make sure properties are preserved?
            # NOTE: We can't read pdb files and expect chemical information to be preserved

    @requires_openeye
    @pytest.mark.parametrize("molecule", mini_drug_bank())
    def test_to_from_oemol(self, molecule):
        """Test that conversion/creation of a molecule to and from a OEMol is consistent."""
        from openff.toolkit.utils.toolkits import UndefinedStereochemistryError

        # Known failures raise an UndefinedStereochemistryError, but
        # the round-trip SMILES representation with the OpenEyeToolkit
        # doesn't seem to be affected.
        # ZINC test set known failures.
        # known_failures = {'ZINC05964684', 'ZINC05885163', 'ZINC05543156', 'ZINC17211981',
        #                   'ZINC17312986', 'ZINC06424847', 'ZINC04963126'}

        undefined_stereo = molecule.name in openeye_drugbank_undefined_stereo_mols

        toolkit_wrapper = OpenEyeToolkitWrapper()

        oemol = molecule.to_openeye()
        molecule_smiles = molecule.to_smiles(toolkit_registry=toolkit_wrapper)

        # First test making a molecule using the Molecule(oemol) method

        # If this is a known failure, check that it raises UndefinedStereochemistryError
        # and proceed with the test ignoring it.
        test_mol = None
        if undefined_stereo:
            with pytest.raises(UndefinedStereochemistryError):
                Molecule(oemol)
            test_mol = Molecule(oemol, allow_undefined_stereo=True)
        else:
            test_mol = Molecule(oemol)

        test_mol_smiles = test_mol.to_smiles(toolkit_registry=toolkit_wrapper)
        assert molecule_smiles == test_mol_smiles

        # Check that the two topologies are isomorphic.
        assert_molecule_is_equal(
            molecule,
            test_mol,
            "Molecule.to_openeye()/Molecule(oemol) round trip failed",
        )

        # Second, test making a molecule using the Molecule.from_openeye(oemol) method

        # If this is a known failure, check that it raises UndefinedStereochemistryError
        # and proceed with the test.
        if undefined_stereo:
            with pytest.raises(UndefinedStereochemistryError):
                Molecule.from_openeye(oemol)
            test_mol = Molecule.from_openeye(oemol, allow_undefined_stereo=True)
        else:
            test_mol = Molecule.from_openeye(oemol)

        test_mol_smiles = test_mol.to_smiles(toolkit_registry=toolkit_wrapper)
        assert molecule_smiles == test_mol_smiles

        # Check that the two topologies are isomorphic.
        assert_molecule_is_equal(
            molecule, test_mol, "Molecule.to_openeye()/from_openeye() round trip failed"
        )

    # ----------------------------------------------------
    # Test properties.
    # ----------------------------------------------------

    def test_name(self):
        """Test Molecule name property"""
        molecule1 = Molecule()
        molecule1.name = None

        molecule2 = Molecule()
        molecule2.name = ""
        assert molecule1.name == molecule2.name

        name = "benzene"
        molecule = Molecule()
        molecule.name = name
        assert molecule.name == name

    def test_hill_formula(self):
        """Test that making the hill formula is consistent between input methods and ordering"""
        # make sure smiles match reference
        molecule = create_ethanol()
        assert molecule.hill_formula == "C2H6O"
        # make sure is not order dependent
        molecule_reverse = create_reversed_ethanol()
        assert molecule.hill_formula == molecule_reverse.hill_formula
        # make sure single element names are put first
        order_mol = Molecule.from_smiles("C(Br)CB")
        assert order_mol.hill_formula == "C2H6BBr"
        # test molecule with no carbon
        no_carb_mol = Molecule.from_smiles("OS(=O)(=O)O")
        assert no_carb_mol.hill_formula == "H2O4S"
        # test no carbon and hydrogen
        br_i = Molecule.from_smiles("BrI")
        assert br_i.hill_formula == "BrI"
        # make sure files and smiles match
        molecule_file = Molecule.from_file(get_data_file_path("molecules/ethanol.sdf"))
        assert molecule.hill_formula == molecule_file.hill_formula
        # make sure the topology molecule gives the same formula
        from openff.toolkit.topology.topology import Topology

        topology = Topology.from_molecules(molecule)
        assert molecule.hill_formula == Molecule._object_to_hill_formula(
            molecule.to_networkx()
        )

    def test_isomorphic_general(self):
        """Test the matching using different input types"""
        # check that hill formula fails are caught
        ethanol = create_ethanol()
        acetaldehyde = create_acetaldehyde()
        assert ethanol.is_isomorphic_with(acetaldehyde) is False
        assert acetaldehyde.is_isomorphic_with(ethanol) is False
        # check that different orderings work with full matching
        ethanol_reverse = create_reversed_ethanol()
        assert ethanol.is_isomorphic_with(ethanol_reverse) is True
        # check a reference mapping between ethanol and ethanol_reverse matches that calculated
        ref_mapping = {0: 8, 1: 7, 2: 6, 3: 3, 4: 4, 5: 5, 6: 1, 7: 2, 8: 0}
        assert (
            Molecule.are_isomorphic(ethanol, ethanol_reverse, return_atom_map=True)[1]
            == ref_mapping
        )
        # check matching with nx.Graph atomic numbers and connectivity only
        assert (
            Molecule.are_isomorphic(
                ethanol,
                ethanol_reverse.to_networkx(),
                aromatic_matching=False,
                formal_charge_matching=False,
                bond_order_matching=False,
                atom_stereochemistry_matching=False,
                bond_stereochemistry_matching=False,
            )[0]
            is True
        )
        # check matching with nx.Graph with full matching
        assert ethanol.is_isomorphic_with(ethanol_reverse.to_networkx()) is True
        # check matching with a TopologyMolecule class
        from openff.toolkit.topology.topology import Topology

        topology = Topology.from_molecules(ethanol)
        assert (
            Molecule.are_isomorphic(
                ethanol,
                [*topology.molecules][0],
                aromatic_matching=False,
                formal_charge_matching=False,
                bond_order_matching=False,
                atom_stereochemistry_matching=False,
                bond_stereochemistry_matching=False,
            )[0]
            is True
        )
        # test hill formula passes but isomorphic fails
        mol1 = Molecule.from_smiles("Fc1ccc(F)cc1")
        mol2 = Molecule.from_smiles("Fc1ccccc1F")
        assert mol1.is_isomorphic_with(mol2) is False
        assert mol2.is_isomorphic_with(mol1) is False

    isomorphic_permutations = [
        {
            "aromatic_matching": True,
            "formal_charge_matching": True,
            "bond_order_matching": True,
            "atom_stereochemistry_matching": True,
            "bond_stereochemistry_matching": True,
            "result": False,
        },
        {
            "aromatic_matching": False,
            "formal_charge_matching": True,
            "bond_order_matching": True,
            "atom_stereochemistry_matching": True,
            "bond_stereochemistry_matching": True,
            "result": False,
        },
        {
            "aromatic_matching": True,
            "formal_charge_matching": False,
            "bond_order_matching": True,
            "atom_stereochemistry_matching": True,
            "bond_stereochemistry_matching": True,
            "result": False,
        },
        {
            "aromatic_matching": True,
            "formal_charge_matching": True,
            "bond_order_matching": False,
            "atom_stereochemistry_matching": True,
            "bond_stereochemistry_matching": True,
            "result": False,
        },
        {
            "aromatic_matching": True,
            "formal_charge_matching": True,
            "bond_order_matching": True,
            "atom_stereochemistry_matching": False,
            "bond_stereochemistry_matching": True,
            "result": False,
        },
        {
            "aromatic_matching": True,
            "formal_charge_matching": True,
            "bond_order_matching": True,
            "atom_stereochemistry_matching": True,
            "bond_stereochemistry_matching": False,
            "result": False,
        },
        {
            "aromatic_matching": False,
            "formal_charge_matching": False,
            "bond_order_matching": False,
            "atom_stereochemistry_matching": False,
            "bond_stereochemistry_matching": False,
            "result": True,
        },
        {
            "aromatic_matching": False,
            "formal_charge_matching": True,
            "bond_order_matching": False,
            "atom_stereochemistry_matching": True,
            "bond_stereochemistry_matching": True,
            "result": True,
        },
        {
            "aromatic_matching": False,
            "formal_charge_matching": False,
            "bond_order_matching": False,
            "atom_stereochemistry_matching": True,
            "bond_stereochemistry_matching": True,
            "result": True,
        },
    ]

    @pytest.mark.parametrize("inputs", isomorphic_permutations)
    def test_isomorphic_perumtations(self, inputs):
        """Test all of the different combinations of matching levels between benzene with and without the aromatic bonds
        defined"""
        # get benzene with all aromatic atoms/bonds labeled
        benzene = Molecule.from_smiles("c1ccccc1")
        # get benzene with no aromatic labels
        benzene_no_aromatic = create_benzene_no_aromatic()
        # now test all of the variations
        assert (
            Molecule.are_isomorphic(
                benzene,
                benzene_no_aromatic,
                aromatic_matching=inputs["aromatic_matching"],
                formal_charge_matching=inputs["formal_charge_matching"],
                bond_order_matching=inputs["bond_order_matching"],
                atom_stereochemistry_matching=inputs["atom_stereochemistry_matching"],
                bond_stereochemistry_matching=inputs["bond_stereochemistry_matching"],
            )[0]
            is inputs["result"]
        )

        assert (
            benzene.is_isomorphic_with(
                benzene_no_aromatic,
                aromatic_matching=inputs["aromatic_matching"],
                formal_charge_matching=inputs["formal_charge_matching"],
                bond_order_matching=inputs["bond_order_matching"],
                atom_stereochemistry_matching=inputs["atom_stereochemistry_matching"],
                bond_stereochemistry_matching=inputs["bond_stereochemistry_matching"],
            )
            is inputs["result"]
        )

    @requires_openeye
    def test_strip_atom_stereochemistry(self):
        """Test the basic behavior of strip_atom_stereochemistry"""
        mol = Molecule.from_smiles("CCC[N@@](C)CC")

        nitrogen_idx = [
            atom.molecule_atom_index for atom in mol.atoms if atom.symbol == "N"
        ][0]

        # TODO: This fails with RDKitToolkitWrapper because it perceives
        # the stereochemistry of this nitrogen as None
        assert mol.atoms[nitrogen_idx].stereochemistry == "S"
        mol.strip_atom_stereochemistry(smarts="[N+0X3:1](-[*])(-[*])(-[*])")
        assert mol.atoms[nitrogen_idx].stereochemistry is None

        mol = Molecule.from_smiles("CCC[N@@](C)CC")

        assert mol.atoms[nitrogen_idx].stereochemistry == "S"
        mol.strip_atom_stereochemistry(smarts="[N+0X3:1](-[*])(-[*])(-[*])")
        assert mol.atoms[nitrogen_idx].stereochemistry is None

    @pytest.mark.parametrize("mol_smiles", [("C[N+](CC)(CC)CC"), ("c1cnc[nH]1")])
    def test_do_not_strip_atom_stereochemsitry(self, mol_smiles):
        """
        Test special cases in which we do not want nitrogen stereochemistry stripped:
        NH in planar rings and tetra-coordinatined N+
        """
        mol = Molecule.from_smiles(mol_smiles)
        mol_mod = copy.deepcopy(mol)
        mol_mod.strip_atom_stereochemistry("[N+0X3:1](-[*])(-[*])(-[*])")

        # Inspect each atom's stereochemistry instead of relying on __eq__
        for before, after in zip(mol.atoms, mol_mod.atoms):
            assert before.stereochemistry == after.stereochemistry

    def test_isomorphic_stripped_stereochemistry(self):
        """Test that the equality operator disregards an edge case of nitrogen stereocenters"""
        mol1 = Molecule.from_smiles("CCC[N@](C)CC")
        mol2 = Molecule.from_smiles("CCC[N@@](C)CC")

        # Ensure default value is respected and order does not matter
        assert Molecule.are_isomorphic(mol1, mol2, strip_pyrimidal_n_atom_stereo=True)
        assert Molecule.are_isomorphic(mol1, mol2)
        assert Molecule.are_isomorphic(mol2, mol1)

        assert mol1 == mol2
        assert Molecule.from_smiles("CCC[N@](C)CC") == Molecule.from_smiles(
            "CCC[N@@](C)CC"
        )

    def test_remap(self):
        """Test the remap function which should return a new molecule in the requested ordering"""
        # the order here is CCO
        ethanol = create_ethanol()
        # get ethanol in reverse order OCC
        ethanol_reverse = create_reversed_ethanol()
        # get the mapping between the molecules
        mapping = Molecule.are_isomorphic(ethanol, ethanol_reverse, True)[1]

        atom0, atom1 = list([atom for atom in ethanol.atoms])[:2]
        ethanol.add_bond_charge_virtual_site([atom0, atom1], 0.3 * unit.angstrom)

        # make sure that molecules with virtual sites raises an error
        with pytest.raises(NotImplementedError):
            remapped = ethanol.remap(mapping, current_to_new=True)

        # remake with no virtual site and remap to match the reversed ordering
        ethanol = create_ethanol()

        new_ethanol = ethanol.remap(mapping, current_to_new=True)

        def assert_molecules_match_after_remap(mol1, mol2):
            """Check all of the attributes in a molecule match after being remapped"""
            for atoms in zip(mol1.atoms, mol2.atoms):
                assert atoms[0].to_dict() == atoms[1].to_dict()
            # bonds will not be in the same order in the molecule and the atom1 and atom2 indecies could be out of order
            # make a dict to compare them both
            remapped_bonds = dict(
                ((bond.atom1_index, bond.atom2_index), bond) for bond in mol2.bonds
            )
            for bond in mol1.bonds:
                key = (bond.atom1_index, bond.atom2_index)
                if key not in remapped_bonds:
                    key = tuple(reversed(key))
                assert key in remapped_bonds
                # now compare each attribute of the bond except the atom indexes
                bond_dict = bond.to_dict()
                del bond_dict["atom1"]
                del bond_dict["atom2"]
                remapped_bond_dict = remapped_bonds[key].to_dict()
                del remapped_bond_dict["atom1"]
                del remapped_bond_dict["atom2"]
            assert mol1.n_bonds == mol2.n_bonds
            assert mol1.n_angles == mol2.n_angles
            assert mol1.n_propers == mol2.n_propers
            assert mol1.n_impropers == mol2.n_impropers
            assert mol1.total_charge == mol2.total_charge
            assert mol1.partial_charges.all() == mol2.partial_charges.all()

        # check all of the properties match as well, torsions and impropers will be in a different order
        # due to the bonds being out of order
        assert_molecules_match_after_remap(new_ethanol, ethanol_reverse)

        # test round trip (double remapping a molecule)
        new_ethanol = ethanol.remap(mapping, current_to_new=True)
        isomorphic, round_trip_mapping = Molecule.are_isomorphic(
            new_ethanol, ethanol, return_atom_map=True
        )
        assert isomorphic is True
        round_trip_ethanol = new_ethanol.remap(round_trip_mapping, current_to_new=True)
        assert_molecules_match_after_remap(round_trip_ethanol, ethanol)

    @requires_openeye
    def test_canonical_ordering_openeye(self):
        """Make sure molecules are returned in canonical ordering of openeye"""
        from openff.toolkit.utils.toolkits import OpenEyeToolkitWrapper

        openeye = OpenEyeToolkitWrapper()
        # get ethanol in canonical order
        ethanol = create_ethanol()
        # get reversed non canonical ethanol
        reversed_ethanol = create_reversed_ethanol()
        # get the canonical ordering
        canonical_ethanol = reversed_ethanol.canonical_order_atoms(openeye)
        # make sure the mapping between the ethanol and the openeye ref canonical form is the same
        assert (
            True,
            {0: 0, 1: 1, 2: 2, 3: 3, 4: 4, 5: 5, 6: 6, 7: 7, 8: 8},
        ) == Molecule.are_isomorphic(canonical_ethanol, ethanol, True)

    @requires_rdkit
    def test_canonical_ordering_rdkit(self):
        """Make sure molecules are returned in canonical ordering of the RDKit"""
        from openff.toolkit.utils.toolkits import RDKitToolkitWrapper

        rdkit = RDKitToolkitWrapper()
        # get ethanol in canonical order
        ethanol = create_ethanol()
        # get reversed non canonical ethanol
        reversed_ethanol = create_reversed_ethanol()
        # get the canonical ordering
        canonical_ethanol = reversed_ethanol.canonical_order_atoms(rdkit)
        # make sure the mapping between the ethanol and the rdkit ref canonical form is the same
        assert (
            True,
            {0: 2, 1: 0, 2: 1, 3: 8, 4: 3, 5: 4, 6: 5, 7: 6, 8: 7},
        ) == Molecule.are_isomorphic(canonical_ethanol, ethanol, True)

    def test_too_small_remap(self):
        """Make sure remap fails if we do not supply enough indexes"""
        ethanol = Molecule.from_file(get_data_file_path("molecules/ethanol.sdf"))
        # catch mappings that are the wrong size
        too_small_mapping = {0: 1}
        with pytest.raises(ValueError):
            new_ethanol = ethanol.remap(too_small_mapping, current_to_new=True)

    def test_wrong_index_mapping(self):
        """Make sure the remap fails when the indexing starts from the wrong value"""
        ethanol = Molecule.from_file(get_data_file_path("molecules/ethanol.sdf"))
        mapping = {0: 2, 1: 1, 2: 0, 3: 6, 4: 7, 5: 8, 6: 4, 7: 5, 8: 3}
        wrong_index_mapping = dict(
            (i + 10, new_id) for i, new_id in enumerate(mapping.values())
        )
        with pytest.raises(IndexError):
            new_ethanol = ethanol.remap(wrong_index_mapping, current_to_new=True)

    tautomer_data = [
        {"molecule": "Oc1c(cccc3)c3nc2ccncc12", "tautomers": 2},
        {"molecule": "CN=c1nc[nH]cc1", "tautomers": 2},
        {"molecule": "c1[nH]c2c(=O)[nH]c(nc2n1)N", "tautomers": 14},
    ]

    @pytest.mark.parametrize(
        "toolkit_class", [OpenEyeToolkitWrapper, RDKitToolkitWrapper]
    )
    @pytest.mark.parametrize("molecule_data", tautomer_data)
    def test_enumerating_tautomers(self, molecule_data, toolkit_class):
        """Test the ability of each toolkit to produce tautomers of an input molecule."""

        if toolkit_class.is_available():
            toolkit = toolkit_class()
            mol = Molecule.from_smiles(
                molecule_data["molecule"],
                allow_undefined_stereo=True,
                toolkit_registry=toolkit,
            )

            tautomers = mol.enumerate_tautomers(toolkit_registry=toolkit)

            assert len(tautomers) == molecule_data["tautomers"]
            assert mol not in tautomers
            # check that the molecules are not isomorphic of the input
            for taut in tautomers:
                assert taut.n_conformers == 0
                assert mol.is_isomorphic_with(taut) is False

        else:
            pytest.skip("Required toolkit is unavailable")

    @pytest.mark.parametrize(
        "toolkit_class", [OpenEyeToolkitWrapper, RDKitToolkitWrapper]
    )
    def test_enumerating_tautomers_options(self, toolkit_class):
        """Test the enumeration options"""

        if toolkit_class.is_available():
            toolkit = toolkit_class()
            # test the max molecules option
            mol = Molecule.from_smiles(
                "c1[nH]c2c(=O)[nH]c(nc2n1)N",
                toolkit_registry=toolkit,
                allow_undefined_stereo=True,
            )

            tauts_no = 5
            tautomers = mol.enumerate_tautomers(
                max_states=tauts_no, toolkit_registry=toolkit
            )
            assert len(tautomers) <= tauts_no
            assert mol not in tautomers

    @pytest.mark.parametrize(
        "toolkit_class", [RDKitToolkitWrapper, OpenEyeToolkitWrapper]
    )
    def test_enumerating_no_tautomers(self, toolkit_class):
        """Test that the toolkits return an empty list if there are no tautomers to enumerate."""

        if toolkit_class.is_available():
            toolkit = toolkit_class()
            mol = Molecule.from_smiles("CC", toolkit_registry=toolkit)

            tautomers = mol.enumerate_tautomers(toolkit_registry=toolkit)
            assert tautomers == []

        else:
            pytest.skip("Required toolkit is unavailable")

    @requires_openeye
    def test_enumerating_no_protomers(self):
        """Make sure no protomers are returned."""

        mol = Molecule.from_smiles("CC")

        assert mol.enumerate_protomers() == []

    @requires_openeye
    def test_enumerating_protomers(self):
        """Test enumerating the formal charges."""

        mol = Molecule.from_smiles("Oc2ccc(c1ccncc1)cc2")

        # there should be three protomers for this molecule so restrict the output
        protomers = mol.enumerate_protomers(max_states=2)

        assert mol not in protomers
        assert len(protomers) == 2

        # now make sure we can generate them all
        protomers = mol.enumerate_protomers(max_states=10)

        assert mol not in protomers
        assert len(protomers) == 3

        # make sure each protomer is unique
        unique_protomers = set(protomers)
        assert len(protomers) == len(unique_protomers)

    @pytest.mark.parametrize(
        "toolkit_class", [OpenEyeToolkitWrapper, RDKitToolkitWrapper]
    )
    def test_enumerating_stereobonds(self, toolkit_class):
        """Test the backend toolkits in enumerating the stereo bonds in a molecule."""

        if toolkit_class.is_available():
            toolkit = toolkit_class()
            mol = Molecule.from_smiles(
                "ClC=CCl", allow_undefined_stereo=True, toolkit_registry=toolkit
            )

            # use the default options
            isomers = mol.enumerate_stereoisomers()
            assert len(isomers) == 2

            assert mol not in isomers
            # make sure the input molecule is only different by bond stereo
            for ismol in isomers:
                assert (
                    Molecule.are_isomorphic(
                        mol,
                        ismol,
                        return_atom_map=False,
                        bond_stereochemistry_matching=False,
                    )[0]
                    is True
                )
                assert mol.is_isomorphic_with(ismol) is False

            # make sure the isomers are different
            assert isomers[0].is_isomorphic_with(isomers[1]) is False

        else:
            pytest.skip("Required toolkit is unavailable")

    @pytest.mark.parametrize(
        "toolkit_class", [OpenEyeToolkitWrapper, RDKitToolkitWrapper]
    )
    def test_enumerating_stereocenters(self, toolkit_class):
        """Test the backend toolkits in enumerating the stereo centers in a molecule."""

        if toolkit_class.is_available():
            toolkit = toolkit_class()
            mol = Molecule.from_smiles(
                "NC(Cl)(F)O", toolkit_registry=toolkit, allow_undefined_stereo=True
            )

            isomers = mol.enumerate_stereoisomers(toolkit_registry=toolkit)

            assert len(isomers) == 2
            # make sure the mol is not in the isomers and that they only differ by stereo chem
            assert mol not in isomers
            for ismol in isomers:
                assert ismol.n_conformers != 0
                assert (
                    Molecule.are_isomorphic(
                        mol,
                        ismol,
                        return_atom_map=False,
                        atom_stereochemistry_matching=False,
                    )[0]
                    is True
                )
                assert mol.is_isomorphic_with(ismol) is False

            # make sure the two isomers are different
            assert isomers[0].is_isomorphic_with(isomers[1]) is False

        else:
            pytest.skip("Required toolkit is unavailable")

    @pytest.mark.parametrize(
        "toolkit_class", [OpenEyeToolkitWrapper, RDKitToolkitWrapper]
    )
    def test_enumerating_stereo_options(self, toolkit_class):
        """Test the enumerating stereo chem options"""

        if toolkit_class.is_available():
            toolkit = toolkit_class()

            # test undefined only
            mol = Molecule.from_smiles(
                "ClC=CCl", toolkit_registry=toolkit, allow_undefined_stereo=True
            )
            isomers = mol.enumerate_stereoisomers(
                undefined_only=True, rationalise=False
            )

            assert len(isomers) == 2
            for isomer in isomers:
                assert isomer.n_conformers == 0

            mol = Molecule.from_smiles(
                "Cl/C=C\Cl", toolkit_registry=toolkit, allow_undefined_stereo=True
            )
            isomers = mol.enumerate_stereoisomers(
                undefined_only=True, rationalise=False
            )

            assert isomers == []

            mol = Molecule.from_smiles(
                "Cl/C=C\Cl", toolkit_registry=toolkit, allow_undefined_stereo=True
            )
            isomers = mol.enumerate_stereoisomers(
                undefined_only=False, rationalise=False
            )

            assert len(isomers) == 1

            # test max isomers
            mol = Molecule.from_smiles(
                "BrC=C[C@H]1OC(C2)(F)C2(Cl)C1",
                toolkit_registry=toolkit,
                allow_undefined_stereo=True,
            )
            isomers = mol.enumerate_stereoisomers(
                max_isomers=5,
                undefined_only=True,
                toolkit_registry=toolkit,
                rationalise=True,
            )

            assert len(isomers) <= 5
            for isomer in isomers:
                assert isomer.n_conformers == 1

        else:
            pytest.skip("Required toolkit is unavailable")

    @pytest.mark.parametrize(
        "toolkit_class", [OpenEyeToolkitWrapper, RDKitToolkitWrapper]
    )
    @pytest.mark.parametrize(
        "smiles, undefined_only, expected",
        [
            (
                "FC(Br)(Cl)[C@@H](Br)(Cl)",
                False,
                [
                    "F[C@](Br)(Cl)[C@@H](Br)(Cl)",
                    "F[C@](Br)(Cl)[C@H](Br)(Cl)",
                    "F[C@@](Br)(Cl)[C@@H](Br)(Cl)",
                    "F[C@@](Br)(Cl)[C@H](Br)(Cl)",
                ],
            ),
            (
                "FC(Br)(Cl)[C@@H](Br)(Cl)",
                True,
                ["F[C@](Br)(Cl)[C@@H](Br)(Cl)", "F[C@@](Br)(Cl)[C@@H](Br)(Cl)"],
            ),
            ("F[C@H](Cl)Br", False, ["F[C@@H](Cl)Br"]),
            ("F[C@H](Cl)Br", True, []),
        ],
    )
    def test_enumerating_stereo_partially_defined(
        self, toolkit_class, smiles, undefined_only, expected
    ):
        """Test the enumerating stereo of molecules with partially defined chirality"""

        if not toolkit_class.is_available():
            pytest.skip("Required toolkit is unavailable")

        toolkit = toolkit_class()

        # test undefined only
        mol = Molecule.from_smiles(
            smiles, toolkit_registry=toolkit, allow_undefined_stereo=True
        )
        stereoisomers = mol.enumerate_stereoisomers(
            undefined_only=undefined_only, rationalise=False
        )

        # Ensure that the results of the enumeration are what the test expects.
        # This roundtrips the expected output from SMILES --> OFFMol --> SMILES,
        # since the SMILES for stereoisomers generated in this test may change depending
        # on which cheminformatics toolkit is used.
        expected = {
            Molecule.from_smiles(stereoisomer, allow_undefined_stereo=True).to_smiles(
                explicit_hydrogens=True, isomeric=True, mapped=False
            )
            for stereoisomer in expected
        }
        actual = {
            stereoisomer.to_smiles(explicit_hydrogens=True, isomeric=True, mapped=False)
            for stereoisomer in stereoisomers
        }

        assert expected == actual

    @requires_rdkit
    def test_from_pdb_and_smiles(self):
        """Test the ability to make a valid molecule using RDKit and SMILES together"""
        # try and make a molecule from a pdb and smiles that don't match
        with pytest.raises(InvalidConformerError):
            mol = Molecule.from_pdb_and_smiles(
                get_data_file_path("molecules/toluene.pdb"), "CC"
            )

        # make a molecule from the toluene pdb file and the correct smiles
        mol = Molecule.from_pdb_and_smiles(
            get_data_file_path("molecules/toluene.pdb"), "Cc1ccccc1"
        )

        # make toluene from the sdf file
        mol_sdf = Molecule.from_file(get_data_file_path("molecules/toluene.sdf"))
        # get the mapping between them and compare the properties
        isomorphic, atom_map = Molecule.are_isomorphic(
            mol, mol_sdf, return_atom_map=True
        )
        assert isomorphic is True
        for pdb_atom, sdf_atom in atom_map.items():
            assert mol.atoms[pdb_atom].to_dict() == mol_sdf.atoms[sdf_atom].to_dict()
        # check bonds match, however there order might not
        sdf_bonds = dict(
            ((bond.atom1_index, bond.atom2_index), bond) for bond in mol_sdf.bonds
        )
        for bond in mol.bonds:
            key = (atom_map[bond.atom1_index], atom_map[bond.atom2_index])
            if key not in sdf_bonds:
                key = tuple(reversed(key))
            assert key in sdf_bonds
            # now compare the attributes
            assert bond.is_aromatic == sdf_bonds[key].is_aromatic
            assert bond.stereochemistry == sdf_bonds[key].stereochemistry

    @requires_pkg("qcportal")
    def test_to_qcschema(self):
        """Test the ability to make and validate qcschema with extras"""
        # the molecule has no coordinates so this should fail
        ethanol = Molecule.from_smiles("CCO")
        with pytest.raises(InvalidConformerError):
            qcschema = ethanol.to_qcschema()

        # now remake the molecule from the sdf
        ethanol = Molecule.from_file(get_data_file_path("molecules/ethanol.sdf"))
        # make sure that requests to missing conformers are caught
        with pytest.raises(InvalidConformerError):
            qcschema = ethanol.to_qcschema(conformer=1)
        # now make a valid qcschema and check its properties
        qcschema = ethanol.to_qcschema(extras={"test_tag": "test"})
        # make sure the properties match
        charge = 0
        connectivity = [
            (0, 1, 1.0),
            (0, 4, 1.0),
            (0, 5, 1.0),
            (0, 6, 1.0),
            (1, 2, 1.0),
            (1, 7, 1.0),
            (1, 8, 1.0),
            (2, 3, 1.0),
        ]
        symbols = ["C", "C", "O", "H", "H", "H", "H", "H", "H"]

        def assert_check():
            assert charge == qcschema.molecular_charge
            assert connectivity == qcschema.connectivity
            assert symbols == qcschema.symbols.tolist()
            assert (
                qcschema.geometry.all() == ethanol.conformers[0].m_as(unit.bohr).all()
            )

        assert_check()
        assert qcschema.extras["test_tag"] == "test"
        assert qcschema.extras[
            "canonical_isomeric_explicit_hydrogen_mapped_smiles"
        ] == ethanol.to_smiles(mapped=True)
        # # now run again with no extras passed, only cmiles entry will be present with fix-720
        qcschema = ethanol.to_qcschema()
        assert_check()
        assert qcschema.extras[
            "canonical_isomeric_explicit_hydrogen_mapped_smiles"
        ] == ethanol.to_smiles(mapped=True)

    @requires_pkg("qcportal")
    def test_to_qcschema_no_connections(self):
        mol = Molecule.from_mapped_smiles("[Br-:1].[K+:2]")
        mol.add_conformer(
            unit.Quantity(
                np.array(
                    [[0.188518, 0.015684, 0.001562], [0.148794, 0.21268, 0.11992]]
                ),
                unit.nanometers,
            )
        )
        qcschema = mol.to_qcschema()
        assert qcschema.connectivity is None

    @requires_pkg("qcportal")
    def test_from_qcschema_no_client(self):
        """Test the ability to make molecules from QCArchive record instances and dicts"""

        import json

        # As the method can take a record instance or a dict with JSON encoding test both
        # test incomplete dict
        example_dict = {"name": "CH4"}
        with pytest.raises(KeyError):
            mol = Molecule.from_qcschema(example_dict)

        # test an object that is not a record
        wrong_object = "CH4"
        with pytest.raises(AttributeError):
            mol = Molecule.from_qcschema(wrong_object)

        with open(get_data_file_path("molecules/qcportal_molecules.json")) as json_file:
            # test loading the dict representation from a json file
            json_mol = json.load(json_file)
            mol = Molecule.from_qcschema(json_mol)
            # now make a molecule from the canonical smiles and make sure they are isomorphic
            can_mol = Molecule.from_smiles(
                json_mol["attributes"]["canonical_isomeric_smiles"]
            )
            assert mol.is_isomorphic_with(can_mol) is True

    client_examples = [
        {
            "dataset": "TorsionDriveDataset",
            "name": "Fragment Stability Benchmark",
            "index": "CC(=O)Nc1cc2c(cc1OC)nc[n:4][c:3]2[NH:2][c:1]3ccc(c(c3)Cl)F",
        },
        {
            "dataset": "TorsionDriveDataset",
            "name": "OpenFF Fragmenter Phenyl Benchmark",
            "index": "c1c[ch:1][c:2](cc1)[c:3](=[o:4])o",
        },
        {
            "dataset": "TorsionDriveDataset",
            "name": "OpenFF Full TorsionDrive Benchmark 1",
            "index": "0",
        },
        {
            "dataset": "TorsionDriveDataset",
            "name": "OpenFF Group1 Torsions",
            "index": "c1c[ch:1][c:2](cc1)[ch2:3][c:4]2ccccc2",
        },
        {
            "dataset": "OptimizationDataset",
            "name": "Kinase Inhibitors: WBO Distributions",
            "index": "cc1ccc(cc1nc2nccc(n2)c3cccnc3)nc(=o)c4ccc(cc4)cn5ccn(cc5)c-0",
        },
        {
            "dataset": "OptimizationDataset",
            "name": "SMIRNOFF Coverage Set 1",
            "index": "coc(o)oc-0",
        },
        {
            "dataset": "GridOptimizationDataset",
            "name": "OpenFF Trivalent Nitrogen Set 1",
            "index": "b1(c2c(ccs2)-c3ccsc3n1)c4c(c(c(c(c4f)f)f)f)f",
        },
        {
            "dataset": "GridOptimizationDataset",
            "name": "OpenFF Trivalent Nitrogen Set 1",
            "index": "C(#N)N",
        },
    ]

    @requires_pkg("qcportal")
    @pytest.mark.flaky(reruns=5)
    @pytest.mark.parametrize("input_data", client_examples)
    def test_from_qcschema_with_client(self, input_data):
        """For each of the examples try and make a offmol using the instance and dict and check they match"""

        import qcportal as ptl

        client = ptl.FractalClient()
        ds = client.get_collection(input_data["dataset"], input_data["name"])
        entry = ds.get_entry(input_data["index"])
        # now make the molecule from the record instance with and without the geometry
        mol_from_dict = Molecule.from_qcschema(entry.dict(encoding="json"))
        # make the molecule again with the geometries attached
        mol_from_instance = Molecule.from_qcschema(entry, client)
        if hasattr(entry, "initial_molecules"):
            assert mol_from_instance.n_conformers == len(entry.initial_molecules)
        else:
            # opt records have one initial molecule
            assert mol_from_instance.n_conformers == 1

        # now make a molecule from the smiles and make sure they are isomorphic
        mol_from_smiles = Molecule.from_smiles(
            entry.attributes["canonical_explicit_hydrogen_smiles"], True
        )

        assert mol_from_dict.is_isomorphic_with(mol_from_smiles) is True

    @requires_pkg("qcportal")
    def test_qcschema_round_trip(self):
        """Test making a molecule from qcschema then converting back
        Checking whether qca_mol and mol created from/to qcschema are the same or not"""

        # get a molecule qcschema
        import qcportal as ptl

        client = ptl.FractalClient()
        ds = client.get_collection("OptimizationDataset", "SMIRNOFF Coverage Set 1")
        # grab an entry from the optimization data set
        entry = ds.get_entry("coc(o)oc-0")
        # now make the molecule from the record instance with the geometry
        mol = Molecule.from_qcschema(entry, client)
        # now grab the initial molecule record
        qca_mol = client.query_molecules(id=entry.initial_molecule)[0]
        # mow make sure the majority of the qcschema attributes are the same
        # note we can not compare the full dict due to qcelemental differences
        qcschema = mol.to_qcschema()
        assert qcschema.atom_labels.tolist() == qca_mol.atom_labels.tolist()
        assert qcschema.symbols.tolist() == qca_mol.symbols.tolist()
        # due to conversion using different programs there is a slight difference here
        assert qcschema.geometry.flatten().tolist() == pytest.approx(
            qca_mol.geometry.flatten().tolist(), rel=1.0e-5
        )
        assert qcschema.connectivity == qca_mol.connectivity
        assert qcschema.atomic_numbers.tolist() == qca_mol.atomic_numbers.tolist()
        assert qcschema.fragment_charges == qca_mol.fragment_charges
        assert qcschema.fragment_multiplicities == qca_mol.fragment_multiplicities
        assert qcschema.fragments[0].tolist() == qca_mol.fragments[0].tolist()
        assert qcschema.mass_numbers.tolist() == qca_mol.mass_numbers.tolist()
        assert qcschema.name == qca_mol.name
        assert qcschema.masses.all() == qca_mol.masses.all()
        assert qcschema.molecular_charge == qca_mol.molecular_charge
        assert qcschema.molecular_multiplicity == qca_mol.molecular_multiplicity
        assert qcschema.real.all() == qca_mol.real.all()

    @requires_pkg("qcportal")
    def test_qcschema_round_trip_from_to_from(self):
        """Test making a molecule from qca record using from_qcschema,
        then converting back to qcschema using to_qcschema,
         and then reading that again using from_qcschema"""

        # get a molecule qcschema
        import qcportal as ptl

        client = ptl.FractalClient()
        ds = client.get_collection(
            "TorsionDriveDataset", "OpenFF-benchmark-ligand-fragments-v1.0"
        )
        # grab an entry from the torsiondrive data set
        entry = ds.get_entry(
            "[H]c1[c:1]([c:2](c(c(c1[H])N([H])C(=O)[H])[H])[C:3]2=C(C(=C([S:4]2)[H])OC([H])([H])[H])Br)[H]"
        )
        # now make the molecule from the record instance with the geometry
        mol_qca_record = Molecule.from_qcschema(entry, client)
        off_qcschema = mol_qca_record.to_qcschema()
        mol_using_from_off_qcschema = Molecule.from_qcschema(off_qcschema)
        assert_molecule_is_equal(
            mol_qca_record,
            mol_using_from_off_qcschema,
            "Molecule roundtrip to/from_qcschema failed",
        )

    @requires_pkg("qcportal")
    def test_qcschema_round_trip_raise_error(self):
        """Test making a molecule from qcschema,
        reaching inner except block where everything fails"""

        # get a molecule qcschema
        import qcportal as ptl

        client = ptl.FractalClient()
        ds = client.get_collection(
            "TorsionDriveDataset", "OpenFF-benchmark-ligand-fragments-v1.0"
        )
        # grab an entry from the torsiondrive data set
        entry = ds.get_entry(
            "[H]c1[c:1]([c:2](c(c(c1[H])N([H])C(=O)[H])[H])[C:3]2=C(C(=C([S:4]2)[H])OC([H])([H])[H])Br)[H]"
        )
        del entry.attributes["canonical_isomeric_explicit_hydrogen_mapped_smiles"]
        # now make the molecule from the record instance with the geometry
        with pytest.raises(KeyError):
            mol_qca_record = Molecule.from_qcschema(entry, client)

    @requires_pkg("qcportal")
    @pytest.mark.flaky(reruns=10)
    def test_qcschema_molecule_record_round_trip_from_to_from(self):
        """Test making a molecule from qca record using from_qcschema,
        then converting back to qcschema using to_qcschema,
         and then reading that again using from_qcschema"""

        # get a molecule qcschema
        import qcportal as ptl

        client = ptl.FractalClient()

        record = client.query_molecules(molecular_formula="C16H20N3O5")[0]

        # now make the molecule from the record instance with the geometry
        mol_qca_record = Molecule.from_qcschema(record, client)
        off_qcschema = mol_qca_record.to_qcschema()
        mol_using_from_off_qcschema = Molecule.from_qcschema(off_qcschema)

        assert_molecule_is_equal(
            mol_qca_record,
            mol_using_from_off_qcschema,
            "Molecule roundtrip to/from_qcschema failed",
        )

    def test_from_mapped_smiles(self):
        """Test making the molecule from issue #412 using both toolkits to ensure the issue
        is fixed."""

        # there should be no undefined sterochmeistry error when making the molecule
        mol = Molecule.from_mapped_smiles(
            "[H:14][c:1]1[c:3]([c:7]([c:11]([c:8]([c:4]1[H:17])[H:21])[C:13]([H:24])([H:25])[c:12]2[c:9]([c:5]([c:2]([c:6]([c:10]2[H:23])[H:19])[H:15])[H:18])[H:22])[H:20])[H:16]"
        )
        assert mol.n_atoms == 25
        # make sure the atom map is not exposed
        with pytest.raises(KeyError):
            mapping = mol._properties["atom_map"]

    @pytest.mark.parametrize(
        "toolkit_class", [OpenEyeToolkitWrapper, RDKitToolkitWrapper]
    )
    def test_from_mapped_smiles_partial(self, toolkit_class):
        """Test that creating a molecule from a partially mapped SMILES raises an
        exception."""
        if not (toolkit_class.is_available()):
            pytest.skip(f"Required toolkit {toolkit_class} is unavailable")
        with pytest.raises(
            SmilesParsingError,
            match="The mapped smiles does not contain enough indexes",
        ):
            Molecule.from_mapped_smiles("[Cl:1][Cl]", toolkit_registry=toolkit_class())

    @pytest.mark.parametrize("molecule", mini_drug_bank())
    def test_n_particles(self, molecule):
        """Test n_particles property"""
        n_particles = sum([1 for particle in molecule.particles])
        assert n_particles == molecule.n_particles

    @pytest.mark.parametrize("molecule", mini_drug_bank())
    def test_n_atoms(self, molecule):
        """Test n_atoms property"""
        n_atoms = sum([1 for atom in molecule.atoms])
        assert n_atoms == molecule.n_atoms

    @pytest.mark.parametrize("molecule", mini_drug_bank())
    def test_n_virtual_sites(self, molecule):
        """Test n_virtual_sites property"""
        n_virtual_sites = sum([1 for virtual_site in molecule.virtual_sites])
        assert n_virtual_sites == molecule.n_virtual_sites

    @pytest.mark.parametrize("molecule", mini_drug_bank())
    def test_n_bonds(self, molecule):
        """Test n_bonds property"""
        n_bonds = sum([1 for bond in molecule.bonds])
        assert n_bonds == molecule.n_bonds

    @pytest.mark.parametrize("molecule", mini_drug_bank())
    def test_angles(self, molecule):
        """Test angles property"""
        for angle in molecule.angles:
            assert angle[0].is_bonded_to(angle[1])
            assert angle[1].is_bonded_to(angle[2])

    @pytest.mark.parametrize("molecule", mini_drug_bank())
    def test_propers(self, molecule):
        """Test propers property"""
        for proper in molecule.propers:
            # The bonds should be in order 0-1-2-3 unless the
            # atoms form a three- or four-membered ring.
            is_chain = proper[0].is_bonded_to(proper[1])
            is_chain &= proper[1].is_bonded_to(proper[2])
            is_chain &= proper[2].is_bonded_to(proper[3])
            is_chain &= not proper[0].is_bonded_to(proper[2])
            is_chain &= not proper[0].is_bonded_to(proper[3])
            is_chain &= not proper[1].is_bonded_to(proper[3])

            assert (
                is_chain
                or is_three_membered_ring_torsion(proper)
                or is_four_membered_ring_torsion(proper)
            )

    @pytest.mark.parametrize("molecule", mini_drug_bank())
    def test_impropers(self, molecule):
        """Test impropers property"""
        for improper in molecule.impropers:
            assert improper[0].is_bonded_to(improper[1])
            assert improper[1].is_bonded_to(improper[2])
            assert improper[1].is_bonded_to(improper[3])

            # The non-central atoms can be connected only if
            # the improper atoms form a three-membered ring.
            is_not_cyclic = not (
                (improper[0].is_bonded_to(improper[2]))
                or (improper[0].is_bonded_to(improper[3]))
                or (improper[2].is_bonded_to(improper[3]))
            )
            assert is_not_cyclic or is_three_membered_ring_torsion(improper)

    @pytest.mark.parametrize(
        ("molecule", "n_impropers", "n_pruned"),
        [
            ("C", 24, 0),
            ("CC", 48, 0),
            ("N", 6, 6),
        ],
    )
    def test_pruned_impropers(self, molecule, n_impropers, n_pruned):
        """Test the amber_impropers and smirnoff_impropers properties"""
        mol = Molecule.from_smiles(molecule)
        assert mol.n_impropers == n_impropers
        assert len(mol.smirnoff_impropers) == n_pruned
        assert len(mol.amber_impropers) == n_pruned

        # Order not guaranteed, so cannot zip and compare directly
        for smirnoff_imp in mol.smirnoff_impropers:
            # Convert SMIRNOFF-style improper into AMBER-style
            mod_imp = (
                smirnoff_imp[1],
                smirnoff_imp[0],
                smirnoff_imp[2],
                smirnoff_imp[3],
            )
            assert mod_imp in mol.amber_impropers

    @pytest.mark.parametrize("molecule", mini_drug_bank())
    def test_torsions(self, molecule):
        """Test torsions property"""
        # molecule.torsions should be exactly equal to the union of propers and impropers.
        assert set(molecule.torsions) == set(molecule.propers) | set(molecule.impropers)

        # The intersection of molecule.propers and molecule.impropers should be largely null.
        # The only exception is for molecules containing 3-membered rings (e.g., DrugBank_5514).
        common_torsions = molecule.propers & molecule.impropers
        if len(common_torsions) > 0:
            for torsion in common_torsions:
                assert is_three_membered_ring_torsion(torsion)

    def test_nth_degree_neighbors_basic(self):
        benzene = Molecule.from_smiles("c1ccccc1")

        with pytest.raises(ValueError, match="0 or fewer atoms"):
            benzene.nth_degree_neighbors(n_degrees=0)

        with pytest.raises(ValueError, match="0 or fewer atoms"):
            benzene.nth_degree_neighbors(n_degrees=-1)

        # 3 proper torsions have 1-4 pairs that are duplicates of other torsions, i.e.
        # torsions 0-1-2-3 0-5-4-3 where #s are the indices of carbons in the ring
        n_14_pairs = len([*benzene.nth_degree_neighbors(n_degrees=3)])
        assert n_14_pairs == benzene.n_propers - 3

        for pair in benzene.nth_degree_neighbors(n_degrees=3):
            assert pair[0].molecule_particle_index < pair[1].molecule_particle_index

    @pytest.mark.parametrize(
        ("smiles", "n_degrees", "num_pairs"),
        [
            ("c1ccccc1", 6, 0),
            ("c1ccccc1", 5, 3),
            ("c1ccccc1", 4, 12),
            ("c1ccccc1", 3, 21),
            ("N1ONON1", 4, 2),
            ("N1ONON1", 3, 7),
            ("C1#CO1", 2, 0),
            ("C1#CO1", 1, 3),
            ("C1CO1", 4, 0),
            ("C1CO1", 2, 10),
            ("C1=C=C=C=1", 4, 0),
            ("C1=C=C=C=1", 3, 0),
            ("C1=C=C=C=1", 2, 2),
        ],
    )
    def test_nth_degree_neighbors_rings(self, smiles, n_degrees, num_pairs):
        molecule = Molecule.from_smiles(smiles)

        num_pairs_found = len([*molecule.nth_degree_neighbors(n_degrees=n_degrees)])
        assert num_pairs_found == num_pairs

    @pytest.mark.parametrize("molecule", mini_drug_bank())
    def test_total_charge(self, molecule):
        """Test total charge"""
        charge_sum = 0 * unit.elementary_charge
        for atom in molecule.atoms:
            charge_sum += atom.formal_charge
        assert charge_sum == molecule.total_charge

    # ----------------------------------------------------
    # Test magic methods.
    # ----------------------------------------------------

    def test_equality(self):
        """Test equality operator"""
        molecules = mini_drug_bank()
        nmolecules = len(molecules)
        # TODO: Performance improvements should let us un-restrict this test
        for i in range(nmolecules):
            for j in range(i, min(i + 3, nmolecules)):
                assert (molecules[i] == molecules[j]) == (i == j)

    # ----------------------
    # Test Molecule methods.
    # ----------------------

    def test_add_conformers(self):
        """Test addition of conformers to a molecule"""
        # Define a methane molecule
        molecule = Molecule()
        molecule.name = "methane"
        C = molecule.add_atom(6, 0, False)
        H1 = molecule.add_atom(1, 0, False)
        H2 = molecule.add_atom(1, 0, False)
        H3 = molecule.add_atom(1, 0, False)
        H4 = molecule.add_atom(1, 0, False)
        molecule.add_bond(C, H1, 1, False)
        molecule.add_bond(C, H2, 1, False)
        molecule.add_bond(C, H3, 1, False)
        molecule.add_bond(C, H4, 1, False)

        assert molecule.n_conformers == 0
        # Add a conformer that should work
        conf1 = unit.Quantity(
            np.array(
                [
                    [1.0, 2.0, 3.0],
                    [4.0, 5.0, 6.0],
                    [7.0, 8.0, 9.0],
                    [10.0, 11.0, 12.0],
                    [13.0, 14.0, 15],
                ]
            ),
            unit.angstrom,
        )
        molecule.add_conformer(conf1)
        assert molecule.n_conformers == 1

        conf2 = unit.Quantity(
            np.array(
                [
                    [101.0, 102.0, 103.0],
                    [104.0, 105.0, 106.0],
                    [107.0, 108.0, 109.0],
                    [110.0, 111.0, 112.0],
                    [113.0, 114.0, 115],
                ]
            ),
            unit.angstrom,
        )
        molecule.add_conformer(conf2)
        assert molecule.n_conformers == 2

        # Add conformers with too few coordinates
        conf_missing_z = unit.Quantity(
            np.array(
                [
                    [101.0, 102.0, 103.0],
                    [104.0, 105.0, 106.0],
                    [107.0, 108.0, 109.0],
                    [110.0, 111.0, 112.0],
                    [113.0, 114.0],
                ]
            ),
            unit.angstrom,
        )
        with pytest.raises(Exception) as excinfo:
            molecule.add_conformer(conf_missing_z)

        conf_too_few_atoms = unit.Quantity(
            np.array(
                [
                    [101.0, 102.0, 103.0],
                    [104.0, 105.0, 106.0],
                    [107.0, 108.0, 109.0],
                    [110.0, 111.0, 112.0],
                ]
            ),
            unit.angstrom,
        )
        with pytest.raises(Exception) as excinfo:
            molecule.add_conformer(conf_too_few_atoms)

        # Add a conformer with too many coordinates
        conf_too_many_atoms = unit.Quantity(
            np.array(
                [
                    [101.0, 102.0, 103.0],
                    [104.0, 105.0, 106.0],
                    [107.0, 108.0, 109.0],
                    [110.0, 111.0, 112.0],
                    [113.0, 114.0, 115.0],
                    [116.0, 117.0, 118.0],
                ]
            ),
            unit.angstrom,
        )
        with pytest.raises(Exception) as excinfo:
            molecule.add_conformer(conf_too_many_atoms)

        # Add a conformer with no coordinates
        conf_no_coordinates = unit.Quantity(np.array([]), unit.angstrom)
        with pytest.raises(Exception) as excinfo:
            molecule.add_conformer(conf_no_coordinates)

        # Add a conforer with units of nanometers
        conf3 = unit.Quantity(
            np.array(
                [
                    [1.0, 2.0, 3.0],
                    [4.0, 5.0, 6.0],
                    [7.0, 8.0, 9.0],
                    [10.0, 11.0, 12.0],
                    [13.0, 14.0, 15],
                ]
            ),
            unit.nanometer,
        )
        molecule.add_conformer(conf3)
        assert molecule.n_conformers == 3
        assert molecule.conformers[2][0][0] == 10.0 * unit.angstrom

        # Add a conformer with units of nanometers
        conf_nonsense_units = unit.Quantity(
            np.array(
                [
                    [1.0, 2.0, 3.0],
                    [4.0, 5.0, 6.0],
                    [7.0, 8.0, 9.0],
                    [10.0, 11.0, 12.0],
                    [13.0, 14.0, 15],
                ]
            ),
            unit.joule,
        )
        with pytest.raises(Exception) as excinfo:
            molecule.add_conformer(conf_nonsense_units)

        # Add a conformer with no units
        conf_unitless = np.array(
            [
                [1.0, 2.0, 3.0],
                [4.0, 5.0, 6.0],
                [7.0, 8.0, 9.0],
                [10.0, 11.0, 12.0],
                [13.0, 14.0, 15],
            ]
        )
        with pytest.raises(Exception) as excinfo:
            molecule.add_conformer(conf_unitless)

    @pytest.mark.parametrize("molecule", mini_drug_bank())
    def test_add_atoms_and_bonds(self, molecule):
        """Test the creation of a molecule from the addition of atoms and bonds"""
        molecule_copy = Molecule()
        for atom in molecule.atoms:
            molecule_copy.add_atom(
                atom.atomic_number,
                atom.formal_charge,
                atom.is_aromatic,
                stereochemistry=atom.stereochemistry,
            )
        for bond in molecule.bonds:
            molecule_copy.add_bond(
                bond.atom1_index,
                bond.atom2_index,
                bond.bond_order,
                bond.is_aromatic,
                stereochemistry=bond.stereochemistry,
                fractional_bond_order=bond.fractional_bond_order,
            )
        # Try to add the final bond twice, which should raise an Exception
        with pytest.raises(Exception) as excinfo:
            molecule_copy.add_bond(
                bond.atom1_index,
                bond.atom2_index,
                bond.bond_order,
                bond.is_aromatic,
                stereochemistry=bond.stereochemistry,
                fractional_bond_order=bond.fractional_bond_order,
            )

        assert molecule == molecule_copy

    @pytest.mark.parametrize("molecule", mini_drug_bank())
    def test_add_virtual_site_units(self, molecule):
        """
        Tests the unit type checking of the VirtualSite base class
        """

        # TODO: Should these be using BondChargeVirtualSite, or should we just call the base class (which does the unit checks) directly?

        # Prepare values for unit checks
        distance_unitless = 0.4
        sigma_unitless = 0.1
        rmin_half_unitless = 0.2
        epsilon_unitless = 0.3
        charge_increments_unitless = [0.1, 0.2]
        distance = distance_unitless * unit.angstrom
        sigma = sigma_unitless * unit.angstrom
        rmin_half = rmin_half_unitless * unit.angstrom
        epsilon = epsilon_unitless * (unit.kilojoule / unit.mole)
        charge_increments = charge_increments_unitless * unit.elementary_charge

        # Do not modify the original molecule.
        molecule = copy.deepcopy(molecule)

        atom1 = molecule.atoms[0]
        atom2 = molecule.atoms[1]
        atom3 = molecule.atoms[2]
        atom4 = molecule.atoms[3]

        atoms = (atom1, atom2)

        # Try to feed in unitless sigma
        with pytest.raises(Exception) as excinfo:
            molecule.add_bond_charge_virtual_site(
                atoms, distance, epsilon=epsilon, sigma=sigma_unitless, replace=True
            )

        # Try to feed in unitless rmin_half
        with pytest.raises(Exception) as excinfo:
            molecule.add_bond_charge_virtual_site(
                atoms,
                distance,
                epsilon=epsilon,
                rmin_half=rmin_half_unitless,
                replace=True,
            )

        # Try to feed in unitless epsilon
        with pytest.raises(Exception) as excinfo:
            molecule.add_bond_charge_virtual_site(
                atoms,
                distance,
                epsilon=epsilon_unitless,
                sigma=sigma,
                rmin_half=rmin_half,
                replace=True,
            )

        # Try to feed in unitless charges
        with pytest.raises(Exception) as excinfo:
            molecule.add_bond_charge_virtual_site(
                atoms,
                distance,
                charge_incrtements=charge_increments_unitless,
                replace=True,
            )

        # We shouldn't be able to give both rmin_half and sigma VdW parameters.
        with pytest.raises(Exception) as excinfo:
            molecule.add_bond_charge_virtual_site(
                [atom1, atom2],
                distance,
                epsilon=epsilon,
                sigma=sigma,
                rmin_half=rmin_half,
                replace=True,
            )

        # Try creating virtual site from sigma+epsilon; replace=False since this
        # should be the first vsite to succeed
        vsite1_index = molecule.add_bond_charge_virtual_site(
            atoms, distance, epsilon=epsilon, sigma=sigma, replace=False
        )
        # Try creating virutal site from rmin_half+epsilon
        vsite2_index = molecule.add_bond_charge_virtual_site(
            atoms, distance, epsilon=epsilon, rmin_half=rmin_half, replace=True
        )

        # TODO: Test the @property getters for sigma, epsilon, and rmin_half

        # We should have to give as many charge increments as atoms (len(charge_increments)) = 4
        with pytest.raises(Exception) as excinfo:
            molecule.add_bond_charge_virtual_site(
                atoms, distance, charge_increments=[0.0], replace=True
            )

        vsite3_index = molecule.add_bond_charge_virtual_site(
            atoms, distance, charge_increments=charge_increments, replace=True
        )

    def test_virtual_particle(self):
        """Test setter, getters, and methods of VirtualParticle"""
        mol = create_ethanol()
        # Add a SYMMETRIC (default) VirtualSite, which should have two particles
        mol.add_bond_charge_virtual_site(
            (mol.atoms[1], mol.atoms[2]),
            0.5 * unit.angstrom,
            charge_increments=[-0.1, 0.1] * unit.elementary_charge,
        )
        # Add a NON SYMMETRIC (specified in kwarg) VirtualSite, which should have one particle
        mol.add_bond_charge_virtual_site(
            (mol.atoms[0], mol.atoms[1]),
            0.5 * unit.angstrom,
            charge_increments=[-0.1, 0.1] * unit.elementary_charge,
            symmetric=False,
        )

        assert len(mol.virtual_sites) == 2

        # Ensure the first vsite has two particles
        vps0 = [vp for vp in mol.virtual_sites[0].particles]
        assert len(vps0) == 2
        assert vps0[0].virtual_site_particle_index == 0
        assert vps0[1].virtual_site_particle_index == 1
        orientations0 = [vp.orientation for vp in vps0]
        assert len(set(orientations0) & {(0, 1), (1, 0)}) == 2

        # Ensure the second vsite has one particle
        vps1 = [vp for vp in mol.virtual_sites[1].particles]
        assert len(vps1) == 1
        assert vps1[0].virtual_site_particle_index == 0
        orientations1 = [vp.orientation for vp in vps1]
        assert len(set(orientations1) & {(0, 1)}) == 1

    @pytest.mark.parametrize("molecule", mini_drug_bank())
    def test_add_bond_charge_virtual_site(self, molecule):
        """Test the addition of a BondChargeVirtualSite to a molecule.
        Also tests many of the inputs of the parent VirtualSite class
        """
        # Do not modify the original molecule.
        molecule = copy.deepcopy(molecule)

        atom1 = molecule.atoms[0]
        atom2 = molecule.atoms[1]
        atom3 = molecule.atoms[2]
        atom4 = molecule.atoms[3]

        # Prepare values for unit checks
        distance_unitless = 0.4
        distance = distance_unitless * unit.angstrom

        # Try to feed in a unitless distance
        with pytest.raises(AssertionError) as excinfo:
            vsite1_index = molecule.add_bond_charge_virtual_site(
                [atom1, atom2], distance_unitless
            )

        vsite1_index = molecule.add_bond_charge_virtual_site([atom1, atom2], distance)
        vsite1 = molecule.virtual_sites[vsite1_index]
        assert atom1 in vsite1.atoms
        assert atom2 in vsite1.atoms
        assert vsite1 in atom1.virtual_sites
        assert vsite1 in atom2.virtual_sites
        assert vsite1.distance == distance

        # Make a virtual site using all arguments
        vsite2_index = molecule.add_bond_charge_virtual_site(
            [atom2, atom3],
            distance,
            sigma=0.1 * unit.angstrom,
            epsilon=1.0 * unit.kilojoule_per_mole,
            charge_increments=unit.Quantity(
                np.array([0.1, 0.2]), unit.elementary_charge
            ),
        )
        vsite2 = molecule.virtual_sites[vsite2_index]
        assert atom2 in vsite2.atoms
        assert atom3 in vsite2.atoms
        assert vsite2 in atom2.virtual_sites
        assert vsite2 in atom3.virtual_sites
        assert vsite2.distance == distance

        # test serialization
        molecule_dict = molecule.to_dict()
        molecule2 = Molecule.from_dict(molecule_dict)

        # test that the molecules are the same
        assert molecule.is_isomorphic_with(molecule2)
        # lets also make sure that the vsites were constructed correctly
        for site1, site2 in zip(molecule.virtual_sites, molecule2.virtual_sites):
            assert site1.to_dict() == site2.to_dict()

    # TODO: Make a test for to_dict and from_dict for VirtualSites (even though they're currently just unloaded using
    #      (for example) Molecule._add_bond_virtual_site functions
    @pytest.mark.parametrize("molecule", mini_drug_bank())
    def test_add_monovalent_lone_pair_virtual_site(self, molecule):
        """Test addition of a MonovalentLonePairVirtualSite to the Molecule"""
        # Do not modify the original molecule.
        molecule = copy.deepcopy(molecule)

        atom1 = molecule.atoms[0]
        atom2 = molecule.atoms[1]
        atom3 = molecule.atoms[2]
        atom4 = molecule.atoms[3]

        # Prepare values for unit checks
        distance_unitless = 0.3
        out_of_plane_angle_unitless = 30
        in_plane_angle_unitless = 0.2
        distance = distance_unitless * unit.angstrom
        out_of_plane_angle = out_of_plane_angle_unitless * unit.degree
        in_plane_angle = in_plane_angle_unitless * unit.radian

        atoms = (atom1, atom2, atom3)

        # Try passing in a unitless distance
        with pytest.raises(AssertionError) as excinfo:
            vsite1_index = molecule.add_monovalent_lone_pair_virtual_site(
                atoms,
                distance_unitless,
                out_of_plane_angle,
                in_plane_angle,
                replace=True,
            )

        # Try passing in a unitless out_of_plane_angle
        with pytest.raises(AssertionError) as excinfo:
            vsite1_index = molecule.add_monovalent_lone_pair_virtual_site(
                atoms,
                distance,
                out_of_plane_angle_unitless,
                in_plane_angle,
                replace=True,
            )

        # Try passing in a unitless in_plane_angle
        with pytest.raises(AssertionError) as excinfo:
            vsite1_index = molecule.add_monovalent_lone_pair_virtual_site(
                atoms,
                distance,
                out_of_plane_angle,
                in_plane_angle_unitless,
                replace=True,
            )

        # Try giving two atoms
        with pytest.raises(AssertionError) as excinfo:
            vsite1_index = molecule.add_monovalent_lone_pair_virtual_site(
                [atom1, atom2],
                distance,
                out_of_plane_angle,
                in_plane_angle,
                replace=True,
            )

        # Successfully make a virtual site; throw exception is already present (replace=False)
        vsite1_index = molecule.add_monovalent_lone_pair_virtual_site(
            atoms, distance, out_of_plane_angle, in_plane_angle, replace=False
        )
        # TODO: Check if we get the same values back out from the @properties
        molecule_dict = molecule.to_dict()
        molecule2 = Molecule.from_dict(molecule_dict)
        assert molecule.to_dict() == molecule2.to_dict()

    @pytest.mark.parametrize("molecule", mini_drug_bank())
    def test_add_divalent_lone_pair_virtual_site(self, molecule):
        """Test addition of a DivalentLonePairVirtualSite to the Molecule"""
        # Do not modify the original molecule.
        molecule = copy.deepcopy(molecule)

        atom1 = molecule.atoms[0]
        atom2 = molecule.atoms[1]
        atom3 = molecule.atoms[2]
        atom4 = molecule.atoms[3]
        distance = 0.3 * unit.angstrom
        out_of_plane_angle = 30 * unit.degree
        vsite1_index = molecule.add_divalent_lone_pair_virtual_site(
            [atom1, atom2, atom3],
            distance,
            out_of_plane_angle,
            replace=False,
        )

        # test giving too few atoms
        with pytest.raises(AssertionError) as excinfo:
            vsite1_index = molecule.add_divalent_lone_pair_virtual_site(
                [atom1, atom2],
                distance,
                out_of_plane_angle,
                replace=False,
            )
        molecule_dict = molecule.to_dict()
        molecule2 = Molecule.from_dict(molecule_dict)
        assert molecule_dict == molecule2.to_dict()

    @pytest.mark.parametrize("molecule", mini_drug_bank())
    def test_add_trivalent_lone_pair_virtual_site(self, molecule):
        """Test addition of a TrivalentLonePairVirtualSite to the Molecule"""
        # Do not modify the original molecule.
        molecule = copy.deepcopy(molecule)

        atom1 = molecule.atoms[0]
        atom2 = molecule.atoms[1]
        atom3 = molecule.atoms[2]
        atom4 = molecule.atoms[3]
        distance = 0.3 * unit.angstrom

        vsite1_index = molecule.add_trivalent_lone_pair_virtual_site(
            [atom1, atom2, atom3, atom4],
            distance,
            replace=False,
        )
        # Test for assertion when giving too few atoms
        with pytest.raises(AssertionError) as excinfo:
            vsite1_index = molecule.add_trivalent_lone_pair_virtual_site(
                [atom1, atom2, atom3],
                distance,
                replace=True,
            )
        molecule_dict = molecule.to_dict()
        molecule2 = Molecule.from_dict(molecule_dict)
        assert molecule.to_dict() == molecule2.to_dict()

    def test_bond_charge_virtual_site_position_symmetric(self):
        """
        Test for expected positions of virtual sites when created through the molecule
        API. This uses symmetric, which will add both orientations of the atoms to
        create two particles for the vsite.

        The order of the positions is the same as the order of the particles as they
        appear in the molecule using Molecule.particles
        """

        import openff.toolkit.tests.test_forcefield

        molecule = openff.toolkit.tests.test_forcefield.create_water()
        # molecule = create_water()

        # a 90 degree water molecule on the xy plane
        molecule.add_conformer(
            unit.Quantity(
                np.array(
                    [
                        [1.0, 0.0, 0.0],
                        [0.0, 0.0, 0.0],
                        [0.0, 1.0, 0.0],
                    ]
                ),
                unit.angstrom,
            )
        )

        atom1 = molecule.atoms[0]
        atom2 = molecule.atoms[1]
        distance = 0.1 * unit.angstrom
        vsite1_index = molecule.add_bond_charge_virtual_site(
            [atom1, atom2],
            distance,
            replace=False,
            symmetric=True,
        )
        expected = np.array([[1.1, 0.0, 0.0], [-0.1, 0.0, 0.0]])

        vsite_pos = molecule.compute_virtual_site_positions_from_conformer(0)
        vsite_pos = vsite_pos.m

        assert vsite_pos.shape == (2, 3)
        assert np.allclose(vsite_pos, expected)

        conformer = molecule.conformers[0]
        vsite_pos = molecule.compute_virtual_site_positions_from_atom_positions(
            conformer
        )
        vsite_pos = vsite_pos.m

        assert vsite_pos.shape == (2, 3)
        assert np.allclose(vsite_pos, expected)

    def test_bond_charge_virtual_site_position(self):
        """
        Test for expected positions of virtual sites when created through the molecule
        API.

        The order of the positions is the same as the order of the particles as they
        appear in the molecule using Molecule.particles
        """

        import openff.toolkit.tests.test_forcefield

        molecule = openff.toolkit.tests.test_forcefield.create_water()
        # molecule = create_water()

        # a 90 degree water molecule on the xy plane
        molecule.add_conformer(
            unit.Quantity(
                np.array(
                    [
                        [1.0, 0.0, 0.0],
                        [0.0, 0.0, 0.0],
                        [0.0, 1.0, 0.0],
                    ]
                ),
                unit.angstrom,
            )
        )

        atom1 = molecule.atoms[0]
        atom2 = molecule.atoms[1]
        distance = 0.1 * unit.angstrom
        vsite1_index = molecule.add_bond_charge_virtual_site(
            [atom1, atom2],
            distance,
            replace=False,
            symmetric=False,
        )
        expected = np.array([[1.1, 0.0, 0.0]])

        vsite_pos = molecule.compute_virtual_site_positions_from_conformer(0)
        vsite_pos = vsite_pos.m

        assert vsite_pos.shape == (1, 3)
        assert np.allclose(vsite_pos, expected)

        conformer = molecule.conformers[0]
        vsite_pos = molecule.compute_virtual_site_positions_from_atom_positions(
            conformer
        )
        vsite_pos = vsite_pos.m

        assert vsite_pos.shape == (1, 3)
        assert np.allclose(vsite_pos, expected)

    def test_monovalent_lone_pair_virtual_site_position_symmetric(self):
        """
        Test for expected positions of virtual sites when created through the molecule
        API. This uses symmetric, which will add both orientations of the atoms to
        create two particles for the vsite.

        Note: symmetric with Monovalent is a bit counterintuitive. Since the particles
        origin is placed on the first atom, using a "symmetric" definition will flip
        the ordering, causing another particle to be placed on the third atom, reflected
        on the xy plane between the first particle.

        The order of the positions is the same as the order of the particles as they
        appear in the molecule using Molecule.particles
        """

        import openff.toolkit.tests.test_forcefield

        molecule = openff.toolkit.tests.test_forcefield.create_water()

        # a 90 degree water molecule on the xy plane
        molecule.add_conformer(
            unit.Quantity(
                np.array(
                    [
                        [1.0, 0.0, 0.0],
                        [0.0, 0.0, 0.0],
                        [0.0, 1.0, 0.0],
                    ]
                ),
                unit.angstrom,
            )
        )

        atom1 = molecule.atoms[0]
        atom2 = molecule.atoms[1]
        atom3 = molecule.atoms[2]
        distance = 0.2 * unit.angstrom
        out_of_plane_angle = 90 * unit.degree
        in_plane_angle = 180 * unit.degree
        vsite1_index = molecule.add_monovalent_lone_pair_virtual_site(
            [atom1, atom2, atom3],
            distance,
            out_of_plane_angle=out_of_plane_angle,
            in_plane_angle=in_plane_angle,
            symmetric=True,
        )
        expected = np.array([[1.0, 0.0, -0.2], [0.0, 1.0, 0.2]])

        vsite_pos = molecule.compute_virtual_site_positions_from_conformer(0)
        vsite_pos = vsite_pos.m
        assert vsite_pos.shape == (2, 3)
        assert np.allclose(vsite_pos, expected)

        conformer = molecule.conformers[0]
        vsite_pos = molecule.compute_virtual_site_positions_from_atom_positions(
            conformer
        )
        vsite_pos = vsite_pos.m
        assert vsite_pos.shape == (2, 3)
        assert np.allclose(vsite_pos, expected)

    def test_monovalent_lone_pair_virtual_site_position(self):
        """
        Test for expected positions of virtual sites when created through the molecule
        API.

        The order of the positions is the same as the order of the particles as they
        appear in the molecule using Molecule.particles
        """

        import openff.toolkit.tests.test_forcefield

        molecule = openff.toolkit.tests.test_forcefield.create_water()

        # a 90 degree water molecule on the xy plane
        molecule.add_conformer(
            unit.Quantity(
                np.array(
                    [
                        [1.0, 0.0, 0.0],
                        [0.0, 0.0, 0.0],
                        [0.0, 1.0, 0.0],
                    ]
                ),
                unit.angstrom,
            )
        )

        atom1 = molecule.atoms[0]
        atom2 = molecule.atoms[1]
        atom3 = molecule.atoms[2]
        distance = 0.2 * unit.angstrom
        out_of_plane_angle = 90 * unit.degree
        in_plane_angle = 180 * unit.degree
        vsite1_index = molecule.add_monovalent_lone_pair_virtual_site(
            [atom1, atom2, atom3],
            distance,
            out_of_plane_angle=out_of_plane_angle,
            in_plane_angle=in_plane_angle,
            symmetric=False,
        )
        expected = np.array([[1.0, 0.0, -0.2]])

        vsite_pos = molecule.compute_virtual_site_positions_from_conformer(0)
        vsite_pos = vsite_pos.m
        assert vsite_pos.shape == (1, 3)
        assert np.allclose(vsite_pos, expected)

        conformer = molecule.conformers[0]
        vsite_pos = molecule.compute_virtual_site_positions_from_atom_positions(
            conformer
        )
        vsite_pos = vsite_pos.m
        assert vsite_pos.shape == (1, 3)
        assert np.allclose(vsite_pos, expected)

    def test_divalent_lone_pair_virtual_site_position(self):
        """
        Test for expected positions of virtual sites when created through the molecule
        API.

        The order of the positions is the same as the order of the particles as they
        appear in the molecule using Molecule.particles
        """

        import openff.toolkit.tests.test_forcefield

        molecule = openff.toolkit.tests.test_forcefield.create_water()

        # a 90 degree water molecule on the xy plane
        molecule.add_conformer(
            unit.Quantity(
                np.array(
                    [
                        [1.0, 0.0, 0.0],
                        [0.0, 0.0, 0.0],
                        [0.0, 1.0, 0.0],
                    ]
                ),
                unit.angstrom,
            )
        )

        atom1 = molecule.atoms[0]
        atom2 = molecule.atoms[1]
        atom3 = molecule.atoms[2]
        distance = 0.2 * unit.angstrom
        out_of_plane_angle = 90 * unit.degree
        vsite1_index = molecule.add_divalent_lone_pair_virtual_site(
            [atom1, atom2, atom3],
            distance,
            out_of_plane_angle=out_of_plane_angle,
            symmetric=False,
        )
        expected = np.array([[0.0, 0.0, -0.2]])

        vsite_pos = molecule.compute_virtual_site_positions_from_conformer(0)
        vsite_pos = vsite_pos.m
        assert vsite_pos.shape == (1, 3)
        assert np.allclose(vsite_pos, expected)

        conformer = molecule.conformers[0]
        vsite_pos = molecule.compute_virtual_site_positions_from_atom_positions(
            conformer
        )
        vsite_pos = vsite_pos.m
        assert vsite_pos.shape == (1, 3)
        assert np.allclose(vsite_pos, expected)

    def test_divalent_lone_pair_virtual_site_position_symmetric(self):
        """
        Test for expected positions of virtual sites when created through the molecule
        API. This uses symmetric, which will add both orientations of the atoms to
        create two particles for the vsite.

        Note: symmetric with Monovalent is a bit counterintuitive. Since the particles
        origin is placed on the first atom, using a "symmetric" definition will flip
        the ordering, causing another particle to be placed on the third atom, reflected
        on the xy plane between the first particle.

        The order of the positions is the same as the order of the particles as they
        appear in the molecule using Molecule.particles
        """

        import openff.toolkit.tests.test_forcefield

        molecule = openff.toolkit.tests.test_forcefield.create_water()

        # a 90 degree water molecule on the xy plane
        molecule.add_conformer(
            unit.Quantity(
                np.array(
                    [
                        [1.0, 0.0, 0.0],
                        [0.0, 0.0, 0.0],
                        [0.0, 1.0, 0.0],
                    ]
                ),
                unit.angstrom,
            )
        )

        atom1 = molecule.atoms[0]
        atom2 = molecule.atoms[1]
        atom3 = molecule.atoms[2]
        distance = 0.2 * unit.angstrom
        out_of_plane_angle = 90 * unit.degree
        vsite1_index = molecule.add_divalent_lone_pair_virtual_site(
            [atom1, atom2, atom3],
            distance,
            out_of_plane_angle=out_of_plane_angle,
            symmetric=True,
        )
        expected = np.array([[0.0, 0.0, -0.2], [0.0, 0.0, 0.2]])

        vsite_pos = molecule.compute_virtual_site_positions_from_conformer(0)
        vsite_pos = vsite_pos.m
        assert vsite_pos.shape == (2, 3)
        assert np.allclose(vsite_pos, expected)

        conformer = molecule.conformers[0]
        vsite_pos = molecule.compute_virtual_site_positions_from_atom_positions(
            conformer
        )
        vsite_pos = vsite_pos.m
        assert vsite_pos.shape == (2, 3)
        assert np.allclose(vsite_pos, expected)

    def test_trivalent_lone_pair_virtual_site_position(self):
        """
        Test for expected positions of virtual sites when created through the molecule
        API.

        The order of the positions is the same as the order of the particles as they
        appear in the molecule using Molecule.particles
        """

        import openff.toolkit.tests.test_forcefield

        molecule = openff.toolkit.tests.test_forcefield.create_ammonia()

        # an ammonia; the central nitrogen .5 above the hydrogen, which all lie one
        # an xy plane
        molecule.add_conformer(
            unit.Quantity(
                np.array(
                    [
                        [1.0, 0.0, 0.0],
                        [0.0, 0.0, 0.5],
                        [-0.5, 0.5, 0.0],
                        [-0.5, -0.5, 0.0],
                    ]
                ),
                unit.angstrom,
            )
        )

        atom1 = molecule.atoms[0]
        atom2 = molecule.atoms[1]
        atom3 = molecule.atoms[2]
        atom4 = molecule.atoms[3]
        distance = 1.0 * unit.angstrom
        vsite1_index = molecule.add_trivalent_lone_pair_virtual_site(
            [atom1, atom2, atom3, atom4], distance, symmetric=False
        )
        expected = np.array([[0.0, 0.0, 1.5]])

        vsite_pos = molecule.compute_virtual_site_positions_from_conformer(0)
        vsite_pos = vsite_pos.m
        assert vsite_pos.shape == (1, 3)
        assert np.allclose(vsite_pos, expected)

        conformer = molecule.conformers[0]
        vsite_pos = molecule.compute_virtual_site_positions_from_atom_positions(
            conformer
        )
        vsite_pos = vsite_pos.m
        assert vsite_pos.shape == (1, 3)
        assert np.allclose(vsite_pos, expected)

    @requires_openeye
    def test_chemical_environment_matches_OE(self):
        """Test chemical environment matches"""
        # TODO: Move this to test_toolkits, test all available toolkits
        # Create chiral molecule
        toolkit_wrapper = OpenEyeToolkitWrapper()
        molecule = Molecule()
        atom_C = molecule.add_atom(6, 0, False, stereochemistry="R", name="C")
        atom_H = molecule.add_atom(1, 0, False, name="H")
        atom_Cl = molecule.add_atom(17, 0, False, name="Cl")
        atom_Br = molecule.add_atom(35, 0, False, name="Br")
        atom_F = molecule.add_atom(35, 0, False, name="F")
        molecule.add_bond(atom_C, atom_H, 1, False)
        molecule.add_bond(atom_C, atom_Cl, 1, False)
        molecule.add_bond(atom_C, atom_Br, 1, False)
        molecule.add_bond(atom_C, atom_F, 1, False)
        # Test known cases
        matches = molecule.chemical_environment_matches(
            "[#6:1]", toolkit_registry=toolkit_wrapper
        )
        assert (
            len(matches) == 1
        )  # there should be a unique match, so one atom tuple is returned
        assert len(matches[0]) == 1  # it should have one tagged atom
        assert set(matches[0]) == set([atom_C])
        matches = molecule.chemical_environment_matches(
            "[#6:1]~[#1:2]", toolkit_registry=toolkit_wrapper
        )
        assert (
            len(matches) == 1
        )  # there should be a unique match, so one atom tuple is returned
        assert len(matches[0]) == 2  # it should have two tagged atoms
        assert set(matches[0]) == set([atom_C, atom_H])
        matches = molecule.chemical_environment_matches(
            "[Cl:1]-[C:2]-[H:3]", toolkit_registry=toolkit_wrapper
        )
        assert (
            len(matches) == 1
        )  # there should be a unique match, so one atom tuple is returned
        assert len(matches[0]) == 3  # it should have three tagged atoms
        assert set(matches[0]) == set([atom_Cl, atom_C, atom_H])
        matches = molecule.chemical_environment_matches(
            "[#6:1]~[*:2]", toolkit_registry=toolkit_wrapper
        )
        assert len(matches) == 4  # there should be four matches
        for match in matches:
            assert len(match) == 2  # each match should have two tagged atoms
        # Test searching for stereo-specific SMARTS
        matches = molecule.chemical_environment_matches(
            "[#6@:1](-[F:2])(-[Cl])(-[Br])(-[H])", toolkit_registry=toolkit_wrapper
        )
        assert len(matches) == 1  # there should be one match
        for match in matches:
            assert len(match) == 2  # each match should have two tagged atoms
        matches = molecule.chemical_environment_matches(
            "[#6@@:1](-[F:2])(-[Cl])(-[Br])(-[H])", toolkit_registry=toolkit_wrapper
        )
        assert (
            len(matches) == 0
        )  # this is the wrong stereochemistry, so there shouldn't be any matches

    # TODO: Test forgive undef amide enol stereo
    # TODO: test forgive undef phospho linker stereo
    # TODO: test forgive undef C=NH stereo
    # TODO: test forgive undef phospho stereo
    # Potentially better OE stereo check: OEFlipper — Toolkits - - Python
    # https: // docs.eyesopen.com / toolkits / python / omegatk / OEConfGenFunctions / OEFlipper.html

    @requires_rdkit
    def test_chemical_environment_matches_RDKit(self):
        """Test chemical environment matches"""
        # Create chiral molecule
        toolkit_wrapper = RDKitToolkitWrapper()
        molecule = Molecule()
        atom_C = molecule.add_atom(6, 0, False, stereochemistry="R", name="C")
        atom_H = molecule.add_atom(1, 0, False, name="H")
        atom_Cl = molecule.add_atom(17, 0, False, name="Cl")
        atom_Br = molecule.add_atom(35, 0, False, name="Br")
        atom_F = molecule.add_atom(9, 0, False, name="F")
        molecule.add_bond(atom_C, atom_H, 1, False)
        molecule.add_bond(atom_C, atom_Cl, 1, False)
        molecule.add_bond(atom_C, atom_Br, 1, False)
        molecule.add_bond(atom_C, atom_F, 1, False)
        # Test known cases
        matches = molecule.chemical_environment_matches(
            "[#6:1]", toolkit_registry=toolkit_wrapper
        )
        assert (
            len(matches) == 1
        )  # there should be a unique match, so one atom tuple is returned
        assert len(matches[0]) == 1  # it should have one tagged atom
        assert set(matches[0]) == set([atom_C])
        matches = molecule.chemical_environment_matches(
            "[#6:1]~[#1:2]", toolkit_registry=toolkit_wrapper
        )
        assert (
            len(matches) == 1
        )  # there should be a unique match, so one atom tuple is returned
        assert len(matches[0]) == 2  # it should have two tagged atoms
        assert set(matches[0]) == set([atom_C, atom_H])
        matches = molecule.chemical_environment_matches(
            "[Cl:1]-[C:2]-[H:3]", toolkit_registry=toolkit_wrapper
        )
        assert (
            len(matches) == 1
        )  # there should be a unique match, so one atom tuple is returned
        assert len(matches[0]) == 3  # it should have three tagged atoms
        assert set(matches[0]) == set([atom_Cl, atom_C, atom_H])
        matches = molecule.chemical_environment_matches(
            "[#6:1]~[*:2]", toolkit_registry=toolkit_wrapper
        )
        assert len(matches) == 4  # there should be four matches
        for match in matches:
            assert len(match) == 2  # each match should have two tagged atoms
        # Test searching for stereo-specific SMARTS
        matches = molecule.chemical_environment_matches(
            "[#6@:1](-[F:2])(-[Cl])(-[Br])(-[H])", toolkit_registry=toolkit_wrapper
        )
        assert len(matches) == 1  # there should be one match
        for match in matches:
            assert len(match) == 2  # each match should have two tagged atoms
        matches = molecule.chemical_environment_matches(
            "[#6@@:1](-[F:2])(-[Cl])(-[Br])(-[H])", toolkit_registry=toolkit_wrapper
        )
        assert (
            len(matches) == 0
        )  # this is the wrong stereochemistry, so there shouldn't be any matches

    @requires_rdkit
    @requires_openeye
    @pytest.mark.slow
    @pytest.mark.parametrize(
        ("toolkit", "method"),
        [
            ("openeye", "mmff94"),
            ("openeye", "am1bcc"),
            ("openeye", "am1-mulliken"),
            ("openeye", "gasteiger"),
            ("openeye", "am1bccnosymspt"),
            ("openeye", "am1elf10"),
            ("openeye", "am1bccelf10"),
            ("ambertools", "am1bcc"),
            ("ambertools", "gasteiger"),
            ("ambertools", "am1-mulliken"),
        ],
    )
    def test_assign_partial_charges(self, toolkit, method):
        """Test computation/retrieval of partial charges"""
        # TODO: Test only one molecule for speed?
        # TODO: Do we need to deepcopy each molecule, or is setUp called separately for each test method?
        # Do not modify original molecules.
        # molecules = copy.deepcopy(mini_drug_bank())
        # In principle, testing for charge assignment over a wide set of molecules is important, but
        # I think that's covered in test_toolkits.py. Here, we should only be concerned with testing the
        # Molecule API, and therefore a single molecule should be sufficient
        molecule = Molecule.from_smiles("CN1C=NC2=C1C(=O)N(C(=O)N2C)C")

        if toolkit == "openeye":
            toolkit_registry = ToolkitRegistry(
                toolkit_precedence=[OpenEyeToolkitWrapper]
            )
        elif toolkit == "ambertools":
            toolkit_registry = ToolkitRegistry(
                toolkit_precedence=[AmberToolsToolkitWrapper]
            )

        molecule.assign_partial_charges(
            partial_charge_method=method,
            toolkit_registry=toolkit_registry,
        )
        initial_charges = molecule._partial_charges

        # Make sure everything isn't 0s
        assert (abs(initial_charges.m_as(unit.elementary_charge)) > 0.01).any()
        # Check total charge
        charges_sum_unitless = initial_charges.sum().m_as(unit.elementary_charge)
        total_charge_unitless = molecule.total_charge.m_as(unit.elementary_charge)
        # if abs(charges_sum_unitless - total_charge_unitless) > 0.0001:
        # print(
        #     "molecule {}    charge_sum {}     molecule.total_charge {}".format(
        #         molecule.name, charges_sum_unitless, total_charge_unitless
        #     )
        # )
        np.allclose(charges_sum_unitless, total_charge_unitless, atol=0.002)

        # Call should be faster second time due to caching
        # TODO: Implement caching
        molecule.assign_partial_charges(
            partial_charge_method=method, toolkit_registry=toolkit_registry
        )
        recomputed_charges = molecule._partial_charges
        assert np.allclose(initial_charges, recomputed_charges, atol=0.002)

    @pytest.mark.parametrize("toolkit", ["openeye", "rdkit"])
    def test_apply_elf_conformer_selection(self, toolkit):
        """Test applying the ELF10 method."""

        if toolkit == "openeye":
            pytest.importorskip("openeye")
            toolkit_registry = ToolkitRegistry(
                toolkit_precedence=[OpenEyeToolkitWrapper]
            )
        elif toolkit == "rdkit":
            pytest.importorskip("rdkit")
            toolkit_registry = ToolkitRegistry(toolkit_precedence=[RDKitToolkitWrapper])

        molecule = Molecule.from_file(
            get_data_file_path(os.path.join("molecules", "z_3_hydroxy_propenal.sdf")),
            "SDF",
        )

        initial_conformers = [
            # Add a conformer with an internal H-bond.
            np.array(
                [
                    [0.5477, 0.3297, -0.0621],
                    [-0.1168, -0.7881, 0.2329],
                    [-1.4803, -0.8771, 0.1667],
                    [-0.2158, 1.5206, -0.4772],
                    [-1.4382, 1.5111, -0.5580],
                    [1.6274, 0.3962, -0.0089],
                    [0.3388, -1.7170, 0.5467],
                    [-1.8612, -0.0347, -0.1160],
                    [0.3747, 2.4222, -0.7115],
                ]
            )
            * unit.angstrom,
            # Add a conformer without an internal H-bond.
            np.array(
                [
                    [0.5477, 0.3297, -0.0621],
                    [-0.1168, -0.7881, 0.2329],
                    [-1.4803, -0.8771, 0.1667],
                    [-0.2158, 1.5206, -0.4772],
                    [0.3353, 2.5772, -0.7614],
                    [1.6274, 0.3962, -0.0089],
                    [0.3388, -1.7170, 0.5467],
                    [-1.7743, -1.7634, 0.4166],
                    [-1.3122, 1.4082, -0.5180],
                ]
            )
            * unit.angstrom,
        ]

        molecule._conformers = [*initial_conformers]

        # Apply ELF10
        molecule.apply_elf_conformer_selection(toolkit_registry=toolkit_registry)
        elf10_conformers = molecule.conformers

        assert len(elf10_conformers) == 1

        assert np.allclose(
            elf10_conformers[0].m_as(unit.angstrom),
            initial_conformers[1].m_as(unit.angstrom),
        )

    @requires_openeye
    def test_assign_fractional_bond_orders(self):
        """Test assignment of fractional bond orders"""
        # TODO: Test only one molecule for speed?
        # TODO: Do we need to deepcopy each molecule, or is setUp called separately for each test method?

        # Do not modify the original molecules.
        molecules = copy.deepcopy(mini_drug_bank())

        toolkits_to_bondorder_method = {
            (OpenEyeToolkitWrapper,): ["am1-wiberg", "pm3-wiberg"]
        }
        # Don't test AmberTools here since it takes too long
        # (AmberToolsToolkitWrapper, RDKitToolkitWrapper):['am1-wiberg']}
        for toolkits in list(toolkits_to_bondorder_method.keys()):
            toolkit_registry = ToolkitRegistry(toolkit_precedence=toolkits)
            for bond_order_model in toolkits_to_bondorder_method[toolkits]:
                for molecule in molecules[
                    :5
                ]:  # Just test first five molecules for speed
                    molecule.generate_conformers(toolkit_registry=toolkit_registry)
                    molecule.assign_fractional_bond_orders(
                        bond_order_model=bond_order_model,
                        toolkit_registry=toolkit_registry,
                        use_conformers=molecule.conformers,
                    )
                    fbo1 = [bond.fractional_bond_order for bond in molecule.bonds]
                    # TODO: Now that the assign_fractional_bond_orders function takes more kwargs,
                    #       how can we meaningfully cache its results?
                    # # Call should be faster the second time due to caching
                    # molecule.assign_fractional_bond_orders(bond_order_model=bond_order_model,
                    #                                        toolkit_registry=toolkit_registry)
                    # fbo2 = [bond.fractional_bond_order for bond in molecule.bonds]
                    # np.testing.assert_allclose(fbo1, fbo2, atol=1.e-4)

    @requires_ambertools
    @requires_openeye
    @pytest.mark.slow
    @pytest.mark.parametrize("model", ["AM1-Wiberg", "am1-wiberg"])
    @pytest.mark.parametrize(
        "toolkit", [OpenEyeToolkitWrapper, AmberToolsToolkitWrapper]
    )
    def test_bond_order_method_passing(self, model, toolkit):
        """Test that different calls to Molecule.assign_fractional_bond_orders do not
        produce unexpected errors, but do not asses validity of results"""
        mol = Molecule.from_smiles("CCO")

        mol.assign_fractional_bond_orders(
            bond_order_model=model,
        )

        mol.assign_fractional_bond_orders(
            bond_order_model=model,
            toolkit_registry=toolkit(),
        )

        mol.assign_fractional_bond_orders(
            bond_order_model=model,
            toolkit_registry=ToolkitRegistry([toolkit()]),
        )

    def test_get_bond_between(self):
        """Test Molecule.get_bond_between"""
        mol = Molecule.from_smiles("C#C")

        # Dynamically get atoms in case from_smiles produces different atom order
        hydrogens = [a for a in mol.atoms if a.atomic_number == 1]
        carbons = [a for a in mol.atoms if a.atomic_number == 6]

        bond_from_atoms = mol.get_bond_between(carbons[0], carbons[1])
        bond_from_idx = mol.get_bond_between(
            carbons[0].molecule_atom_index, carbons[1].molecule_atom_index
        )
        assert bond_from_idx == bond_from_atoms

        with pytest.raises(NotBondedError):
            mol.get_bond_between(hydrogens[0], hydrogens[1])

    @pytest.mark.parametrize(
        ("smiles", "n_rings"),
        [
            ("CCO", 0),
            ("c1ccccc1", 1),
            ("C1CC2CCC1C2", 2),  # This should probably be 3?
            ("c1ccc(cc1)c2ccccc2", 2),
            ("c1ccc2ccccc2c1", 2),
            ("c1ccc2cc3ccccc3cc2c1", 3),
            ("C1C2C(CCC1)CC5C3C2CCC7C3C4C(CCC6C4C5CCC6)CC7", 7),
        ],
    )
    @requires_rdkit
    def test_molecule_rings(self, smiles, n_rings):
        """Test the Molecule.rings property"""
        assert (
            n_rings == Molecule.from_smiles(smiles, allow_undefined_stereo=True).n_rings
        )

    @pytest.mark.parametrize(
        ("smiles", "n_atom_rings", "n_bond_rings"),
        [
            ("c1ccc2ccccc2c1", 10, 11),
            ("c1ccc(cc1)c2ccccc2", 12, 12),
            ("Cc1ccc(cc1Nc2nccc(n2)c3cccnc3)NC(=O)c4ccc(cc4)CN5CCN(CC5)C", 30, 30),
        ],
    )
    @requires_rdkit
    def test_is_in_ring(self, smiles, n_atom_rings, n_bond_rings):
        """Test Atom.is_in_ring and Bond.is_in_ring"""
        mol = Molecule.from_smiles(smiles)

        assert len([atom for atom in mol.atoms if atom.is_in_ring]) == n_atom_rings
        assert len([bond for bond in mol.bonds if bond.is_in_ring]) == n_bond_rings

    @requires_rdkit
    @requires_openeye
    def test_conformer_generation_failure(self):
        # This test seems possibly redundant, is it needed?
        molecule = Molecule.from_smiles("F[U](F)(F)(F)(F)F")

        with pytest.raises(ConformerGenerationError, match="Omega conf.*fail"):
            molecule.generate_conformers(
                n_conformers=1, toolkit_registry=OpenEyeToolkitWrapper()
            )

        with pytest.raises(ConformerGenerationError, match="RDKit conf.*fail"):
            molecule.generate_conformers(
                n_conformers=1, toolkit_registry=RDKitToolkitWrapper()
            )

        with pytest.raises(ValueError) as execption:
            molecule.generate_conformers(n_conformers=1)

            # pytest's checking of the string representation of this exception does not seem
            # to play well with how it's constructed currently, so manually compare contents
            exception_as_str = str(exception)
            assert (
                "No registered toolkits can provide the capability" in exception_as_str
            )
            assert "generate_conformers" in exception_as_str
            assert "OpenEye Omega conformer generation failed" in exception_as_str
            assert "RDKit conformer generation failed" in exception_as_str


class TestMoleculeVisualization:
    @requires_pkg("IPython")
    @requires_rdkit
    def test_visualize_rdkit(self):
        """Test that the visualize method returns an expected object when using RDKit to generate a 2-D representation"""
        import IPython

        mol = Molecule().from_smiles("CCO")

        assert isinstance(mol.visualize(backend="rdkit"), IPython.core.display.SVG)

    @pytest.mark.skipif(
        has_pkg("rdkit"),
        reason="Test requires that RDKit is not installed",
    )
    def test_visualize_fallback(self):
        """Test falling back from RDKit to OpenEye if RDKit is specified but not installed"""
        mol = Molecule().from_smiles("CCO")
        with pytest.warns(UserWarning):
            mol.visualize(backend="rdkit")

    @requires_pkg("nglview")
    def test_visualize_nglview(self):
        """Test that the visualize method returns an NGLview widget. Note that
        nglview is not explicitly a requirement in the test environment, but
        is likely to get pulled in with other dependencies."""
        try:
            import nglview
        except ModuleNotFoundError:
            pass

        # Start with a molecule without conformers
        mol = Molecule().from_smiles("CCO")

        with pytest.raises(ValueError):
            mol.visualize(backend="nglview")

        # Add conformers
        mol.generate_conformers()

        # Ensure an NGLView widget is returned
        assert isinstance(mol.visualize(backend="nglview"), nglview.NGLWidget)

        # Providing other arguments is an error
        with pytest.raises(ValueError):
            mol.visualize(backend="nglview", width=100)
        with pytest.raises(ValueError):
            mol.visualize(backend="nglview", height=100)
        with pytest.raises(ValueError):
            mol.visualize(backend="nglview", show_all_hydrogens=False)

    @requires_pkg("IPython")
    @requires_openeye
    def test_visualize_openeye(self):
        """Test that the visualize method returns an expected object when using OpenEye to generate a 2-D representation"""
        import IPython

        mol = Molecule().from_smiles("CCO")

        assert isinstance(mol.visualize(backend="openeye"), IPython.core.display.Image)


@pytest.mark.parametrize("strict_chirality", (True, False))
class TestMoleculeResiduePerception:
    """Test residue perception of Molecule class."""

    def test_perceive_residues_natoms_nterminal_alanine(self, strict_chirality):
        """Test number of matches atoms in residue perception with NTerminal form of Alanine."""
        offmol = Molecule.from_file(get_data_file_path("proteins/NTerminal_ALA.sdf"))
        # Perceive residue substructures
        offmol.perceive_residues(strict_chirality=strict_chirality)
        counter = 0  # matched atom counter
        for atom in offmol.atoms:
            if atom.metadata:
                counter += 1
        assert counter == offmol.n_atoms

    def test_perceive_residues_natoms_cterminal_alanine(self, strict_chirality):
        """Test number of matches atoms in residue perception with CTerminal form of Alanine."""
        offmol = Molecule.from_file(get_data_file_path("proteins/CTerminal_ALA.sdf"))
        # Perceive residue substructures
        offmol.perceive_residues(strict_chirality=strict_chirality)
        counter = 0  # matched atom counter
        for atom in offmol.atoms:
            if atom.metadata:
                counter += 1
        assert counter == offmol.n_atoms

    def test_perceive_residues_natoms_mainchain_alanine(self, strict_chirality):
        """Test number of matches atoms in residue perception with MainChain form of Alanine."""
        offmol = Molecule.from_file(get_data_file_path("proteins/MainChain_ALA.sdf"))
        # Perceive residue substructures
        offmol.perceive_residues(strict_chirality=strict_chirality)
        counter = 0  # matched atom counter
        for atom in offmol.atoms:
            if atom.metadata:
                counter += 1
        assert counter == offmol.n_atoms

    def test_perceive_residues_natoms_mainchain_glutamic_acid(self, strict_chirality):
        """Test number of matches atoms in residue perception with MainChain form of Glutamic acid."""
        offmol = Molecule.from_file(get_data_file_path("proteins/MainChain_GLU.sdf"))
        # Perceive residue substructures
        offmol.perceive_residues(strict_chirality=strict_chirality)
        counter = 0  # matched atom counter
        for atom in offmol.atoms:
            if atom.metadata:
                counter += 1
        assert counter == offmol.n_atoms

    def test_perceive_residues_natoms_mainchain_charged_glutamic_acid(
        self, strict_chirality
    ):
        """Test number of matches atoms in residue perception with MainChain form of charged
        Glutamic acid."""
        offmol = Molecule.from_file(get_data_file_path("proteins/MainChain_GLH.sdf"))
        # Perceive residue substructures
        offmol.perceive_residues(strict_chirality=strict_chirality)
        counter = 0  # matched atom counter
        for atom in offmol.atoms:
            if atom.metadata:
                counter += 1
        assert counter == offmol.n_atoms

    def test_perceive_residues_natoms_mainchain_arginine(self, strict_chirality):
        """Test number of matches atoms in residue perception with MainChain form of Alanine."""
        offmol = Molecule.from_file(get_data_file_path("proteins/MainChain_ARG.sdf"))
        # Perceive residue substructures
        offmol.perceive_residues(strict_chirality=strict_chirality)
        counter = 0  # matched atom counter
        for atom in offmol.atoms:
            if atom.metadata:
                counter += 1
        assert counter == offmol.n_atoms

    def test_perceive_residues_natoms_mainchain_histidine(self, strict_chirality):
        """Test number of matches atoms in residue perception with MainChain form of protonated
        state of Histidine."""
        offmol = Molecule.from_file(get_data_file_path("proteins/MainChain_HIP.sdf"))
        # Perceive residue substructures
        offmol.perceive_residues(strict_chirality=strict_chirality)
        counter = 0  # matched atom counter
        for atom in offmol.atoms:
            if atom.metadata:
                counter += 1
        assert counter == offmol.n_atoms

    def test_perceive_residues_natoms_cyxteine(self, strict_chirality):
        """Test number of atoms matched for residue perception of disulfide bond form
        of cysteine."""
        offmol = Molecule.from_file(get_data_file_path("proteins/MainChain_CYX.sdf"))
        # Perceive residue substructures
        offmol.perceive_residues(strict_chirality=strict_chirality)
        counter = 0  # matched atom counter
        for atom in offmol.atoms:
            if atom.metadata:
                counter += 1
        assert counter == offmol.n_atoms

    def test_perceive_residues_cyclic_peptide_chirality(self, strict_chirality):
        """Test residue perception failing in cyclic peptide with different chiralities."""
        smiles = (
            "[H]c1c(c(c(c(c1[H])[H])C([H])([H])[C@]2(C(=O)N([C@](C(=O)N([C@@](C(=O)N3[C@@](C(=O)N2[H])"
            "(C(C(C3([H])[H])([H])[H])([H])[H])[H])([H])C([H])([H])[H])[H])([H])C([H])([H])C4=C(N(c5c4c(c(c(c5[H])"
            "[H])[H])[H])[H])[H])[H])[H])[H])[H]"
        )
        offmol = Molecule.from_smiles(smiles)
        # perceive residues
        offmol.perceive_residues(strict_chirality=strict_chirality)
        counter = 0  # matched atom counter
        for atom in offmol.atoms:
            if atom.metadata:
                counter += 1
        if strict_chirality:
            # Make sure it fails if strict_chirality=True
            with pytest.raises(AssertionError):
                assert counter == offmol.n_atoms
        else:
            assert counter == offmol.n_atoms

    @pytest.mark.slow
    def test_perceive_residues_natoms_t4(self, strict_chirality):
        """Test number of atoms matched for residue perception of free from of
        T4 lysozyme."""
        offmol = Molecule.from_file(get_data_file_path("proteins/T4-protein.sdf"))
        # Perceive residue substructures
        offmol.perceive_residues(strict_chirality=strict_chirality)
        counter = 0  # matched atom counter
        unlabelled_counter = 0  # unmatched atom counter
        for atom in offmol.atoms:
            if atom.metadata:
                counter += 1
        assert counter == offmol.n_atoms


@pytest.mark.xfail()
class TestMoleculeFromPDB:
    """
    Test creation of cheminformatics-rich openff Molecule from PDB files.
    """

    # TODO: Implement all the tests
    def test_from_pdb_t4_n_atoms(self):
        """Test off Molecule contains expected number of atoms from T4 pdb."""
        # We expect/know the molecule contains this number of atoms
        expected_n_atoms = 2634
        offmol = Molecule.from_pdb(get_data_file_path("proteins/T4-protein.pdb"))
        assert offmol.n_atoms == expected_n_atoms

    def test_molecule_from_pdb_mainchain_ala_dipeptide(self):
        offmol = Molecule.from_pdb(get_data_file_path("proteins/MainChain_ALA.pdb"))
        assert offmol.n_atoms == 22
        expected_mol = Molecule.from_smiles("CC(=O)N[C@H](C)C(=O)NC")
        assert offmol.is_isomorphic_with(
            expected_mol, atom_stereochemistry_matching=False
        )

    def test_molecule_from_pdb_mainchain_ala_tripeptide(self):
        offmol = Molecule.from_pdb(get_data_file_path("proteins/MainChain_ALA_ALA.pdb"))
        assert offmol.n_atoms == 32
        expected_mol = Molecule.from_smiles("CC(=O)N[C@H](C)C(=O)N[C@H](C)C(=O)NC")
        assert offmol.is_isomorphic_with(
            expected_mol, atom_stereochemistry_matching=False
        )

    def test_molecule_from_pdb_cterm_ala_dipeptide(self):
        offmol = Molecule.from_pdb(get_data_file_path("proteins/CTerminal_ALA.pdb"))
        assert offmol.n_atoms == 17
        expected_mol = Molecule.from_smiles("CC(=O)N[C@H](C)C(=O)[O-]")
        assert offmol.is_isomorphic_with(
            expected_mol, atom_stereochemistry_matching=False
        )

    def test_molecule_from_pdb_cterm_ala_tripeptide(self):
        offmol = Molecule.from_pdb(get_data_file_path("proteins/CTerminal_ALA_ALA.pdb"))
        assert offmol.n_atoms == 27
        expected_mol = Molecule.from_smiles("CC(=O)N[C@H](C)C(=O)N[C@H](C)C(=O)[O-]")
        assert offmol.is_isomorphic_with(
            expected_mol, atom_stereochemistry_matching=False
        )

    def test_molecule_from_pdb_nterm_ala_dipeptide(self):
        offmol = Molecule.from_pdb(get_data_file_path("proteins/NTerminal_ALA.pdb"))
        assert offmol.n_atoms == 18
        expected_mol = Molecule.from_smiles("[N+]([H])([H])([H])[C@H](C)C(=O)NC")
        assert offmol.is_isomorphic_with(
            expected_mol, atom_stereochemistry_matching=False
        )

    def test_molecule_from_pdb_mainchain_arg_dipeptide(self):
        offmol = Molecule.from_pdb(get_data_file_path("proteins/MainChain_ARG.pdb"))
        assert offmol.n_atoms == 36
        expected_mol = Molecule.from_smiles(
            "CC(=O)N[C@H](CCCNC(N)=[N+]([H])[H])C(=O)NC"
        )
        assert offmol.is_isomorphic_with(
            expected_mol, atom_stereochemistry_matching=False
        )

    def test_molecule_from_pdb_cterm_arg_dipeptide(self):
        offmol = Molecule.from_pdb(get_data_file_path("proteins/CTerminal_ARG.pdb"))
        assert offmol.n_atoms == 31
        expected_mol = Molecule.from_smiles(
            "CC(=O)N[C@H](CCCNC(N)=[N+]([H])([H]))C(=O)[O-]"
        )
        assert offmol.is_isomorphic_with(
            expected_mol, atom_stereochemistry_matching=False
        )

    def test_molecule_from_pdb_mainchain_cys_dipeptide(self):
        offmol = Molecule.from_pdb(get_data_file_path("proteins/MainChain_CYS.pdb"))
        assert offmol.n_atoms == 23
        expected_mol = Molecule.from_smiles("CC(=O)N[C@H](CS)C(=O)NC")
        assert offmol.is_isomorphic_with(
            expected_mol, atom_stereochemistry_matching=False
        )

    def test_molecule_from_pdb_mainchain_cyx_dipeptide(self):
        offmol = Molecule.from_pdb(get_data_file_path("proteins/MainChain_CYX.pdb"))
        assert offmol.n_atoms == 44
        expected_mol = Molecule.from_smiles(
            "CC(=O)N[C@H](CSSC[C@H](NC(=O)C)C(=O)NC)C(=O)NC"
        )
        assert offmol.is_isomorphic_with(
            expected_mol, atom_stereochemistry_matching=False
        )

    def test_molecule_from_pdb_mainchain_hid_dipeptide(self):
        offmol = Molecule.from_pdb(get_data_file_path("proteins/MainChain_HID.pdb"))
        assert offmol.n_atoms == 29
        assert offmol.total_charge == 0 * unit.elementary_charge
        assert sum([1 for atom in offmol.atoms if atom.is_aromatic]) == 5
        assert sum([1 for bond in offmol.bonds if bond.is_aromatic]) == 5
        expected_mol = Molecule.from_smiles("CC(=O)N[C@H](CC1NC=NC=1)C(=O)NC")
        assert offmol.is_isomorphic_with(
            expected_mol, atom_stereochemistry_matching=False, aromatic_matching=False
        )

    def test_molecule_from_pdb_mainchain_hie_dipeptide(self):
        offmol = Molecule.from_pdb(get_data_file_path("proteins/MainChain_HIE.pdb"))
        assert offmol.n_atoms == 29
        assert offmol.total_charge == 0 * unit.elementary_charge
        assert sum([1 for atom in offmol.atoms if atom.is_aromatic]) == 5
        assert sum([1 for bond in offmol.bonds if bond.is_aromatic]) == 5
        expected_mol = Molecule.from_smiles("CC(=O)N[C@H](CC1N=C[NH]C=1)C(=O)NC")
        assert offmol.is_isomorphic_with(
            expected_mol, atom_stereochemistry_matching=False, aromatic_matching=False
        )

    def test_molecule_from_pdb_mainchain_hip_dipeptide(self):
        offmol = Molecule.from_pdb(get_data_file_path("proteins/MainChain_HIP.pdb"))
        assert offmol.n_atoms == 30
        assert offmol.total_charge == 1 * unit.elementary_charge
        assert sum([1 for atom in offmol.atoms if atom.is_aromatic]) == 5
        assert sum([1 for bond in offmol.bonds if bond.is_aromatic]) == 5

        expected_mol = Molecule.from_smiles("CC(=O)N[C@H](CC1[N+]([H])=CNC=1)C(=O)NC")
        assert offmol.is_isomorphic_with(
            expected_mol, atom_stereochemistry_matching=False, aromatic_matching=False
        )

    def test_molecule_from_pdb_mainchain_trp_dipeptide(self):
        offmol = Molecule.from_pdb(get_data_file_path("proteins/MainChain_TRP.pdb"))
        assert offmol.n_atoms == 36
        assert offmol.total_charge == 0 * unit.elementary_charge
        assert sum([1 for atom in offmol.atoms if atom.is_aromatic]) == 9
        assert sum([1 for bond in offmol.bonds if bond.is_aromatic]) == 10

        expected_mol = Molecule.from_smiles("CC(=O)N[C@H](CC1C2=CC=CC=C2NC=1)C(=O)NC")
        assert offmol.is_isomorphic_with(
            expected_mol,
            atom_stereochemistry_matching=False,
            aromatic_matching=False,
            bond_order_matching=False,
        )

    def test_molecule_from_pdb_cterminal_trp_dipeptide(self):
        offmol = Molecule.from_pdb(get_data_file_path("proteins/CTerminal_TRP.pdb"))
        assert offmol.n_atoms == 31
        assert offmol.total_charge == -1 * unit.elementary_charge
        assert sum([1 for atom in offmol.atoms if atom.is_aromatic]) == 9
        assert sum([1 for bond in offmol.bonds if bond.is_aromatic]) == 10

        expected_mol = Molecule.from_smiles("CC(=O)N[C@H](CC1C2=CC=CC=C2NC=1)C(=O)[O-]")
        assert offmol.is_isomorphic_with(
            expected_mol,
            atom_stereochemistry_matching=False,
            aromatic_matching=False,
            bond_order_matching=False,
        )

    def test_molecule_from_pdb_nterminal_trp_dipeptide(self):
        offmol = Molecule.from_pdb(get_data_file_path("proteins/NTerminal_TRP.pdb"))
        assert offmol.n_atoms == 32
        assert offmol.total_charge == 1 * unit.elementary_charge
        assert sum([1 for atom in offmol.atoms if atom.is_aromatic]) == 9
        assert sum([1 for bond in offmol.bonds if bond.is_aromatic]) == 10

        expected_mol = Molecule.from_smiles(
            "[N+]([H])([H])([H])[C@H](CC1C2=CC=CC=C2NC=1)C(=O)NC"
        )
        assert offmol.is_isomorphic_with(
            expected_mol,
            atom_stereochemistry_matching=False,
            aromatic_matching=False,
            bond_order_matching=False,
        )

    def test_molecule_from_pdb_mainchain_pro_dipeptide(self):
        offmol = Molecule.from_pdb(get_data_file_path("proteins/MainChain_PRO.pdb"))
        assert offmol.n_atoms == 26
        assert offmol.total_charge == 0 * unit.elementary_charge
        expected_mol = Molecule.from_smiles("CC(=O)N1[C@H](CCC1)C(=O)NC")
        assert offmol.is_isomorphic_with(
            expected_mol, atom_stereochemistry_matching=False
        )

    @pytest.mark.slow
    def test_from_pdb_t4_smiles_roundtrip(self):
        """Creation of Molecule from an uncapped T4 lysozyme PDB file."""
        pdb_file = get_data_file_path("proteins/T4-protein.pdb")
        offmol = Molecule.from_pdb(pdb_file)
        rdkit_mol_smiles = Molecule.from_rdkit(
            offmol.to_rdkit(), allow_undefined_stereo=True
        ).to_smiles()
        assert offmol.to_smiles() == rdkit_mol_smiles

    @pytest.mark.xfail()
    def test_from_pdb_t4_n_residues(self):
        """Test number of residues when creating Molecule from T4 PDB"""
        expected_n_residues = 164
        raise NotImplementedError

    @pytest.mark.xfail()
    def test_from_pdb_t4_atom_metadata(self):
        """Test to check the metadata from T4 pdb is filled correctly."""
        raise NotImplementedError


class MyMol(FrozenMolecule):
    """
    Lightweight FrozenMolecule subclass for molecule-subclass tests below
    """


class TestMoleculeSubclass:
    """
    Test that the FrozenMolecule class is subclass-able, by ensuring that Molecule.from_X constructors
    return objects of the correct types
    """

    def test_molecule_subclass_from_smiles(self):
        """Ensure that the right type of object is returned when running MyMol.from_smiles"""
        mol = MyMol.from_smiles("CCO")
        assert isinstance(mol, MyMol)

    def test_molecule_subclass_from_inchi(self):
        """Ensure that the right type of object is returned when running MyMol.from_inchi"""
        mol = MyMol.from_inchi("InChI=1S/C2H6O/c1-2-3/h3H,2H2,1H3")
        assert isinstance(mol, MyMol)

    @requires_openeye
    def test_molecule_subclass_from_iupac(self):
        """Ensure that the right type of object is returned when running MyMol.from_iupac"""
        mol = MyMol.from_iupac("benzene")
        assert isinstance(mol, MyMol)

    def test_molecule_subclass_from_file(self):
        """Ensure that the right type of object is returned when running MyMol.from_file"""
        mol = MyMol.from_file(get_data_file_path("molecules/ethanol.sdf"))
        assert isinstance(mol, MyMol)

    def test_molecule_subclass_from_mapped_smiles(self):
        """Ensure that the right type of object is returned when running MyMol.from_mapped_smiles"""
        mol = MyMol.from_mapped_smiles("[H:1][C:2]([H:3])([H:4])([H:5])")
        assert isinstance(mol, MyMol)

    @requires_pkg("qcelemental")
    @requires_pkg("qcportal")
    @pytest.mark.flaky(reruns=5)
    def test_molecule_subclass_from_qcschema(self):
        """Ensure that the right type of object is returned when running MyMol.from_qcschema"""
        import qcportal as ptl

        client = ptl.FractalClient()
        ds = client.get_collection(
            "TorsionDriveDataset", "Fragment Stability Benchmark"
        )
        entry = ds.get_entry(
            "CC(=O)Nc1cc2c(cc1OC)nc[n:4][c:3]2[NH:2][c:1]3ccc(c(c3)Cl)F"
        )
        # now make the molecule from the record instance with and without the geometry
        mol = MyMol.from_qcschema(entry.dict(encoding="json"))
        assert isinstance(mol, MyMol)
        # Make from object, which will include geometry
        mol = MyMol.from_qcschema(entry, client)
        assert isinstance(mol, MyMol)

    def test_molecule_subclass_from_topology(self):
        """Ensure that the right type of object is returned when running MyMol.from_topology"""
        top = Molecule.from_smiles("CCO").to_topology()
        mol = MyMol.from_topology(top)
        assert isinstance(mol, MyMol)

    @requires_rdkit
    def test_molecule_subclass_from_pdb_and_smiles(self):
        """Ensure that the right type of object is returned when running MyMol.from_pdb_and_smiles"""
        mol = MyMol.from_pdb_and_smiles(
            get_data_file_path("molecules/toluene.pdb"), "Cc1ccccc1"
        )
        assert isinstance(mol, MyMol)

    def test_molecule_copy_constructor_from_other_subclass(self):
        """Ensure that the right type of object is returned when running the MyMol copy constructor"""
        normal_mol = MyMol.from_smiles("CCO")
        mol = MyMol(normal_mol)
        assert isinstance(mol, MyMol)

    def test_molecule_subclass_from_dict(self):
        """Ensure that the right type of object is returned when running MyMol.from_dict"""
        orig_mol = Molecule.from_smiles("CCO")
        mol = MyMol.from_dict(orig_mol.to_dict())
        assert isinstance(mol, MyMol)


class TestHierarchies:
    def test_nothing_perceived_dipeptide(self, dipeptide):
        """Test that loading a "vanilla" molecule from SDF does not assign atom metadata"""
        with pytest.raises(KeyError):
            assert None == dipeptide.atoms[0].metadata["residue_name"]
        with pytest.raises(KeyError):
            assert "ALA" == dipeptide.atoms[10].metadata["residue_name"]
        with pytest.raises(KeyError):
            assert 1 == dipeptide.atoms[10].metadata["residue_number"]
        with pytest.raises(AttributeError):
            dipeptide.residues[0]

    def test_residues_perceived_dipeptide(self, dipeptide_residues_perceived):
        """Test that perceiving residues on a residue-containing molecule correctly populates atom metadata"""
        assert "ACE" == dipeptide_residues_perceived.atoms[0].metadata["residue_name"]
        assert 1 == dipeptide_residues_perceived.atoms[0].metadata["residue_number"]
        assert "ALA" == dipeptide_residues_perceived.atoms[10].metadata["residue_name"]
        assert 2 == dipeptide_residues_perceived.atoms[10].metadata["residue_number"]

        with pytest.raises(AttributeError):
            type(dipeptide_residues_perceived.residues[0])

    def test_add_delete_hierarchy_scheme(self, dipeptide_residues_perceived):
        """Test adding and removing HierarchySchemes to/from molecules"""

        assert len(dipeptide_residues_perceived.hierarchy_schemes) == 0
        dipeptide_residues_perceived.add_hierarchy_scheme(
            ("residue_number",), "res_by_num"
        )
        assert len(dipeptide_residues_perceived.hierarchy_schemes) == 1

        # Redundant hier schemes are OK as long as their iter name is different
        dipeptide_residues_perceived.add_hierarchy_scheme(
            ("residue_number",), "res_by_num2"
        )
        assert len(dipeptide_residues_perceived.hierarchy_schemes) == 2

        # Redundant hier schemes are NOT OK if their iter name is already used
        with pytest.raises(
            HierarchySchemeWithIteratorNameAlreadyRegisteredException,
            match='Can not add iterator with name "res_by_num" to this topology',
        ):
            dipeptide_residues_perceived.add_hierarchy_scheme(
                ("residue_number",), "res_by_num"
            )
        assert len(dipeptide_residues_perceived.hierarchy_schemes) == 2

        with pytest.raises(AttributeError):
            dipeptide_residues_perceived.res_by_num[0]

        dipeptide_residues_perceived.perceive_hierarchy(["res_by_num"])

        assert dipeptide_residues_perceived.res_by_num[0].residue_number == 1
        # Since we only perceived res_by_num above, residues should not be defined
        with pytest.raises(AttributeError):
            dipeptide_residues_perceived.residues[0]
        # Delete the hierarchyscheme and ensure that the iterators are no longer available
        dipeptide_residues_perceived.delete_hierarchy_scheme("res_by_num")
        assert len(dipeptide_residues_perceived.hierarchy_schemes) == 1
        with pytest.raises(AttributeError):
            dipeptide_residues_perceived.res_by_num[0]
        with pytest.raises(
            HierarchySchemeNotFoundException,
            match='Can not delete HierarchyScheme with name "res_by_num" because no HierarchyScheme with that iterator name exists',
        ):
            dipeptide_residues_perceived.delete_hierarchy_scheme("res_by_num")

    def test_hierarchy_perceived_dipeptide(self, dipeptide_hierarchy_perceived):
        """Test populating and accessing HierarchyElements"""
        assert (
            str(dipeptide_hierarchy_perceived.residues[0])
            == "HierarchyElement ('None', 1, 'ACE') of iterator 'residues' containing 6 particle(s)"
        )
        assert dipeptide_hierarchy_perceived.residues[0].chain == "None"
        assert dipeptide_hierarchy_perceived.residues[0].residue_name == "ACE"
        assert dipeptide_hierarchy_perceived.residues[0].residue_number == 1
        assert set(dipeptide_hierarchy_perceived.residues[0].particle_indices) == set(
            range(6)
        )

        assert (
            str(dipeptide_hierarchy_perceived.residues[1])
            == "HierarchyElement ('None', 2, 'ALA') of iterator 'residues' containing 11 particle(s)"
        )
        assert dipeptide_hierarchy_perceived.residues[1].chain == "None"
        assert dipeptide_hierarchy_perceived.residues[1].residue_name == "ALA"
        assert dipeptide_hierarchy_perceived.residues[1].residue_number == 2
        assert set(dipeptide_hierarchy_perceived.residues[1].particle_indices) == set(
            range(6, 17)
        )

        for residue in dipeptide_hierarchy_perceived.residues:
            for particle in residue.particles:
                assert particle.metadata["residue_name"] == residue.residue_name
                assert particle.metadata["residue_number"] == residue.residue_number

    def test_hierarchy_perceived_information_propagation(
        self, dipeptide_hierarchy_perceived
    ):
        """Ensure that updating atom metadata doesn't update the iterators until the hierarchy is re-perceived"""
        for atom in dipeptide_hierarchy_perceived.atoms:
            atom.metadata["chain"] = "A"
        assert ("A", 1, "ACE") != dipeptide_hierarchy_perceived.residues[0].identifier
        dipeptide_hierarchy_perceived.perceive_hierarchy()
        assert ("A", 1, "ACE") == dipeptide_hierarchy_perceived.residues[0].identifier<|MERGE_RESOLUTION|>--- conflicted
+++ resolved
@@ -318,19 +318,11 @@
             name="fOO",
         )
         assert atom.atomic_number == atomic_number
-<<<<<<< HEAD
-        # this API point might be removed?
-        # assert atom.element == this_element
-=======
->>>>>>> 1115d256
         assert atom.formal_charge == formal_charge
         assert atom.is_aromatic == is_aromatic
         assert atom.symbol == expected_symbol
         assert atom.mass == expected_mass
-<<<<<<< HEAD
-=======
         assert atom.mass.units == unit.dalton
->>>>>>> 1115d256
         assert atom.name == "fOO"
 
     def test_atom_metadata(self):
