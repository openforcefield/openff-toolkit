#!/usr/bin/env python

# =============================================================================================
# MODULE DOCSTRING
# =============================================================================================

"""
Tests for molecular topology representations

At least one supported cheminformatics toolkit must be installed to run these tests.
Only the tests applicable to that toolkit will be run.

TODO:
- Will the ToolkitWrapper allow us to pare down importing each wrapper directly?
- Add tests comparing RDKit and OpenEye aromaticity perception
- Right now, the test database of TestMolecule is read from mol2, requiring the OE
  toolkit. Find a different test set that RDKit can read, or make a database of
  serialized OFFMols.

"""

import copy
import os
import pickle
from tempfile import NamedTemporaryFile

import numpy as np
import pytest
from openff.units import unit

try:
    from openmm.app import element
except ImportError:
    from simtk.openmm.app import element

from openff.toolkit.tests.create_molecules import (
    create_acetaldehyde,
    create_benzene_no_aromatic,
    create_cis_1_2_dichloroethene,
    create_cyclohexane,
    create_ethanol,
    create_reversed_ethanol,
    cyx,
    cyx_hierarchy_perceived,
    cyx_residues_perceived,
    dipeptide,
    dipeptide_hierarchy_perceived,
    dipeptide_residues_perceived,
)
from openff.toolkit.tests.utils import (
    has_pkg,
    requires_ambertools,
    requires_openeye,
    requires_pkg,
    requires_rdkit,
)
from openff.toolkit.topology import NotBondedError
from openff.toolkit.topology.molecule import (
    Atom,
    FrozenMolecule,
    HierarchySchemeNotFoundException,
    HierarchySchemeWithIteratorNameAlreadyRegisteredException,
    InvalidAtomMetadataError,
    InvalidConformerError,
    Molecule,
    SmilesParsingError,
    _networkx_graph_to_hill_formula,
)
from openff.toolkit.utils import get_data_file_path
from openff.toolkit.utils.exceptions import ConformerGenerationError
from openff.toolkit.utils.toolkits import (
    AmberToolsToolkitWrapper,
    OpenEyeToolkitWrapper,
    RDKitToolkitWrapper,
    ToolkitRegistry,
)

# =============================================================================================
# TEST UTILITIES
# =============================================================================================


def assert_molecule_is_equal(molecule1, molecule2, msg):
    """Compare whether two Molecule objects are equal

    Parameters
    ----------
    molecule1, molecule2 : openff.toolkit.topology.Molecule
        Molecules to be compared
    msg : str
        Message to include if molecules fail to match.

    """
    if not (molecule1.is_isomorphic_with(molecule2)):
        raise AssertionError(msg)


def is_four_membered_ring_torsion(torsion):
    """Check that three atoms in the given torsion form a four-membered ring."""
    # Push a copy of the first and second atom in the end to make the code simpler.
    torsion = list(torsion) + [torsion[0], torsion[1]]

    is_four_membered_ring = True
    for i in range(4):
        # The atom is bonded to the next one.
        is_four_membered_ring &= torsion[i].is_bonded_to(torsion[i + 1])
        # The atom is not bonded to the atom on its diagonal.
        is_four_membered_ring &= not torsion[i].is_bonded_to(torsion[i + 2])

    return is_four_membered_ring


def is_three_membered_ring_torsion(torsion):
    """Check that three atoms in the given torsion form a three-membered ring.

    In order to be 4 atoms with a three-membered ring, there must be
    1) A central atom connected to all other atoms.
    2) An atom outside the ring connected exclusively to the central atom.
    3) Two atoms in the ring connected to the central atom and to each other.

    """
    # A set of atom indices for the atoms in the torsion.
    torsion_atom_indices = set(a.molecule_atom_index for a in torsion)

    # Collect all the bonds involving exclusively atoms in the torsion.
    bonds_by_atom_idx = {i: set() for i in torsion_atom_indices}
    for atom in torsion:
        for bond in atom.bonds:
            # Consider the bond only if both atoms are in the torsion.
            if (
                bond.atom1_index in torsion_atom_indices
                and bond.atom2_index in torsion_atom_indices
            ):
                bonds_by_atom_idx[bond.atom1_index].add(bond.atom2_index)
                bonds_by_atom_idx[bond.atom2_index].add(bond.atom1_index)

    # Find the central atom, which is connected to all other atoms.
    atom_indices = [i for i in torsion_atom_indices if len(bonds_by_atom_idx[i]) == 3]
    if len(atom_indices) != 1:
        return False
    central_atom_idx = atom_indices[0]

    # Find the atom outside the ring.
    atom_indices = [i for i in torsion_atom_indices if len(bonds_by_atom_idx[i]) == 1]
    if (
        len(atom_indices) != 1
        or central_atom_idx not in bonds_by_atom_idx[atom_indices[0]]
    ):
        return False
    outside_atom_idx = atom_indices[0]

    # Check that the remaining two atoms are non-central atoms in the membered ring.
    atom1, atom2 = [
        i for i in torsion_atom_indices if i not in [central_atom_idx, outside_atom_idx]
    ]
    # The two atoms are bonded to each other.
    if atom2 not in bonds_by_atom_idx[atom1] or atom1 not in bonds_by_atom_idx[atom2]:
        return False
    # Check that they are both bonded to the central atom and none other.
    for atom_idx in [atom1, atom2]:
        if (
            central_atom_idx not in bonds_by_atom_idx[atom_idx]
            or len(bonds_by_atom_idx[atom_idx]) != 2
        ):
            return False

    # This is a torsion including a three-membered ring.
    return True


# =============================================================================================
# FIXTURES
# =============================================================================================


def mini_drug_bank(xfail_mols=None, wip_mols=None):
    """Load the full MiniDrugBank into Molecule objects.

    Parameters
    ----------
    xfail_mols : Dict[str, str or None]
        Dictionary mapping the molecule names that are allowed to
        failed to the failure reason.
    wip_mols : Dict[str, str or None]
        Dictionary mapping the molecule names that are work in progress
        to the failure reason.

    """
    # If we have already loaded the data set, return the cached one.
    if mini_drug_bank.molecules is not None:
        molecules = mini_drug_bank.molecules
    else:
        # Load the dataset.
        file_path = get_data_file_path("molecules/MiniDrugBank_tripos.mol2")
        try:
            # We need OpenEye to parse the molecules, but pytest execute this
            # whether or not the test class is skipped so if OE is not available
            # we just return an empty list of test cases as a workaround.
            molecules = Molecule.from_file(file_path, allow_undefined_stereo=True)
        except NotImplementedError as e:
            assert "No toolkits in registry can read file" in str(e)
            mini_drug_bank.molecules = []
            return []
        else:
            mini_drug_bank.molecules = molecules

    # Check if we need to mark anything.
    if xfail_mols is None and wip_mols is None:
        return molecules

    # Handle mutable default.
    if xfail_mols is None:
        xfail_mols = {}
    if wip_mols is None:
        wip_mols = {}
    # There should be no molecule in both dictionaries.
    assert len(set(xfail_mols).intersection(set(wip_mols))) == 0

    # Don't modify the cached molecules.
    molecules = copy.deepcopy(molecules)
    for i, mol in enumerate(molecules):
        if mol.name in xfail_mols:
            marker = pytest.mark.xfail(reason=xfail_mols[mol.name])
        elif mol.name in wip_mols:
            marker = pytest.mark.wip(reason=wip_mols[mol.name])
        else:
            marker = None

        if marker is not None:
            molecules[i] = pytest.param(mol, marks=marker)

    return molecules


# Use a "static" variable as a workaround as fixtures cannot be
# used inside pytest.mark.parametrize (see issue #349 in pytest).
mini_drug_bank.molecules = None  # type: ignore

# All the molecules that raise UndefinedStereochemistryError when read by OETK()
openeye_drugbank_undefined_stereo_mols = {
    "DrugBank_1634",
    "DrugBank_1700",
    "DrugBank_1962",
    "DrugBank_2519",
    "DrugBank_2987",
    "DrugBank_3502",
    "DrugBank_3930",
    "DrugBank_4161",
    "DrugBank_4162",
    "DrugBank_5043",
    "DrugBank_5418",
    "DrugBank_6531",
}

# All the molecules that raise UndefinedStereochemistryError when read by OETK().
# Note that this list is different from that for OEMol,
# since the toolkits have different definitions of "stereogenic"
rdkit_drugbank_undefined_stereo_mols = {
    "DrugBank_1634",
    "DrugBank_1962",
    "DrugBank_2519",
    "DrugBank_3930",
    "DrugBank_5043",
    "DrugBank_5418",
    "DrugBank_7124",
    "DrugBank_6865",
}


# Missing stereo in OE but not RDK:  'DrugBank_2987', 'DrugBank_3502', 'DrugBank_4161',
# 'DrugBank_4162', 'DrugBank_6531', 'DrugBank_1700',
drugbank_stereogenic_in_rdkit_but_not_openeye = {
    "DrugBank_5329",
    "DrugBank_7124",
    "DrugBank_6865",
}

# Some molecules are _valid_ in both OETK and RDKit, but will fail if you try
# to convert from one to the other, since OE adds stereo that RDKit doesn't
drugbank_stereogenic_in_oe_but_not_rdkit = {
    "DrugBank_1598",
    "DrugBank_4346",
    "DrugBank_1849",
    "DrugBank_2141",
}

# =============================================================================================
# TESTS
# =============================================================================================


class TestAtom:
    """Test Atom class."""

    def test_atom_constructor(self):
        """Test Atom creation"""
        # Create a non-aromatic carbon atom
        atom1 = Atom(6, 0, False)
        assert atom1.atomic_number == 6
        assert atom1.formal_charge == 0 * unit.elementary_charge

        # Create a chiral carbon atom
        atom2 = Atom(6, 0, False, stereochemistry="R", name="CT")
        assert atom1.stereochemistry != atom2.stereochemistry

        # Ensure that formal charge can also be set as a Quantity
        atom1 = Atom(6, 1 * unit.elementary_charge, False)
        assert atom1.formal_charge == 1 * unit.elementary_charge

    def test_atom_properties(self):
        """Test that atom properties are correctly populated and gettable"""
        formal_charge = 0 * unit.elementary_charge
        is_aromatic = False
        # Attempt to create all elements supported by OpenMM
        elements = [
            getattr(element, name)
            for name in dir(element)
            if (type(getattr(element, name)) == element.Element)
        ]
        # The above runs into a problem with deuterium (fails name assertion)
        elements.remove(element.deuterium)
        for this_element in elements:
            atom = Atom(
                this_element.atomic_number,
                formal_charge,
                is_aromatic,
                name=this_element.name,
            )
            assert atom.atomic_number == this_element.atomic_number
            assert atom.element == this_element
            assert atom.mass == this_element.mass
            assert atom.formal_charge == formal_charge
            assert atom.is_aromatic == is_aromatic
            assert atom.name == this_element.name

    def test_atom_metadata(self):
        """Test that atom metadata behaves as expected"""
        metadata = {"resname": "ALA", "resnum": 1, "chain": "3"}
        # Create an atom with metadata

        atom = Atom(6, 0, False, metadata=metadata)

        assert atom.metadata == metadata

        # Roundtrip that atom to/from dict
        atom2 = Atom.from_dict(atom.to_dict())
        assert atom.metadata == atom2.metadata

        # Make an atom that initially has no metadata, then add the metadata and ensure that
        # it's equivalent to the atom constructed with the same metadata initially
        atom3 = Atom(6, 0, False)
        assert atom3.metadata == {}

        for key, val in metadata.items():
            atom3.metadata[key] = val

        assert atom3.metadata == metadata
        assert atom3.to_dict() == atom.to_dict()

        # Ensure that invalid types raise appropriate errors
        with pytest.raises(InvalidAtomMetadataError, match="non-string key") as excinfo:
            atom3.metadata[1] = "one"
        with pytest.raises(
            InvalidAtomMetadataError, match="non-string or integer value"
        ) as excinfo:
            atom3.metadata["length"] = 3.0 * unit.angstrom

    def test_set_molecule(self):
        """Test appropriately setting a molecule with no errors"""
        mol = Molecule.from_smiles("CCO")
        atom = Atom(6, 0, False)
        atom.molecule = mol

    def test_set_molecule_error(self):
        """Test setting molecule for atom with molecule raises error"""
        mol = Molecule.from_smiles("CCO")
        atom = Atom(6, 0, False)
        atom.molecule = mol
        with pytest.raises(AssertionError, match="already has an associated molecule"):
            atom.molecule = mol


class TestMolecule:
    """Test Molecule class."""

    # TODO: Test getstate/setstate

    # Test serialization {to|from}_{dict|yaml|toml|json|bson|xml|messagepack|pickle}

    @pytest.mark.parametrize("molecule", mini_drug_bank())
    def test_dict_serialization(self, molecule):
        """Test serialization of a molecule object to and from dict."""
        serialized = molecule.to_dict()
        molecule_copy = Molecule.from_dict(serialized)
        assert molecule == molecule_copy
        assert molecule_copy.n_conformers == molecule.n_conformers
        assert np.allclose(molecule_copy.conformers[0], molecule.conformers[0])

    @requires_pkg("yaml")
    @pytest.mark.parametrize("molecule", mini_drug_bank())
    def test_yaml_serialization(self, molecule):
        """Test serialization of a molecule object to and from YAML."""
        serialized = molecule.to_yaml()
        molecule_copy = Molecule.from_yaml(serialized)
        assert molecule == molecule_copy
        assert molecule_copy.n_conformers == molecule.n_conformers
        assert np.allclose(molecule_copy.conformers[0], molecule.conformers[0])

    @requires_pkg("toml")
    @pytest.mark.parametrize("molecule", mini_drug_bank())
    def test_toml_serialization(self, molecule):
        """Test serialization of a molecule object to and from TOML."""
        # TODO: Test round-trip, on mini_drug_bank, when implemented
        mol = Molecule.from_smiles("CCO")
        with pytest.raises(NotImplementedError):
            mol.to_toml()

    @requires_pkg("bson")
    @pytest.mark.parametrize("molecule", mini_drug_bank())
    def test_bson_serialization(self, molecule):
        """Test serialization of a molecule object to and from BSON."""
        serialized = molecule.to_bson()
        molecule_copy = Molecule.from_bson(serialized)
        assert molecule == molecule_copy
        assert molecule_copy.n_conformers == molecule.n_conformers
        assert np.allclose(molecule_copy.conformers[0], molecule.conformers[0])

    @pytest.mark.parametrize("molecule", mini_drug_bank())
    def test_json_serialization(self, molecule):
        """Test serialization of a molecule object to and from JSON."""
        molecule_copy = Molecule.from_json(molecule.to_json())
        assert molecule_copy == molecule
        assert molecule_copy.n_conformers == molecule.n_conformers
        assert np.allclose(molecule_copy.conformers[0], molecule.conformers[0])

    @pytest.mark.parametrize("molecule", mini_drug_bank())
    def test_xml_serialization(self, molecule):
        """Test serialization of a molecule object to and from XML."""
        # TODO: Test round-trip, on mini_drug_bank, when from_xml is implemented
        mol = Molecule.from_smiles("CCO")
        serialized = mol.to_xml()
        with pytest.raises(NotImplementedError):
            Molecule.from_xml(serialized)

    @requires_pkg("msgpack")
    @pytest.mark.parametrize("molecule", mini_drug_bank())
    def test_messagepack_serialization(self, molecule):
        """Test serialization of a molecule object to and from messagepack."""
        serialized = molecule.to_messagepack()
        molecule_copy = Molecule.from_messagepack(serialized)
        assert molecule == molecule_copy
        assert molecule_copy.n_conformers == molecule.n_conformers
        assert np.allclose(molecule_copy.conformers[0], molecule.conformers[0])

    @pytest.mark.parametrize("molecule", mini_drug_bank())
    def test_pickle_serialization(self, molecule):
        """Test round-trip pickling of a molecule object."""
        serialized = pickle.dumps(molecule)
        molecule_copy = pickle.loads(serialized)
        assert molecule == molecule_copy
        assert molecule_copy.n_conformers == molecule.n_conformers
        assert np.allclose(molecule_copy.conformers[0], molecule.conformers[0])

    @requires_pkg("yaml")
    @requires_pkg("toml")
    @requires_pkg("msgpack")
    def test_serialization_no_conformers(self):
        """Test round-trip serialization when molecules have no conformers or partial charges."""
        mol = Molecule.from_smiles("CCO")

        dict_copy = Molecule.from_dict(mol.to_dict())
        assert mol == dict_copy

        # TODO: yaml_copy = Molecule.from_yaml(mol.to_yaml())
        with pytest.raises(NotImplementedError):
            mol.to_toml()

        bson_copy = Molecule.from_bson(mol.to_bson())
        assert mol == bson_copy

        json_copy = Molecule.from_json(mol.to_json())
        assert mol == json_copy

        # TODO: round-trip when from_xml is implemented
        mol_as_xml = mol.to_xml()
        with pytest.raises(NotImplementedError):
            Molecule.from_xml(mol_as_xml)

        messagepack_copy = Molecule.from_messagepack(mol.to_messagepack())
        assert mol == messagepack_copy

        pickle_copy = pickle.loads(pickle.dumps(mol))
        assert mol == pickle_copy

    def test_json_numpy_roundtrips(self):
        """Ensure that array data survives several round-trips through JSON,
        which depends on list serialization instead of bytes."""
        mol = Molecule.from_smiles("CCO")
        mol.generate_conformers(n_conformers=1)
        initial_conformer = mol.conformers[0]

        for _ in range(10):
            mol = Molecule.from_json(mol.to_json())

        assert np.allclose(initial_conformer, mol.conformers[0])

    # ----------------------------------------------------
    # Test Molecule constructors and conversion utilities.
    # ----------------------------------------------------

    def test_create_empty(self):
        """Test empty constructor."""
        molecule = Molecule()
        assert len(molecule.atoms) == 0
        assert len(molecule.bonds) == 0

    @pytest.mark.parametrize("molecule", mini_drug_bank())
    def test_create_copy(self, molecule):
        """Test copy constructor."""
        molecule_copy = Molecule(molecule)
        assert molecule_copy == molecule

        # Test that the "properties" dict of both molecules is unique
        # (see https://github.com/openforcefield/openff-toolkit/pull/786)
        molecule_copy.properties["aaa"] = "bbb"
        assert "aaa" not in molecule.properties

    @pytest.mark.skipif(
        not (has_pkg("rdkit") and not (has_pkg("openeye"))),
        reason="Test requires that RDKit is installed, but OpenEye is not installed",
    )
    def test_repr_bad_smiles(self):
        """Test that the repr falls back to Hill formula if to_smiles fails."""

        assert "bad" not in Molecule.from_smiles("CC").__repr__()

        # OpenEye will report a smiles of ClCl(Cl)C without error, so only test with RDKit unless we
        # can come up with a molecule that OpenEyeToolkitWrapper.to_smiles() will reliably fail on

        molecule = Molecule()
        molecule.add_atom(17, 0, False)
        molecule.add_atom(17, 0, False)
        molecule.add_atom(17, 0, False)

        molecule.add_bond(0, 1, 1, False)
        molecule.add_bond(0, 2, 1, False)

        expected_repr = "Molecule with name '' with bad SMILES and Hill formula 'Cl3'"
        assert molecule.__repr__() == expected_repr

    @pytest.mark.parametrize("toolkit", [OpenEyeToolkitWrapper, RDKitToolkitWrapper])
    @pytest.mark.parametrize("molecule", mini_drug_bank())
    def test_to_from_smiles(self, molecule, toolkit):
        """Test round-trip creation from SMILES"""
        if not toolkit.is_available():
            pytest.skip("Required toolkit is unavailable")

        if toolkit == RDKitToolkitWrapper:
            # Skip the test if OpenEye assigns stereochemistry but RDKit doesn't (since then, the
            # OFF molecule will be loaded, but fail to convert in to_rdkit)
            if molecule.name in drugbank_stereogenic_in_oe_but_not_rdkit:
                pytest.skip(
                    "Molecule is stereogenic in OpenEye (which loaded this dataset), but not RDKit, so it "
                    "is impossible to make a valid RDMol in this test"
                )
            undefined_stereo_mols = rdkit_drugbank_undefined_stereo_mols
        elif toolkit == OpenEyeToolkitWrapper:
            undefined_stereo_mols = openeye_drugbank_undefined_stereo_mols

        toolkit_wrapper = toolkit()

        undefined_stereo = molecule.name in undefined_stereo_mols
        # Since OpenEye did the original reading of MiniDrugBank, if OPENEYE doesn't
        # think a feature is stereogenic, then "molecule" won't have stereochemistry defined
        stereogenic_in_rdk_but_not_openeye = (
            molecule.name in drugbank_stereogenic_in_rdkit_but_not_openeye
        )

        smiles1 = molecule.to_smiles(toolkit_registry=toolkit_wrapper)
        if undefined_stereo or (
            (toolkit is RDKitToolkitWrapper) and stereogenic_in_rdk_but_not_openeye
        ):
            molecule2 = Molecule.from_smiles(
                smiles1, allow_undefined_stereo=True, toolkit_registry=toolkit_wrapper
            )
        else:
            molecule2 = Molecule.from_smiles(smiles1, toolkit_registry=toolkit_wrapper)

        smiles2 = molecule2.to_smiles(toolkit_registry=toolkit_wrapper)
        assert smiles1 == smiles2

    @pytest.mark.parametrize(
        "smiles, expected", [("[Cl:1]Cl", {0: 1}), ("[Cl:1][Cl:2]", {0: 1, 1: 2})]
    )
    @pytest.mark.parametrize(
        "toolkit_class", [OpenEyeToolkitWrapper, RDKitToolkitWrapper]
    )
    def test_from_smiles_with_map(self, smiles, expected, toolkit_class):
        if not (toolkit_class.is_available()):
            pytest.skip(f"Required toolkit {toolkit_class} is unavailable")
        molecule = Molecule.from_smiles(smiles, toolkit_registry=toolkit_class())
        assert molecule.properties["atom_map"] == expected

    smiles_types = [
        {"isomeric": True, "explicit_hydrogens": True, "mapped": True, "error": None},
        {"isomeric": False, "explicit_hydrogens": True, "mapped": True, "error": None},
        {
            "isomeric": True,
            "explicit_hydrogens": False,
            "mapped": True,
            "error": AssertionError,
        },
        {"isomeric": True, "explicit_hydrogens": True, "mapped": False, "error": None},
        {"isomeric": True, "explicit_hydrogens": False, "mapped": False, "error": None},
        {"isomeric": False, "explicit_hydrogens": True, "mapped": False, "error": None},
        {
            "isomeric": False,
            "explicit_hydrogens": False,
            "mapped": True,
            "error": AssertionError,
        },
        {
            "isomeric": False,
            "explicit_hydrogens": False,
            "mapped": False,
            "error": None,
        },
    ]

    @pytest.mark.parametrize(
        "toolkit_class", [OpenEyeToolkitWrapper, RDKitToolkitWrapper]
    )
    @pytest.mark.parametrize("data", smiles_types)
    def test_smiles_types(self, data, toolkit_class):
        """Test that the toolkit is passing the correct args to the toolkit backends across different combinations."""

        if toolkit_class.is_available():
            toolkit = toolkit_class()
            mol = create_cis_1_2_dichloroethene()
            isomeric, explicit_hs, mapped = (
                data["isomeric"],
                data["explicit_hydrogens"],
                data["mapped"],
            )
            if data["error"] is not None:
                with pytest.raises(data["error"]):
                    mol.to_smiles(
                        isomeric=isomeric,
                        explicit_hydrogens=explicit_hs,
                        mapped=mapped,
                        toolkit_registry=toolkit,
                    )

            else:

                # make the smiles then do some checks on it
                output_smiles = mol.to_smiles(
                    isomeric=isomeric,
                    explicit_hydrogens=explicit_hs,
                    mapped=mapped,
                    toolkit_registry=toolkit,
                )
                if isomeric:
                    assert "\\" in output_smiles
                if explicit_hs:
                    assert "H" in output_smiles
                if mapped:
                    for i in range(1, 7):
                        assert f":{i}" in output_smiles
                    # if the molecule is mapped make it using the mapping
                    mol2 = Molecule.from_mapped_smiles(
                        mapped_smiles=output_smiles,
                        toolkit_registry=toolkit,
                        allow_undefined_stereo=not isomeric,
                    )
                else:
                    # make a molecule from a standard smiles
                    mol2 = Molecule.from_smiles(
                        smiles=output_smiles,
                        allow_undefined_stereo=not isomeric,
                        toolkit_registry=toolkit,
                    )

                isomorphic, atom_map = Molecule.are_isomorphic(
                    mol,
                    mol2,
                    return_atom_map=True,
                    aromatic_matching=True,
                    formal_charge_matching=True,
                    bond_order_matching=True,
                    atom_stereochemistry_matching=isomeric,
                    bond_stereochemistry_matching=isomeric,
                )

                assert isomorphic is True
                if mapped:
                    assert {0: 0, 1: 1, 2: 2, 3: 3, 4: 4, 5: 5} == atom_map

        else:
            pytest.skip(
                f"The required toolkit ({toolkit_class.toolkit_name}) is not available."
            )

    @pytest.mark.parametrize(
        "toolkit_class", [OpenEyeToolkitWrapper, RDKitToolkitWrapper]
    )
    def test_smiles_cache(self, toolkit_class):
        """Make sure that the smiles cache is being used correctly."""

        if toolkit_class.is_available():
            toolkit = toolkit_class()
            # this uses no toolkit back end so no smiles should be saved
            mol = create_ethanol()

            # now lets populate the cache with a test result
            # first we need to make the cache key for the default input
            isomeric, explicit_hydrogens, mapped = True, True, False
            cache_key = (
                toolkit.to_smiles.__qualname__
                + str(isomeric)
                + str(explicit_hydrogens)
                + str(mapped)
            )
            cache_key += str(mol._properties.get("atom_map", None))
            mol._cached_smiles = {cache_key: None}
            assert (
                mol.to_smiles(
                    isomeric=isomeric,
                    toolkit_registry=toolkit,
                    explicit_hydrogens=explicit_hydrogens,
                    mapped=mapped,
                )
                is None
            )

            # now make sure the cache is not used if we change an input arg
            assert (
                mol.to_smiles(
                    isomeric=True,
                    explicit_hydrogens=True,
                    mapped=True,
                    toolkit_registry=toolkit,
                )
                is not None
            )

            # now make sure the cache was updated
            assert mol._cached_smiles != {cache_key: None}
            assert len(mol._cached_smiles) == 2

        else:
            pytest.skip(
                f"The required toolkit ({toolkit_class.toolkit_name}) is not available."
            )

    mapped_types = [
        {"atom_map": None},
        {"atom_map": {0: 0}},
        {"atom_map": {0: 0, 1: 0, 2: 0, 3: 0}},
        {"atom_map": {0: 0, 1: 1, 2: 2, 3: 3}},
        {"atom_map": {0: 1, 1: 2, 2: 3, 3: 4}},
    ]

    @pytest.mark.parametrize(
        "toolkit_class", [OpenEyeToolkitWrapper, RDKitToolkitWrapper]
    )
    @pytest.mark.parametrize("data", mapped_types)
    def test_partial_mapped_smiles(self, toolkit_class, data):

        if toolkit_class.is_available():
            toolkit = toolkit_class()
            mol = create_cis_1_2_dichloroethene()
            mol._properties["atom_map"] = data["atom_map"]

            smiles = mol.to_smiles(
                isomeric=True,
                explicit_hydrogens=True,
                mapped=True,
                toolkit_registry=toolkit,
            )

            # now we just need to check the smiles generated
            if data["atom_map"] is None:
                for i, atom in enumerate(mol.atoms, 1):
                    assert f"[{atom.element.symbol}:{i}]" in smiles
            else:
                if 0 in data["atom_map"].values():
                    increment = True
                else:
                    increment = False

                for atom, index in data["atom_map"].items():
                    assert f"[{mol.atoms[atom].element.symbol}:{index + 1 if increment else index}]"

        else:
            pytest.skip(
                f"The required toolkit ({toolkit_class.toolkit_name}) is not available."
            )

    @pytest.mark.parametrize("molecule", mini_drug_bank())
    def test_unique_atom_names(self, molecule):
        """Test molecules have unique atom names"""
        # The dataset we load in has atom names, so let's strip them first
        # to ensure that we can fail the uniqueness check
        for atom in molecule.atoms:
            atom.name = ""
        assert not (molecule.has_unique_atom_names)
        # Then genreate unique atom names using the built in algorithm
        molecule.generate_unique_atom_names()
        # Check that the molecule has unique atom names
        assert molecule.has_unique_atom_names
        # Check molecule.has_unique_atom_names is working correctly
        assert (
            len(set([atom.name for atom in molecule.atoms])) == molecule.n_atoms
        ) == molecule.has_unique_atom_names
        molecule.atoms[1].name = molecule.atoms[0].name  # no longer unique
        assert (
            len(set([atom.name for atom in molecule.atoms])) == molecule.n_atoms
        ) == molecule.has_unique_atom_names
        assert all("x" in a.name for a in molecule.atoms)

    inchi_data = [
        {
            "molecule": create_ethanol(),
            "standard_inchi": "InChI=1S/C2H6O/c1-2-3/h3H,2H2,1H3",
            "fixed_hydrogen_inchi": "InChI=1/C2H6O/c1-2-3/h3H,2H2,1H3",
        },
        {
            "molecule": create_reversed_ethanol(),
            "standard_inchi": "InChI=1S/C2H6O/c1-2-3/h3H,2H2,1H3",
            "fixed_hydrogen_inchi": "InChI=1/C2H6O/c1-2-3/h3H,2H2,1H3",
        },
        {
            "molecule": create_acetaldehyde(),
            "standard_inchi": "InChI=1S/C2H4O/c1-2-3/h2H,1H3",
            "fixed_hydrogen_inchi": "InChI=1/C2H4O/c1-2-3/h2H,1H3",
        },
        {
            "molecule": create_cyclohexane(),
            "standard_inchi": "InChI=1S/C6H12/c1-2-4-6-5-3-1/h1-6H2",
            "fixed_hydrogen_inchi": "InChI=1/C6H12/c1-2-4-6-5-3-1/h1-6H2",
        },
    ]

    @requires_openeye
    @pytest.mark.parametrize("data", inchi_data)
    def test_from_inchi(self, data):
        """Test building a molecule from standard and non-standard InChI strings."""

        toolkit = OpenEyeToolkitWrapper()
        ref_mol = data["molecule"]
        # make a molecule from inchi
        inchi_mol = Molecule.from_inchi(
            data["standard_inchi"], toolkit_registry=toolkit
        )
        assert inchi_mol.to_inchi(toolkit_registry=toolkit) == data["standard_inchi"]

        def compare_mols(ref_mol, inchi_mol):
            assert ref_mol.n_atoms == inchi_mol.n_atoms
            assert ref_mol.n_bonds == inchi_mol.n_bonds
            assert ref_mol.n_angles == inchi_mol.n_angles
            assert ref_mol.n_propers == inchi_mol.n_propers
            assert ref_mol.is_isomorphic_with(inchi_mol) is True

        compare_mols(ref_mol, inchi_mol)

        # now make the molecule from the non-standard inchi and compare
        nonstandard_inchi_mol = Molecule.from_inchi(
            data["fixed_hydrogen_inchi"], toolkit_registry=toolkit
        )
        assert (
            nonstandard_inchi_mol.to_inchi(
                fixed_hydrogens=True, toolkit_registry=toolkit
            )
            == data["fixed_hydrogen_inchi"]
        )

        compare_mols(ref_mol, nonstandard_inchi_mol)

    # TODO: Should there be an equivalent toolkit test and leave this as an integration test?
    @requires_openeye
    @pytest.mark.slow
    def test_create_from_file(self):
        """Test standard constructor taking a filename or file-like object."""
        # TODO: Expand test to both openeye and rdkit toolkits
        filename = get_data_file_path("molecules/toluene.mol2")

        molecule1 = Molecule(filename, allow_undefined_stereo=True)
        with open(filename, "r") as infile:
            molecule2 = Molecule(
                infile, file_format="MOL2", allow_undefined_stereo=True
            )
        assert molecule1 == molecule2

        import gzip

        with gzip.GzipFile(filename + ".gz", "r") as infile:
            molecule3 = Molecule(
                infile, file_format="MOL2", allow_undefined_stereo=True
            )
        assert molecule3 == molecule1

        # Ensure that attempting to initialize a single Molecule from a file
        # containing multiple molecules raises a ValueError
        with pytest.raises(ValueError) as exc_info:
            filename = get_data_file_path("molecules/zinc-subset-tripos.mol2.gz")
            molecule = Molecule(filename, allow_undefined_stereo=True)

    @pytest.mark.parametrize("molecule", mini_drug_bank())
    def test_create_from_serialized(self, molecule):
        """Test standard constructor taking the output of __getstate__()."""
        serialized_molecule = molecule.__getstate__()
        molecule_copy = Molecule(serialized_molecule)
        assert molecule == molecule_copy

    @pytest.mark.parametrize("molecule", mini_drug_bank())
    def test_to_from_dict(self, molecule):
        """Test that conversion/creation of a molecule to and from a dict is consistent."""
        serialized = molecule.to_dict()
        molecule_copy = Molecule.from_dict(serialized)
        assert molecule == molecule_copy

    @pytest.mark.parametrize("molecule", mini_drug_bank())
    def test_to_networkx(self, molecule):
        """Test conversion to NetworkX graph."""
        graph = molecule.to_networkx()

    @requires_rdkit
    @pytest.mark.parametrize("molecule", mini_drug_bank())
    def test_to_from_rdkit(self, molecule):
        """Test that conversion/creation of a molecule to and from an RDKit rdmol is consistent."""
        # import pickle
        from openff.toolkit.utils.toolkits import UndefinedStereochemistryError

        undefined_stereo = molecule.name in rdkit_drugbank_undefined_stereo_mols

        toolkit_wrapper = RDKitToolkitWrapper()

        rdmol = molecule.to_rdkit()
        molecule_smiles = molecule.to_smiles(toolkit_registry=toolkit_wrapper)

        # First test making a molecule using the Molecule(oemol) method

        # If this is a known failure, check that it raises UndefinedStereochemistryError
        # and proceed with the test ignoring it.
        test_mol = None
        if undefined_stereo:
            with pytest.raises(UndefinedStereochemistryError):
                Molecule(rdmol)
            test_mol = Molecule(rdmol, allow_undefined_stereo=True)
        else:
            test_mol = Molecule(rdmol)

        test_mol_smiles = test_mol.to_smiles(toolkit_registry=toolkit_wrapper)
        assert molecule_smiles == test_mol_smiles

        # Check that the two topologies are isomorphic.
        assert_molecule_is_equal(
            molecule, test_mol, "Molecule.to_rdkit()/Molecule(rdmol) round trip failed"
        )

        # Second, test making a molecule using the Molecule.from_openeye(oemol) method

        # If this is a known failure, check that it raises UndefinedStereochemistryError
        # and proceed with the test.
        if undefined_stereo:
            with pytest.raises(UndefinedStereochemistryError):
                Molecule.from_rdkit(rdmol)
            test_mol = Molecule.from_rdkit(rdmol, allow_undefined_stereo=True)
        else:
            test_mol = Molecule.from_rdkit(rdmol)

        test_mol_smiles = test_mol.to_smiles(toolkit_registry=toolkit_wrapper)
        assert molecule_smiles == test_mol_smiles

        # Check that the two topologies are isomorphic.
        assert_molecule_is_equal(
            molecule, test_mol, "Molecule.to_rdkit()/from_rdkit() round trip failed"
        )

    @requires_openeye
    def test_to_from_iupac(self):
        """
        Test basic behavior of the IUPAC conversion functions. More rigorous
        testing of the toolkity wrapper behavior is in test_toolkits.py
        """
        from openff.toolkit.utils.toolkits import (
            InvalidIUPACNameError,
            UndefinedStereochemistryError,
        )

        with pytest.raises(InvalidIUPACNameError):
            Molecule.from_iupac(".BETA.-PINENE")

        # DrugBank_977, tagged as a problem molecule in earlier tests
        bad_stereo_iupac = (
            "(~{E},3~{R},5~{S})-7-[4-(4-fluorophenyl)-6-isopropyl-2-"
            "[methyl(methylsulfonyl)amino]pyrimidin-5-yl]-3,5-"
            "dihydroxy-hept-6-enoic acid"
        )
        with pytest.raises(UndefinedStereochemistryError):
            Molecule.from_iupac(bad_stereo_iupac)

        cholesterol = Molecule.from_smiles(
            "C[C@H](CCCC(C)C)[C@H]1CC[C@@H]2[C@@]1(CC[C@H]3[C@H]2CC=C4[C@@]3(CC[C@@H](C4)O)C)C"
        )

        cholesterol_iupac = cholesterol.to_iupac()

        assert Molecule.are_isomorphic(
            cholesterol, Molecule.from_iupac(cholesterol_iupac)
        )

    @pytest.mark.parametrize("molecule", mini_drug_bank())
    def test_to_from_topology(self, molecule):
        """Test that conversion/creation of a molecule to and from a Topology is consistent."""
        topology = molecule.to_topology()
        molecule_copy = Molecule.from_topology(topology)
        assert molecule == molecule_copy

    @requires_openeye
    def test_to_multiframe_xyz_openeye(self):
        """
        Test writing out a molecule with multiple conformations to an xyz file

        This test is backend-specific because of precision/rounding differences between RDKit and OpenEye
        """
        from openff.toolkit.utils import OpenEyeToolkitWrapper

        tkw = OpenEyeToolkitWrapper()
        # load in an SDF of butane with multiple conformers in it
        molecules = Molecule.from_file(
            get_data_file_path("molecules/butane_multi.sdf"),
            "sdf",
            toolkit_registry=tkw,
        )
        # now we want to combine the conformers to one molecule
        butane = molecules[0]
        for mol in molecules[1:]:
            butane.add_conformer(mol._conformers[0])

        # make sure we have the 7 conformers
        assert butane.n_conformers == 7
        with NamedTemporaryFile(suffix=".xyz") as iofile:
            # try and write out the xyz file
            butane.to_file(iofile.name, "xyz", toolkit_registry=tkw)

            # now lets check whats in the file
            with open(iofile.name) as xyz_data:
                data = xyz_data.readlines()
                # make sure we have the correct amount of lines writen
                assert len(data) == 112
                # make sure all headers and frame data was writen
                assert data.count("14\n") == 7
                for i in range(1, 8):
                    assert f"C4H10 Frame {i}\n" in data

                # now make sure the first line of the coordinates are correct in every frame
                coords = [
                    "C        1.8902000189    0.0425999984    0.2431000024\n",
                    "C        1.8976000547   -0.0232999995    0.2845999897\n",
                    "C       -1.8794000149   -0.1792999953   -0.2565000057\n",
                    "C       -1.5205999613   -0.0164999999    0.2786999941\n",
                    "C       -1.4889999628   -0.2619000077    0.4871000051\n",
                    "C       -1.4940999746   -0.2249000072   -0.0957999974\n",
                    "C       -1.8826999664   -0.0372000001    0.1937000006\n",
                ]
                for coord in coords:
                    assert coord in data

    @requires_openeye
    def test_to_single_xyz_openeye(self):
        """
        Test writing to a single frame xyz file

        This test is backend-specific because of precision/rounding differences between RDKit and OpenEye
        """
        from openff.toolkit.utils import OpenEyeToolkitWrapper

        tkw = OpenEyeToolkitWrapper()

        # load a molecule with a single conformation
        toluene = Molecule.from_file(
            get_data_file_path("molecules/toluene.sdf"), "sdf", toolkit_registry=tkw
        )
        # make sure it has one conformer
        assert toluene.n_conformers == 1

        with NamedTemporaryFile(suffix=".xyz") as iofile:
            # try and write out the xyz file
            toluene.to_file(iofile.name, "xyz", toolkit_registry=tkw)

            # now lets check the file contents
            with open(iofile.name) as xyz_data:
                data = xyz_data.readlines()
                # make sure we have the correct amount of lines writen
                assert len(data) == 17
                # make sure all headers and frame data was writen
                assert data.count("15\n") == 1
                assert data.count("C7H8\n") == 1
                # now check that we can find the first and last coords
                coords = [
                    "C        0.0000000000    0.0000000000    0.0000000000\n",
                    "H       -0.0000000000    3.7604000568    0.0000000000\n",
                ]
                for coord in coords:
                    assert coord in data

    @requires_rdkit
    def test_to_multiframe_xyz_rdkit(self):
        """
        Test writing out a molecule with multiple conformations to an xyz file

        This test is backend-specific because of precision/rounding differences between RDKit and OpenEye
        """
        from openff.toolkit.utils import RDKitToolkitWrapper

        tkw = RDKitToolkitWrapper()
        # load in an SDF of butane with multiple conformers in it
        molecules = Molecule.from_file(
            get_data_file_path("molecules/butane_multi.sdf"),
            "sdf",
            toolkit_registry=tkw,
        )
        # now we want to combine the conformers to one molecule
        butane = molecules[0]
        for mol in molecules[1:]:
            butane.add_conformer(mol._conformers[0])

        # make sure we have the 7 conformers
        assert butane.n_conformers == 7
        with NamedTemporaryFile(suffix=".xyz") as iofile:
            # try and write out the xyz file
            butane.to_file(iofile.name, "xyz", toolkit_registry=tkw)

            # now lets check whats in the file
            with open(iofile.name) as xyz_data:
                data = xyz_data.readlines()
                # make sure we have the correct amount of lines writen
                assert len(data) == 112
                # make sure all headers and frame data was writen
                assert data.count("14\n") == 7
                for i in range(1, 8):
                    assert f"C4H10 Frame {i}\n" in data

                # now make sure the first line of the coordinates are correct in every frame
                coords = [
                    "C        1.8902000000    0.0426000000    0.2431000000\n",
                    "C        1.8976000000   -0.0233000000    0.2846000000\n",
                    "C       -1.8794000000   -0.1793000000   -0.2565000000\n",
                    "C       -1.5206000000   -0.0165000000    0.2787000000\n",
                    "C       -1.4890000000   -0.2619000000    0.4871000000\n",
                    "C       -1.4941000000   -0.2249000000   -0.0958000000\n",
                    "C       -1.8827000000   -0.0372000000    0.1937000000\n",
                ]
                for coord in coords:
                    assert coord in data

    @requires_rdkit
    def test_to_single_xyz_rdkit(self):
        """
        Test writing to a single frame xyz file

        This test is backend-specific because of precision/rounding differences between RDKit and OpenEye
        """
        from openff.toolkit.utils import RDKitToolkitWrapper

        tkw = RDKitToolkitWrapper()

        # load a molecule with a single conformation
        toluene = Molecule.from_file(
            get_data_file_path("molecules/toluene.sdf"), "sdf", toolkit_registry=tkw
        )
        # make sure it has one conformer
        assert toluene.n_conformers == 1

        with NamedTemporaryFile(suffix=".xyz") as iofile:
            # try and write out the xyz file
            toluene.to_file(iofile.name, "xyz", toolkit_registry=tkw)

            # now lets check the file contents
            with open(iofile.name) as xyz_data:
                data = xyz_data.readlines()
                # make sure we have the correct amount of lines writen
                assert len(data) == 17
                # make sure all headers and frame data was writen
                assert data.count("15\n") == 1
                assert data.count("C7H8\n") == 1
                # now check that we can find the first and last coords
                coords = [
                    "C        0.0000000000    0.0000000000    0.0000000000\n",
                    "H       -0.0000000000    3.7604000000    0.0000000000\n",
                ]
                for coord in coords:
                    assert coord in data

    def test_to_xyz_no_conformers(self):
        """Test writing a molecule out when it has no conformers here all coords should be 0."""

        # here we want to make a molecule with no coordinates
        ethanol = create_ethanol()
        assert ethanol.n_conformers == 0

        with NamedTemporaryFile(suffix=".xyz") as iofile:
            # try and write out the xyz file
            ethanol.to_file(iofile.name, "xyz")

            # now lets check the file contents
            with open(iofile.name) as xyz_data:
                data = xyz_data.readlines()
                # make sure we have the correct amount of lines writen
                assert len(data) == 11
                # make sure all headers and frame data was writen
                assert data.count("9\n") == 1
                assert data.count("C2H6O\n") == 1
                # now check that all coords are 0
                coords = ["0.0000000000", "0.0000000000", "0.0000000000"]
                for atom_coords in data[2:]:
                    assert atom_coords.split()[1:] == coords

    # TODO: Should there be an equivalent toolkit test and leave this as an integration test?
    @pytest.mark.parametrize("molecule", mini_drug_bank())
    @pytest.mark.parametrize(
        "format",
        [
            "mol2",
            "sdf",
            pytest.param(
                "pdb",
                marks=pytest.mark.wip(
                    reason="Read from pdb has not been implemented properly yet"
                ),
            ),
        ],
    )
    def test_to_from_file(self, molecule, format):
        """Test that conversion/creation of a molecule to and from a file is consistent."""
        from openff.toolkit.utils.toolkits import UndefinedStereochemistryError

        # TODO: Test all file capabilities; the current test is minimal
        # TODO: This is only for OE. Expand to both OE and RDKit toolkits.
        # Molecules that are known to raise UndefinedStereochemistryError.
        undefined_stereo_mols = {
            "DrugBank_1700",
            "DrugBank_2987",
            "DrugBank_3502",
            "DrugBank_4161",
            "DrugBank_4162",
            "DrugBank_6531",
        }
        undefined_stereo = molecule.name in undefined_stereo_mols

        # The file is automatically deleted outside the with-clause.
        with NamedTemporaryFile(suffix="." + format) as iofile:
            # If this has undefined stereo, check that the exception is raised.
            extension = os.path.splitext(iofile.name)[1][1:]
            molecule.to_file(iofile.name, extension)
            if undefined_stereo:
                with pytest.raises(UndefinedStereochemistryError):
                    Molecule.from_file(iofile.name)
            molecule2 = Molecule.from_file(
                iofile.name, allow_undefined_stereo=undefined_stereo
            )
            assert molecule == molecule2
            # TODO: Test to make sure properties are preserved?
            # NOTE: We can't read pdb files and expect chemical information to be preserved

    @requires_openeye
    @pytest.mark.parametrize("molecule", mini_drug_bank())
    def test_to_from_oemol(self, molecule):
        """Test that conversion/creation of a molecule to and from a OEMol is consistent."""
        from openff.toolkit.utils.toolkits import UndefinedStereochemistryError

        # Known failures raise an UndefinedStereochemistryError, but
        # the round-trip SMILES representation with the OpenEyeToolkit
        # doesn't seem to be affected.
        # ZINC test set known failures.
        # known_failures = {'ZINC05964684', 'ZINC05885163', 'ZINC05543156', 'ZINC17211981',
        #                   'ZINC17312986', 'ZINC06424847', 'ZINC04963126'}

        undefined_stereo = molecule.name in openeye_drugbank_undefined_stereo_mols

        toolkit_wrapper = OpenEyeToolkitWrapper()

        oemol = molecule.to_openeye()
        molecule_smiles = molecule.to_smiles(toolkit_registry=toolkit_wrapper)

        # First test making a molecule using the Molecule(oemol) method

        # If this is a known failure, check that it raises UndefinedStereochemistryError
        # and proceed with the test ignoring it.
        test_mol = None
        if undefined_stereo:
            with pytest.raises(UndefinedStereochemistryError):
                Molecule(oemol)
            test_mol = Molecule(oemol, allow_undefined_stereo=True)
        else:
            test_mol = Molecule(oemol)

        test_mol_smiles = test_mol.to_smiles(toolkit_registry=toolkit_wrapper)
        assert molecule_smiles == test_mol_smiles

        # Check that the two topologies are isomorphic.
        assert_molecule_is_equal(
            molecule,
            test_mol,
            "Molecule.to_openeye()/Molecule(oemol) round trip failed",
        )

        # Second, test making a molecule using the Molecule.from_openeye(oemol) method

        # If this is a known failure, check that it raises UndefinedStereochemistryError
        # and proceed with the test.
        if undefined_stereo:
            with pytest.raises(UndefinedStereochemistryError):
                Molecule.from_openeye(oemol)
            test_mol = Molecule.from_openeye(oemol, allow_undefined_stereo=True)
        else:
            test_mol = Molecule.from_openeye(oemol)

        test_mol_smiles = test_mol.to_smiles(toolkit_registry=toolkit_wrapper)
        assert molecule_smiles == test_mol_smiles

        # Check that the two topologies are isomorphic.
        assert_molecule_is_equal(
            molecule, test_mol, "Molecule.to_openeye()/from_openeye() round trip failed"
        )

    # ----------------------------------------------------
    # Test properties.
    # ----------------------------------------------------

    def test_name(self):
        """Test Molecule name property"""
        molecule1 = Molecule()
        molecule1.name = None

        molecule2 = Molecule()
        molecule2.name = ""
        assert molecule1.name == molecule2.name

        name = "benzene"
        molecule = Molecule()
        molecule.name = name
        assert molecule.name == name

    def test_hill_formula(self):
        """Test that making the hill formula is consistent between input methods and ordering"""
        # make sure smiles match reference
        molecule = create_ethanol()
        assert molecule.hill_formula == "C2H6O"
        # make sure is not order dependent
        molecule_reverse = create_reversed_ethanol()
        assert molecule.hill_formula == molecule_reverse.hill_formula
        # make sure single element names are put first
        order_mol = Molecule.from_smiles("C(Br)CB")
        assert order_mol.hill_formula == "C2H6BBr"
        # test molecule with no carbon
        no_carb_mol = Molecule.from_smiles("OS(=O)(=O)O")
        assert no_carb_mol.hill_formula == "H2O4S"
        # test no carbon and hydrogen
        br_i = Molecule.from_smiles("BrI")
        assert br_i.hill_formula == "BrI"
        # make sure files and smiles match
        molecule_file = Molecule.from_file(get_data_file_path("molecules/ethanol.sdf"))
        assert molecule.hill_formula == molecule_file.hill_formula
        # make sure the topology molecule gives the same formula
        from openff.toolkit.topology.topology import Topology

<<<<<<< HEAD
        topology = Topology.from_molecules(molecule)
        topmol = TopologyMolecule(molecule, topology)
        assert molecule.hill_formula == Molecule._object_to_hill_formula(topmol)
        assert molecule.hill_formula == Molecule._object_to_hill_formula(
            molecule.to_networkx()
        )

        assert molecule.hill_formula == _networkx_graph_to_hill_formula(
            molecule.to_networkx()
=======
        topology = Topology.from_molecules(molecule_smiles)
        assert molecule_smiles.hill_formula == Molecule.to_hill_formula(
            topology.molecules[0]
        )
        # make sure the networkx matches
        assert molecule_smiles.hill_formula == Molecule.to_hill_formula(
            molecule_smiles.to_networkx()
>>>>>>> 266c8649
        )

    def test_isomorphic_general(self):
        """Test the matching using different input types"""
        # check that hill formula fails are caught
        ethanol = create_ethanol()
        acetaldehyde = create_acetaldehyde()
        assert ethanol.is_isomorphic_with(acetaldehyde) is False
        assert acetaldehyde.is_isomorphic_with(ethanol) is False
        # check that different orderings work with full matching
        ethanol_reverse = create_reversed_ethanol()
        assert ethanol.is_isomorphic_with(ethanol_reverse) is True
        # check a reference mapping between ethanol and ethanol_reverse matches that calculated
        ref_mapping = {0: 8, 1: 7, 2: 6, 3: 3, 4: 4, 5: 5, 6: 1, 7: 2, 8: 0}
        assert (
            Molecule.are_isomorphic(ethanol, ethanol_reverse, return_atom_map=True)[1]
            == ref_mapping
        )
        # check matching with nx.Graph atomic numbers and connectivity only
        assert (
            Molecule.are_isomorphic(
                ethanol,
                ethanol_reverse.to_networkx(),
                aromatic_matching=False,
                formal_charge_matching=False,
                bond_order_matching=False,
                atom_stereochemistry_matching=False,
                bond_stereochemistry_matching=False,
            )[0]
            is True
        )
        # check matching with nx.Graph with full matching
        assert ethanol.is_isomorphic_with(ethanol_reverse.to_networkx()) is True
        # check matching with a TopologyMolecule class
        from openff.toolkit.topology.topology import Topology

        topology = Topology.from_molecules(ethanol)
        assert (
            Molecule.are_isomorphic(
                ethanol,
                topology.molecules[0],
                aromatic_matching=False,
                formal_charge_matching=False,
                bond_order_matching=False,
                atom_stereochemistry_matching=False,
                bond_stereochemistry_matching=False,
            )[0]
            is True
        )
        # test hill formula passes but isomorphic fails
        mol1 = Molecule.from_smiles("Fc1ccc(F)cc1")
        mol2 = Molecule.from_smiles("Fc1ccccc1F")
        assert mol1.is_isomorphic_with(mol2) is False
        assert mol2.is_isomorphic_with(mol1) is False

    isomorphic_permutations = [
        {
            "aromatic_matching": True,
            "formal_charge_matching": True,
            "bond_order_matching": True,
            "atom_stereochemistry_matching": True,
            "bond_stereochemistry_matching": True,
            "result": False,
        },
        {
            "aromatic_matching": False,
            "formal_charge_matching": True,
            "bond_order_matching": True,
            "atom_stereochemistry_matching": True,
            "bond_stereochemistry_matching": True,
            "result": False,
        },
        {
            "aromatic_matching": True,
            "formal_charge_matching": False,
            "bond_order_matching": True,
            "atom_stereochemistry_matching": True,
            "bond_stereochemistry_matching": True,
            "result": False,
        },
        {
            "aromatic_matching": True,
            "formal_charge_matching": True,
            "bond_order_matching": False,
            "atom_stereochemistry_matching": True,
            "bond_stereochemistry_matching": True,
            "result": False,
        },
        {
            "aromatic_matching": True,
            "formal_charge_matching": True,
            "bond_order_matching": True,
            "atom_stereochemistry_matching": False,
            "bond_stereochemistry_matching": True,
            "result": False,
        },
        {
            "aromatic_matching": True,
            "formal_charge_matching": True,
            "bond_order_matching": True,
            "atom_stereochemistry_matching": True,
            "bond_stereochemistry_matching": False,
            "result": False,
        },
        {
            "aromatic_matching": False,
            "formal_charge_matching": False,
            "bond_order_matching": False,
            "atom_stereochemistry_matching": False,
            "bond_stereochemistry_matching": False,
            "result": True,
        },
        {
            "aromatic_matching": False,
            "formal_charge_matching": True,
            "bond_order_matching": False,
            "atom_stereochemistry_matching": True,
            "bond_stereochemistry_matching": True,
            "result": True,
        },
        {
            "aromatic_matching": False,
            "formal_charge_matching": False,
            "bond_order_matching": False,
            "atom_stereochemistry_matching": True,
            "bond_stereochemistry_matching": True,
            "result": True,
        },
    ]

    @pytest.mark.parametrize("inputs", isomorphic_permutations)
    def test_isomorphic_perumtations(self, inputs):
        """Test all of the different combinations of matching levels between benzene with and without the aromatic bonds
        defined"""
        # get benzene with all aromatic atoms/bonds labeled
        benzene = Molecule.from_smiles("c1ccccc1")
        # get benzene with no aromatic labels
        benzene_no_aromatic = create_benzene_no_aromatic()
        # now test all of the variations
        assert (
            Molecule.are_isomorphic(
                benzene,
                benzene_no_aromatic,
                aromatic_matching=inputs["aromatic_matching"],
                formal_charge_matching=inputs["formal_charge_matching"],
                bond_order_matching=inputs["bond_order_matching"],
                atom_stereochemistry_matching=inputs["atom_stereochemistry_matching"],
                bond_stereochemistry_matching=inputs["bond_stereochemistry_matching"],
            )[0]
            is inputs["result"]
        )

    @requires_openeye
    def test_strip_atom_stereochemistry(self):
        """Test the basic behavior of strip_atom_stereochemistry"""
        mol = Molecule.from_smiles("CCC[N@@](C)CC")

        nitrogen_idx = [
            atom.molecule_atom_index for atom in mol.atoms if atom.element.symbol == "N"
        ][0]

        # TODO: This fails with RDKitToolkitWrapper because it perceives
        # the stereochemistry of this nitrogen as None
        assert mol.atoms[nitrogen_idx].stereochemistry == "S"
        mol.strip_atom_stereochemistry(smarts="[N+0X3:1](-[*])(-[*])(-[*])")
        assert mol.atoms[nitrogen_idx].stereochemistry is None

        mol = Molecule.from_smiles("CCC[N@@](C)CC")

        assert mol.atoms[nitrogen_idx].stereochemistry == "S"
        mol.strip_atom_stereochemistry(smarts="[N+0X3:1](-[*])(-[*])(-[*])")
        assert mol.atoms[nitrogen_idx].stereochemistry is None

    @pytest.mark.parametrize("mol_smiles", [("C[N+](CC)(CC)CC"), ("c1cnc[nH]1")])
    def test_do_not_strip_atom_stereochemsitry(self, mol_smiles):
        """
        Test special cases in which we do not want nitrogen stereochemistry stripped:
        NH in planar rings and tetra-coordinatined N+
        """
        mol = Molecule.from_smiles(mol_smiles)
        mol_mod = copy.deepcopy(mol)
        mol_mod.strip_atom_stereochemistry("[N+0X3:1](-[*])(-[*])(-[*])")

        # Inspect each atom's stereochemistry instead of relying on __eq__
        for before, after in zip(mol.atoms, mol_mod.atoms):
            assert before.stereochemistry == after.stereochemistry

    def test_isomorphic_stripped_stereochemistry(self):
        """Test that the equality operator disregards an edge case of nitrogen stereocenters"""
        mol1 = Molecule.from_smiles("CCC[N@](C)CC")
        mol2 = Molecule.from_smiles("CCC[N@@](C)CC")

        # Ensure default value is respected and order does not matter
        assert Molecule.are_isomorphic(mol1, mol2, strip_pyrimidal_n_atom_stereo=True)
        assert Molecule.are_isomorphic(mol1, mol2)
        assert Molecule.are_isomorphic(mol2, mol1)

        assert mol1 == mol2
        assert Molecule.from_smiles("CCC[N@](C)CC") == Molecule.from_smiles(
            "CCC[N@@](C)CC"
        )

    def test_remap(self):
        """Test the remap function which should return a new molecule in the requested ordering"""
        # the order here is CCO
        ethanol = create_ethanol()
        # get ethanol in reverse order OCC
        ethanol_reverse = create_reversed_ethanol()
        # get the mapping between the molecules
        mapping = Molecule.are_isomorphic(ethanol, ethanol_reverse, True)[1]

        atom0, atom1 = list([atom for atom in ethanol.atoms])[:2]
        ethanol.add_bond_charge_virtual_site([atom0, atom1], 0.3 * unit.angstrom)

        # make sure that molecules with virtual sites raises an error
        with pytest.raises(NotImplementedError):
            remapped = ethanol.remap(mapping, current_to_new=True)

        # remake with no virtual site and remap to match the reversed ordering
        ethanol = create_ethanol()

        new_ethanol = ethanol.remap(mapping, current_to_new=True)

        def assert_molecules_match_after_remap(mol1, mol2):
            """Check all of the attributes in a molecule match after being remapped"""
            for atoms in zip(mol1.atoms, mol2.atoms):
                assert atoms[0].to_dict() == atoms[1].to_dict()
            # bonds will not be in the same order in the molecule and the atom1 and atom2 indecies could be out of order
            # make a dict to compare them both
            remapped_bonds = dict(
                ((bond.atom1_index, bond.atom2_index), bond) for bond in mol2.bonds
            )
            for bond in mol1.bonds:
                key = (bond.atom1_index, bond.atom2_index)
                if key not in remapped_bonds:
                    key = tuple(reversed(key))
                assert key in remapped_bonds
                # now compare each attribute of the bond except the atom indexes
                bond_dict = bond.to_dict()
                del bond_dict["atom1"]
                del bond_dict["atom2"]
                remapped_bond_dict = remapped_bonds[key].to_dict()
                del remapped_bond_dict["atom1"]
                del remapped_bond_dict["atom2"]
            assert mol1.n_bonds == mol2.n_bonds
            assert mol1.n_angles == mol2.n_angles
            assert mol1.n_propers == mol2.n_propers
            assert mol1.n_impropers == mol2.n_impropers
            assert mol1.total_charge == mol2.total_charge
            assert mol1.partial_charges.all() == mol2.partial_charges.all()

        # check all of the properties match as well, torsions and impropers will be in a different order
        # due to the bonds being out of order
        assert_molecules_match_after_remap(new_ethanol, ethanol_reverse)

        # test round trip (double remapping a molecule)
        new_ethanol = ethanol.remap(mapping, current_to_new=True)
        isomorphic, round_trip_mapping = Molecule.are_isomorphic(
            new_ethanol, ethanol, return_atom_map=True
        )
        assert isomorphic is True
        round_trip_ethanol = new_ethanol.remap(round_trip_mapping, current_to_new=True)
        assert_molecules_match_after_remap(round_trip_ethanol, ethanol)

    @requires_openeye
    def test_canonical_ordering_openeye(self):
        """Make sure molecules are returned in canonical ordering of openeye"""
        from openff.toolkit.utils.toolkits import OpenEyeToolkitWrapper

        openeye = OpenEyeToolkitWrapper()
        # get ethanol in canonical order
        ethanol = create_ethanol()
        # get reversed non canonical ethanol
        reversed_ethanol = create_reversed_ethanol()
        # get the canonical ordering
        canonical_ethanol = reversed_ethanol.canonical_order_atoms(openeye)
        # make sure the mapping between the ethanol and the openeye ref canonical form is the same
        assert (
            True,
            {0: 0, 1: 1, 2: 2, 3: 3, 4: 4, 5: 5, 6: 6, 7: 7, 8: 8},
        ) == Molecule.are_isomorphic(canonical_ethanol, ethanol, True)

    @requires_rdkit
    def test_canonical_ordering_rdkit(self):
        """Make sure molecules are returned in canonical ordering of the RDKit"""
        from openff.toolkit.utils.toolkits import RDKitToolkitWrapper

        rdkit = RDKitToolkitWrapper()
        # get ethanol in canonical order
        ethanol = create_ethanol()
        # get reversed non canonical ethanol
        reversed_ethanol = create_reversed_ethanol()
        # get the canonical ordering
        canonical_ethanol = reversed_ethanol.canonical_order_atoms(rdkit)
        # make sure the mapping between the ethanol and the rdkit ref canonical form is the same
        assert (
            True,
            {0: 2, 1: 0, 2: 1, 3: 8, 4: 3, 5: 4, 6: 5, 7: 6, 8: 7},
        ) == Molecule.are_isomorphic(canonical_ethanol, ethanol, True)

    def test_too_small_remap(self):
        """Make sure remap fails if we do not supply enough indexes"""
        ethanol = Molecule.from_file(get_data_file_path("molecules/ethanol.sdf"))
        # catch mappings that are the wrong size
        too_small_mapping = {0: 1}
        with pytest.raises(ValueError):
            new_ethanol = ethanol.remap(too_small_mapping, current_to_new=True)

    def test_wrong_index_mapping(self):
        """Make sure the remap fails when the indexing starts from the wrong value"""
        ethanol = Molecule.from_file(get_data_file_path("molecules/ethanol.sdf"))
        mapping = {0: 2, 1: 1, 2: 0, 3: 6, 4: 7, 5: 8, 6: 4, 7: 5, 8: 3}
        wrong_index_mapping = dict(
            (i + 10, new_id) for i, new_id in enumerate(mapping.values())
        )
        with pytest.raises(IndexError):
            new_ethanol = ethanol.remap(wrong_index_mapping, current_to_new=True)

    tautomer_data = [
        {"molecule": "Oc1c(cccc3)c3nc2ccncc12", "tautomers": 2},
        {"molecule": "CN=c1nc[nH]cc1", "tautomers": 2},
        {"molecule": "c1[nH]c2c(=O)[nH]c(nc2n1)N", "tautomers": 14},
    ]

    @pytest.mark.parametrize(
        "toolkit_class", [OpenEyeToolkitWrapper, RDKitToolkitWrapper]
    )
    @pytest.mark.parametrize("molecule_data", tautomer_data)
    def test_enumerating_tautomers(self, molecule_data, toolkit_class):
        """Test the ability of each toolkit to produce tautomers of an input molecule."""

        if toolkit_class.is_available():
            toolkit = toolkit_class()
            mol = Molecule.from_smiles(
                molecule_data["molecule"],
                allow_undefined_stereo=True,
                toolkit_registry=toolkit,
            )

            tautomers = mol.enumerate_tautomers(toolkit_registry=toolkit)

            assert len(tautomers) == molecule_data["tautomers"]
            assert mol not in tautomers
            # check that the molecules are not isomorphic of the input
            for taut in tautomers:
                assert taut.n_conformers == 0
                assert mol.is_isomorphic_with(taut) is False

        else:
            pytest.skip("Required toolkit is unavailable")

    @pytest.mark.parametrize(
        "toolkit_class", [OpenEyeToolkitWrapper, RDKitToolkitWrapper]
    )
    def test_enumerating_tautomers_options(self, toolkit_class):
        """Test the enumeration options"""

        if toolkit_class.is_available():
            toolkit = toolkit_class()
            # test the max molecules option
            mol = Molecule.from_smiles(
                "c1[nH]c2c(=O)[nH]c(nc2n1)N",
                toolkit_registry=toolkit,
                allow_undefined_stereo=True,
            )

            tauts_no = 5
            tautomers = mol.enumerate_tautomers(
                max_states=tauts_no, toolkit_registry=toolkit
            )
            assert len(tautomers) <= tauts_no
            assert mol not in tautomers

    @pytest.mark.parametrize(
        "toolkit_class", [RDKitToolkitWrapper, OpenEyeToolkitWrapper]
    )
    def test_enumerating_no_tautomers(self, toolkit_class):
        """Test that the toolkits return an empty list if there are no tautomers to enumerate."""

        if toolkit_class.is_available():
            toolkit = toolkit_class()
            mol = Molecule.from_smiles("CC", toolkit_registry=toolkit)

            tautomers = mol.enumerate_tautomers(toolkit_registry=toolkit)
            assert tautomers == []

        else:
            pytest.skip("Required toolkit is unavailable")

    @requires_openeye
    def test_enumerating_no_protomers(self):
        """Make sure no protomers are returned."""

        mol = Molecule.from_smiles("CC")

        assert mol.enumerate_protomers() == []

    @requires_openeye
    def test_enumerating_protomers(self):
        """Test enumerating the formal charges."""

        mol = Molecule.from_smiles("Oc2ccc(c1ccncc1)cc2")

        # there should be three protomers for this molecule so restrict the output
        protomers = mol.enumerate_protomers(max_states=2)

        assert mol not in protomers
        assert len(protomers) == 2

        # now make sure we can generate them all
        protomers = mol.enumerate_protomers(max_states=10)

        assert mol not in protomers
        assert len(protomers) == 3

        # make sure each protomer is unique
        unique_protomers = set(protomers)
        assert len(protomers) == len(unique_protomers)

    @pytest.mark.parametrize(
        "toolkit_class", [OpenEyeToolkitWrapper, RDKitToolkitWrapper]
    )
    def test_enumerating_stereobonds(self, toolkit_class):
        """Test the backend toolkits in enumerating the stereo bonds in a molecule."""

        if toolkit_class.is_available():
            toolkit = toolkit_class()
            mol = Molecule.from_smiles(
                "ClC=CCl", allow_undefined_stereo=True, toolkit_registry=toolkit
            )

            # use the default options
            isomers = mol.enumerate_stereoisomers()
            assert len(isomers) == 2

            assert mol not in isomers
            # make sure the input molecule is only different by bond stereo
            for ismol in isomers:
                assert (
                    Molecule.are_isomorphic(
                        mol,
                        ismol,
                        return_atom_map=False,
                        bond_stereochemistry_matching=False,
                    )[0]
                    is True
                )
                assert mol.is_isomorphic_with(ismol) is False

            # make sure the isomers are different
            assert isomers[0].is_isomorphic_with(isomers[1]) is False

        else:
            pytest.skip("Required toolkit is unavailable")

    @pytest.mark.parametrize(
        "toolkit_class", [OpenEyeToolkitWrapper, RDKitToolkitWrapper]
    )
    def test_enumerating_stereocenters(self, toolkit_class):
        """Test the backend toolkits in enumerating the stereo centers in a molecule."""

        if toolkit_class.is_available():
            toolkit = toolkit_class()
            mol = Molecule.from_smiles(
                "NC(Cl)(F)O", toolkit_registry=toolkit, allow_undefined_stereo=True
            )

            isomers = mol.enumerate_stereoisomers(toolkit_registry=toolkit)

            assert len(isomers) == 2
            # make sure the mol is not in the isomers and that they only differ by stereo chem
            assert mol not in isomers
            for ismol in isomers:
                assert ismol.n_conformers != 0
                assert (
                    Molecule.are_isomorphic(
                        mol,
                        ismol,
                        return_atom_map=False,
                        atom_stereochemistry_matching=False,
                    )[0]
                    is True
                )
                assert mol.is_isomorphic_with(ismol) is False

            # make sure the two isomers are different
            assert isomers[0].is_isomorphic_with(isomers[1]) is False

        else:
            pytest.skip("Required toolkit is unavailable")

    @pytest.mark.parametrize(
        "toolkit_class", [OpenEyeToolkitWrapper, RDKitToolkitWrapper]
    )
    def test_enumerating_stereo_options(self, toolkit_class):
        """Test the enumerating stereo chem options"""

        if toolkit_class.is_available():
            toolkit = toolkit_class()

            # test undefined only
            mol = Molecule.from_smiles(
                "ClC=CCl", toolkit_registry=toolkit, allow_undefined_stereo=True
            )
            isomers = mol.enumerate_stereoisomers(
                undefined_only=True, rationalise=False
            )

            assert len(isomers) == 2
            for isomer in isomers:
                assert isomer.n_conformers == 0

            mol = Molecule.from_smiles(
                "Cl/C=C\Cl", toolkit_registry=toolkit, allow_undefined_stereo=True
            )
            isomers = mol.enumerate_stereoisomers(
                undefined_only=True, rationalise=False
            )

            assert isomers == []

            mol = Molecule.from_smiles(
                "Cl/C=C\Cl", toolkit_registry=toolkit, allow_undefined_stereo=True
            )
            isomers = mol.enumerate_stereoisomers(
                undefined_only=False, rationalise=False
            )

            assert len(isomers) == 1

            # test max isomers
            mol = Molecule.from_smiles(
                "BrC=C[C@H]1OC(C2)(F)C2(Cl)C1",
                toolkit_registry=toolkit,
                allow_undefined_stereo=True,
            )
            isomers = mol.enumerate_stereoisomers(
                max_isomers=5,
                undefined_only=True,
                toolkit_registry=toolkit,
                rationalise=True,
            )

            assert len(isomers) <= 5
            for isomer in isomers:
                assert isomer.n_conformers == 1

        else:
            pytest.skip("Required toolkit is unavailable")

    @pytest.mark.parametrize(
        "toolkit_class", [OpenEyeToolkitWrapper, RDKitToolkitWrapper]
    )
    @pytest.mark.parametrize(
        "smiles, undefined_only, expected",
        [
            (
                "FC(Br)(Cl)[C@@H](Br)(Cl)",
                False,
                [
                    "F[C@](Br)(Cl)[C@@H](Br)(Cl)",
                    "F[C@](Br)(Cl)[C@H](Br)(Cl)",
                    "F[C@@](Br)(Cl)[C@@H](Br)(Cl)",
                    "F[C@@](Br)(Cl)[C@H](Br)(Cl)",
                ],
            ),
            (
                "FC(Br)(Cl)[C@@H](Br)(Cl)",
                True,
                ["F[C@](Br)(Cl)[C@@H](Br)(Cl)", "F[C@@](Br)(Cl)[C@@H](Br)(Cl)"],
            ),
            ("F[C@H](Cl)Br", False, ["F[C@@H](Cl)Br"]),
            ("F[C@H](Cl)Br", True, []),
        ],
    )
    def test_enumerating_stereo_partially_defined(
        self, toolkit_class, smiles, undefined_only, expected
    ):
        """Test the enumerating stereo of molecules with partially defined chirality"""

        if not toolkit_class.is_available():
            pytest.skip("Required toolkit is unavailable")

        toolkit = toolkit_class()

        # test undefined only
        mol = Molecule.from_smiles(
            smiles, toolkit_registry=toolkit, allow_undefined_stereo=True
        )
        stereoisomers = mol.enumerate_stereoisomers(
            undefined_only=undefined_only, rationalise=False
        )

        # Ensure that the results of the enumeration are what the test expects.
        # This roundtrips the expected output from SMILES --> OFFMol --> SMILES,
        # since the SMILES for stereoisomers generated in this test may change depending
        # on which cheminformatics toolkit is used.
        expected = {
            Molecule.from_smiles(stereoisomer, allow_undefined_stereo=True).to_smiles(
                explicit_hydrogens=True, isomeric=True, mapped=False
            )
            for stereoisomer in expected
        }
        actual = {
            stereoisomer.to_smiles(explicit_hydrogens=True, isomeric=True, mapped=False)
            for stereoisomer in stereoisomers
        }

        assert expected == actual

    @requires_rdkit
    def test_from_pdb_and_smiles(self):
        """Test the ability to make a valid molecule using RDKit and SMILES together"""
        # try and make a molecule from a pdb and smiles that don't match
        with pytest.raises(InvalidConformerError):
            mol = Molecule.from_pdb_and_smiles(
                get_data_file_path("molecules/toluene.pdb"), "CC"
            )

        # make a molecule from the toluene pdb file and the correct smiles
        mol = Molecule.from_pdb_and_smiles(
            get_data_file_path("molecules/toluene.pdb"), "Cc1ccccc1"
        )

        # make toluene from the sdf file
        mol_sdf = Molecule.from_file(get_data_file_path("molecules/toluene.sdf"))
        # get the mapping between them and compare the properties
        isomorphic, atom_map = Molecule.are_isomorphic(
            mol, mol_sdf, return_atom_map=True
        )
        assert isomorphic is True
        for pdb_atom, sdf_atom in atom_map.items():
            assert mol.atoms[pdb_atom].to_dict() == mol_sdf.atoms[sdf_atom].to_dict()
        # check bonds match, however there order might not
        sdf_bonds = dict(
            ((bond.atom1_index, bond.atom2_index), bond) for bond in mol_sdf.bonds
        )
        for bond in mol.bonds:
            key = (atom_map[bond.atom1_index], atom_map[bond.atom2_index])
            if key not in sdf_bonds:
                key = tuple(reversed(key))
            assert key in sdf_bonds
            # now compare the attributes
            assert bond.is_aromatic == sdf_bonds[key].is_aromatic
            assert bond.stereochemistry == sdf_bonds[key].stereochemistry

    @requires_pkg("qcportal")
    def test_to_qcschema(self):
        """Test the ability to make and validate qcschema with extras"""
        # the molecule has no coordinates so this should fail
        ethanol = Molecule.from_smiles("CCO")
        with pytest.raises(InvalidConformerError):
            qcschema = ethanol.to_qcschema()

        # now remake the molecule from the sdf
        ethanol = Molecule.from_file(get_data_file_path("molecules/ethanol.sdf"))
        # make sure that requests to missing conformers are caught
        with pytest.raises(InvalidConformerError):
            qcschema = ethanol.to_qcschema(conformer=1)
        # now make a valid qcschema and check its properties
        qcschema = ethanol.to_qcschema(extras={"test_tag": "test"})
        # make sure the properties match
        charge = 0
        connectivity = [
            (0, 1, 1.0),
            (0, 4, 1.0),
            (0, 5, 1.0),
            (0, 6, 1.0),
            (1, 2, 1.0),
            (1, 7, 1.0),
            (1, 8, 1.0),
            (2, 3, 1.0),
        ]
        symbols = ["C", "C", "O", "H", "H", "H", "H", "H", "H"]

        def assert_check():
            assert charge == qcschema.molecular_charge
            assert connectivity == qcschema.connectivity
            assert symbols == qcschema.symbols.tolist()
            assert (
                qcschema.geometry.all() == ethanol.conformers[0].m_as(unit.bohr).all()
            )

        assert_check()
        assert qcschema.extras["test_tag"] == "test"
        assert qcschema.extras[
            "canonical_isomeric_explicit_hydrogen_mapped_smiles"
        ] == ethanol.to_smiles(mapped=True)
        # # now run again with no extras passed, only cmiles entry will be present with fix-720
        qcschema = ethanol.to_qcschema()
        assert_check()
        assert qcschema.extras[
            "canonical_isomeric_explicit_hydrogen_mapped_smiles"
        ] == ethanol.to_smiles(mapped=True)

    @requires_pkg("qcportal")
    def test_to_qcschema_no_connections(self):
        mol = Molecule.from_mapped_smiles("[Br-:1].[K+:2]")
        mol.add_conformer(
            unit.Quantity(
                np.array(
                    [[0.188518, 0.015684, 0.001562], [0.148794, 0.21268, 0.11992]]
                ),
                unit.nanometers,
            )
        )
        qcschema = mol.to_qcschema()
        assert qcschema.connectivity is None

    @requires_pkg("qcportal")
    def test_from_qcschema_no_client(self):
        """Test the ability to make molecules from QCArchive record instances and dicts"""

        import json

        # As the method can take a record instance or a dict with JSON encoding test both
        # test incomplete dict
        example_dict = {"name": "CH4"}
        with pytest.raises(KeyError):
            mol = Molecule.from_qcschema(example_dict)

        # test an object that is not a record
        wrong_object = "CH4"
        with pytest.raises(AttributeError):
            mol = Molecule.from_qcschema(wrong_object)

        with open(get_data_file_path("molecules/qcportal_molecules.json")) as json_file:
            # test loading the dict representation from a json file
            json_mol = json.load(json_file)
            mol = Molecule.from_qcschema(json_mol)
            # now make a molecule from the canonical smiles and make sure they are isomorphic
            can_mol = Molecule.from_smiles(
                json_mol["attributes"]["canonical_isomeric_smiles"]
            )
            assert mol.is_isomorphic_with(can_mol) is True

    client_examples = [
        {
            "dataset": "TorsionDriveDataset",
            "name": "Fragment Stability Benchmark",
            "index": "CC(=O)Nc1cc2c(cc1OC)nc[n:4][c:3]2[NH:2][c:1]3ccc(c(c3)Cl)F",
        },
        {
            "dataset": "TorsionDriveDataset",
            "name": "OpenFF Fragmenter Phenyl Benchmark",
            "index": "c1c[ch:1][c:2](cc1)[c:3](=[o:4])o",
        },
        {
            "dataset": "TorsionDriveDataset",
            "name": "OpenFF Full TorsionDrive Benchmark 1",
            "index": "0",
        },
        {
            "dataset": "TorsionDriveDataset",
            "name": "OpenFF Group1 Torsions",
            "index": "c1c[ch:1][c:2](cc1)[ch2:3][c:4]2ccccc2",
        },
        {
            "dataset": "OptimizationDataset",
            "name": "Kinase Inhibitors: WBO Distributions",
            "index": "cc1ccc(cc1nc2nccc(n2)c3cccnc3)nc(=o)c4ccc(cc4)cn5ccn(cc5)c-0",
        },
        {
            "dataset": "OptimizationDataset",
            "name": "SMIRNOFF Coverage Set 1",
            "index": "coc(o)oc-0",
        },
        {
            "dataset": "GridOptimizationDataset",
            "name": "OpenFF Trivalent Nitrogen Set 1",
            "index": "b1(c2c(ccs2)-c3ccsc3n1)c4c(c(c(c(c4f)f)f)f)f",
        },
        {
            "dataset": "GridOptimizationDataset",
            "name": "OpenFF Trivalent Nitrogen Set 1",
            "index": "C(#N)N",
        },
    ]

    @requires_pkg("qcportal")
    @pytest.mark.flaky(reruns=5)
    @pytest.mark.parametrize("input_data", client_examples)
    def test_from_qcschema_with_client(self, input_data):
        """For each of the examples try and make a offmol using the instance and dict and check they match"""

        import qcportal as ptl

        client = ptl.FractalClient()
        ds = client.get_collection(input_data["dataset"], input_data["name"])
        entry = ds.get_entry(input_data["index"])
        # now make the molecule from the record instance with and without the geometry
        mol_from_dict = Molecule.from_qcschema(entry.dict(encoding="json"))
        # make the molecule again with the geometries attached
        mol_from_instance = Molecule.from_qcschema(entry, client)
        if hasattr(entry, "initial_molecules"):
            assert mol_from_instance.n_conformers == len(entry.initial_molecules)
        else:
            # opt records have one initial molecule
            assert mol_from_instance.n_conformers == 1

        # now make a molecule from the smiles and make sure they are isomorphic
        mol_from_smiles = Molecule.from_smiles(
            entry.attributes["canonical_explicit_hydrogen_smiles"], True
        )

        assert mol_from_dict.is_isomorphic_with(mol_from_smiles) is True

    @requires_pkg("qcportal")
    def test_qcschema_round_trip(self):
        """Test making a molecule from qcschema then converting back
        Checking whether qca_mol and mol created from/to qcschema are the same or not"""

        # get a molecule qcschema
        import qcportal as ptl

        client = ptl.FractalClient()
        ds = client.get_collection("OptimizationDataset", "SMIRNOFF Coverage Set 1")
        # grab an entry from the optimization data set
        entry = ds.get_entry("coc(o)oc-0")
        # now make the molecule from the record instance with the geometry
        mol = Molecule.from_qcschema(entry, client)
        # now grab the initial molecule record
        qca_mol = client.query_molecules(id=entry.initial_molecule)[0]
        # mow make sure the majority of the qcschema attributes are the same
        # note we can not compare the full dict due to qcelemental differences
        qcschema = mol.to_qcschema()
        assert qcschema.atom_labels.tolist() == qca_mol.atom_labels.tolist()
        assert qcschema.symbols.tolist() == qca_mol.symbols.tolist()
        # due to conversion using different programs there is a slight difference here
        assert qcschema.geometry.flatten().tolist() == pytest.approx(
            qca_mol.geometry.flatten().tolist(), rel=1.0e-5
        )
        assert qcschema.connectivity == qca_mol.connectivity
        assert qcschema.atomic_numbers.tolist() == qca_mol.atomic_numbers.tolist()
        assert qcschema.fragment_charges == qca_mol.fragment_charges
        assert qcschema.fragment_multiplicities == qca_mol.fragment_multiplicities
        assert qcschema.fragments[0].tolist() == qca_mol.fragments[0].tolist()
        assert qcschema.mass_numbers.tolist() == qca_mol.mass_numbers.tolist()
        assert qcschema.name == qca_mol.name
        assert qcschema.masses.all() == qca_mol.masses.all()
        assert qcschema.molecular_charge == qca_mol.molecular_charge
        assert qcschema.molecular_multiplicity == qca_mol.molecular_multiplicity
        assert qcschema.real.all() == qca_mol.real.all()

    @requires_pkg("qcportal")
    def test_qcschema_round_trip_from_to_from(self):
        """Test making a molecule from qca record using from_qcschema,
        then converting back to qcschema using to_qcschema,
         and then reading that again using from_qcschema"""

        # get a molecule qcschema
        import qcportal as ptl

        client = ptl.FractalClient()
        ds = client.get_collection(
            "TorsionDriveDataset", "OpenFF-benchmark-ligand-fragments-v1.0"
        )
        # grab an entry from the torsiondrive data set
        entry = ds.get_entry(
            "[H]c1[c:1]([c:2](c(c(c1[H])N([H])C(=O)[H])[H])[C:3]2=C(C(=C([S:4]2)[H])OC([H])([H])[H])Br)[H]"
        )
        # now make the molecule from the record instance with the geometry
        mol_qca_record = Molecule.from_qcschema(entry, client)
        off_qcschema = mol_qca_record.to_qcschema()
        mol_using_from_off_qcschema = Molecule.from_qcschema(off_qcschema)
        assert_molecule_is_equal(
            mol_qca_record,
            mol_using_from_off_qcschema,
            "Molecule roundtrip to/from_qcschema failed",
        )

    @requires_pkg("qcportal")
    def test_qcschema_round_trip_raise_error(self):
        """Test making a molecule from qcschema,
        reaching inner except block where everything fails"""

        # get a molecule qcschema
        import qcportal as ptl

        client = ptl.FractalClient()
        ds = client.get_collection(
            "TorsionDriveDataset", "OpenFF-benchmark-ligand-fragments-v1.0"
        )
        # grab an entry from the torsiondrive data set
        entry = ds.get_entry(
            "[H]c1[c:1]([c:2](c(c(c1[H])N([H])C(=O)[H])[H])[C:3]2=C(C(=C([S:4]2)[H])OC([H])([H])[H])Br)[H]"
        )
        del entry.attributes["canonical_isomeric_explicit_hydrogen_mapped_smiles"]
        # now make the molecule from the record instance with the geometry
        with pytest.raises(KeyError):
            mol_qca_record = Molecule.from_qcschema(entry, client)

    @requires_pkg("qcportal")
    @pytest.mark.flaky(reruns=10)
    def test_qcschema_molecule_record_round_trip_from_to_from(self):
        """Test making a molecule from qca record using from_qcschema,
        then converting back to qcschema using to_qcschema,
         and then reading that again using from_qcschema"""

        # get a molecule qcschema
        import qcportal as ptl

        client = ptl.FractalClient()

        record = client.query_molecules(molecular_formula="C16H20N3O5")[0]

        # now make the molecule from the record instance with the geometry
        mol_qca_record = Molecule.from_qcschema(record, client)
        off_qcschema = mol_qca_record.to_qcschema()
        mol_using_from_off_qcschema = Molecule.from_qcschema(off_qcschema)

        assert_molecule_is_equal(
            mol_qca_record,
            mol_using_from_off_qcschema,
            "Molecule roundtrip to/from_qcschema failed",
        )

    def test_from_mapped_smiles(self):
        """Test making the molecule from issue #412 using both toolkits to ensure the issue
        is fixed."""

        # there should be no undefined sterochmeistry error when making the molecule
        mol = Molecule.from_mapped_smiles(
            "[H:14][c:1]1[c:3]([c:7]([c:11]([c:8]([c:4]1[H:17])[H:21])[C:13]([H:24])([H:25])[c:12]2[c:9]([c:5]([c:2]([c:6]([c:10]2[H:23])[H:19])[H:15])[H:18])[H:22])[H:20])[H:16]"
        )
        assert mol.n_atoms == 25
        # make sure the atom map is not exposed
        with pytest.raises(KeyError):
            mapping = mol._properties["atom_map"]

    @pytest.mark.parametrize(
        "toolkit_class", [OpenEyeToolkitWrapper, RDKitToolkitWrapper]
    )
    def test_from_mapped_smiles_partial(self, toolkit_class):
        """Test that creating a molecule from a partially mapped SMILES raises an
        exception."""
        if not (toolkit_class.is_available()):
            pytest.skip(f"Required toolkit {toolkit_class} is unavailable")
        with pytest.raises(
            SmilesParsingError,
            match="The mapped smiles does not contain enough indexes",
        ):
            Molecule.from_mapped_smiles("[Cl:1][Cl]", toolkit_registry=toolkit_class())

    @pytest.mark.parametrize("molecule", mini_drug_bank())
    def test_n_particles(self, molecule):
        """Test n_particles property"""
        n_particles = sum([1 for particle in molecule.particles])
        assert n_particles == molecule.n_particles

    @pytest.mark.parametrize("molecule", mini_drug_bank())
    def test_n_atoms(self, molecule):
        """Test n_atoms property"""
        n_atoms = sum([1 for atom in molecule.atoms])
        assert n_atoms == molecule.n_atoms

    @pytest.mark.parametrize("molecule", mini_drug_bank())
    def test_n_virtual_sites(self, molecule):
        """Test n_virtual_sites property"""
        n_virtual_sites = sum([1 for virtual_site in molecule.virtual_sites])
        assert n_virtual_sites == molecule.n_virtual_sites

    @pytest.mark.parametrize("molecule", mini_drug_bank())
    def test_n_bonds(self, molecule):
        """Test n_bonds property"""
        n_bonds = sum([1 for bond in molecule.bonds])
        assert n_bonds == molecule.n_bonds

    @pytest.mark.parametrize("molecule", mini_drug_bank())
    def test_angles(self, molecule):
        """Test angles property"""
        for angle in molecule.angles:
            assert angle[0].is_bonded_to(angle[1])
            assert angle[1].is_bonded_to(angle[2])

    @pytest.mark.parametrize("molecule", mini_drug_bank())
    def test_propers(self, molecule):
        """Test propers property"""
        for proper in molecule.propers:
            # The bonds should be in order 0-1-2-3 unless the
            # atoms form a three- or four-membered ring.
            is_chain = proper[0].is_bonded_to(proper[1])
            is_chain &= proper[1].is_bonded_to(proper[2])
            is_chain &= proper[2].is_bonded_to(proper[3])
            is_chain &= not proper[0].is_bonded_to(proper[2])
            is_chain &= not proper[0].is_bonded_to(proper[3])
            is_chain &= not proper[1].is_bonded_to(proper[3])

            assert (
                is_chain
                or is_three_membered_ring_torsion(proper)
                or is_four_membered_ring_torsion(proper)
            )

    @pytest.mark.parametrize("molecule", mini_drug_bank())
    def test_impropers(self, molecule):
        """Test impropers property"""
        for improper in molecule.impropers:
            assert improper[0].is_bonded_to(improper[1])
            assert improper[1].is_bonded_to(improper[2])
            assert improper[1].is_bonded_to(improper[3])

            # The non-central atoms can be connected only if
            # the improper atoms form a three-membered ring.
            is_not_cyclic = not (
                (improper[0].is_bonded_to(improper[2]))
                or (improper[0].is_bonded_to(improper[3]))
                or (improper[2].is_bonded_to(improper[3]))
            )
            assert is_not_cyclic or is_three_membered_ring_torsion(improper)

    @pytest.mark.parametrize(
        ("molecule", "n_impropers", "n_pruned"),
        [
            ("C", 24, 0),
            ("CC", 48, 0),
            ("N", 6, 6),
        ],
    )
    def test_pruned_impropers(self, molecule, n_impropers, n_pruned):
        """Test the amber_impropers and smirnoff_impropers properties"""
        mol = Molecule.from_smiles(molecule)
        assert mol.n_impropers == n_impropers
        assert len(mol.smirnoff_impropers) == n_pruned
        assert len(mol.amber_impropers) == n_pruned

        # Order not guaranteed, so cannot zip and compare directly
        for smirnoff_imp in mol.smirnoff_impropers:
            # Convert SMIRNOFF-style improper into AMBER-style
            mod_imp = (
                smirnoff_imp[1],
                smirnoff_imp[0],
                smirnoff_imp[2],
                smirnoff_imp[3],
            )
            assert mod_imp in mol.amber_impropers

    @pytest.mark.parametrize("molecule", mini_drug_bank())
    def test_torsions(self, molecule):
        """Test torsions property"""
        # molecule.torsions should be exactly equal to the union of propers and impropers.
        assert set(molecule.torsions) == set(molecule.propers) | set(molecule.impropers)

        # The intersection of molecule.propers and molecule.impropers should be largely null.
        # The only exception is for molecules containing 3-membered rings (e.g., DrugBank_5514).
        common_torsions = molecule.propers & molecule.impropers
        if len(common_torsions) > 0:
            for torsion in common_torsions:
                assert is_three_membered_ring_torsion(torsion)

    def test_nth_degree_neighbors_basic(self):
        benzene = Molecule.from_smiles("c1ccccc1")

        with pytest.raises(ValueError, match="0 or fewer atoms"):
            benzene.nth_degree_neighbors(n_degrees=0)

        with pytest.raises(ValueError, match="0 or fewer atoms"):
            benzene.nth_degree_neighbors(n_degrees=-1)

        # 3 proper torsions have 1-4 pairs that are duplicates of other torsions, i.e.
        # torsions 0-1-2-3 0-5-4-3 where #s are the indices of carbons in the ring
        n_14_pairs = len([*benzene.nth_degree_neighbors(n_degrees=3)])
        assert n_14_pairs == benzene.n_propers - 3

        for pair in benzene.nth_degree_neighbors(n_degrees=3):
            assert pair[0].molecule_particle_index < pair[1].molecule_particle_index

    @pytest.mark.parametrize(
        ("smiles", "n_degrees", "num_pairs"),
        [
            ("c1ccccc1", 6, 0),
            ("c1ccccc1", 5, 3),
            ("c1ccccc1", 4, 12),
            ("c1ccccc1", 3, 21),
            ("N1ONON1", 4, 2),
            ("N1ONON1", 3, 7),
            ("C1#CO1", 2, 0),
            ("C1#CO1", 1, 3),
            ("C1CO1", 4, 0),
            ("C1CO1", 2, 10),
            ("C1=C=C=C=1", 4, 0),
            ("C1=C=C=C=1", 3, 0),
            ("C1=C=C=C=1", 2, 2),
        ],
    )
    def test_nth_degree_neighbors_rings(self, smiles, n_degrees, num_pairs):
        molecule = Molecule.from_smiles(smiles)

        num_pairs_found = len([*molecule.nth_degree_neighbors(n_degrees=n_degrees)])
        assert num_pairs_found == num_pairs

    @pytest.mark.parametrize("molecule", mini_drug_bank())
    def test_total_charge(self, molecule):
        """Test total charge"""
        charge_sum = 0 * unit.elementary_charge
        for atom in molecule.atoms:
            charge_sum += atom.formal_charge
        assert charge_sum == molecule.total_charge

    # ----------------------------------------------------
    # Test magic methods.
    # ----------------------------------------------------

    def test_equality(self):
        """Test equality operator"""
        molecules = mini_drug_bank()
        nmolecules = len(molecules)
        # TODO: Performance improvements should let us un-restrict this test
        for i in range(nmolecules):
            for j in range(i, min(i + 3, nmolecules)):
                assert (molecules[i] == molecules[j]) == (i == j)

    # ----------------------
    # Test Molecule methods.
    # ----------------------

    def test_add_conformers(self):
        """Test addition of conformers to a molecule"""
        # Define a methane molecule
        molecule = Molecule()
        molecule.name = "methane"
        C = molecule.add_atom(6, 0, False)
        H1 = molecule.add_atom(1, 0, False)
        H2 = molecule.add_atom(1, 0, False)
        H3 = molecule.add_atom(1, 0, False)
        H4 = molecule.add_atom(1, 0, False)
        molecule.add_bond(C, H1, 1, False)
        molecule.add_bond(C, H2, 1, False)
        molecule.add_bond(C, H3, 1, False)
        molecule.add_bond(C, H4, 1, False)

        assert molecule.n_conformers == 0
        # Add a conformer that should work
        conf1 = unit.Quantity(
            np.array(
                [
                    [1.0, 2.0, 3.0],
                    [4.0, 5.0, 6.0],
                    [7.0, 8.0, 9.0],
                    [10.0, 11.0, 12.0],
                    [13.0, 14.0, 15],
                ]
            ),
            unit.angstrom,
        )
        molecule.add_conformer(conf1)
        assert molecule.n_conformers == 1

        conf2 = unit.Quantity(
            np.array(
                [
                    [101.0, 102.0, 103.0],
                    [104.0, 105.0, 106.0],
                    [107.0, 108.0, 109.0],
                    [110.0, 111.0, 112.0],
                    [113.0, 114.0, 115],
                ]
            ),
            unit.angstrom,
        )
        molecule.add_conformer(conf2)
        assert molecule.n_conformers == 2

        # Add conformers with too few coordinates
        conf_missing_z = unit.Quantity(
            np.array(
                [
                    [101.0, 102.0, 103.0],
                    [104.0, 105.0, 106.0],
                    [107.0, 108.0, 109.0],
                    [110.0, 111.0, 112.0],
                    [113.0, 114.0],
                ]
            ),
            unit.angstrom,
        )
        with pytest.raises(Exception) as excinfo:
            molecule.add_conformer(conf_missing_z)

        conf_too_few_atoms = unit.Quantity(
            np.array(
                [
                    [101.0, 102.0, 103.0],
                    [104.0, 105.0, 106.0],
                    [107.0, 108.0, 109.0],
                    [110.0, 111.0, 112.0],
                ]
            ),
            unit.angstrom,
        )
        with pytest.raises(Exception) as excinfo:
            molecule.add_conformer(conf_too_few_atoms)

        # Add a conformer with too many coordinates
        conf_too_many_atoms = unit.Quantity(
            np.array(
                [
                    [101.0, 102.0, 103.0],
                    [104.0, 105.0, 106.0],
                    [107.0, 108.0, 109.0],
                    [110.0, 111.0, 112.0],
                    [113.0, 114.0, 115.0],
                    [116.0, 117.0, 118.0],
                ]
            ),
            unit.angstrom,
        )
        with pytest.raises(Exception) as excinfo:
            molecule.add_conformer(conf_too_many_atoms)

        # Add a conformer with no coordinates
        conf_no_coordinates = unit.Quantity(np.array([]), unit.angstrom)
        with pytest.raises(Exception) as excinfo:
            molecule.add_conformer(conf_no_coordinates)

        # Add a conforer with units of nanometers
        conf3 = unit.Quantity(
            np.array(
                [
                    [1.0, 2.0, 3.0],
                    [4.0, 5.0, 6.0],
                    [7.0, 8.0, 9.0],
                    [10.0, 11.0, 12.0],
                    [13.0, 14.0, 15],
                ]
            ),
            unit.nanometer,
        )
        molecule.add_conformer(conf3)
        assert molecule.n_conformers == 3
        assert molecule.conformers[2][0][0] == 10.0 * unit.angstrom

        # Add a conformer with units of nanometers
        conf_nonsense_units = unit.Quantity(
            np.array(
                [
                    [1.0, 2.0, 3.0],
                    [4.0, 5.0, 6.0],
                    [7.0, 8.0, 9.0],
                    [10.0, 11.0, 12.0],
                    [13.0, 14.0, 15],
                ]
            ),
            unit.joule,
        )
        with pytest.raises(Exception) as excinfo:
            molecule.add_conformer(conf_nonsense_units)

        # Add a conformer with no units
        conf_unitless = np.array(
            [
                [1.0, 2.0, 3.0],
                [4.0, 5.0, 6.0],
                [7.0, 8.0, 9.0],
                [10.0, 11.0, 12.0],
                [13.0, 14.0, 15],
            ]
        )
        with pytest.raises(Exception) as excinfo:
            molecule.add_conformer(conf_unitless)

    @pytest.mark.parametrize("molecule", mini_drug_bank())
    def test_add_atoms_and_bonds(self, molecule):
        """Test the creation of a molecule from the addition of atoms and bonds"""
        molecule_copy = Molecule()
        for atom in molecule.atoms:
            molecule_copy.add_atom(
                atom.atomic_number,
                atom.formal_charge,
                atom.is_aromatic,
                stereochemistry=atom.stereochemistry,
            )
        for bond in molecule.bonds:
            molecule_copy.add_bond(
                bond.atom1_index,
                bond.atom2_index,
                bond.bond_order,
                bond.is_aromatic,
                stereochemistry=bond.stereochemistry,
                fractional_bond_order=bond.fractional_bond_order,
            )
        # Try to add the final bond twice, which should raise an Exception
        with pytest.raises(Exception) as excinfo:
            molecule_copy.add_bond(
                bond.atom1_index,
                bond.atom2_index,
                bond.bond_order,
                bond.is_aromatic,
                stereochemistry=bond.stereochemistry,
                fractional_bond_order=bond.fractional_bond_order,
            )

        assert molecule == molecule_copy

    @pytest.mark.parametrize("molecule", mini_drug_bank())
    def test_add_virtual_site_units(self, molecule):
        """
        Tests the unit type checking of the VirtualSite base class
        """

        # TODO: Should these be using BondChargeVirtualSite, or should we just call the base class (which does the unit checks) directly?

        # Prepare values for unit checks
        distance_unitless = 0.4
        sigma_unitless = 0.1
        rmin_half_unitless = 0.2
        epsilon_unitless = 0.3
        charge_increments_unitless = [0.1, 0.2]
        distance = distance_unitless * unit.angstrom
        sigma = sigma_unitless * unit.angstrom
        rmin_half = rmin_half_unitless * unit.angstrom
        epsilon = epsilon_unitless * (unit.kilojoule / unit.mole)
        charge_increments = charge_increments_unitless * unit.elementary_charge

        # Do not modify the original molecule.
        molecule = copy.deepcopy(molecule)

        atom1 = molecule.atoms[0]
        atom2 = molecule.atoms[1]
        atom3 = molecule.atoms[2]
        atom4 = molecule.atoms[3]

        atoms = (atom1, atom2)

        # Try to feed in unitless sigma
        with pytest.raises(Exception) as excinfo:
            molecule.add_bond_charge_virtual_site(
                atoms, distance, epsilon=epsilon, sigma=sigma_unitless, replace=True
            )

        # Try to feed in unitless rmin_half
        with pytest.raises(Exception) as excinfo:
            molecule.add_bond_charge_virtual_site(
                atoms,
                distance,
                epsilon=epsilon,
                rmin_half=rmin_half_unitless,
                replace=True,
            )

        # Try to feed in unitless epsilon
        with pytest.raises(Exception) as excinfo:
            molecule.add_bond_charge_virtual_site(
                atoms,
                distance,
                epsilon=epsilon_unitless,
                sigma=sigma,
                rmin_half=rmin_half,
                replace=True,
            )

        # Try to feed in unitless charges
        with pytest.raises(Exception) as excinfo:
            molecule.add_bond_charge_virtual_site(
                atoms,
                distance,
                charge_incrtements=charge_increments_unitless,
                replace=True,
            )

        # We shouldn't be able to give both rmin_half and sigma VdW parameters.
        with pytest.raises(Exception) as excinfo:
            molecule.add_bond_charge_virtual_site(
                [atom1, atom2],
                distance,
                epsilon=epsilon,
                sigma=sigma,
                rmin_half=rmin_half,
                replace=True,
            )

        # Try creating virtual site from sigma+epsilon; replace=False since this
        # should be the first vsite to succeed
        vsite1_index = molecule.add_bond_charge_virtual_site(
            atoms, distance, epsilon=epsilon, sigma=sigma, replace=False
        )
        # Try creating virutal site from rmin_half+epsilon
        vsite2_index = molecule.add_bond_charge_virtual_site(
            atoms, distance, epsilon=epsilon, rmin_half=rmin_half, replace=True
        )

        # TODO: Test the @property getters for sigma, epsilon, and rmin_half

        # We should have to give as many charge increments as atoms (len(charge_increments)) = 4
        with pytest.raises(Exception) as excinfo:
            molecule.add_bond_charge_virtual_site(
                atoms, distance, charge_increments=[0.0], replace=True
            )

        vsite3_index = molecule.add_bond_charge_virtual_site(
            atoms, distance, charge_increments=charge_increments, replace=True
        )

    def test_virtual_particle(self):
        """Test setter, getters, and methods of VirtualParticle"""
        mol = create_ethanol()
        # Add a SYMMETRIC (default) VirtualSite, which should have two particles
        mol.add_bond_charge_virtual_site(
            (mol.atoms[1], mol.atoms[2]),
            0.5 * unit.angstrom,
            charge_increments=[-0.1, 0.1] * unit.elementary_charge,
        )
        # Add a NON SYMMETRIC (specified in kwarg) VirtualSite, which should have one particle
        mol.add_bond_charge_virtual_site(
            (mol.atoms[0], mol.atoms[1]),
            0.5 * unit.angstrom,
            charge_increments=[-0.1, 0.1] * unit.elementary_charge,
            symmetric=False,
        )

        assert len(mol.virtual_sites) == 2

        # Ensure the first vsite has two particles
        vps0 = [vp for vp in mol.virtual_sites[0].particles]
        assert len(vps0) == 2
        assert vps0[0].virtual_site_particle_index == 0
        assert vps0[1].virtual_site_particle_index == 1
        orientations0 = [vp.orientation for vp in vps0]
        assert len(set(orientations0) & {(0, 1), (1, 0)}) == 2

        # Ensure the second vsite has one particle
        vps1 = [vp for vp in mol.virtual_sites[1].particles]
        assert len(vps1) == 1
        assert vps1[0].virtual_site_particle_index == 0
        orientations1 = [vp.orientation for vp in vps1]
        assert len(set(orientations1) & {(0, 1)}) == 1

    @pytest.mark.parametrize("molecule", mini_drug_bank())
    def test_add_bond_charge_virtual_site(self, molecule):
        """Test the addition of a BondChargeVirtualSite to a molecule.
        Also tests many of the inputs of the parent VirtualSite class
        """
        # Do not modify the original molecule.
        molecule = copy.deepcopy(molecule)

        atom1 = molecule.atoms[0]
        atom2 = molecule.atoms[1]
        atom3 = molecule.atoms[2]
        atom4 = molecule.atoms[3]

        # Prepare values for unit checks
        distance_unitless = 0.4
        distance = distance_unitless * unit.angstrom

        # Try to feed in a unitless distance
        with pytest.raises(AssertionError) as excinfo:
            vsite1_index = molecule.add_bond_charge_virtual_site(
                [atom1, atom2], distance_unitless
            )

        vsite1_index = molecule.add_bond_charge_virtual_site([atom1, atom2], distance)
        vsite1 = molecule.virtual_sites[vsite1_index]
        assert atom1 in vsite1.atoms
        assert atom2 in vsite1.atoms
        assert vsite1 in atom1.virtual_sites
        assert vsite1 in atom2.virtual_sites
        assert vsite1.distance == distance

        # Make a virtual site using all arguments
        vsite2_index = molecule.add_bond_charge_virtual_site(
            [atom2, atom3],
            distance,
            sigma=0.1 * unit.angstrom,
            epsilon=1.0 * unit.kilojoule_per_mole,
            charge_increments=unit.Quantity(
                np.array([0.1, 0.2]), unit.elementary_charge
            ),
        )
        vsite2 = molecule.virtual_sites[vsite2_index]
        assert atom2 in vsite2.atoms
        assert atom3 in vsite2.atoms
        assert vsite2 in atom2.virtual_sites
        assert vsite2 in atom3.virtual_sites
        assert vsite2.distance == distance

        # test serialization
        molecule_dict = molecule.to_dict()
        molecule2 = Molecule.from_dict(molecule_dict)

        # test that the molecules are the same
        assert molecule.is_isomorphic_with(molecule2)
        # lets also make sure that the vsites were constructed correctly
        for site1, site2 in zip(molecule.virtual_sites, molecule2.virtual_sites):
            assert site1.to_dict() == site2.to_dict()

    # TODO: Make a test for to_dict and from_dict for VirtualSites (even though they're currently just unloaded using
    #      (for example) Molecule._add_bond_virtual_site functions
    @pytest.mark.parametrize("molecule", mini_drug_bank())
    def test_add_monovalent_lone_pair_virtual_site(self, molecule):
        """Test addition of a MonovalentLonePairVirtualSite to the Molecule"""
        # Do not modify the original molecule.
        molecule = copy.deepcopy(molecule)

        atom1 = molecule.atoms[0]
        atom2 = molecule.atoms[1]
        atom3 = molecule.atoms[2]
        atom4 = molecule.atoms[3]

        # Prepare values for unit checks
        distance_unitless = 0.3
        out_of_plane_angle_unitless = 30
        in_plane_angle_unitless = 0.2
        distance = distance_unitless * unit.angstrom
        out_of_plane_angle = out_of_plane_angle_unitless * unit.degree
        in_plane_angle = in_plane_angle_unitless * unit.radian

        atoms = (atom1, atom2, atom3)

        # Try passing in a unitless distance
        with pytest.raises(AssertionError) as excinfo:
            vsite1_index = molecule.add_monovalent_lone_pair_virtual_site(
                atoms,
                distance_unitless,
                out_of_plane_angle,
                in_plane_angle,
                replace=True,
            )

        # Try passing in a unitless out_of_plane_angle
        with pytest.raises(AssertionError) as excinfo:
            vsite1_index = molecule.add_monovalent_lone_pair_virtual_site(
                atoms,
                distance,
                out_of_plane_angle_unitless,
                in_plane_angle,
                replace=True,
            )

        # Try passing in a unitless in_plane_angle
        with pytest.raises(AssertionError) as excinfo:
            vsite1_index = molecule.add_monovalent_lone_pair_virtual_site(
                atoms,
                distance,
                out_of_plane_angle,
                in_plane_angle_unitless,
                replace=True,
            )

        # Try giving two atoms
        with pytest.raises(AssertionError) as excinfo:
            vsite1_index = molecule.add_monovalent_lone_pair_virtual_site(
                [atom1, atom2],
                distance,
                out_of_plane_angle,
                in_plane_angle,
                replace=True,
            )

        # Successfully make a virtual site; throw exception is already present (replace=False)
        vsite1_index = molecule.add_monovalent_lone_pair_virtual_site(
            atoms, distance, out_of_plane_angle, in_plane_angle, replace=False
        )
        # TODO: Check if we get the same values back out from the @properties
        molecule_dict = molecule.to_dict()
        molecule2 = Molecule.from_dict(molecule_dict)
        assert molecule.to_dict() == molecule2.to_dict()

    @pytest.mark.parametrize("molecule", mini_drug_bank())
    def test_add_divalent_lone_pair_virtual_site(self, molecule):
        """Test addition of a DivalentLonePairVirtualSite to the Molecule"""
        # Do not modify the original molecule.
        molecule = copy.deepcopy(molecule)

        atom1 = molecule.atoms[0]
        atom2 = molecule.atoms[1]
        atom3 = molecule.atoms[2]
        atom4 = molecule.atoms[3]
        distance = 0.3 * unit.angstrom
        out_of_plane_angle = 30 * unit.degree
        vsite1_index = molecule.add_divalent_lone_pair_virtual_site(
            [atom1, atom2, atom3],
            distance,
            out_of_plane_angle,
            replace=False,
        )

        # test giving too few atoms
        with pytest.raises(AssertionError) as excinfo:
            vsite1_index = molecule.add_divalent_lone_pair_virtual_site(
                [atom1, atom2],
                distance,
                out_of_plane_angle,
                replace=False,
            )
        molecule_dict = molecule.to_dict()
        molecule2 = Molecule.from_dict(molecule_dict)
        assert molecule_dict == molecule2.to_dict()

    @pytest.mark.parametrize("molecule", mini_drug_bank())
    def test_add_trivalent_lone_pair_virtual_site(self, molecule):
        """Test addition of a TrivalentLonePairVirtualSite to the Molecule"""
        # Do not modify the original molecule.
        molecule = copy.deepcopy(molecule)

        atom1 = molecule.atoms[0]
        atom2 = molecule.atoms[1]
        atom3 = molecule.atoms[2]
        atom4 = molecule.atoms[3]
        distance = 0.3 * unit.angstrom

        vsite1_index = molecule.add_trivalent_lone_pair_virtual_site(
            [atom1, atom2, atom3, atom4],
            distance,
            replace=False,
        )
        # Test for assertion when giving too few atoms
        with pytest.raises(AssertionError) as excinfo:
            vsite1_index = molecule.add_trivalent_lone_pair_virtual_site(
                [atom1, atom2, atom3],
                distance,
                replace=True,
            )
        molecule_dict = molecule.to_dict()
        molecule2 = Molecule.from_dict(molecule_dict)
        assert molecule.to_dict() == molecule2.to_dict()

    def test_bond_charge_virtual_site_position_symmetric(self):
        """
        Test for expected positions of virtual sites when created through the molecule
        API. This uses symmetric, which will add both orientations of the atoms to
        create two particles for the vsite.

        The order of the positions is the same as the order of the particles as they
        appear in the molecule using Molecule.particles
        """

        import openff.toolkit.tests.test_forcefield

        molecule = openff.toolkit.tests.test_forcefield.create_water()
        # molecule = create_water()

        # a 90 degree water molecule on the xy plane
        molecule.add_conformer(
            unit.Quantity(
                np.array(
                    [
                        [1.0, 0.0, 0.0],
                        [0.0, 0.0, 0.0],
                        [0.0, 1.0, 0.0],
                    ]
                ),
                unit.angstrom,
            )
        )

        atom1 = molecule.atoms[0]
        atom2 = molecule.atoms[1]
        distance = 0.1 * unit.angstrom
        vsite1_index = molecule.add_bond_charge_virtual_site(
            [atom1, atom2],
            distance,
            replace=False,
            symmetric=True,
        )
        expected = np.array([[1.1, 0.0, 0.0], [-0.1, 0.0, 0.0]])

        vsite_pos = molecule.compute_virtual_site_positions_from_conformer(0)
        vsite_pos = vsite_pos.m

        assert vsite_pos.shape == (2, 3)
        assert np.allclose(vsite_pos, expected)

        conformer = molecule.conformers[0]
        vsite_pos = molecule.compute_virtual_site_positions_from_atom_positions(
            conformer
        )
        vsite_pos = vsite_pos.m

        assert vsite_pos.shape == (2, 3)
        assert np.allclose(vsite_pos, expected)

    def test_bond_charge_virtual_site_position(self):
        """
        Test for expected positions of virtual sites when created through the molecule
        API.

        The order of the positions is the same as the order of the particles as they
        appear in the molecule using Molecule.particles
        """

        import openff.toolkit.tests.test_forcefield

        molecule = openff.toolkit.tests.test_forcefield.create_water()
        # molecule = create_water()

        # a 90 degree water molecule on the xy plane
        molecule.add_conformer(
            unit.Quantity(
                np.array(
                    [
                        [1.0, 0.0, 0.0],
                        [0.0, 0.0, 0.0],
                        [0.0, 1.0, 0.0],
                    ]
                ),
                unit.angstrom,
            )
        )

        atom1 = molecule.atoms[0]
        atom2 = molecule.atoms[1]
        distance = 0.1 * unit.angstrom
        vsite1_index = molecule.add_bond_charge_virtual_site(
            [atom1, atom2],
            distance,
            replace=False,
            symmetric=False,
        )
        expected = np.array([[1.1, 0.0, 0.0]])

        vsite_pos = molecule.compute_virtual_site_positions_from_conformer(0)
        vsite_pos = vsite_pos.m

        assert vsite_pos.shape == (1, 3)
        assert np.allclose(vsite_pos, expected)

        conformer = molecule.conformers[0]
        vsite_pos = molecule.compute_virtual_site_positions_from_atom_positions(
            conformer
        )
        vsite_pos = vsite_pos.m

        assert vsite_pos.shape == (1, 3)
        assert np.allclose(vsite_pos, expected)

    def test_monovalent_lone_pair_virtual_site_position_symmetric(self):
        """
        Test for expected positions of virtual sites when created through the molecule
        API. This uses symmetric, which will add both orientations of the atoms to
        create two particles for the vsite.

        Note: symmetric with Monovalent is a bit counterintuitive. Since the particles
        origin is placed on the first atom, using a "symmetric" definition will flip
        the ordering, causing another particle to be placed on the third atom, reflected
        on the xy plane between the first particle.

        The order of the positions is the same as the order of the particles as they
        appear in the molecule using Molecule.particles
        """

        import openff.toolkit.tests.test_forcefield

        molecule = openff.toolkit.tests.test_forcefield.create_water()

        # a 90 degree water molecule on the xy plane
        molecule.add_conformer(
            unit.Quantity(
                np.array(
                    [
                        [1.0, 0.0, 0.0],
                        [0.0, 0.0, 0.0],
                        [0.0, 1.0, 0.0],
                    ]
                ),
                unit.angstrom,
            )
        )

        atom1 = molecule.atoms[0]
        atom2 = molecule.atoms[1]
        atom3 = molecule.atoms[2]
        distance = 0.2 * unit.angstrom
        out_of_plane_angle = 90 * unit.degree
        in_plane_angle = 180 * unit.degree
        vsite1_index = molecule.add_monovalent_lone_pair_virtual_site(
            [atom1, atom2, atom3],
            distance,
            out_of_plane_angle=out_of_plane_angle,
            in_plane_angle=in_plane_angle,
            symmetric=True,
        )
        expected = np.array([[1.0, 0.0, -0.2], [0.0, 1.0, 0.2]])

        vsite_pos = molecule.compute_virtual_site_positions_from_conformer(0)
        vsite_pos = vsite_pos.m
        assert vsite_pos.shape == (2, 3)
        assert np.allclose(vsite_pos, expected)

        conformer = molecule.conformers[0]
        vsite_pos = molecule.compute_virtual_site_positions_from_atom_positions(
            conformer
        )
        vsite_pos = vsite_pos.m
        assert vsite_pos.shape == (2, 3)
        assert np.allclose(vsite_pos, expected)

    def test_monovalent_lone_pair_virtual_site_position(self):
        """
        Test for expected positions of virtual sites when created through the molecule
        API.

        The order of the positions is the same as the order of the particles as they
        appear in the molecule using Molecule.particles
        """

        import openff.toolkit.tests.test_forcefield

        molecule = openff.toolkit.tests.test_forcefield.create_water()

        # a 90 degree water molecule on the xy plane
        molecule.add_conformer(
            unit.Quantity(
                np.array(
                    [
                        [1.0, 0.0, 0.0],
                        [0.0, 0.0, 0.0],
                        [0.0, 1.0, 0.0],
                    ]
                ),
                unit.angstrom,
            )
        )

        atom1 = molecule.atoms[0]
        atom2 = molecule.atoms[1]
        atom3 = molecule.atoms[2]
        distance = 0.2 * unit.angstrom
        out_of_plane_angle = 90 * unit.degree
        in_plane_angle = 180 * unit.degree
        vsite1_index = molecule.add_monovalent_lone_pair_virtual_site(
            [atom1, atom2, atom3],
            distance,
            out_of_plane_angle=out_of_plane_angle,
            in_plane_angle=in_plane_angle,
            symmetric=False,
        )
        expected = np.array([[1.0, 0.0, -0.2]])

        vsite_pos = molecule.compute_virtual_site_positions_from_conformer(0)
        vsite_pos = vsite_pos.m
        assert vsite_pos.shape == (1, 3)
        assert np.allclose(vsite_pos, expected)

        conformer = molecule.conformers[0]
        vsite_pos = molecule.compute_virtual_site_positions_from_atom_positions(
            conformer
        )
        vsite_pos = vsite_pos.m
        assert vsite_pos.shape == (1, 3)
        assert np.allclose(vsite_pos, expected)

    def test_divalent_lone_pair_virtual_site_position(self):
        """
        Test for expected positions of virtual sites when created through the molecule
        API.

        The order of the positions is the same as the order of the particles as they
        appear in the molecule using Molecule.particles
        """

        import openff.toolkit.tests.test_forcefield

        molecule = openff.toolkit.tests.test_forcefield.create_water()

        # a 90 degree water molecule on the xy plane
        molecule.add_conformer(
            unit.Quantity(
                np.array(
                    [
                        [1.0, 0.0, 0.0],
                        [0.0, 0.0, 0.0],
                        [0.0, 1.0, 0.0],
                    ]
                ),
                unit.angstrom,
            )
        )

        atom1 = molecule.atoms[0]
        atom2 = molecule.atoms[1]
        atom3 = molecule.atoms[2]
        distance = 0.2 * unit.angstrom
        out_of_plane_angle = 90 * unit.degree
        vsite1_index = molecule.add_divalent_lone_pair_virtual_site(
            [atom1, atom2, atom3],
            distance,
            out_of_plane_angle=out_of_plane_angle,
            symmetric=False,
        )
        expected = np.array([[0.0, 0.0, -0.2]])

        vsite_pos = molecule.compute_virtual_site_positions_from_conformer(0)
        vsite_pos = vsite_pos.m
        assert vsite_pos.shape == (1, 3)
        assert np.allclose(vsite_pos, expected)

        conformer = molecule.conformers[0]
        vsite_pos = molecule.compute_virtual_site_positions_from_atom_positions(
            conformer
        )
        vsite_pos = vsite_pos.m
        assert vsite_pos.shape == (1, 3)
        assert np.allclose(vsite_pos, expected)

    def test_divalent_lone_pair_virtual_site_position_symmetric(self):
        """
        Test for expected positions of virtual sites when created through the molecule
        API. This uses symmetric, which will add both orientations of the atoms to
        create two particles for the vsite.

        Note: symmetric with Monovalent is a bit counterintuitive. Since the particles
        origin is placed on the first atom, using a "symmetric" definition will flip
        the ordering, causing another particle to be placed on the third atom, reflected
        on the xy plane between the first particle.

        The order of the positions is the same as the order of the particles as they
        appear in the molecule using Molecule.particles
        """

        import openff.toolkit.tests.test_forcefield

        molecule = openff.toolkit.tests.test_forcefield.create_water()

        # a 90 degree water molecule on the xy plane
        molecule.add_conformer(
            unit.Quantity(
                np.array(
                    [
                        [1.0, 0.0, 0.0],
                        [0.0, 0.0, 0.0],
                        [0.0, 1.0, 0.0],
                    ]
                ),
                unit.angstrom,
            )
        )

        atom1 = molecule.atoms[0]
        atom2 = molecule.atoms[1]
        atom3 = molecule.atoms[2]
        distance = 0.2 * unit.angstrom
        out_of_plane_angle = 90 * unit.degree
        vsite1_index = molecule.add_divalent_lone_pair_virtual_site(
            [atom1, atom2, atom3],
            distance,
            out_of_plane_angle=out_of_plane_angle,
            symmetric=True,
        )
        expected = np.array([[0.0, 0.0, -0.2], [0.0, 0.0, 0.2]])

        vsite_pos = molecule.compute_virtual_site_positions_from_conformer(0)
        vsite_pos = vsite_pos.m
        assert vsite_pos.shape == (2, 3)
        assert np.allclose(vsite_pos, expected)

        conformer = molecule.conformers[0]
        vsite_pos = molecule.compute_virtual_site_positions_from_atom_positions(
            conformer
        )
        vsite_pos = vsite_pos.m
        assert vsite_pos.shape == (2, 3)
        assert np.allclose(vsite_pos, expected)

    def test_trivalent_lone_pair_virtual_site_position(self):
        """
        Test for expected positions of virtual sites when created through the molecule
        API.

        The order of the positions is the same as the order of the particles as they
        appear in the molecule using Molecule.particles
        """

        import openff.toolkit.tests.test_forcefield

        molecule = openff.toolkit.tests.test_forcefield.create_ammonia()

        # an ammonia; the central nitrogen .5 above the hydrogen, which all lie one
        # an xy plane
        molecule.add_conformer(
            unit.Quantity(
                np.array(
                    [
                        [1.0, 0.0, 0.0],
                        [0.0, 0.0, 0.5],
                        [-0.5, 0.5, 0.0],
                        [-0.5, -0.5, 0.0],
                    ]
                ),
                unit.angstrom,
            )
        )

        atom1 = molecule.atoms[0]
        atom2 = molecule.atoms[1]
        atom3 = molecule.atoms[2]
        atom4 = molecule.atoms[3]
        distance = 1.0 * unit.angstrom
        vsite1_index = molecule.add_trivalent_lone_pair_virtual_site(
            [atom1, atom2, atom3, atom4], distance, symmetric=False
        )
        expected = np.array([[0.0, 0.0, 1.5]])

        vsite_pos = molecule.compute_virtual_site_positions_from_conformer(0)
        vsite_pos = vsite_pos.m
        assert vsite_pos.shape == (1, 3)
        assert np.allclose(vsite_pos, expected)

        conformer = molecule.conformers[0]
        vsite_pos = molecule.compute_virtual_site_positions_from_atom_positions(
            conformer
        )
        vsite_pos = vsite_pos.m
        assert vsite_pos.shape == (1, 3)
        assert np.allclose(vsite_pos, expected)

    @requires_openeye
    def test_chemical_environment_matches_OE(self):
        """Test chemical environment matches"""
        # TODO: Move this to test_toolkits, test all available toolkits
        # Create chiral molecule
        toolkit_wrapper = OpenEyeToolkitWrapper()
        molecule = Molecule()
        atom_C = molecule.add_atom(
            element.carbon.atomic_number, 0, False, stereochemistry="R", name="C"
        )
        atom_H = molecule.add_atom(element.hydrogen.atomic_number, 0, False, name="H")
        atom_Cl = molecule.add_atom(element.chlorine.atomic_number, 0, False, name="Cl")
        atom_Br = molecule.add_atom(element.bromine.atomic_number, 0, False, name="Br")
        atom_F = molecule.add_atom(element.fluorine.atomic_number, 0, False, name="F")
        molecule.add_bond(atom_C, atom_H, 1, False)
        molecule.add_bond(atom_C, atom_Cl, 1, False)
        molecule.add_bond(atom_C, atom_Br, 1, False)
        molecule.add_bond(atom_C, atom_F, 1, False)
        # Test known cases
        matches = molecule.chemical_environment_matches(
            "[#6:1]", toolkit_registry=toolkit_wrapper
        )
        assert (
            len(matches) == 1
        )  # there should be a unique match, so one atom tuple is returned
        assert len(matches[0]) == 1  # it should have one tagged atom
        assert set(matches[0]) == set([atom_C])
        matches = molecule.chemical_environment_matches(
            "[#6:1]~[#1:2]", toolkit_registry=toolkit_wrapper
        )
        assert (
            len(matches) == 1
        )  # there should be a unique match, so one atom tuple is returned
        assert len(matches[0]) == 2  # it should have two tagged atoms
        assert set(matches[0]) == set([atom_C, atom_H])
        matches = molecule.chemical_environment_matches(
            "[Cl:1]-[C:2]-[H:3]", toolkit_registry=toolkit_wrapper
        )
        assert (
            len(matches) == 1
        )  # there should be a unique match, so one atom tuple is returned
        assert len(matches[0]) == 3  # it should have three tagged atoms
        assert set(matches[0]) == set([atom_Cl, atom_C, atom_H])
        matches = molecule.chemical_environment_matches(
            "[#6:1]~[*:2]", toolkit_registry=toolkit_wrapper
        )
        assert len(matches) == 4  # there should be four matches
        for match in matches:
            assert len(match) == 2  # each match should have two tagged atoms
        # Test searching for stereo-specific SMARTS
        matches = molecule.chemical_environment_matches(
            "[#6@:1](-[F:2])(-[Cl])(-[Br])(-[H])", toolkit_registry=toolkit_wrapper
        )
        assert len(matches) == 1  # there should be one match
        for match in matches:
            assert len(match) == 2  # each match should have two tagged atoms
        matches = molecule.chemical_environment_matches(
            "[#6@@:1](-[F:2])(-[Cl])(-[Br])(-[H])", toolkit_registry=toolkit_wrapper
        )
        assert (
            len(matches) == 0
        )  # this is the wrong stereochemistry, so there shouldn't be any matches

    # TODO: Test forgive undef amide enol stereo
    # TODO: test forgive undef phospho linker stereo
    # TODO: test forgive undef C=NH stereo
    # TODO: test forgive undef phospho stereo
    # Potentially better OE stereo check: OEFlipper — Toolkits - - Python
    # https: // docs.eyesopen.com / toolkits / python / omegatk / OEConfGenFunctions / OEFlipper.html

    @requires_rdkit
    def test_chemical_environment_matches_RDKit(self):
        """Test chemical environment matches"""
        # Create chiral molecule
        toolkit_wrapper = RDKitToolkitWrapper()
        molecule = Molecule()
        atom_C = molecule.add_atom(
            element.carbon.atomic_number, 0, False, stereochemistry="R", name="C"
        )
        atom_H = molecule.add_atom(element.hydrogen.atomic_number, 0, False, name="H")
        atom_Cl = molecule.add_atom(element.chlorine.atomic_number, 0, False, name="Cl")
        atom_Br = molecule.add_atom(element.bromine.atomic_number, 0, False, name="Br")
        atom_F = molecule.add_atom(element.fluorine.atomic_number, 0, False, name="F")
        molecule.add_bond(atom_C, atom_H, 1, False)
        molecule.add_bond(atom_C, atom_Cl, 1, False)
        molecule.add_bond(atom_C, atom_Br, 1, False)
        molecule.add_bond(atom_C, atom_F, 1, False)
        # Test known cases
        matches = molecule.chemical_environment_matches(
            "[#6:1]", toolkit_registry=toolkit_wrapper
        )
        assert (
            len(matches) == 1
        )  # there should be a unique match, so one atom tuple is returned
        assert len(matches[0]) == 1  # it should have one tagged atom
        assert set(matches[0]) == set([atom_C])
        matches = molecule.chemical_environment_matches(
            "[#6:1]~[#1:2]", toolkit_registry=toolkit_wrapper
        )
        assert (
            len(matches) == 1
        )  # there should be a unique match, so one atom tuple is returned
        assert len(matches[0]) == 2  # it should have two tagged atoms
        assert set(matches[0]) == set([atom_C, atom_H])
        matches = molecule.chemical_environment_matches(
            "[Cl:1]-[C:2]-[H:3]", toolkit_registry=toolkit_wrapper
        )
        assert (
            len(matches) == 1
        )  # there should be a unique match, so one atom tuple is returned
        assert len(matches[0]) == 3  # it should have three tagged atoms
        assert set(matches[0]) == set([atom_Cl, atom_C, atom_H])
        matches = molecule.chemical_environment_matches(
            "[#6:1]~[*:2]", toolkit_registry=toolkit_wrapper
        )
        assert len(matches) == 4  # there should be four matches
        for match in matches:
            assert len(match) == 2  # each match should have two tagged atoms
        # Test searching for stereo-specific SMARTS
        matches = molecule.chemical_environment_matches(
            "[#6@:1](-[F:2])(-[Cl])(-[Br])(-[H])", toolkit_registry=toolkit_wrapper
        )
        assert len(matches) == 1  # there should be one match
        for match in matches:
            assert len(match) == 2  # each match should have two tagged atoms
        matches = molecule.chemical_environment_matches(
            "[#6@@:1](-[F:2])(-[Cl])(-[Br])(-[H])", toolkit_registry=toolkit_wrapper
        )
        assert (
            len(matches) == 0
        )  # this is the wrong stereochemistry, so there shouldn't be any matches

    @requires_rdkit
    @requires_openeye
    @pytest.mark.slow
    @pytest.mark.parametrize(
        ("toolkit", "method"),
        [
            ("openeye", "mmff94"),
            ("openeye", "am1bcc"),
            ("openeye", "am1-mulliken"),
            ("openeye", "gasteiger"),
            ("openeye", "am1bccnosymspt"),
            ("openeye", "am1elf10"),
            ("openeye", "am1bccelf10"),
            ("ambertools", "am1bcc"),
            ("ambertools", "gasteiger"),
            ("ambertools", "am1-mulliken"),
        ],
    )
    def test_assign_partial_charges(self, toolkit, method):
        """Test computation/retrieval of partial charges"""
        # TODO: Test only one molecule for speed?
        # TODO: Do we need to deepcopy each molecule, or is setUp called separately for each test method?
        # Do not modify original molecules.
        # molecules = copy.deepcopy(mini_drug_bank())
        # In principle, testing for charge assignment over a wide set of molecules is important, but
        # I think that's covered in test_toolkits.py. Here, we should only be concerned with testing the
        # Molecule API, and therefore a single molecule should be sufficient
        molecule = Molecule.from_smiles("CN1C=NC2=C1C(=O)N(C(=O)N2C)C")

        if toolkit == "openeye":
            toolkit_registry = ToolkitRegistry(
                toolkit_precedence=[OpenEyeToolkitWrapper]
            )
        elif toolkit == "ambertools":
            toolkit_registry = ToolkitRegistry(
                toolkit_precedence=[AmberToolsToolkitWrapper]
            )

        molecule.assign_partial_charges(
            partial_charge_method=method,
            toolkit_registry=toolkit_registry,
        )
        initial_charges = molecule._partial_charges

        # Make sure everything isn't 0s
        assert (abs(initial_charges.m_as(unit.elementary_charge)) > 0.01).any()
        # Check total charge
        charges_sum_unitless = initial_charges.sum().m_as(unit.elementary_charge)
        total_charge_unitless = molecule.total_charge.m_as(unit.elementary_charge)
        # if abs(charges_sum_unitless - total_charge_unitless) > 0.0001:
        # print(
        #     "molecule {}    charge_sum {}     molecule.total_charge {}".format(
        #         molecule.name, charges_sum_unitless, total_charge_unitless
        #     )
        # )
        np.allclose(charges_sum_unitless, total_charge_unitless, atol=0.002)

        # Call should be faster second time due to caching
        # TODO: Implement caching
        molecule.assign_partial_charges(
            partial_charge_method=method, toolkit_registry=toolkit_registry
        )
        recomputed_charges = molecule._partial_charges
        assert np.allclose(initial_charges, recomputed_charges, atol=0.002)

    @pytest.mark.parametrize("toolkit", ["openeye", "rdkit"])
    def test_apply_elf_conformer_selection(self, toolkit):
        """Test applying the ELF10 method."""

        if toolkit == "openeye":
            pytest.importorskip("openeye")
            toolkit_registry = ToolkitRegistry(
                toolkit_precedence=[OpenEyeToolkitWrapper]
            )
        elif toolkit == "rdkit":
            pytest.importorskip("rdkit")
            toolkit_registry = ToolkitRegistry(toolkit_precedence=[RDKitToolkitWrapper])

        molecule = Molecule.from_file(
            get_data_file_path(os.path.join("molecules", "z_3_hydroxy_propenal.sdf")),
            "SDF",
        )

        initial_conformers = [
            # Add a conformer with an internal H-bond.
            np.array(
                [
                    [0.5477, 0.3297, -0.0621],
                    [-0.1168, -0.7881, 0.2329],
                    [-1.4803, -0.8771, 0.1667],
                    [-0.2158, 1.5206, -0.4772],
                    [-1.4382, 1.5111, -0.5580],
                    [1.6274, 0.3962, -0.0089],
                    [0.3388, -1.7170, 0.5467],
                    [-1.8612, -0.0347, -0.1160],
                    [0.3747, 2.4222, -0.7115],
                ]
            )
            * unit.angstrom,
            # Add a conformer without an internal H-bond.
            np.array(
                [
                    [0.5477, 0.3297, -0.0621],
                    [-0.1168, -0.7881, 0.2329],
                    [-1.4803, -0.8771, 0.1667],
                    [-0.2158, 1.5206, -0.4772],
                    [0.3353, 2.5772, -0.7614],
                    [1.6274, 0.3962, -0.0089],
                    [0.3388, -1.7170, 0.5467],
                    [-1.7743, -1.7634, 0.4166],
                    [-1.3122, 1.4082, -0.5180],
                ]
            )
            * unit.angstrom,
        ]

        molecule._conformers = [*initial_conformers]

        # Apply ELF10
        molecule.apply_elf_conformer_selection(toolkit_registry=toolkit_registry)
        elf10_conformers = molecule.conformers

        assert len(elf10_conformers) == 1

        assert np.allclose(
            elf10_conformers[0].m_as(unit.angstrom),
            initial_conformers[1].m_as(unit.angstrom),
        )

    @requires_openeye
    def test_assign_fractional_bond_orders(self):
        """Test assignment of fractional bond orders"""
        # TODO: Test only one molecule for speed?
        # TODO: Do we need to deepcopy each molecule, or is setUp called separately for each test method?

        # Do not modify the original molecules.
        molecules = copy.deepcopy(mini_drug_bank())

        toolkits_to_bondorder_method = {
            (OpenEyeToolkitWrapper,): ["am1-wiberg", "pm3-wiberg"]
        }
        # Don't test AmberTools here since it takes too long
        # (AmberToolsToolkitWrapper, RDKitToolkitWrapper):['am1-wiberg']}
        for toolkits in list(toolkits_to_bondorder_method.keys()):
            toolkit_registry = ToolkitRegistry(toolkit_precedence=toolkits)
            for bond_order_model in toolkits_to_bondorder_method[toolkits]:
                for molecule in molecules[
                    :5
                ]:  # Just test first five molecules for speed
                    molecule.generate_conformers(toolkit_registry=toolkit_registry)
                    molecule.assign_fractional_bond_orders(
                        bond_order_model=bond_order_model,
                        toolkit_registry=toolkit_registry,
                        use_conformers=molecule.conformers,
                    )
                    fbo1 = [bond.fractional_bond_order for bond in molecule.bonds]
                    # TODO: Now that the assign_fractional_bond_orders function takes more kwargs,
                    #       how can we meaningfully cache its results?
                    # # Call should be faster the second time due to caching
                    # molecule.assign_fractional_bond_orders(bond_order_model=bond_order_model,
                    #                                        toolkit_registry=toolkit_registry)
                    # fbo2 = [bond.fractional_bond_order for bond in molecule.bonds]
                    # np.testing.assert_allclose(fbo1, fbo2, atol=1.e-4)

    @requires_ambertools
    @requires_openeye
    @pytest.mark.slow
    @pytest.mark.parametrize("model", ["AM1-Wiberg", "am1-wiberg"])
    @pytest.mark.parametrize(
        "toolkit", [OpenEyeToolkitWrapper, AmberToolsToolkitWrapper]
    )
    def test_bond_order_method_passing(self, model, toolkit):
        """Test that different calls to Molecule.assign_fractional_bond_orders do not
        produce unexpected errors, but do not asses validity of results"""
        mol = Molecule.from_smiles("CCO")

        mol.assign_fractional_bond_orders(
            bond_order_model=model,
        )

        mol.assign_fractional_bond_orders(
            bond_order_model=model,
            toolkit_registry=toolkit(),
        )

        mol.assign_fractional_bond_orders(
            bond_order_model=model,
            toolkit_registry=ToolkitRegistry([toolkit()]),
        )

    def test_get_bond_between(self):
        """Test Molecule.get_bond_between"""
        mol = Molecule.from_smiles("C#C")

        # Dynamically get atoms in case from_smiles produces different atom order
        hydrogens = [a for a in mol.atoms if a.atomic_number == 1]
        carbons = [a for a in mol.atoms if a.atomic_number == 6]

        bond_from_atoms = mol.get_bond_between(carbons[0], carbons[1])
        bond_from_idx = mol.get_bond_between(
            carbons[0].molecule_atom_index, carbons[1].molecule_atom_index
        )
        assert bond_from_idx == bond_from_atoms

        with pytest.raises(NotBondedError):
            mol.get_bond_between(hydrogens[0], hydrogens[1])

    @pytest.mark.parametrize(
        ("smiles", "n_rings"),
        [
            ("CCO", 0),
            ("c1ccccc1", 1),
            ("C1CC2CCC1C2", 2),  # This should probably be 3?
            ("c1ccc(cc1)c2ccccc2", 2),
            ("c1ccc2ccccc2c1", 2),
            ("c1ccc2cc3ccccc3cc2c1", 3),
            ("C1C2C(CCC1)CC5C3C2CCC7C3C4C(CCC6C4C5CCC6)CC7", 7),
        ],
    )
    @requires_rdkit
    def test_molecule_rings(self, smiles, n_rings):
        """Test the Molecule.rings property"""
        assert (
            n_rings == Molecule.from_smiles(smiles, allow_undefined_stereo=True).n_rings
        )

    @pytest.mark.parametrize(
        ("smiles", "n_atom_rings", "n_bond_rings"),
        [
            ("c1ccc2ccccc2c1", 10, 11),
            ("c1ccc(cc1)c2ccccc2", 12, 12),
            ("Cc1ccc(cc1Nc2nccc(n2)c3cccnc3)NC(=O)c4ccc(cc4)CN5CCN(CC5)C", 30, 30),
        ],
    )
    @requires_rdkit
    def test_is_in_ring(self, smiles, n_atom_rings, n_bond_rings):
        """Test Atom.is_in_ring and Bond.is_in_ring"""
        mol = Molecule.from_smiles(smiles)

        assert len([atom for atom in mol.atoms if atom.is_in_ring]) == n_atom_rings
        assert len([bond for bond in mol.bonds if bond.is_in_ring]) == n_bond_rings

    @requires_rdkit
    @requires_openeye
    def test_conformer_generation_failure(self):
        # This test seems possibly redundant, is it needed?
        molecule = Molecule.from_smiles("F[U](F)(F)(F)(F)F")

        with pytest.raises(ConformerGenerationError, match="Omega conf.*fail"):
            molecule.generate_conformers(
                n_conformers=1, toolkit_registry=OpenEyeToolkitWrapper()
            )

        with pytest.raises(ConformerGenerationError, match="RDKit conf.*fail"):
            molecule.generate_conformers(
                n_conformers=1, toolkit_registry=RDKitToolkitWrapper()
            )

        with pytest.raises(ValueError) as execption:
            molecule.generate_conformers(n_conformers=1)

            # pytest's checking of the string representation of this exception does not seem
            # to play well with how it's constructed currently, so manually compare contents
            exception_as_str = str(exception)
            assert (
                "No registered toolkits can provide the capability" in exception_as_str
            )
            assert "generate_conformers" in exception_as_str
            assert "OpenEye Omega conformer generation failed" in exception_as_str
            assert "RDKit conformer generation failed" in exception_as_str


class TestMoleculeVisualization:
    @requires_pkg("IPython")
    @requires_rdkit
    def test_visualize_rdkit(self):
        """Test that the visualize method returns an expected object when using RDKit to generate a 2-D representation"""
        import IPython

        mol = Molecule().from_smiles("CCO")

        assert isinstance(mol.visualize(backend="rdkit"), IPython.core.display.SVG)

    @pytest.mark.skipif(
        has_pkg("rdkit"),
        reason="Test requires that RDKit is not installed",
    )
    def test_visualize_fallback(self):
        """Test falling back from RDKit to OpenEye if RDKit is specified but not installed"""
        mol = Molecule().from_smiles("CCO")
        with pytest.warns(UserWarning):
            mol.visualize(backend="rdkit")

    @requires_pkg("nglview")
    def test_visualize_nglview(self):
        """Test that the visualize method returns an NGLview widget. Note that
        nglview is not explicitly a requirement in the test environment, but
        is likely to get pulled in with other dependencies."""
        try:
            import nglview
        except ModuleNotFoundError:
            pass

        # Start with a molecule without conformers
        mol = Molecule().from_smiles("CCO")

        with pytest.raises(ValueError):
            mol.visualize(backend="nglview")

        # Add conformers
        mol.generate_conformers()

        # Ensure an NGLView widget is returned
        assert isinstance(mol.visualize(backend="nglview"), nglview.NGLWidget)

        # Providing other arguments is an error
        with pytest.raises(ValueError):
            mol.visualize(backend="nglview", width=100)
        with pytest.raises(ValueError):
            mol.visualize(backend="nglview", height=100)
        with pytest.raises(ValueError):
            mol.visualize(backend="nglview", show_all_hydrogens=False)

    @requires_pkg("IPython")
    @requires_openeye
    def test_visualize_openeye(self):
        """Test that the visualize method returns an expected object when using OpenEye to generate a 2-D representation"""
        import IPython

        mol = Molecule().from_smiles("CCO")

        assert isinstance(mol.visualize(backend="openeye"), IPython.core.display.Image)


@pytest.mark.parametrize("strict_chirality", (True, False))
class TestMoleculeResiduePerception:
    """Test residue perception of Molecule class."""

    def test_perceive_residues_natoms_nterminal_alanine(self, strict_chirality):
        """Test number of matches atoms in residue perception with NTerminal form of Alanine."""
        offmol = Molecule.from_file(get_data_file_path("proteins/NTerminal_ALA.sdf"))
        # Perceive residue substructures
        offmol.perceive_residues(strict_chirality=strict_chirality)
        counter = 0  # matched atom counter
        for atom in offmol.atoms:
            if atom.metadata:
                counter += 1
        assert counter == offmol.n_atoms

    def test_perceive_residues_natoms_cterminal_alanine(self, strict_chirality):
        """Test number of matches atoms in residue perception with CTerminal form of Alanine."""
        offmol = Molecule.from_file(get_data_file_path("proteins/CTerminal_ALA.sdf"))
        # Perceive residue substructures
        offmol.perceive_residues(strict_chirality=strict_chirality)
        counter = 0  # matched atom counter
        for atom in offmol.atoms:
            if atom.metadata:
                counter += 1
        assert counter == offmol.n_atoms

    def test_perceive_residues_natoms_mainchain_alanine(self, strict_chirality):
        """Test number of matches atoms in residue perception with MainChain form of Alanine."""
        offmol = Molecule.from_file(get_data_file_path("proteins/MainChain_ALA.sdf"))
        # Perceive residue substructures
        offmol.perceive_residues(strict_chirality=strict_chirality)
        counter = 0  # matched atom counter
        for atom in offmol.atoms:
            if atom.metadata:
                counter += 1
        assert counter == offmol.n_atoms

    def test_perceive_residues_natoms_mainchain_glutamic_acid(self, strict_chirality):
        """Test number of matches atoms in residue perception with MainChain form of Glutamic acid."""
        offmol = Molecule.from_file(get_data_file_path("proteins/MainChain_GLU.sdf"))
        # Perceive residue substructures
        offmol.perceive_residues(strict_chirality=strict_chirality)
        counter = 0  # matched atom counter
        for atom in offmol.atoms:
            if atom.metadata:
                counter += 1
        assert counter == offmol.n_atoms

    def test_perceive_residues_natoms_mainchain_charged_glutamic_acid(
        self, strict_chirality
    ):
        """Test number of matches atoms in residue perception with MainChain form of charged
        Glutamic acid."""
        offmol = Molecule.from_file(get_data_file_path("proteins/MainChain_GLH.sdf"))
        # Perceive residue substructures
        offmol.perceive_residues(strict_chirality=strict_chirality)
        counter = 0  # matched atom counter
        for atom in offmol.atoms:
            if atom.metadata:
                counter += 1
        assert counter == offmol.n_atoms

    def test_perceive_residues_natoms_mainchain_arginine(self, strict_chirality):
        """Test number of matches atoms in residue perception with MainChain form of Alanine."""
        offmol = Molecule.from_file(get_data_file_path("proteins/MainChain_ARG.sdf"))
        # Perceive residue substructures
        offmol.perceive_residues(strict_chirality=strict_chirality)
        counter = 0  # matched atom counter
        for atom in offmol.atoms:
            if atom.metadata:
                counter += 1
        assert counter == offmol.n_atoms

    def test_perceive_residues_natoms_mainchain_histidine(self, strict_chirality):
        """Test number of matches atoms in residue perception with MainChain form of protonated
        state of Histidine."""
        offmol = Molecule.from_file(get_data_file_path("proteins/MainChain_HIP.sdf"))
        # Perceive residue substructures
        offmol.perceive_residues(strict_chirality=strict_chirality)
        counter = 0  # matched atom counter
        for atom in offmol.atoms:
            if atom.metadata:
                counter += 1
        assert counter == offmol.n_atoms

    def test_perceive_residues_natoms_cyxteine(self, strict_chirality):
        """Test number of atoms matched for residue perception of disulfide bond form
        of cysteine."""
        offmol = Molecule.from_file(get_data_file_path("proteins/MainChain_CYX.sdf"))
        # Perceive residue substructures
        offmol.perceive_residues(strict_chirality=strict_chirality)
        counter = 0  # matched atom counter
        for atom in offmol.atoms:
            if atom.metadata:
                counter += 1
        assert counter == offmol.n_atoms

    def test_perceive_residues_cyclic_peptide_chirality(self, strict_chirality):
        """Test residue perception failing in cyclic peptide with different chiralities."""
        smiles = (
            "[H]c1c(c(c(c(c1[H])[H])C([H])([H])[C@]2(C(=O)N([C@](C(=O)N([C@@](C(=O)N3[C@@](C(=O)N2[H])"
            "(C(C(C3([H])[H])([H])[H])([H])[H])[H])([H])C([H])([H])[H])[H])([H])C([H])([H])C4=C(N(c5c4c(c(c(c5[H])"
            "[H])[H])[H])[H])[H])[H])[H])[H])[H]"
        )
        offmol = Molecule.from_smiles(smiles)
        # perceive residues
        offmol.perceive_residues(strict_chirality=strict_chirality)
        counter = 0  # matched atom counter
        for atom in offmol.atoms:
            if atom.metadata:
                counter += 1
        if strict_chirality:
            # Make sure it fails if strict_chirality=True
            with pytest.raises(AssertionError):
                assert counter == offmol.n_atoms
        else:
            assert counter == offmol.n_atoms

    @pytest.mark.slow
    def test_perceive_residues_natoms_t4(self, strict_chirality):
        """Test number of atoms matched for residue perception of free from of
        T4 lysozyme."""
        offmol = Molecule.from_file(get_data_file_path("proteins/T4-protein.sdf"))
        # Perceive residue substructures
        offmol.perceive_residues(strict_chirality=strict_chirality)
        counter = 0  # matched atom counter
        unlabelled_counter = 0  # unmatched atom counter
        for atom in offmol.atoms:
            if atom.metadata:
                counter += 1
        assert counter == offmol.n_atoms


class TestMoleculeFromPDB:
    """
    Test creation of cheminformatics-rich openff Molecule from PDB files.
    """
    # TODO: Implement all the tests
    def test_from_pdb_t4_n_atoms(self):
        """Test off Molecule contains expected number of atoms from T4 pdb."""
        # We expect/know the molecule contains this number of atoms
        expected_n_atoms = 2634
        offmol = Molecule.from_pdb(get_data_file_path("proteins/T4-protein.pdb"))
        assert offmol.n_atoms == expected_n_atoms

    def test_molecule_from_pdb_mainchain_ala_dipeptide(self):
        offmol = Molecule.from_pdb(get_data_file_path('proteins/MainChain_ALA.pdb'))
        assert offmol.n_atoms == 22
        expected_mol = Molecule.from_smiles('CC(=O)N[C@H](C)C(=O)NC')
        assert offmol.is_isomorphic_with(expected_mol, atom_stereochemistry_matching=False)

    def test_molecule_from_pdb_mainchain_ala_tripeptide(self):
        offmol = Molecule.from_pdb(get_data_file_path('proteins/MainChain_ALA_ALA.pdb'))
        assert offmol.n_atoms == 32
        expected_mol = Molecule.from_smiles('CC(=O)N[C@H](C)C(=O)N[C@H](C)C(=O)NC')
        assert offmol.is_isomorphic_with(expected_mol, atom_stereochemistry_matching=False)

    def test_molecule_from_pdb_cterm_ala_dipeptide(self):
        offmol = Molecule.from_pdb(get_data_file_path('proteins/CTerminal_ALA.pdb'))
        assert offmol.n_atoms == 17
        expected_mol = Molecule.from_smiles('CC(=O)N[C@H](C)C(=O)[O-]')
        assert offmol.is_isomorphic_with(expected_mol, atom_stereochemistry_matching=False)

    def test_molecule_from_pdb_cterm_ala_tripeptide(self):
        offmol = Molecule.from_pdb(get_data_file_path('proteins/CTerminal_ALA_ALA.pdb'))
        assert offmol.n_atoms == 27
        expected_mol = Molecule.from_smiles('CC(=O)N[C@H](C)C(=O)N[C@H](C)C(=O)[O-]')
        assert offmol.is_isomorphic_with(expected_mol, atom_stereochemistry_matching=False)

    def test_molecule_from_pdb_nterm_ala_dipeptide(self):
        offmol = Molecule.from_pdb(get_data_file_path('proteins/NTerminal_ALA.pdb'))
        assert offmol.n_atoms == 18
        expected_mol = Molecule.from_smiles('[N+]([H])([H])([H])[C@H](C)C(=O)NC')
        assert offmol.is_isomorphic_with(expected_mol, atom_stereochemistry_matching=False)

    def test_molecule_from_pdb_mainchain_arg_dipeptide(self):
        offmol = Molecule.from_pdb(get_data_file_path('proteins/MainChain_ARG.pdb'))
        assert offmol.n_atoms == 36
        expected_mol = Molecule.from_smiles('CC(=O)N[C@H](CCCNC(N)=[N+]([H])[H])C(=O)NC')
        assert offmol.is_isomorphic_with(expected_mol, atom_stereochemistry_matching=False)

    def test_molecule_from_pdb_cterm_arg_dipeptide(self):
        offmol = Molecule.from_pdb(get_data_file_path('proteins/CTerminal_ARG.pdb'))
        assert offmol.n_atoms == 31
        expected_mol = Molecule.from_smiles('CC(=O)N[C@H](CCCNC(N)=[N+]([H])([H]))C(=O)[O-]')
        assert offmol.is_isomorphic_with(expected_mol, atom_stereochemistry_matching=False)

    def test_molecule_from_pdb_mainchain_cys_dipeptide(self):
        offmol = Molecule.from_pdb(get_data_file_path('proteins/MainChain_CYS.pdb'))
        assert offmol.n_atoms == 23
        expected_mol = Molecule.from_smiles('CC(=O)N[C@H](CS)C(=O)NC')
        assert offmol.is_isomorphic_with(expected_mol, atom_stereochemistry_matching=False)

    def test_molecule_from_pdb_mainchain_cyx_dipeptide(self):
        offmol = Molecule.from_pdb(get_data_file_path('proteins/MainChain_CYX.pdb'))
        assert offmol.n_atoms == 44
        expected_mol = Molecule.from_smiles('CC(=O)N[C@H](CSSC[C@H](NC(=O)C)C(=O)NC)C(=O)NC')
        assert offmol.is_isomorphic_with(expected_mol, atom_stereochemistry_matching=False)

    def test_molecule_from_pdb_mainchain_hid_dipeptide(self):
        offmol = Molecule.from_pdb(get_data_file_path('proteins/MainChain_HID.pdb'))
        assert offmol.n_atoms == 29
        assert offmol.total_charge == 0 * unit.elementary_charge
        assert sum([1 for atom in offmol.atoms if atom.is_aromatic]) == 5
        assert sum([1 for bond in offmol.bonds if bond.is_aromatic]) == 5
        expected_mol = Molecule.from_smiles('CC(=O)N[C@H](CC1NC=NC=1)C(=O)NC')
        assert offmol.is_isomorphic_with(expected_mol,
                                         atom_stereochemistry_matching=False,
                                         aromatic_matching=False)

    def test_molecule_from_pdb_mainchain_hie_dipeptide(self):
        offmol = Molecule.from_pdb(get_data_file_path('proteins/MainChain_HIE.pdb'))
        assert offmol.n_atoms == 29
        assert offmol.total_charge == 0 * unit.elementary_charge
        assert sum([1 for atom in offmol.atoms if atom.is_aromatic]) == 5
        assert sum([1 for bond in offmol.bonds if bond.is_aromatic]) == 5
        expected_mol = Molecule.from_smiles('CC(=O)N[C@H](CC1N=C[NH]C=1)C(=O)NC')
        assert offmol.is_isomorphic_with(expected_mol,
                                         atom_stereochemistry_matching=False,
                                         aromatic_matching=False)

    def test_molecule_from_pdb_mainchain_hip_dipeptide(self):
        offmol = Molecule.from_pdb(get_data_file_path('proteins/MainChain_HIP.pdb'))
        assert offmol.n_atoms == 30
        assert offmol.total_charge == 1 * unit.elementary_charge
        assert sum([1 for atom in offmol.atoms if atom.is_aromatic]) == 5
        assert sum([1 for bond in offmol.bonds if bond.is_aromatic]) == 5

        expected_mol = Molecule.from_smiles('CC(=O)N[C@H](CC1[N+]([H])=CNC=1)C(=O)NC')
        assert offmol.is_isomorphic_with(expected_mol,
                                         atom_stereochemistry_matching=False,
                                         aromatic_matching=False)

    def test_molecule_from_pdb_mainchain_trp_dipeptide(self):
        offmol = Molecule.from_pdb(get_data_file_path('proteins/MainChain_TRP.pdb'))
        assert offmol.n_atoms == 36
        assert offmol.total_charge == 0 * unit.elementary_charge
        assert sum([1 for atom in offmol.atoms if atom.is_aromatic]) == 9
        assert sum([1 for bond in offmol.bonds if bond.is_aromatic]) == 10

        expected_mol = Molecule.from_smiles('CC(=O)N[C@H](CC1C2=CC=CC=C2NC=1)C(=O)NC')
        assert offmol.is_isomorphic_with(expected_mol,
                                         atom_stereochemistry_matching=False,
                                         aromatic_matching=False,
                                         bond_order_matching=False)

    def test_molecule_from_pdb_cterminal_trp_dipeptide(self):
        offmol = Molecule.from_pdb(get_data_file_path('proteins/CTerminal_TRP.pdb'))
        assert offmol.n_atoms == 31
        assert offmol.total_charge == -1 * unit.elementary_charge
        assert sum([1 for atom in offmol.atoms if atom.is_aromatic]) == 9
        assert sum([1 for bond in offmol.bonds if bond.is_aromatic]) == 10

        expected_mol = Molecule.from_smiles('CC(=O)N[C@H](CC1C2=CC=CC=C2NC=1)C(=O)[O-]')
        assert offmol.is_isomorphic_with(expected_mol,
                                         atom_stereochemistry_matching=False,
                                         aromatic_matching=False,
                                         bond_order_matching=False)

    def test_molecule_from_pdb_nterminal_trp_dipeptide(self):
        offmol = Molecule.from_pdb(get_data_file_path('proteins/NTerminal_TRP.pdb'))
        assert offmol.n_atoms == 32
        assert offmol.total_charge == 1 * unit.elementary_charge
        assert sum([1 for atom in offmol.atoms if atom.is_aromatic]) == 9
        assert sum([1 for bond in offmol.bonds if bond.is_aromatic]) == 10

        expected_mol = Molecule.from_smiles('[N+]([H])([H])([H])[C@H](CC1C2=CC=CC=C2NC=1)C(=O)NC')
        assert offmol.is_isomorphic_with(expected_mol,
                                         atom_stereochemistry_matching=False,
                                         aromatic_matching=False,
                                         bond_order_matching=False)


    def test_molecule_from_pdb_mainchain_pro_dipeptide(self):
        offmol = Molecule.from_pdb(get_data_file_path('proteins/MainChain_PRO.pdb'))
        assert offmol.n_atoms == 26
        assert offmol.total_charge == 0 * unit.elementary_charge
        expected_mol = Molecule.from_smiles('CC(=O)N1[C@H](CCC1)C(=O)NC')
        assert offmol.is_isomorphic_with(expected_mol, atom_stereochemistry_matching=False)

    def test_from_pdb_t4_smiles_roundtrip(self):
        """Creation of Molecule from an uncapped T4 lysozyme PDB file."""
        pdb_file = get_data_file_path("proteins/T4-protein.pdb")
        offmol = Molecule.from_pdb(pdb_file)
        rdkit_mol_smiles = Molecule.from_rdkit(offmol.to_rdkit(), allow_undefined_stereo=True).to_smiles()
        assert offmol.to_smiles() == rdkit_mol_smiles

    def test_from_pdb_t4_n_residues(self):
        """Test number of residues when creating Molecule from T4 PDB"""
        expected_n_residues = 164
        raise NotImplementedError

    def test_from_pdb_t4_atom_metadata(self):
        """Test to check the metadata from T4 pdb is filled correctly."""
        raise NotImplementedError


class MyMol(FrozenMolecule):
    """
    Lightweight FrozenMolecule subclass for molecule-subclass tests below
    """


class TestMoleculeSubclass:
    """
    Test that the FrozenMolecule class is subclass-able, by ensuring that Molecule.from_X constructors
    return objects of the correct types
    """

    def test_molecule_subclass_from_smiles(self):
        """Ensure that the right type of object is returned when running MyMol.from_smiles"""
        mol = MyMol.from_smiles("CCO")
        assert isinstance(mol, MyMol)

    def test_molecule_subclass_from_inchi(self):
        """Ensure that the right type of object is returned when running MyMol.from_inchi"""
        mol = MyMol.from_inchi("InChI=1S/C2H6O/c1-2-3/h3H,2H2,1H3")
        assert isinstance(mol, MyMol)

    @requires_openeye
    def test_molecule_subclass_from_iupac(self):
        """Ensure that the right type of object is returned when running MyMol.from_iupac"""
        mol = MyMol.from_iupac("benzene")
        assert isinstance(mol, MyMol)

    def test_molecule_subclass_from_file(self):
        """Ensure that the right type of object is returned when running MyMol.from_file"""
        mol = MyMol.from_file(get_data_file_path("molecules/ethanol.sdf"))
        assert isinstance(mol, MyMol)

    def test_molecule_subclass_from_mapped_smiles(self):
        """Ensure that the right type of object is returned when running MyMol.from_mapped_smiles"""
        mol = MyMol.from_mapped_smiles("[H:1][C:2]([H:3])([H:4])([H:5])")
        assert isinstance(mol, MyMol)

    @requires_pkg("qcelemental")
    @requires_pkg("qcportal")
    @pytest.mark.flaky(reruns=5)
    def test_molecule_subclass_from_qcschema(self):
        """Ensure that the right type of object is returned when running MyMol.from_qcschema"""
        import qcportal as ptl

        client = ptl.FractalClient()
        ds = client.get_collection(
            "TorsionDriveDataset", "Fragment Stability Benchmark"
        )
        entry = ds.get_entry(
            "CC(=O)Nc1cc2c(cc1OC)nc[n:4][c:3]2[NH:2][c:1]3ccc(c(c3)Cl)F"
        )
        # now make the molecule from the record instance with and without the geometry
        mol = MyMol.from_qcschema(entry.dict(encoding="json"))
        assert isinstance(mol, MyMol)
        # Make from object, which will include geometry
        mol = MyMol.from_qcschema(entry, client)
        assert isinstance(mol, MyMol)

    def test_molecule_subclass_from_topology(self):
        """Ensure that the right type of object is returned when running MyMol.from_topology"""
        top = Molecule.from_smiles("CCO").to_topology()
        mol = MyMol.from_topology(top)
        assert isinstance(mol, MyMol)

    @requires_rdkit
    def test_molecule_subclass_from_pdb_and_smiles(self):
        """Ensure that the right type of object is returned when running MyMol.from_pdb_and_smiles"""
        mol = MyMol.from_pdb_and_smiles(
            get_data_file_path("molecules/toluene.pdb"), "Cc1ccccc1"
        )
        assert isinstance(mol, MyMol)

    def test_molecule_copy_constructor_from_other_subclass(self):
        """Ensure that the right type of object is returned when running the MyMol copy constructor"""
        normal_mol = MyMol.from_smiles("CCO")
        mol = MyMol(normal_mol)
        assert isinstance(mol, MyMol)

    def test_molecule_subclass_from_dict(self):
        """Ensure that the right type of object is returned when running MyMol.from_dict"""
        orig_mol = Molecule.from_smiles("CCO")
        mol = MyMol.from_dict(orig_mol.to_dict())
        assert isinstance(mol, MyMol)


class TestHierarchies:
    def test_nothing_perceived_dipeptide(self, dipeptide):
        """Test that loading a "vanilla" molecule from SDF does not assign atom metadata"""
        with pytest.raises(KeyError):
            assert None == dipeptide.atoms[0].metadata["residue_name"]
        with pytest.raises(KeyError):
            assert "ALA" == dipeptide.atoms[10].metadata["residue_name"]
        with pytest.raises(KeyError):
            assert 1 == dipeptide.atoms[10].metadata["residue_number"]
        with pytest.raises(AttributeError):
            dipeptide.residues[0]

    def test_residues_perceived_dipeptide(self, dipeptide_residues_perceived):
        """Test that perceiving residues on a residue-containing molecule correctly populates atom metadata"""
        assert "ACE" == dipeptide_residues_perceived.atoms[0].metadata["residue_name"]
        assert 1 == dipeptide_residues_perceived.atoms[0].metadata["residue_number"]
        assert "ALA" == dipeptide_residues_perceived.atoms[10].metadata["residue_name"]
        assert 2 == dipeptide_residues_perceived.atoms[10].metadata["residue_number"]

        with pytest.raises(AttributeError):
            type(dipeptide_residues_perceived.residues[0])

    def test_add_delete_hierarchy_scheme(self, dipeptide_residues_perceived):
        """Test adding and removing HierarchySchemes to/from molecules"""

        assert len(dipeptide_residues_perceived.hierarchy_schemes) == 0
        dipeptide_residues_perceived.add_hierarchy_scheme(
            ("residue_number",), "res_by_num"
        )
        assert len(dipeptide_residues_perceived.hierarchy_schemes) == 1

        # Redundant hier schemes are OK as long as their iter name is different
        dipeptide_residues_perceived.add_hierarchy_scheme(
            ("residue_number",), "res_by_num2"
        )
        assert len(dipeptide_residues_perceived.hierarchy_schemes) == 2

        # Redundant hier schemes are NOT OK if their iter name is already used
        with pytest.raises(
            HierarchySchemeWithIteratorNameAlreadyRegisteredException,
            match='Can not add iterator with name "res_by_num" to this topology',
        ):
            dipeptide_residues_perceived.add_hierarchy_scheme(
                ("residue_number",), "res_by_num"
            )
        assert len(dipeptide_residues_perceived.hierarchy_schemes) == 2

        with pytest.raises(AttributeError):
            dipeptide_residues_perceived.res_by_num[0]

        dipeptide_residues_perceived.perceive_hierarchy(["res_by_num"])

        assert dipeptide_residues_perceived.res_by_num[0].residue_number == 1
        # Since we only perceived res_by_num above, residues should not be defined
        with pytest.raises(AttributeError):
            dipeptide_residues_perceived.residues[0]
        # Delete the hierarchyscheme and ensure that the iterators are no longer available
        dipeptide_residues_perceived.delete_hierarchy_scheme("res_by_num")
        assert len(dipeptide_residues_perceived.hierarchy_schemes) == 1
        with pytest.raises(AttributeError):
            dipeptide_residues_perceived.res_by_num[0]
        with pytest.raises(
            HierarchySchemeNotFoundException,
            match='Can not delete HierarchyScheme with name "res_by_num" because no HierarchyScheme with that iterator name exists',
        ):
            dipeptide_residues_perceived.delete_hierarchy_scheme("res_by_num")

    def test_hierarchy_perceived_dipeptide(self, dipeptide_hierarchy_perceived):
        """Test populating and accessing HierarchyElements"""
        assert (
            str(dipeptide_hierarchy_perceived.residues[0])
            == "HierarchyElement ('None', 1, 'ACE') of iterator 'residues' containing 6 particle(s)"
        )
        assert dipeptide_hierarchy_perceived.residues[0].chain == "None"
        assert dipeptide_hierarchy_perceived.residues[0].residue_name == "ACE"
        assert dipeptide_hierarchy_perceived.residues[0].residue_number == 1
        assert set(dipeptide_hierarchy_perceived.residues[0].particle_indices) == set(range(6))

        assert (
            str(dipeptide_hierarchy_perceived.residues[1])
            == "HierarchyElement ('None', 2, 'ALA') of iterator 'residues' containing 11 particle(s)"
        )
        assert dipeptide_hierarchy_perceived.residues[1].chain == "None"
        assert dipeptide_hierarchy_perceived.residues[1].residue_name == "ALA"
        assert dipeptide_hierarchy_perceived.residues[1].residue_number == 2
        assert set(dipeptide_hierarchy_perceived.residues[1].particle_indices) == set(range(6,17))


        for residue in dipeptide_hierarchy_perceived.residues:
            for particle in residue.particles:
                assert particle.metadata["residue_name"] == residue.residue_name
                assert particle.metadata["residue_number"] == residue.residue_number

    def test_hierarchy_perceived_information_propagation(
        self, dipeptide_hierarchy_perceived
    ):
        """Ensure that updating atom metadata doesn't update the iterators until the hierarchy is re-perceived"""
        for atom in dipeptide_hierarchy_perceived.atoms:
            atom.metadata["chain"] = "A"
        assert ("A", 1, "ACE") != dipeptide_hierarchy_perceived.residues[
            0
        ].identifier
        dipeptide_hierarchy_perceived.perceive_hierarchy()
        assert ("A", 1, "ACE") == dipeptide_hierarchy_perceived.residues[
            0
        ].identifier<|MERGE_RESOLUTION|>--- conflicted
+++ resolved
@@ -1367,25 +1367,9 @@
         # make sure the topology molecule gives the same formula
         from openff.toolkit.topology.topology import Topology
 
-<<<<<<< HEAD
         topology = Topology.from_molecules(molecule)
-        topmol = TopologyMolecule(molecule, topology)
-        assert molecule.hill_formula == Molecule._object_to_hill_formula(topmol)
         assert molecule.hill_formula == Molecule._object_to_hill_formula(
             molecule.to_networkx()
-        )
-
-        assert molecule.hill_formula == _networkx_graph_to_hill_formula(
-            molecule.to_networkx()
-=======
-        topology = Topology.from_molecules(molecule_smiles)
-        assert molecule_smiles.hill_formula == Molecule.to_hill_formula(
-            topology.molecules[0]
-        )
-        # make sure the networkx matches
-        assert molecule_smiles.hill_formula == Molecule.to_hill_formula(
-            molecule_smiles.to_networkx()
->>>>>>> 266c8649
         )
 
     def test_isomorphic_general(self):
@@ -3994,6 +3978,7 @@
     """
     Test creation of cheminformatics-rich openff Molecule from PDB files.
     """
+
     # TODO: Implement all the tests
     def test_from_pdb_t4_n_atoms(self):
         """Test off Molecule contains expected number of atoms from T4 pdb."""
@@ -4003,145 +3988,180 @@
         assert offmol.n_atoms == expected_n_atoms
 
     def test_molecule_from_pdb_mainchain_ala_dipeptide(self):
-        offmol = Molecule.from_pdb(get_data_file_path('proteins/MainChain_ALA.pdb'))
+        offmol = Molecule.from_pdb(get_data_file_path("proteins/MainChain_ALA.pdb"))
         assert offmol.n_atoms == 22
-        expected_mol = Molecule.from_smiles('CC(=O)N[C@H](C)C(=O)NC')
-        assert offmol.is_isomorphic_with(expected_mol, atom_stereochemistry_matching=False)
+        expected_mol = Molecule.from_smiles("CC(=O)N[C@H](C)C(=O)NC")
+        assert offmol.is_isomorphic_with(
+            expected_mol, atom_stereochemistry_matching=False
+        )
 
     def test_molecule_from_pdb_mainchain_ala_tripeptide(self):
-        offmol = Molecule.from_pdb(get_data_file_path('proteins/MainChain_ALA_ALA.pdb'))
+        offmol = Molecule.from_pdb(get_data_file_path("proteins/MainChain_ALA_ALA.pdb"))
         assert offmol.n_atoms == 32
-        expected_mol = Molecule.from_smiles('CC(=O)N[C@H](C)C(=O)N[C@H](C)C(=O)NC')
-        assert offmol.is_isomorphic_with(expected_mol, atom_stereochemistry_matching=False)
+        expected_mol = Molecule.from_smiles("CC(=O)N[C@H](C)C(=O)N[C@H](C)C(=O)NC")
+        assert offmol.is_isomorphic_with(
+            expected_mol, atom_stereochemistry_matching=False
+        )
 
     def test_molecule_from_pdb_cterm_ala_dipeptide(self):
-        offmol = Molecule.from_pdb(get_data_file_path('proteins/CTerminal_ALA.pdb'))
+        offmol = Molecule.from_pdb(get_data_file_path("proteins/CTerminal_ALA.pdb"))
         assert offmol.n_atoms == 17
-        expected_mol = Molecule.from_smiles('CC(=O)N[C@H](C)C(=O)[O-]')
-        assert offmol.is_isomorphic_with(expected_mol, atom_stereochemistry_matching=False)
+        expected_mol = Molecule.from_smiles("CC(=O)N[C@H](C)C(=O)[O-]")
+        assert offmol.is_isomorphic_with(
+            expected_mol, atom_stereochemistry_matching=False
+        )
 
     def test_molecule_from_pdb_cterm_ala_tripeptide(self):
-        offmol = Molecule.from_pdb(get_data_file_path('proteins/CTerminal_ALA_ALA.pdb'))
+        offmol = Molecule.from_pdb(get_data_file_path("proteins/CTerminal_ALA_ALA.pdb"))
         assert offmol.n_atoms == 27
-        expected_mol = Molecule.from_smiles('CC(=O)N[C@H](C)C(=O)N[C@H](C)C(=O)[O-]')
-        assert offmol.is_isomorphic_with(expected_mol, atom_stereochemistry_matching=False)
+        expected_mol = Molecule.from_smiles("CC(=O)N[C@H](C)C(=O)N[C@H](C)C(=O)[O-]")
+        assert offmol.is_isomorphic_with(
+            expected_mol, atom_stereochemistry_matching=False
+        )
 
     def test_molecule_from_pdb_nterm_ala_dipeptide(self):
-        offmol = Molecule.from_pdb(get_data_file_path('proteins/NTerminal_ALA.pdb'))
+        offmol = Molecule.from_pdb(get_data_file_path("proteins/NTerminal_ALA.pdb"))
         assert offmol.n_atoms == 18
-        expected_mol = Molecule.from_smiles('[N+]([H])([H])([H])[C@H](C)C(=O)NC')
-        assert offmol.is_isomorphic_with(expected_mol, atom_stereochemistry_matching=False)
+        expected_mol = Molecule.from_smiles("[N+]([H])([H])([H])[C@H](C)C(=O)NC")
+        assert offmol.is_isomorphic_with(
+            expected_mol, atom_stereochemistry_matching=False
+        )
 
     def test_molecule_from_pdb_mainchain_arg_dipeptide(self):
-        offmol = Molecule.from_pdb(get_data_file_path('proteins/MainChain_ARG.pdb'))
+        offmol = Molecule.from_pdb(get_data_file_path("proteins/MainChain_ARG.pdb"))
         assert offmol.n_atoms == 36
-        expected_mol = Molecule.from_smiles('CC(=O)N[C@H](CCCNC(N)=[N+]([H])[H])C(=O)NC')
-        assert offmol.is_isomorphic_with(expected_mol, atom_stereochemistry_matching=False)
+        expected_mol = Molecule.from_smiles(
+            "CC(=O)N[C@H](CCCNC(N)=[N+]([H])[H])C(=O)NC"
+        )
+        assert offmol.is_isomorphic_with(
+            expected_mol, atom_stereochemistry_matching=False
+        )
 
     def test_molecule_from_pdb_cterm_arg_dipeptide(self):
-        offmol = Molecule.from_pdb(get_data_file_path('proteins/CTerminal_ARG.pdb'))
+        offmol = Molecule.from_pdb(get_data_file_path("proteins/CTerminal_ARG.pdb"))
         assert offmol.n_atoms == 31
-        expected_mol = Molecule.from_smiles('CC(=O)N[C@H](CCCNC(N)=[N+]([H])([H]))C(=O)[O-]')
-        assert offmol.is_isomorphic_with(expected_mol, atom_stereochemistry_matching=False)
+        expected_mol = Molecule.from_smiles(
+            "CC(=O)N[C@H](CCCNC(N)=[N+]([H])([H]))C(=O)[O-]"
+        )
+        assert offmol.is_isomorphic_with(
+            expected_mol, atom_stereochemistry_matching=False
+        )
 
     def test_molecule_from_pdb_mainchain_cys_dipeptide(self):
-        offmol = Molecule.from_pdb(get_data_file_path('proteins/MainChain_CYS.pdb'))
+        offmol = Molecule.from_pdb(get_data_file_path("proteins/MainChain_CYS.pdb"))
         assert offmol.n_atoms == 23
-        expected_mol = Molecule.from_smiles('CC(=O)N[C@H](CS)C(=O)NC')
-        assert offmol.is_isomorphic_with(expected_mol, atom_stereochemistry_matching=False)
+        expected_mol = Molecule.from_smiles("CC(=O)N[C@H](CS)C(=O)NC")
+        assert offmol.is_isomorphic_with(
+            expected_mol, atom_stereochemistry_matching=False
+        )
 
     def test_molecule_from_pdb_mainchain_cyx_dipeptide(self):
-        offmol = Molecule.from_pdb(get_data_file_path('proteins/MainChain_CYX.pdb'))
+        offmol = Molecule.from_pdb(get_data_file_path("proteins/MainChain_CYX.pdb"))
         assert offmol.n_atoms == 44
-        expected_mol = Molecule.from_smiles('CC(=O)N[C@H](CSSC[C@H](NC(=O)C)C(=O)NC)C(=O)NC')
-        assert offmol.is_isomorphic_with(expected_mol, atom_stereochemistry_matching=False)
+        expected_mol = Molecule.from_smiles(
+            "CC(=O)N[C@H](CSSC[C@H](NC(=O)C)C(=O)NC)C(=O)NC"
+        )
+        assert offmol.is_isomorphic_with(
+            expected_mol, atom_stereochemistry_matching=False
+        )
 
     def test_molecule_from_pdb_mainchain_hid_dipeptide(self):
-        offmol = Molecule.from_pdb(get_data_file_path('proteins/MainChain_HID.pdb'))
+        offmol = Molecule.from_pdb(get_data_file_path("proteins/MainChain_HID.pdb"))
         assert offmol.n_atoms == 29
         assert offmol.total_charge == 0 * unit.elementary_charge
         assert sum([1 for atom in offmol.atoms if atom.is_aromatic]) == 5
         assert sum([1 for bond in offmol.bonds if bond.is_aromatic]) == 5
-        expected_mol = Molecule.from_smiles('CC(=O)N[C@H](CC1NC=NC=1)C(=O)NC')
-        assert offmol.is_isomorphic_with(expected_mol,
-                                         atom_stereochemistry_matching=False,
-                                         aromatic_matching=False)
+        expected_mol = Molecule.from_smiles("CC(=O)N[C@H](CC1NC=NC=1)C(=O)NC")
+        assert offmol.is_isomorphic_with(
+            expected_mol, atom_stereochemistry_matching=False, aromatic_matching=False
+        )
 
     def test_molecule_from_pdb_mainchain_hie_dipeptide(self):
-        offmol = Molecule.from_pdb(get_data_file_path('proteins/MainChain_HIE.pdb'))
+        offmol = Molecule.from_pdb(get_data_file_path("proteins/MainChain_HIE.pdb"))
         assert offmol.n_atoms == 29
         assert offmol.total_charge == 0 * unit.elementary_charge
         assert sum([1 for atom in offmol.atoms if atom.is_aromatic]) == 5
         assert sum([1 for bond in offmol.bonds if bond.is_aromatic]) == 5
-        expected_mol = Molecule.from_smiles('CC(=O)N[C@H](CC1N=C[NH]C=1)C(=O)NC')
-        assert offmol.is_isomorphic_with(expected_mol,
-                                         atom_stereochemistry_matching=False,
-                                         aromatic_matching=False)
+        expected_mol = Molecule.from_smiles("CC(=O)N[C@H](CC1N=C[NH]C=1)C(=O)NC")
+        assert offmol.is_isomorphic_with(
+            expected_mol, atom_stereochemistry_matching=False, aromatic_matching=False
+        )
 
     def test_molecule_from_pdb_mainchain_hip_dipeptide(self):
-        offmol = Molecule.from_pdb(get_data_file_path('proteins/MainChain_HIP.pdb'))
+        offmol = Molecule.from_pdb(get_data_file_path("proteins/MainChain_HIP.pdb"))
         assert offmol.n_atoms == 30
         assert offmol.total_charge == 1 * unit.elementary_charge
         assert sum([1 for atom in offmol.atoms if atom.is_aromatic]) == 5
         assert sum([1 for bond in offmol.bonds if bond.is_aromatic]) == 5
 
-        expected_mol = Molecule.from_smiles('CC(=O)N[C@H](CC1[N+]([H])=CNC=1)C(=O)NC')
-        assert offmol.is_isomorphic_with(expected_mol,
-                                         atom_stereochemistry_matching=False,
-                                         aromatic_matching=False)
+        expected_mol = Molecule.from_smiles("CC(=O)N[C@H](CC1[N+]([H])=CNC=1)C(=O)NC")
+        assert offmol.is_isomorphic_with(
+            expected_mol, atom_stereochemistry_matching=False, aromatic_matching=False
+        )
 
     def test_molecule_from_pdb_mainchain_trp_dipeptide(self):
-        offmol = Molecule.from_pdb(get_data_file_path('proteins/MainChain_TRP.pdb'))
+        offmol = Molecule.from_pdb(get_data_file_path("proteins/MainChain_TRP.pdb"))
         assert offmol.n_atoms == 36
         assert offmol.total_charge == 0 * unit.elementary_charge
         assert sum([1 for atom in offmol.atoms if atom.is_aromatic]) == 9
         assert sum([1 for bond in offmol.bonds if bond.is_aromatic]) == 10
 
-        expected_mol = Molecule.from_smiles('CC(=O)N[C@H](CC1C2=CC=CC=C2NC=1)C(=O)NC')
-        assert offmol.is_isomorphic_with(expected_mol,
-                                         atom_stereochemistry_matching=False,
-                                         aromatic_matching=False,
-                                         bond_order_matching=False)
+        expected_mol = Molecule.from_smiles("CC(=O)N[C@H](CC1C2=CC=CC=C2NC=1)C(=O)NC")
+        assert offmol.is_isomorphic_with(
+            expected_mol,
+            atom_stereochemistry_matching=False,
+            aromatic_matching=False,
+            bond_order_matching=False,
+        )
 
     def test_molecule_from_pdb_cterminal_trp_dipeptide(self):
-        offmol = Molecule.from_pdb(get_data_file_path('proteins/CTerminal_TRP.pdb'))
+        offmol = Molecule.from_pdb(get_data_file_path("proteins/CTerminal_TRP.pdb"))
         assert offmol.n_atoms == 31
         assert offmol.total_charge == -1 * unit.elementary_charge
         assert sum([1 for atom in offmol.atoms if atom.is_aromatic]) == 9
         assert sum([1 for bond in offmol.bonds if bond.is_aromatic]) == 10
 
-        expected_mol = Molecule.from_smiles('CC(=O)N[C@H](CC1C2=CC=CC=C2NC=1)C(=O)[O-]')
-        assert offmol.is_isomorphic_with(expected_mol,
-                                         atom_stereochemistry_matching=False,
-                                         aromatic_matching=False,
-                                         bond_order_matching=False)
+        expected_mol = Molecule.from_smiles("CC(=O)N[C@H](CC1C2=CC=CC=C2NC=1)C(=O)[O-]")
+        assert offmol.is_isomorphic_with(
+            expected_mol,
+            atom_stereochemistry_matching=False,
+            aromatic_matching=False,
+            bond_order_matching=False,
+        )
 
     def test_molecule_from_pdb_nterminal_trp_dipeptide(self):
-        offmol = Molecule.from_pdb(get_data_file_path('proteins/NTerminal_TRP.pdb'))
+        offmol = Molecule.from_pdb(get_data_file_path("proteins/NTerminal_TRP.pdb"))
         assert offmol.n_atoms == 32
         assert offmol.total_charge == 1 * unit.elementary_charge
         assert sum([1 for atom in offmol.atoms if atom.is_aromatic]) == 9
         assert sum([1 for bond in offmol.bonds if bond.is_aromatic]) == 10
 
-        expected_mol = Molecule.from_smiles('[N+]([H])([H])([H])[C@H](CC1C2=CC=CC=C2NC=1)C(=O)NC')
-        assert offmol.is_isomorphic_with(expected_mol,
-                                         atom_stereochemistry_matching=False,
-                                         aromatic_matching=False,
-                                         bond_order_matching=False)
-
+        expected_mol = Molecule.from_smiles(
+            "[N+]([H])([H])([H])[C@H](CC1C2=CC=CC=C2NC=1)C(=O)NC"
+        )
+        assert offmol.is_isomorphic_with(
+            expected_mol,
+            atom_stereochemistry_matching=False,
+            aromatic_matching=False,
+            bond_order_matching=False,
+        )
 
     def test_molecule_from_pdb_mainchain_pro_dipeptide(self):
-        offmol = Molecule.from_pdb(get_data_file_path('proteins/MainChain_PRO.pdb'))
+        offmol = Molecule.from_pdb(get_data_file_path("proteins/MainChain_PRO.pdb"))
         assert offmol.n_atoms == 26
         assert offmol.total_charge == 0 * unit.elementary_charge
-        expected_mol = Molecule.from_smiles('CC(=O)N1[C@H](CCC1)C(=O)NC')
-        assert offmol.is_isomorphic_with(expected_mol, atom_stereochemistry_matching=False)
+        expected_mol = Molecule.from_smiles("CC(=O)N1[C@H](CCC1)C(=O)NC")
+        assert offmol.is_isomorphic_with(
+            expected_mol, atom_stereochemistry_matching=False
+        )
 
     def test_from_pdb_t4_smiles_roundtrip(self):
         """Creation of Molecule from an uncapped T4 lysozyme PDB file."""
         pdb_file = get_data_file_path("proteins/T4-protein.pdb")
         offmol = Molecule.from_pdb(pdb_file)
-        rdkit_mol_smiles = Molecule.from_rdkit(offmol.to_rdkit(), allow_undefined_stereo=True).to_smiles()
+        rdkit_mol_smiles = Molecule.from_rdkit(
+            offmol.to_rdkit(), allow_undefined_stereo=True
+        ).to_smiles()
         assert offmol.to_smiles() == rdkit_mol_smiles
 
     def test_from_pdb_t4_n_residues(self):
@@ -4316,7 +4336,9 @@
         assert dipeptide_hierarchy_perceived.residues[0].chain == "None"
         assert dipeptide_hierarchy_perceived.residues[0].residue_name == "ACE"
         assert dipeptide_hierarchy_perceived.residues[0].residue_number == 1
-        assert set(dipeptide_hierarchy_perceived.residues[0].particle_indices) == set(range(6))
+        assert set(dipeptide_hierarchy_perceived.residues[0].particle_indices) == set(
+            range(6)
+        )
 
         assert (
             str(dipeptide_hierarchy_perceived.residues[1])
@@ -4325,8 +4347,9 @@
         assert dipeptide_hierarchy_perceived.residues[1].chain == "None"
         assert dipeptide_hierarchy_perceived.residues[1].residue_name == "ALA"
         assert dipeptide_hierarchy_perceived.residues[1].residue_number == 2
-        assert set(dipeptide_hierarchy_perceived.residues[1].particle_indices) == set(range(6,17))
-
+        assert set(dipeptide_hierarchy_perceived.residues[1].particle_indices) == set(
+            range(6, 17)
+        )
 
         for residue in dipeptide_hierarchy_perceived.residues:
             for particle in residue.particles:
@@ -4339,10 +4362,6 @@
         """Ensure that updating atom metadata doesn't update the iterators until the hierarchy is re-perceived"""
         for atom in dipeptide_hierarchy_perceived.atoms:
             atom.metadata["chain"] = "A"
-        assert ("A", 1, "ACE") != dipeptide_hierarchy_perceived.residues[
-            0
-        ].identifier
+        assert ("A", 1, "ACE") != dipeptide_hierarchy_perceived.residues[0].identifier
         dipeptide_hierarchy_perceived.perceive_hierarchy()
-        assert ("A", 1, "ACE") == dipeptide_hierarchy_perceived.residues[
-            0
-        ].identifier+        assert ("A", 1, "ACE") == dipeptide_hierarchy_perceived.residues[0].identifier