--- conflicted
+++ resolved
@@ -1048,7 +1048,6 @@
             assert expected_id == residue.identifier
 
 
-<<<<<<< HEAD
 class TestAddTopology:
     def test_add_basic(self):
         topology1 = Molecule.from_smiles("O").to_topology()
@@ -1118,7 +1117,8 @@
         assert combined_topology.constrained_atom_pairs[(7, 6)] == unit.Quantity(
             1.234, unit.angstrom
         )
-=======
+
+
 class TestTopologySerialization:
     @pytest.fixture
     def oleic_acid(self):
@@ -1148,7 +1148,6 @@
         assert roundtrip.n_molecules == n_molecules
         assert roundtrip.n_atoms == oleic_acid.n_atoms * n_molecules
         assert [*roundtrip.molecules][0].n_conformers == n_conformers
->>>>>>> fda58602
 
 
 @pytest.mark.parametrize(
