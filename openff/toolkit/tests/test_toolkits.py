#!/usr/bin/env python

# =============================================================================================
# MODULE DOCSTRING
# =============================================================================================

"""
Tests for cheminformatics toolkit wrappers

"""

# =============================================================================================
# GLOBAL IMPORTS
# =============================================================================================
import logging
import os
from tempfile import NamedTemporaryFile
from typing import Dict

import numpy as np
import pytest
from numpy.testing import assert_almost_equal
from simtk import unit

from openff.toolkit.tests.test_forcefield import (
    create_acetaldehyde,
    create_acetate,
    create_cyclohexane,
    create_ethanol,
    create_reversed_ethanol,
)
from openff.toolkit.tests.utils import (
    requires_ambertools,
    requires_openeye,
    requires_rdkit,
)
from openff.toolkit.topology.molecule import Molecule
from openff.toolkit.utils import get_data_file_path
from openff.toolkit.utils.toolkits import (
    GLOBAL_TOOLKIT_REGISTRY,
    AmberToolsToolkitWrapper,
    BuiltInToolkitWrapper,
    ChargeMethodUnavailableError,
    GAFFAtomTypeWarning,
    IncorrectNumConformersError,
    IncorrectNumConformersWarning,
    InvalidIUPACNameError,
    InvalidToolkitError,
    OpenEyeToolkitWrapper,
    RDKitToolkitWrapper,
    ToolkitRegistry,
    ToolkitUnavailableException,
    ToolkitWrapper,
    UndefinedStereochemistryError,
)

# =============================================================================================
# FIXTURES
# =============================================================================================


def get_mini_drug_bank(toolkit_class, xfail_mols=None):
    """Read the mini drug bank sdf file with the toolkit and return the molecules"""

    # This is a work around a weird error where even though the test is skipped due to a missing toolkit
    #  we still try and read the file with the toolkit
    if toolkit_class.is_available():
        toolkit = toolkit_class()
        molecules = Molecule.from_file(
            get_data_file_path("molecules/MiniDrugBank.sdf"),
            "sdf",
            toolkit_registry=toolkit,
            allow_undefined_stereo=True,
        )
    else:
        molecules = []

    if xfail_mols is None:
        return molecules

    for i, mol in enumerate(molecules):
        if mol.name in xfail_mols:
            marker = pytest.mark.xfail(reason=xfail_mols[mol.name])
            molecules[i] = pytest.param(mol, marks=marker)

    return molecules


openeye_inchi_stereochemistry_lost = [
    "DrugBank_2799",
    "DrugBank_5414",
    "DrugBank_5415",
    "DrugBank_5418",
    "DrugBank_2955",
    "DrugBank_2987",
    "DrugBank_5555",
    "DrugBank_472",
    "DrugBank_5737",
    "DrugBank_3332",
    "DrugBank_3461",
    "DrugBank_794",
    "DrugBank_3502",
    "DrugBank_6026",
    "DrugBank_3622",
    "DrugBank_977",
    "DrugBank_3693",
    "DrugBank_3726",
    "DrugBank_3739",
    "DrugBank_6222",
    "DrugBank_6232",
    "DrugBank_3844",
    "DrugBank_6295",
    "DrugBank_6304",
    "DrugBank_6305",
    "DrugBank_3930",
    "DrugBank_6329",
    "DrugBank_6353",
    "DrugBank_6355",
    "DrugBank_6401",
    "DrugBank_4161",
    "DrugBank_4162",
    "DrugBank_6509",
    "DrugBank_6531",
    "DrugBank_1570",
    "DrugBank_4249",
    "DrugBank_1634",
    "DrugBank_1659",
    "DrugBank_6647",
    "DrugBank_1700",
    "DrugBank_1721",
    "DrugBank_1742",
    "DrugBank_1802",
    "DrugBank_6775",
    "DrugBank_1849",
    "DrugBank_1864",
    "DrugBank_6875",
    "DrugBank_1897",
    "DrugBank_4593",
    "DrugBank_1962",
    "DrugBank_4662",
    "DrugBank_7049",
    "DrugBank_4702",
    "DrugBank_2095",
    "DrugBank_4778",
    "DrugBank_2141",
    "DrugBank_2148",
    "DrugBank_2178",
    "DrugBank_4865",
    "DrugBank_2208",
    "DrugBank_2210",
    "DrugBank_2276",
    "DrugBank_4959",
    "DrugBank_4964",
    "DrugBank_5043",
    "DrugBank_2429",
    "DrugBank_5076",
    "DrugBank_2465",
    "DrugBank_2519",
    "DrugBank_2538",
    "DrugBank_5158",
    "DrugBank_5176",
    "DrugBank_2592",
]

openeye_inchi_isomorphic_fails = ["DrugBank_1661", "DrugBank_4346", "DrugBank_2467"]

rdkit_inchi_stereochemistry_lost = [
    "DrugBank_5414",
    "DrugBank_2955",
    "DrugBank_5737",
    "DrugBank_3332",
    "DrugBank_3461",
    "DrugBank_6026",
    "DrugBank_3622",
    "DrugBank_3726",
    "DrugBank_6222",
    "DrugBank_3844",
    "DrugBank_6304",
    "DrugBank_6305",
    "DrugBank_6329",
    "DrugBank_6509",
    "DrugBank_6647",
    "DrugBank_1897",
    "DrugBank_4778",
    "DrugBank_2148",
    "DrugBank_2178",
    "DrugBank_2538",
    "DrugBank_2592",
    "DrugBank_4249",
    "DrugBank_5076",
    "DrugBank_5418",
    "DrugBank_3930",
    "DrugBank_1634",
    "DrugBank_1962",
    "DrugBank_5043",
    "DrugBank_2519",
    "DrugBank_7124",
    "DrugBank_6865",
]

rdkit_inchi_roundtrip_mangled = ["DrugBank_2684"]

openeye_iupac_bad_stereo = [
    "DrugBank_977",
    "DrugBank_1634",
    "DrugBank_1700",
    "DrugBank_1962",
    "DrugBank_2148",
    "DrugBank_2178",
    "DrugBank_2186",
    "DrugBank_2208",
    "DrugBank_2519",
    "DrugBank_2538",
    "DrugBank_2592",
    "DrugBank_2651",
    "DrugBank_2987",
    "DrugBank_3332",
    "DrugBank_3502",
    "DrugBank_3622",
    "DrugBank_3726",
    "DrugBank_3844",
    "DrugBank_3930",
    "DrugBank_4161",
    "DrugBank_4162",
    "DrugBank_4778",
    "DrugBank_4593",
    "DrugBank_4959",
    "DrugBank_5043",
    "DrugBank_5076",
    "DrugBank_5176",
    "DrugBank_5418",
    "DrugBank_5737",
    "DrugBank_5902",
    "DrugBank_6295",
    "DrugBank_6304",
    "DrugBank_6305",
    "DrugBank_6329",
    "DrugBank_6355",
    "DrugBank_6401",
    "DrugBank_6509",
    "DrugBank_6531",
    "DrugBank_6647",
    "DrugBank_390",
    "DrugBank_810",
    "DrugBank_4316",
    "DrugBank_4346",
    "DrugBank_7124",
    "DrugBank_2799",
    "DrugBank_4662",
    "DrugBank_4865",
    "DrugBank_2465",
]


@pytest.fixture()
def formic_acid_molecule() -> Molecule:

    formic_acid = Molecule()
    formic_acid.add_atom(8, 0, False)  # O1
    formic_acid.add_atom(6, 0, False)  # C1
    formic_acid.add_atom(8, 0, False)  # O2
    formic_acid.add_atom(1, 0, False)  # H1
    formic_acid.add_atom(1, 0, False)  # H2
    formic_acid.add_bond(0, 1, 2, False)  # O1 - C1
    formic_acid.add_bond(1, 2, 1, False)  # C1 - O2
    formic_acid.add_bond(1, 3, 1, False)  # C1 - H1
    formic_acid.add_bond(2, 4, 1, False)  # O2 - H2

    return formic_acid


@pytest.fixture()
def formic_acid_conformers() -> Dict[str, unit.Quantity]:

    return {
        "cis": np.array(
            [
                [-0.95927322, -0.91789997, 0.36333418],
                [-0.34727824, 0.12828046, 0.22784603],
                [0.82766682, 0.26871252, -0.42284882],
                [-0.67153811, 1.10376000, 0.61921501],
                [1.15035689, -0.58282924, -0.78766006],
            ]
        )
        * unit.angstrom,
        "trans": np.array(
            [
                [-0.95927322, -0.91789997, 0.36333418],
                [-0.34727824, 0.12828046, 0.22784603],
                [0.82766682, 0.26871252, -0.42284882],
                [-0.67153811, 1.10376000, 0.61921501],
                [1.14532626, 1.19679034, -0.41266876],
            ]
        )
        * unit.angstrom,
    }


# =============================================================================================
# TESTS
# =============================================================================================


@requires_openeye
class TestOpenEyeToolkitWrapper:
    """Test the OpenEyeToolkitWrapper"""

    # TODO: Make separate smiles_add_H and smiles_explicit_H tests

    def test_smiles(self):
        """Test OpenEyeToolkitWrapper to_smiles() and from_smiles()"""
        toolkit_wrapper = OpenEyeToolkitWrapper()

        # This differs from RDKit's SMILES due to different canonicalization schemes

        smiles = "[H]C([H])([H])C([H])([H])[H]"
        molecule = Molecule.from_smiles(smiles, toolkit_registry=toolkit_wrapper)
        # When creating an OFFMol from SMILES, partial charges should be initialized to None
        assert molecule.partial_charges is None
        smiles2 = molecule.to_smiles(toolkit_registry=toolkit_wrapper)
        assert smiles == smiles2

    def test_smiles_missing_stereochemistry(self):
        """Test OpenEyeToolkitWrapper to_smiles() and from_smiles()"""
        toolkit_wrapper = OpenEyeToolkitWrapper()

        unspec_chiral_smiles = r"C\C(F)=C(/F)CC(C)(Cl)Br"
        spec_chiral_smiles = r"C\C(F)=C(/F)C[C@@](C)(Cl)Br"
        unspec_db_smiles = r"CC(F)=C(F)C[C@@](C)(Cl)Br"
        spec_db_smiles = r"C\C(F)=C(/F)C[C@@](C)(Cl)Br"

        for title, smiles, raises_exception in [
            ("unspec_chiral_smiles", unspec_chiral_smiles, True),
            ("spec_chiral_smiles", spec_chiral_smiles, False),
            ("unspec_db_smiles", unspec_db_smiles, True),
            ("spec_db_smiles", spec_db_smiles, False),
        ]:
            if raises_exception:
                with pytest.raises(UndefinedStereochemistryError) as context:
                    Molecule.from_smiles(smiles, toolkit_registry=toolkit_wrapper)
                Molecule.from_smiles(
                    smiles,
                    toolkit_registry=toolkit_wrapper,
                    allow_undefined_stereo=True,
                )
            else:
                Molecule.from_smiles(smiles, toolkit_registry=toolkit_wrapper)

    # TODO: test_smiles_round_trip

    def test_smiles_add_H(self):
        """Test OpenEyeToolkitWrapper for adding explicit hydrogens"""
        toolkit_wrapper = OpenEyeToolkitWrapper()
        # This differs from RDKit's SMILES due to different canonicalization schemes
        input_smiles = "CC"
        expected_output_smiles = "[H]C([H])([H])C([H])([H])[H]"
        molecule = Molecule.from_smiles(input_smiles, toolkit_registry=toolkit_wrapper)
        smiles2 = molecule.to_smiles(toolkit_registry=toolkit_wrapper)
        assert expected_output_smiles == smiles2

    def test_smiles_charged(self):
        """Test OpenEyeToolkitWrapper functions for reading/writing charged SMILES"""
        toolkit_wrapper = OpenEyeToolkitWrapper()
        # This differs from RDKit's expected output due to different canonicalization schemes
        smiles = "[H]C([H])([H])[N+]([H])([H])[H]"
        molecule = Molecule.from_smiles(smiles, toolkit_registry=toolkit_wrapper)
        smiles2 = molecule.to_smiles(toolkit_registry=toolkit_wrapper)
        assert smiles == smiles2

    def test_to_from_openeye_core_props_filled(self):
        """Test OpenEyeToolkitWrapper to_openeye() and from_openeye()"""
        toolkit_wrapper = OpenEyeToolkitWrapper()

        # Replacing with a simple molecule with stereochemistry
        input_smiles = r"C\C(F)=C(/F)C[C@@](C)(Cl)Br"
        expected_output_smiles = (
            r"[H]C([H])([H])/C(=C(/C([H])([H])[C@@](C([H])([H])[H])(Cl)Br)\F)/F"
        )
        molecule = Molecule.from_smiles(input_smiles, toolkit_registry=toolkit_wrapper)
        assert (
            molecule.to_smiles(toolkit_registry=toolkit_wrapper)
            == expected_output_smiles
        )

        # Populate core molecule property fields
        molecule.name = "Alice"
        partial_charges = unit.Quantity(
            np.array(
                [
                    -0.9,
                    -0.8,
                    -0.7,
                    -0.6,
                    -0.5,
                    -0.4,
                    -0.3,
                    -0.2,
                    -0.1,
                    0.0,
                    0.1,
                    0.2,
                    0.3,
                    0.4,
                    0.5,
                    0.6,
                    0.7,
                    0.8,
                ]
            ),
            unit.elementary_charge,
        )
        molecule.partial_charges = partial_charges
        coords = unit.Quantity(
            np.array(
                [
                    ["0.0", "1.0", "2.0"],
                    ["3.0", "4.0", "5.0"],
                    ["6.0", "7.0", "8.0"],
                    ["9.0", "10.0", "11.0"],
                    ["12.0", "13.0", "14.0"],
                    ["15.0", "16.0", "17.0"],
                    ["18.0", "19.0", "20.0"],
                    ["21.0", "22.0", "23.0"],
                    ["24.0", "25.0", "26.0"],
                    ["27.0", "28.0", "29.0"],
                    ["30.0", "31.0", "32.0"],
                    ["33.0", "34.0", "35.0"],
                    ["36.0", "37.0", "38.0"],
                    ["39.0", "40.0", "41.0"],
                    ["42.0", "43.0", "44.0"],
                    ["45.0", "46.0", "47.0"],
                    ["48.0", "49.0", "50.0"],
                    ["51.0", "52.0", "53.0"],
                ]
            ),
            unit.angstrom,
        )
        molecule.add_conformer(coords)
        # Populate core atom property fields
        molecule.atoms[2].name = "Bob"
        # Ensure one atom has its stereochemistry specified
        central_carbon_stereo_specified = False
        for atom in molecule.atoms:
            if (atom.atomic_number == 6) and atom.stereochemistry == "S":
                central_carbon_stereo_specified = True
        assert central_carbon_stereo_specified

        # Populate bond core property fields
        fractional_bond_orders = [float(val) for val in range(1, 19)]
        for fbo, bond in zip(fractional_bond_orders, molecule.bonds):
            bond.fractional_bond_order = fbo

        # Do a first conversion to/from oemol
        oemol = molecule.to_openeye()
        molecule2 = Molecule.from_openeye(oemol)

        # Test that properties survived first conversion
        # assert molecule.to_dict() == molecule2.to_dict()
        assert molecule.name == molecule2.name
        # NOTE: This expects the same indexing scheme in the original and new molecule

        central_carbon_stereo_specified = False
        for atom in molecule2.atoms:
            if (atom.atomic_number == 6) and atom.stereochemistry == "S":
                central_carbon_stereo_specified = True
        assert central_carbon_stereo_specified
        for atom1, atom2 in zip(molecule.atoms, molecule2.atoms):
            assert atom1.to_dict() == atom2.to_dict()
        for bond1, bond2 in zip(molecule.bonds, molecule2.bonds):
            assert bond1.to_dict() == bond2.to_dict()
        assert (molecule.conformers[0] == molecule2.conformers[0]).all()
        for pc1, pc2 in zip(molecule._partial_charges, molecule2._partial_charges):
            pc1_ul = pc1 / unit.elementary_charge
            pc2_ul = pc2 / unit.elementary_charge
            assert_almost_equal(pc1_ul, pc2_ul, decimal=6)
        assert (
            molecule2.to_smiles(toolkit_registry=toolkit_wrapper)
            == expected_output_smiles
        )

    def test_to_from_openeye_core_props_unset(self):
        """Test OpenEyeToolkitWrapper to_openeye() and from_openeye() when given empty core property fields"""
        toolkit_wrapper = OpenEyeToolkitWrapper()

        # Using a simple molecule with tetrahedral and bond stereochemistry
        input_smiles = r"C\C(F)=C(/F)C[C@](C)(Cl)Br"

        expected_output_smiles = (
            r"[H]C([H])([H])/C(=C(/C([H])([H])[C@](C([H])([H])[H])(Cl)Br)\F)/F"
        )
        molecule = Molecule.from_smiles(input_smiles, toolkit_registry=toolkit_wrapper)
        assert (
            molecule.to_smiles(toolkit_registry=toolkit_wrapper)
            == expected_output_smiles
        )

        # Ensure one atom has its stereochemistry specified
        central_carbon_stereo_specified = False
        for atom in molecule.atoms:
            if (atom.atomic_number == 6) and atom.stereochemistry == "R":
                central_carbon_stereo_specified = True
        assert central_carbon_stereo_specified

        # Do a first conversion to/from oemol
        oemol = molecule.to_openeye()
        molecule2 = Molecule.from_openeye(oemol)

        # Test that properties survived first conversion
        assert molecule.name == molecule2.name
        # NOTE: This expects the same indexing scheme in the original and new molecule

        central_carbon_stereo_specified = False
        for atom in molecule2.atoms:
            if (atom.atomic_number == 6) and atom.stereochemistry == "R":
                central_carbon_stereo_specified = True
        assert central_carbon_stereo_specified
        for atom1, atom2 in zip(molecule.atoms, molecule2.atoms):
            assert atom1.to_dict() == atom2.to_dict()
        for bond1, bond2 in zip(molecule.bonds, molecule2.bonds):
            assert bond1.to_dict() == bond2.to_dict()
        # The molecule was initialized from SMILES, so mol.conformers arrays should be None for both
        assert molecule.conformers is None
        assert molecule2.conformers is None
        # The molecule was initialized from SMILES, so mol.partial_charges arrays should be None for both
        assert molecule.partial_charges is None
        assert molecule2.partial_charges is None

        assert (
            molecule2.to_smiles(toolkit_registry=toolkit_wrapper)
            == expected_output_smiles
        )

    def test_to_from_openeye_none_partial_charges(self):
        """Test to ensure that to_openeye and from_openeye correctly handle None partial charges"""
        import math

        # Create ethanol, which has partial charges defined with float values
        ethanol = create_ethanol()
        assert ethanol.partial_charges is not None
        # Convert to OEMol, which should populate the partial charges on
        # the OEAtoms with the same partial charges
        oemol = ethanol.to_openeye()
        for oeatom in oemol.GetAtoms():
            assert not math.isnan(oeatom.GetPartialCharge())
        # Change the first OEAtom's partial charge to nan, and ensure that it comes
        # back to OFFMol with only the first atom as nan
        for oeatom in oemol.GetAtoms():
            oeatom.SetPartialCharge(float("nan"))
            break
        eth_from_oe = Molecule.from_openeye(oemol)
        assert math.isnan(eth_from_oe.partial_charges[0] / unit.elementary_charge)
        for pc in eth_from_oe.partial_charges[1:]:
            assert not math.isnan(pc / unit.elementary_charge)
        # Then, set all the OEMol's partial charges to nan, and ensure that
        # from_openeye produces an OFFMol with partial_charges = None
        for oeatom in oemol.GetAtoms():
            oeatom.SetPartialCharge(float("nan"))
        eth_from_oe = Molecule.from_openeye(oemol)
        assert eth_from_oe.partial_charges is None

        # Send the OFFMol with partial_charges = None back to OEMol, and
        # ensure that all its charges are nan
        oemol2 = eth_from_oe.to_openeye()
        for oeatom in oemol2.GetAtoms():
            assert math.isnan(oeatom.GetPartialCharge())

    def test_from_openeye_mutable_input(self):
        """
        Test ``OpenEyeToolkitWrapper.from_openeye`` does not mutate the input molecule.
        """
        from openeye import oechem

        oe_molecule = oechem.OEMol()
        oechem.OESmilesToMol(oe_molecule, "C")

        assert oechem.OEHasImplicitHydrogens(oe_molecule)
        Molecule.from_openeye(oe_molecule)
        assert oechem.OEHasImplicitHydrogens(oe_molecule)

    def test_from_openeye_implicit_hydrogen(self):
        """
        Test OpenEyeToolkitWrapper for loading a molecule with implicit
        hydrogens (correct behavior is to add them explicitly)
        """
        from openeye import oechem

        smiles_impl = "C#C"
        oemol_impl = oechem.OEMol()
        oechem.OESmilesToMol(oemol_impl, smiles_impl)
        molecule_from_impl = Molecule.from_openeye(oemol_impl)

        assert molecule_from_impl.n_atoms == 4

        smiles_expl = "HC#CH"
        oemol_expl = oechem.OEMol()
        oechem.OESmilesToMol(oemol_expl, smiles_expl)
        molecule_from_expl = Molecule.from_openeye(oemol_expl)
        assert molecule_from_expl.to_smiles() == molecule_from_impl.to_smiles()

    def test_openeye_from_smiles_hydrogens_are_explicit(self):
        """
        Test to ensure that OpenEyeToolkitWrapper.from_smiles has the proper behavior with
        respect to its hydrogens_are_explicit kwarg
        """
        toolkit_wrapper = OpenEyeToolkitWrapper()
        smiles_impl = "C#C"
        with pytest.raises(
            ValueError,
            match="but OpenEye Toolkit interpreted SMILES 'C#C' as having implicit hydrogen",
        ) as excinfo:
            offmol = Molecule.from_smiles(
                smiles_impl,
                toolkit_registry=toolkit_wrapper,
                hydrogens_are_explicit=True,
            )
        offmol = Molecule.from_smiles(
            smiles_impl, toolkit_registry=toolkit_wrapper, hydrogens_are_explicit=False
        )
        assert offmol.n_atoms == 4

        smiles_expl = "HC#CH"
        offmol = Molecule.from_smiles(
            smiles_expl, toolkit_registry=toolkit_wrapper, hydrogens_are_explicit=True
        )
        assert offmol.n_atoms == 4
        # It's debatable whether this next function should pass. Strictly speaking, the hydrogens in this SMILES
        # _are_ explicit, so allowing "hydrogens_are_explicit=False" through here is allowing a contradiction.
        # We might rethink the name of this kwarg.

        offmol = Molecule.from_smiles(
            smiles_expl, toolkit_registry=toolkit_wrapper, hydrogens_are_explicit=False
        )
        assert offmol.n_atoms == 4

    @pytest.mark.parametrize(
        "smiles, expected_map", [("[Cl:1][H]", {0: 1}), ("[Cl:1][H:2]", {0: 1, 1: 2})]
    )
    def test_from_openeye_atom_map(self, smiles, expected_map):
        """
        Test OpenEyeToolkitWrapper for loading a molecule with implicit
        hydrogens (correct behavior is to add them explicitly)
        """
        from openeye import oechem

        oemol = oechem.OEMol()
        oechem.OESmilesToMol(oemol, smiles)

        off_molecule = Molecule.from_openeye(oemol)
        assert off_molecule.properties["atom_map"] == expected_map

    @pytest.mark.parametrize("molecule", get_mini_drug_bank(OpenEyeToolkitWrapper))
    def test_to_inchi(self, molecule):
        """Test conversion to standard and non-standard InChI"""

        toolkit = OpenEyeToolkitWrapper()
        inchi = molecule.to_inchi(toolkit_registry=toolkit)
        non_standard = molecule.to_inchi(True, toolkit_registry=toolkit)

    @pytest.mark.parametrize("molecule", get_mini_drug_bank(OpenEyeToolkitWrapper))
    def test_to_inchikey(self, molecule):
        """Test the conversion to standard and non-standard InChIKey"""

        toolkit = OpenEyeToolkitWrapper()
        inchikey = molecule.to_inchikey(toolkit_registry=toolkit)
        non_standard_key = molecule.to_inchikey(True, toolkit_registry=toolkit)

    def test_from_bad_inchi(self):
        """Test building a molecule from a bad InChI string"""

        toolkit = OpenEyeToolkitWrapper()
        inchi = "InChI=1S/ksbfksfksfksbfks"
        with pytest.raises(RuntimeError):
            mol = Molecule.from_inchi(inchi, toolkit_registry=toolkit)

    @pytest.mark.parametrize("molecule", get_mini_drug_bank(OpenEyeToolkitWrapper))
    def test_non_standard_inchi_round_trip(self, molecule):
        """Test if a molecule can survive an InChi round trip test in some cases the standard InChI
        will not enough to ensure information is preserved so we test the non-standard inchi here."""

        from openff.toolkit.utils.toolkits import UndefinedStereochemistryError

        toolkit = OpenEyeToolkitWrapper()
        inchi = molecule.to_inchi(fixed_hydrogens=True, toolkit_registry=toolkit)
        # make a copy of the molecule from the inchi string
        if molecule.name in openeye_inchi_stereochemistry_lost:
            # some molecules lose sterorchemsitry so they are skipped
            # if we fail here the molecule may of been fixed
            with pytest.raises(UndefinedStereochemistryError):
                mol2 = molecule.from_inchi(inchi, toolkit_registry=toolkit)

        else:
            mol2 = molecule.from_inchi(inchi, toolkit_registry=toolkit)
            # compare the full molecule excluding the properties dictionary
            # turn of the bond order matching as this could move in the aromatic rings
            if molecule.name in openeye_inchi_isomorphic_fails:
                # Some molecules graphs change during the round trip testing
                # we test quite strict isomorphism here
                with pytest.raises(AssertionError):
                    assert molecule.is_isomorphic_with(
                        mol2, bond_order_matching=False, toolkit_registry=toolkit
                    )
            else:
                assert molecule.is_isomorphic_with(
                    mol2, bond_order_matching=False, toolkit_registry=toolkit
                )

    @pytest.mark.parametrize(
        "molecule",
        get_mini_drug_bank(
            OpenEyeToolkitWrapper,
            xfail_mols={
                "DrugBank_2397": 'OpenEye cannot generate a correct IUPAC name and raises a "Warning: Incorrect name:" or simply return "BLAH".',
                "DrugBank_2543": 'OpenEye cannot generate a correct IUPAC name and raises a "Warning: Incorrect name:" or simply return "BLAH".',
                "DrugBank_2642": 'OpenEye cannot generate a correct IUPAC name and raises a "Warning: Incorrect name:" or simply return "BLAH".',
                "DrugBank_1212": "the roundtrip generates molecules with very different IUPAC/SMILES!",
                "DrugBank_2210": "the roundtrip generates molecules with very different IUPAC/SMILES!",
                "DrugBank_4584": "the roundtrip generates molecules with very different IUPAC/SMILES!",
                "DrugBank_390": 'raises warning "Unable to make OFFMol from OEMol: OEMol has unspecified stereochemistry."',
                "DrugBank_810": 'raises warning "Unable to make OFFMol from OEMol: OEMol has unspecified stereochemistry."',
                "DrugBank_4316": 'raises warning "Unable to make OFFMol from OEMol: OEMol has unspecified stereochemistry."',
                "DrugBank_7124": 'raises warning "Unable to make OFFMol from OEMol: OEMol has unspecified stereochemistry."',
                "DrugBank_3739": 'raises warning "Failed to parse name:"',
                "DrugBank_4346": 'raises warning "Failed to parse name:"',
                "DrugBank_5415": 'raises warning "Failed to parse name:"',
                "DrugBank_1661": "fails roundtrip test",
                "DrugBank_6353": "fails roundtrip test",
                "DrugBank_2799": "from_iupac fails to read what to_iupac returns",
                "DrugBank_4865": "from_iupac fails to read what to_iupac returns",
                "DrugBank_2465": "from_iupac fails to read what to_iupac returns",
            },
        ),
    )
    def test_iupac_round_trip(self, molecule):
        """Test round-trips with IUPAC names"""
        undefined_stereo = molecule.name in openeye_iupac_bad_stereo

        iupac = molecule.to_iupac()

        if undefined_stereo:
            with pytest.raises(UndefinedStereochemistryError):
                Molecule.from_iupac(iupac)

        molecule_copy = Molecule.from_iupac(
            iupac, allow_undefined_stereo=undefined_stereo
        )
        if not undefined_stereo:
            assert molecule.is_isomorphic_with(
                molecule_copy, atom_stereochemistry_matching=not undefined_stereo
            )

    def test_from_iupac_failure(self):
        """Test that invalid IUPAC names are handled properly"""
        toolkit = OpenEyeToolkitWrapper()

        with pytest.raises(InvalidIUPACNameError):
            toolkit.from_iupac(".BETA.-PINENE")

    def test_write_multiconformer_pdb(self):
        """
        Make sure OpenEye can write multi conformer PDB files.
        """
        from io import StringIO

        toolkit = OpenEyeToolkitWrapper()
        # load up a multiconformer sdf file and condense down the conformers
        molecules = Molecule.from_file(
            get_data_file_path("molecules/butane_multi.sdf"), toolkit_registry=toolkit
        )
        butane = molecules.pop(0)
        for mol in molecules:
            butane.add_conformer(mol.conformers[0])
        assert butane.n_conformers == 7
        sio = StringIO()
        butane.to_file(sio, "pdb", toolkit_registry=toolkit)
        # we need to make sure each conformer is wrote to the file
        pdb = sio.getvalue()
        assert pdb.count("END") == 7

    def test_write_pdb_preserving_atom_order(self):
        """
        Make sure OpenEye does not rearrange hydrogens when writing PDBs
        (reference: https://github.com/openforcefield/openff-toolkit/issues/475).
        """
        from io import StringIO

        toolkit = OpenEyeToolkitWrapper()
        water = Molecule()
        water.add_atom(1, 0, False)
        water.add_atom(8, 0, False)
        water.add_atom(1, 0, False)
        water.add_bond(0, 1, 1, False)
        water.add_bond(1, 2, 1, False)
        water.add_conformer(
            np.array([[1.0, 0.0, 0.0], [0.0, 1.0, 0.0], [0.0, 0.0, 1.0]])
            * unit.angstrom
        )
        sio = StringIO()
        water.to_file(sio, "pdb", toolkit_registry=toolkit)
        water_from_pdb = sio.getvalue()
        water_from_pdb_split = water_from_pdb.split("\n")
        assert water_from_pdb_split[0].split()[2].rstrip() == "H"
        assert water_from_pdb_split[1].split()[2].rstrip() == "O"
        assert water_from_pdb_split[2].split()[2].rstrip() == "H"

    def test_get_sdf_coordinates(self):
        """Test OpenEyeToolkitWrapper for importing a single set of coordinates from a sdf file"""

        toolkit_wrapper = OpenEyeToolkitWrapper()
        filename = get_data_file_path("molecules/toluene.sdf")
        molecule = Molecule.from_file(filename, toolkit_registry=toolkit_wrapper)
        assert len(molecule.conformers) == 1
        assert molecule.conformers[0].shape == (15, 3)

    def test_load_multiconformer_sdf_as_separate_molecules(self):
        """
        Test OpenEyeToolkitWrapper for reading a "multiconformer" SDF, which the OFF
        Toolkit should treat as separate molecules
        """
        toolkit_wrapper = OpenEyeToolkitWrapper()
        filename = get_data_file_path("molecules/methane_multiconformer.sdf")
        molecules = Molecule.from_file(filename, toolkit_registry=toolkit_wrapper)
        assert len(molecules) == 2
        assert len(molecules[0].conformers) == 1
        assert len(molecules[1].conformers) == 1
        assert molecules[0].conformers[0].shape == (5, 3)

    def test_load_multiconformer_sdf_as_separate_molecules_properties(self):
        """
        Test OpenEyeToolkitWrapper for reading a "multiconformer" SDF, which the OFF
        Toolkit should treat as separate molecules, and it should load their SD properties
        and partial charges separately
        """
        toolkit_wrapper = OpenEyeToolkitWrapper()
        filename = get_data_file_path("molecules/methane_multiconformer_properties.sdf")
        molecules = Molecule.from_file(filename, toolkit_registry=toolkit_wrapper)
        assert len(molecules) == 2
        assert len(molecules[0].conformers) == 1
        assert len(molecules[1].conformers) == 1
        assert molecules[0].conformers[0].shape == (5, 3)
        # The first molecule in the SDF has the following properties and charges:
        assert molecules[0].properties["test_property_key"] == "test_property_value"
        np.testing.assert_allclose(
            molecules[0].partial_charges / unit.elementary_charge,
            [-0.108680, 0.027170, 0.027170, 0.027170, 0.027170],
        )
        # The second molecule in the SDF has the following properties and charges:
        assert molecules[1].properties["test_property_key"] == "test_property_value2"
        assert (
            molecules[1].properties["another_test_property_key"]
            == "another_test_property_value"
        )
        np.testing.assert_allclose(
            molecules[1].partial_charges / unit.elementary_charge,
            [0.027170, 0.027170, 0.027170, 0.027170, -0.108680],
        )

    def test_file_extension_case(self):
        """
        Test round-trips of some file extensions when called directly from the toolkit wrappers,
        including lower- and uppercase file extensions. Note that this test does not ensure
        accuracy, it only tests that reading/writing without raising an exception.
        """
        mols_in = OpenEyeToolkitWrapper().from_file(
            file_path=get_data_file_path("molecules/ethanol.sdf"), file_format="sdf"
        )

        assert len(mols_in) > 0

        mols_in = OpenEyeToolkitWrapper().from_file(
            file_path=get_data_file_path("molecules/ethanol.sdf"), file_format="SDF"
        )

        assert len(mols_in) > 0

    def test_write_sdf_charges(self):
        """Test OpenEyeToolkitWrapper for writing partial charges to a sdf file"""
        from io import StringIO

        toolkit_wrapper = OpenEyeToolkitWrapper()
        ethanol = create_ethanol()
        sio = StringIO()
        ethanol.to_file(sio, "SDF", toolkit_registry=toolkit_wrapper)
        sdf_text = sio.getvalue()
        # The output lines of interest here will look like
        # > <atom.dprop.PartialCharge>
        # -0.400000 -0.300000 -0.200000 -0.100000 0.000010 0.100000 0.200000 0.300000 0.400000
        # Parse the SDF text, grabbing the numeric line above
        sdf_split = sdf_text.split("\n")
        charge_line_found = False
        for line in sdf_split:
            if charge_line_found:
                charges = [float(i) for i in line.split()]
                break
            if "> <atom.dprop.PartialCharge>" in line:
                charge_line_found = True

        # Make sure that a charge line was ever found
        assert charge_line_found

        # Make sure that the charges found were correct
        assert_almost_equal(
            charges, [-0.4, -0.3, -0.2, -0.1, 0.00001, 0.1, 0.2, 0.3, 0.4]
        )

    def test_write_sdf_no_charges(self):
        """Test OpenEyeToolkitWrapper for writing an SDF file without charges"""
        from io import StringIO

        toolkit_wrapper = OpenEyeToolkitWrapper()
        ethanol = create_ethanol()
        ethanol.partial_charges = None
        sio = StringIO()
        ethanol.to_file(sio, "SDF", toolkit_registry=toolkit_wrapper)
        sdf_text = sio.getvalue()
        # In our current configuration, if the OFFMol doesn't have partial charges, we DO NOT want a partial charge
        # block to be written. For reference, it's possible to indicate that a partial charge is not known by writing
        # out "n/a" (or another placeholder) in the partial charge block atoms without charges.
        assert "<atom.dprop.PartialCharge>" not in sdf_text

    def test_sdf_properties_roundtrip(self):
        """Test OpenEyeToolkitWrapper for performing a round trip of a molecule with defined partial charges
        and entries in the properties dict to and from a sdf file"""
        toolkit_wrapper = OpenEyeToolkitWrapper()
        ethanol = create_ethanol()
        ethanol.properties["test_property"] = "test_value"
        # Write ethanol to a temporary file, and then immediately read it.
        with NamedTemporaryFile(suffix=".sdf") as iofile:
            ethanol.to_file(
                iofile.name, file_format="SDF", toolkit_registry=toolkit_wrapper
            )
            ethanol2 = Molecule.from_file(
                iofile.name, file_format="SDF", toolkit_registry=toolkit_wrapper
            )
        np.testing.assert_allclose(
            ethanol.partial_charges / unit.elementary_charge,
            ethanol2.partial_charges / unit.elementary_charge,
        )
        assert ethanol2.properties["test_property"] == "test_value"

        # Now test with no properties or charges
        ethanol = create_ethanol()
        ethanol.partial_charges = None
        # Write ethanol to a temporary file, and then immediately read it.
        with NamedTemporaryFile(suffix=".sdf") as iofile:
            ethanol.to_file(
                iofile.name, file_format="SDF", toolkit_registry=toolkit_wrapper
            )
            ethanol2 = Molecule.from_file(
                iofile.name, file_format="SDF", toolkit_registry=toolkit_wrapper
            )
        assert ethanol2.partial_charges is None
        assert ethanol2.properties == {}

    def test_write_multiconformer_mol_as_sdf(self):
        """
        Test OpenEyeToolkitWrapper for writing a multiconformer molecule to SDF. The OFF toolkit should only
        save the first conformer.
        """
        from io import StringIO

        toolkit_wrapper = OpenEyeToolkitWrapper()
        filename = get_data_file_path("molecules/ethanol.sdf")
        ethanol = Molecule.from_file(filename, toolkit_registry=toolkit_wrapper)
        ethanol.partial_charges = (
            np.array([-4.0, -3.0, -2.0, -1.0, 0.0, 1.0, 2.0, 3.0, 4.0])
            * unit.elementary_charge
        )
        ethanol.properties["test_prop"] = "test_value"
        new_conf = ethanol.conformers[0] + (
            np.ones(ethanol.conformers[0].shape) * unit.angstrom
        )
        ethanol.add_conformer(new_conf)
        sio = StringIO()
        ethanol.to_file(sio, "sdf", toolkit_registry=toolkit_wrapper)
        data = sio.getvalue()
        # In SD format, each molecule ends with "$$$$"
        assert data.count("$$$$") == 1
        # A basic SDF for ethanol would be 27 lines, though the properties add three more
        assert len(data.split("\n")) == 30
        assert "test_prop" in data
        assert "<atom.dprop.PartialCharge>" in data
        # Ensure the first conformer's first atom's X coordinate is in the file
        assert str(ethanol.conformers[0][0][0].value_in_unit(unit.angstrom))[:5] in data
        # Ensure the SECOND conformer's first atom's X coordinate is NOT in the file
        assert (
            str(ethanol.conformers[1][0][0].in_units_of(unit.angstrom))[:5] not in data
        )

    def test_get_mol2_coordinates(self):
        """Test OpenEyeToolkitWrapper for importing a single set of molecule coordinates"""
        toolkit_wrapper = OpenEyeToolkitWrapper()
        filename = get_data_file_path("molecules/toluene.mol2")
        molecule1 = Molecule.from_file(filename, toolkit_registry=toolkit_wrapper)
        assert len(molecule1.conformers) == 1
        assert molecule1.conformers[0].shape == (15, 3)
        assert_almost_equal(
            molecule1.conformers[0][5][1] / unit.angstrom, 22.98, decimal=2
        )

        # Test loading from file-like object
        with open(filename, "r") as infile:
            molecule2 = Molecule(
                infile, file_format="MOL2", toolkit_registry=toolkit_wrapper
            )
        assert molecule1.is_isomorphic_with(molecule2)
        assert len(molecule2.conformers) == 1
        assert molecule2.conformers[0].shape == (15, 3)
        assert_almost_equal(
            molecule2.conformers[0][5][1] / unit.angstrom, 22.98, decimal=2
        )

        # Test loading from gzipped mol2
        import gzip

        with gzip.GzipFile(filename + ".gz", "r") as infile:
            molecule3 = Molecule(
                infile, file_format="MOL2", toolkit_registry=toolkit_wrapper
            )
        assert molecule1.is_isomorphic_with(molecule3)
        assert len(molecule3.conformers) == 1
        assert molecule3.conformers[0].shape == (15, 3)
        assert_almost_equal(
            molecule3.conformers[0][5][1] / unit.angstrom, 22.98, decimal=2
        )

    def test_get_mol2_charges(self):
        """Test OpenEyeToolkitWrapper for importing a mol2 file specifying partial charges"""
        toolkit_wrapper = OpenEyeToolkitWrapper()
        filename = get_data_file_path("molecules/toluene_charged.mol2")
        molecule = Molecule.from_file(filename, toolkit_registry=toolkit_wrapper)
        assert len(molecule.conformers) == 1
        assert molecule.conformers[0].shape == (15, 3)
        target_charges = unit.Quantity(
            np.array(
                [
                    -0.1342,
                    -0.1271,
                    -0.1271,
                    -0.1310,
                    -0.1310,
                    -0.0765,
                    -0.0541,
                    0.1314,
                    0.1286,
                    0.1286,
                    0.1303,
                    0.1303,
                    0.0440,
                    0.0440,
                    0.0440,
                ]
            ),
            unit.elementary_charge,
        )
        for pc1, pc2 in zip(molecule._partial_charges, target_charges):
            pc1_ul = pc1 / unit.elementary_charge
            pc2_ul = pc2 / unit.elementary_charge
            assert_almost_equal(pc1_ul, pc2_ul, decimal=4)

    def test_mol2_charges_roundtrip(self):
        """Test OpenEyeToolkitWrapper for performing a round trip of a molecule with partial charge to and from
        a mol2 file"""
        toolkit_wrapper = OpenEyeToolkitWrapper()
        ethanol = create_ethanol()
        # we increase the magnitude of the partial charges here, since mol2 is only
        # written to 4 digits of precision, and the default middle charge for our test ethanol is 1e-5
        ethanol.partial_charges *= 100
        # Write ethanol to a temporary file, and then immediately read it.
        with NamedTemporaryFile(suffix=".mol2") as iofile:
            ethanol.to_file(
                iofile.name, file_format="mol2", toolkit_registry=toolkit_wrapper
            )
            ethanol2 = Molecule.from_file(
                iofile.name, file_format="mol2", toolkit_registry=toolkit_wrapper
            )
        np.testing.assert_allclose(
            ethanol.partial_charges / unit.elementary_charge,
            ethanol2.partial_charges / unit.elementary_charge,
        )

        # Now test with no properties or charges
        ethanol = create_ethanol()
        ethanol.partial_charges = None
        # Write ethanol to a temporary file, and then immediately read it.
        with NamedTemporaryFile(suffix=".mol2") as iofile:
            ethanol.to_file(
                iofile.name, file_format="mol2", toolkit_registry=toolkit_wrapper
            )
            ethanol2 = Molecule.from_file(
                iofile.name, file_format="mol2", toolkit_registry=toolkit_wrapper
            )
        assert ethanol2.partial_charges is None
        assert ethanol2.properties == {}

    def test_get_mol2_gaff_atom_types(self):
        """Test that a warning is raised OpenEyeToolkitWrapper when it detects GAFF atom types in a mol2 file."""
        toolkit_wrapper = OpenEyeToolkitWrapper()
        mol2_file_path = get_data_file_path("molecules/AlkEthOH_test_filt1_ff.mol2")
        with pytest.warns(GAFFAtomTypeWarning, match="SYBYL"):
            Molecule.from_file(mol2_file_path, toolkit_registry=toolkit_wrapper)

    def test_generate_conformers(self):
        """Test OpenEyeToolkitWrapper generate_conformers()"""
        toolkit_wrapper = OpenEyeToolkitWrapper()
        smiles = "[H]C([H])([H])C([H])([H])[H]"
        molecule = toolkit_wrapper.from_smiles(smiles)
        molecule.generate_conformers()
        assert molecule.n_conformers != 0
        assert not (molecule.conformers[0] == (0.0 * unit.angstrom)).all()

    def test_generate_multiple_conformers(self):
        """Test OpenEyeToolkitWrapper generate_conformers() for generating multiple conformers"""
        toolkit_wrapper = OpenEyeToolkitWrapper()
        smiles = "CCCCCCCCCN"
        molecule = toolkit_wrapper.from_smiles(smiles)
        molecule.generate_conformers(
            rms_cutoff=1 * unit.angstrom,
            n_conformers=100,
            toolkit_registry=toolkit_wrapper,
        )
        assert molecule.n_conformers > 1
        assert not (molecule.conformers[0] == (0.0 * unit.angstrom)).all()

        # Ensure rms_cutoff kwarg is working
        molecule2 = toolkit_wrapper.from_smiles(smiles)
        molecule2.generate_conformers(
            rms_cutoff=0.1 * unit.angstrom,
            n_conformers=100,
            toolkit_registry=toolkit_wrapper,
        )
        assert molecule2.n_conformers > molecule.n_conformers

        # Ensure n_conformers kwarg is working
        molecule2 = toolkit_wrapper.from_smiles(smiles)
        molecule2.generate_conformers(
            rms_cutoff=0.1 * unit.angstrom,
            n_conformers=10,
            toolkit_registry=toolkit_wrapper,
        )
        assert molecule2.n_conformers == 10

    def test_apply_elf_conformer_selection(self):
        """Test applying the ELF10 method."""

        toolkit = OpenEyeToolkitWrapper()

        molecule = Molecule.from_file(
            get_data_file_path(os.path.join("molecules", "z_3_hydroxy_propenal.sdf")),
            "SDF",
        )

        # Test that the simple case of no conformers does not yield an exception.
        toolkit.apply_elf_conformer_selection(molecule)

        initial_conformers = [
            # Add a conformer with an internal H-bond.
            np.array(
                [
                    [0.5477, 0.3297, -0.0621],
                    [-0.1168, -0.7881, 0.2329],
                    [-1.4803, -0.8771, 0.1667],
                    [-0.2158, 1.5206, -0.4772],
                    [-1.4382, 1.5111, -0.5580],
                    [1.6274, 0.3962, -0.0089],
                    [0.3388, -1.7170, 0.5467],
                    [-1.8612, -0.0347, -0.1160],
                    [0.3747, 2.4222, -0.7115],
                ]
            )
            * unit.angstrom,
            # Add a conformer without an internal H-bond.
            np.array(
                [
                    [0.5477, 0.3297, -0.0621],
                    [-0.1168, -0.7881, 0.2329],
                    [-1.4803, -0.8771, 0.1667],
                    [-0.2158, 1.5206, -0.4772],
                    [0.3353, 2.5772, -0.7614],
                    [1.6274, 0.3962, -0.0089],
                    [0.3388, -1.7170, 0.5467],
                    [-1.7743, -1.7634, 0.4166],
                    [-1.3122, 1.4082, -0.5180],
                ]
            )
            * unit.angstrom,
        ]

        molecule._conformers = [*initial_conformers]

        # Apply ELF10
        toolkit.apply_elf_conformer_selection(molecule)
        elf10_conformers = molecule.conformers

        assert len(elf10_conformers) == 1

        assert np.allclose(
            elf10_conformers[0].value_in_unit(unit.angstrom),
            initial_conformers[1].value_in_unit(unit.angstrom),
        )

    def test_assign_partial_charges_am1bcc(self):
        """Test OpenEyeToolkitWrapper assign_partial_charges() with am1bcc"""
        toolkit_registry = ToolkitRegistry(toolkit_precedence=[OpenEyeToolkitWrapper])
        molecule = create_ethanol()
        molecule.assign_partial_charges(
            partial_charge_method="am1bcc", toolkit_registry=toolkit_registry
        )  # , charge_model=charge_model)
        charge_sum = 0 * unit.elementary_charge
        abs_charge_sum = 0 * unit.elementary_charge
        for pc in molecule._partial_charges:
            charge_sum += pc
            abs_charge_sum += abs(pc)
        assert abs(charge_sum) < 0.005 * unit.elementary_charge
        assert abs_charge_sum > 0.25 * unit.elementary_charge

    def test_assign_partial_charges_am1bcc_net_charge(self):
        """Test OpenEyeToolkitWrapper assign_partial_charges() on a molecule with a net +1 charge"""
        toolkit_registry = ToolkitRegistry(toolkit_precedence=[OpenEyeToolkitWrapper])
        molecule = create_acetate()
        molecule.assign_partial_charges(
            partial_charge_method="am1bcc", toolkit_registry=toolkit_registry
        )
        charge_sum = 0 * unit.elementary_charge
        for pc in molecule._partial_charges:
            charge_sum += pc
        assert (
            -0.999 * unit.elementary_charge
            > charge_sum
            > -1.001 * unit.elementary_charge
        )

    def test_assign_partial_charges_am1bcc_wrong_n_confs(self):
        """
        Test OpenEyeToolkitWrapper assign_partial_charges() with am1bcc when requesting to use an incorrect number of
        conformers. This test is a bit shorter than that for AmberToolsToolkitWrapper because OETK uses the
        ELF10 multiconformer method of AM1BCC, which doesn't have a maximum number of conformers.
        """
        from openff.toolkit.tests.test_forcefield import create_ethanol

        toolkit_registry = ToolkitRegistry(toolkit_precedence=[OpenEyeToolkitWrapper])
        molecule = create_ethanol()
        molecule.generate_conformers(
            n_conformers=2,
            rms_cutoff=0.1 * unit.angstrom,
            toolkit_registry=toolkit_registry,
        )

        # Try again, with strict_n_confs as true, but not including use_confs, so the
        # recommended number of confs will be generated
        molecule.assign_partial_charges(
            partial_charge_method="am1bcc",
            toolkit_registry=toolkit_registry,
            strict_n_conformers=True,
        )

    @pytest.mark.parametrize(
        "partial_charge_method", ["am1bcc", "am1elf10", "am1-mulliken", "gasteiger"]
    )
    def test_assign_partial_charges_neutral(self, partial_charge_method):
        """Test OpenEyeToolkitWrapper assign_partial_charges()"""
        from openff.toolkit.tests.test_forcefield import create_ethanol

        toolkit_registry = ToolkitRegistry(toolkit_precedence=[OpenEyeToolkitWrapper])
        molecule = create_ethanol()
        molecule.assign_partial_charges(
            toolkit_registry=toolkit_registry,
            partial_charge_method=partial_charge_method,
        )
        charge_sum = 0.0 * unit.elementary_charge
        for pc in molecule.partial_charges:
            charge_sum += pc
        assert -1.0e-5 < charge_sum.value_in_unit(unit.elementary_charge) < 1.0e-5

    @pytest.mark.parametrize("partial_charge_method", ["am1bcc", "am1-mulliken"])
    def test_assign_partial_charges_conformer_dependence(self, partial_charge_method):
        """Test OpenEyeToolkitWrapper assign_partial_charges()'s use_conformers kwarg
        to ensure charges are really conformer dependent. Skip Gasteiger because it isn't
        conformer dependent."""
        import copy

        from openff.toolkit.tests.test_forcefield import create_ethanol

        toolkit_registry = ToolkitRegistry(toolkit_precedence=[OpenEyeToolkitWrapper])
        molecule = create_ethanol()
        molecule.generate_conformers(n_conformers=1)
        molecule.assign_partial_charges(
            toolkit_registry=toolkit_registry,
            partial_charge_method=partial_charge_method,
            use_conformers=molecule.conformers,
        )
        pcs1 = copy.deepcopy(molecule.partial_charges)
        molecule._conformers[0][0][0] += 0.2 * unit.angstrom
        molecule._conformers[0][1][1] -= 0.2 * unit.angstrom
        molecule._conformers[0][2][1] += 0.2 * unit.angstrom
        molecule.assign_partial_charges(
            toolkit_registry=toolkit_registry,
            partial_charge_method=partial_charge_method,
            use_conformers=molecule.conformers,
        )
        for pc1, pc2 in zip(pcs1, molecule.partial_charges):
            assert abs(pc1 - pc2) > 1.0e-5 * unit.elementary_charge

    @pytest.mark.parametrize(
        "partial_charge_method", ["am1bcc", "am1elf10", "am1-mulliken", "gasteiger"]
    )
    def test_assign_partial_charges_net_charge(self, partial_charge_method):
        """
        Test OpenEyeToolkitWrapper assign_partial_charges() on a molecule with net charge.
        """
        from openff.toolkit.tests.test_forcefield import create_acetate

        toolkit_registry = ToolkitRegistry(toolkit_precedence=[OpenEyeToolkitWrapper])
        molecule = create_acetate()
        molecule.assign_partial_charges(
            toolkit_registry=toolkit_registry,
            partial_charge_method=partial_charge_method,
        )
        charge_sum = 0.0 * unit.elementary_charge
        for pc in molecule.partial_charges:
            charge_sum += pc
        assert -1.0e-5 < charge_sum.value_in_unit(unit.elementary_charge) + 1.0 < 1.0e-5

    def test_assign_partial_charges_bad_charge_method(self):
        """Test OpenEyeToolkitWrapper assign_partial_charges() for a nonexistent charge method"""
        from openff.toolkit.tests.test_forcefield import create_ethanol

        toolkit_registry = ToolkitRegistry(toolkit_precedence=[OpenEyeToolkitWrapper])
        molecule = create_ethanol()

        # Molecule.assign_partial_charges calls the ToolkitRegistry with raise_exception_types = [],
        # which means it will only ever return ValueError
        with pytest.raises(
            ValueError, match="is not available from OpenEyeToolkitWrapper"
        ) as excinfo:
            molecule.assign_partial_charges(
                toolkit_registry=toolkit_registry,
                partial_charge_method="NotARealChargeMethod",
            )

        # ToolkitWrappers raise a specific exception class, so we test that here
        with pytest.raises(
            ChargeMethodUnavailableError,
            match="is not available from OpenEyeToolkitWrapper",
        ) as excinfo:
            OETKW = OpenEyeToolkitWrapper()
            OETKW.assign_partial_charges(
                molecule=molecule, partial_charge_method="NotARealChargeMethod"
            )

    @pytest.mark.parametrize(
        "partial_charge_method,expected_n_confs",
        [("am1bcc", 1), ("am1-mulliken", 1), ("gasteiger", 0)],
    )
    def test_assign_partial_charges_wrong_n_confs(
        self, partial_charge_method, expected_n_confs
    ):
        """
        Test OpenEyeToolkitWrapper assign_partial_charges() when requesting to use an incorrect number of
        conformers
        """
        from openff.toolkit.tests.test_forcefield import create_ethanol

        toolkit_registry = ToolkitRegistry(toolkit_precedence=[OpenEyeToolkitWrapper])
        molecule = create_ethanol()
        molecule.generate_conformers(n_conformers=2, rms_cutoff=0.01 * unit.angstrom)

        # Try passing in the incorrect number of confs, but without specifying strict_n_conformers,
        # which should produce a warning
        with pytest.warns(
            IncorrectNumConformersWarning,
            match=f"has 2 conformers, but charge method '{partial_charge_method}' "
            f"expects exactly {expected_n_confs}.",
        ):
            molecule.assign_partial_charges(
                toolkit_registry=toolkit_registry,
                partial_charge_method=partial_charge_method,
                use_conformers=molecule.conformers,
                strict_n_conformers=False,
            )

        # Try again, with strict_n_confs as true, but not including use_confs, so the
        # recommended number of confs will be generated
        molecule.assign_partial_charges(
            toolkit_registry=toolkit_registry,
            partial_charge_method=partial_charge_method,
            strict_n_conformers=True,
        )

        # Test calling the ToolkitWrapper _indirectly_, though a ToolkitRegistry,
        # which should aggregate any exceptions and bundle all of the messages
        # in a failed task together in a single ValueError.
        with pytest.raises(
            ValueError,
            match=f"has 2 conformers, but charge method '{partial_charge_method}' "
            f"expects exactly {expected_n_confs}.",
        ):
            molecule.assign_partial_charges(
                toolkit_registry=toolkit_registry,
                partial_charge_method=partial_charge_method,
                use_conformers=molecule.conformers,
                strict_n_conformers=True,
            )

        # Test calling the ToolkitWrapper _directly_, passing in the incorrect number of
        # confs, and specify strict_n_conformers, which should produce an IncorrectNumConformersError
        with pytest.raises(
            IncorrectNumConformersError,
            match=f"has 2 conformers, but charge method '{partial_charge_method}' "
            f"expects exactly {expected_n_confs}.",
        ):
            OETKW = OpenEyeToolkitWrapper()
            OETKW.assign_partial_charges(
                molecule=molecule,
                partial_charge_method=partial_charge_method,
                use_conformers=molecule.conformers,
                strict_n_conformers=True,
            )

    def test_assign_partial_charges_failure(self):
        """Test OpenEyeToolkitWrapper assign_partial_charges() on a molecule it cannot assign charges to"""

        toolkit_wrapper = OpenEyeToolkitWrapper()
        smiles = "[Li+1]"
        molecule = toolkit_wrapper.from_smiles(smiles)
        molecule.generate_conformers(toolkit_registry=toolkit_wrapper)

        # For now, I'm just testing AM1-BCC (will test more when the SMIRNOFF spec for other charges is finalized)
        with pytest.raises(Exception) as excinfo:
            molecule.assign_partial_charges(
                partial_charge_method="am1-bcc", toolkit_registry=toolkit_wrapper
            )
            assert "Unable to assign charges" in str(excinfo)
            assert "OE Error: " in str(excinfo)

    def test_assign_partial_charges_trans_cooh_am1bcc(self):
        """Test OpenEyeToolkitWrapper for computing partial charges for problematic molecules, as exemplified by
        Issue 346 (https://github.com/openforcefield/openff-toolkit/issues/346)"""

        lysine = Molecule.from_smiles("C(CC[NH3+])C[C@@H](C(=O)O)N")
        toolkit_wrapper = OpenEyeToolkitWrapper()
        lysine.generate_conformers(toolkit_registry=toolkit_wrapper)
        lysine.assign_partial_charges(
            partial_charge_method="am1bcc", toolkit_registry=toolkit_wrapper
        )

    @pytest.mark.parametrize(
        "bond_order_model",
        ["am1-wiberg", "am1-wiberg-elf10", "pm3-wiberg", "pm3-wiberg-elf10"],
    )
    @pytest.mark.parametrize(
        "smiles",
        [
            "[H]C([H])([H])C([H])([H])[H]",
            "[H]C([H])([H])[N+]([H])([H])[H]",
            r"C\C(F)=C(/F)C[C@@](C)(Cl)Br",
        ],
    )
    def test_assign_fractional_bond_orders(self, bond_order_model, smiles):
        """Test OpenEyeToolkitWrapper assign_fractional_bond_orders()"""

        toolkit_wrapper = OpenEyeToolkitWrapper()
        molecule = toolkit_wrapper.from_smiles(smiles)
        molecule.assign_fractional_bond_orders(
            toolkit_registry=toolkit_wrapper, bond_order_model=bond_order_model
        )
        # TODO: Add test for equivalent Wiberg orders for equivalent bonds

        # Sanity check single bonds.
        assert all(
            0.75 < bond.fractional_bond_order < 1.25
            for bond in molecule.bonds
            if bond.bond_order == 1
        )
        # Sanity check double bonds.
        assert all(
            1.75 < bond.fractional_bond_order < 2.25
            for bond in molecule.bonds
            if bond.bond_order == 2
        )

    def test_assign_fractional_bond_orders_multi_conf(
        self, formic_acid_molecule, formic_acid_conformers
    ):
        """Test that the OpenEyeToolkitWrapper assign_fractional_bond_orders()
        function correctly averages over all conformers."""

        toolkit_wrapper = OpenEyeToolkitWrapper()

        # Compute the WBO from a single conformer.
        formic_acid_molecule.assign_fractional_bond_orders(
            toolkit_registry=toolkit_wrapper,
            bond_order_model="am1-wiberg",
            use_conformers=[formic_acid_conformers["cis"]],
        )
        cis_bond_orders = [
            bond.fractional_bond_order for bond in formic_acid_molecule.bonds
        ]
        formic_acid_molecule.assign_fractional_bond_orders(
            toolkit_registry=toolkit_wrapper,
            bond_order_model="am1-wiberg",
            use_conformers=[formic_acid_conformers["trans"]],
        )
        trans_bond_orders = [
            bond.fractional_bond_order for bond in formic_acid_molecule.bonds
        ]

        # Use the method to average the conformers.
        formic_acid_molecule.assign_fractional_bond_orders(
            toolkit_registry=toolkit_wrapper,
            bond_order_model="am1-wiberg",
            use_conformers=[
                formic_acid_conformers["cis"],
                formic_acid_conformers["trans"],
            ],
        )
        avg_bond_orders = [
            bond.fractional_bond_order for bond in formic_acid_molecule.bonds
        ]

        # The average should be distinct from the WBO from either conformer.
        assert not np.allclose(cis_bond_orders, avg_bond_orders)
        assert not np.allclose(trans_bond_orders, avg_bond_orders)

        assert np.allclose(
            np.mean([trans_bond_orders, cis_bond_orders], axis=0), avg_bond_orders
        )

    def test_assign_fractional_bond_orders_conformer_dependence(self):
        """
        Test that OpenEyeToolkitWrapper assign_fractional_bond_orders() provides different results when using
        different conformers
        """
        toolkit_wrapper = OpenEyeToolkitWrapper()
        # Get the WBOs using one conformer
        molecule = create_ethanol()
        molecule.generate_conformers(toolkit_registry=toolkit_wrapper)
        molecule.assign_fractional_bond_orders(
            toolkit_registry=toolkit_wrapper,
            use_conformers=molecule.conformers,
            bond_order_model="am1-wiberg",
        )

        # Do the same again, but change the conformer to yield a different result
        molecule_diff_coords = create_ethanol()
        molecule_diff_coords.generate_conformers(toolkit_registry=toolkit_wrapper)
        molecule_diff_coords._conformers[0][0][0] = (
            molecule_diff_coords._conformers[0][0][0] + 1.0 * unit.angstrom
        )
        molecule_diff_coords._conformers[0][1][0] = (
            molecule_diff_coords._conformers[0][1][0] - 1.0 * unit.angstrom
        )
        molecule_diff_coords._conformers[0][2][0] = (
            molecule_diff_coords._conformers[0][2][0] + 1.0 * unit.angstrom
        )
        molecule_diff_coords.assign_fractional_bond_orders(
            toolkit_registry=toolkit_wrapper,
            use_conformers=molecule_diff_coords.conformers,
            bond_order_model="am1-wiberg",
        )

        for bond1, bond2 in zip(molecule.bonds, molecule_diff_coords.bonds):
            assert abs(bond1.fractional_bond_order - bond2.fractional_bond_order) > 1e-3

    @pytest.mark.parametrize(
        "bond_order_model",
        ["am1-wiberg", "am1-wiberg-elf10", "pm3-wiberg", "pm3-wiberg-elf10"],
    )
    def test_assign_fractional_bond_orders_neutral_charge_mol(self, bond_order_model):
        """Test OpenEyeToolkitWrapper assign_fractional_bond_orders() for neutral and
        charged molecule"""

        toolkit_wrapper = OpenEyeToolkitWrapper()
        # Reading neutral molecule from file
        filename = get_data_file_path("molecules/CID20742535_neutral.sdf")
        molecule1 = Molecule.from_file(filename)
        # Reading negative molecule from file
        filename = get_data_file_path("molecules/CID20742535_anion.sdf")
        molecule2 = Molecule.from_file(filename)

        # Checking that only one additional bond is present in the neutral molecule
        assert len(molecule1.bonds) == len(molecule2.bonds) + 1

        molecule1.assign_fractional_bond_orders(
            toolkit_registry=toolkit_wrapper,
            bond_order_model=bond_order_model,
            use_conformers=molecule1.conformers,
        )

        for i in molecule1.bonds:
            if i.is_aromatic:
                # Checking aromatic bonds
                assert 1.05 < i.fractional_bond_order < 1.65
            elif i.atom1.atomic_number == 1 or i.atom2.atomic_number == 1:
                # Checking bond order of C-H or O-H bonds are around 1
                assert 0.85 < i.fractional_bond_order < 1.05
            elif i.atom1.atomic_number == 8 or i.atom2.atomic_number == 8:
                # Checking C-O single bond
                wbo_C_O_neutral = i.fractional_bond_order
                assert 1.0 < wbo_C_O_neutral < 1.5
            else:
                # Should be C-C single bond
                assert (i.atom1_index == 4 and i.atom2_index == 6) or (
                    i.atom1_index == 6 and i.atom2_index == 4
                )
                wbo_C_C_neutral = i.fractional_bond_order
                assert 1.0 < wbo_C_C_neutral < 1.3

        molecule2.assign_fractional_bond_orders(
            toolkit_registry=toolkit_wrapper,
            bond_order_model=bond_order_model,
            use_conformers=molecule2.conformers,
        )
        for i in molecule2.bonds:

            if i.is_aromatic:
                # Checking aromatic bonds
                assert 1.05 < i.fractional_bond_order < 1.65
            elif i.atom1.atomic_number == 1 or i.atom2.atomic_number == 1:
                # Checking bond order of C-H or O-H bonds are around 1
                assert 0.85 < i.fractional_bond_order < 1.05
            elif i.atom1.atomic_number == 8 or i.atom2.atomic_number == 8:
                # Checking C-O single bond
                wbo_C_O_anion = i.fractional_bond_order
                assert 1.3 < wbo_C_O_anion < 1.8
            else:
                # Should be C-C single bond
                assert (i.atom1_index == 4 and i.atom2_index == 6) or (
                    i.atom1_index == 6 and i.atom2_index == 4
                )
                wbo_C_C_anion = i.fractional_bond_order
                assert 1.0 < wbo_C_C_anion < 1.3

        # Wiberg bond order of C-C single bond is higher in the anion
        assert wbo_C_C_anion > wbo_C_C_neutral
        # Wiberg bond order of C-O bond is higher in the anion
        assert wbo_C_O_anion > wbo_C_O_neutral

    def test_assign_fractional_bond_orders_invalid_method(self):
        """
        Test that OpenEyeToolkitWrapper assign_fractional_bond_orders() raises the
        correct error if an invalid charge model is provided
        """
        toolkit_wrapper = OpenEyeToolkitWrapper()

        molecule = toolkit_wrapper.from_smiles("C")

        expected_error = (
            "Bond order model 'not a real bond order model' is not supported by "
            "OpenEyeToolkitWrapper. Supported models are "
            "\['am1-wiberg', 'am1-wiberg-elf10', 'pm3-wiberg', 'pm3-wiberg-elf10'\]"
        )

        with pytest.raises(ValueError, match=expected_error):
            molecule.assign_fractional_bond_orders(
                toolkit_registry=toolkit_wrapper,
                bond_order_model="not a real bond order model",
            )

    @pytest.mark.slow
    def test_substructure_search_on_large_molecule(self):
        """Test OpenEyeToolkitWrapper substructure search when a large number hits are found"""

        tk = OpenEyeToolkitWrapper()
        smiles = "C" * 600
        molecule = tk.from_smiles(smiles)
        query = "[C:1]~[C:2]"
        ret = molecule.chemical_environment_matches(query, toolkit_registry=tk)
        assert len(ret) == 1198
        assert len(ret[0]) == 2

    def test_find_rotatable_bonds(self):
        """Test finding rotatable bonds while ignoring some groups"""

        # test a simple molecule
        ethanol = create_ethanol()
        bonds = ethanol.find_rotatable_bonds()
        assert len(bonds) == 2
        for bond in bonds:
            assert ethanol.atoms[bond.atom1_index].atomic_number != 1
            assert ethanol.atoms[bond.atom2_index].atomic_number != 1

        # now ignore the C-O bond, forwards
        bonds = ethanol.find_rotatable_bonds(ignore_functional_groups="[#6:1]-[#8:2]")
        assert len(bonds) == 1
        assert ethanol.atoms[bonds[0].atom1_index].atomic_number == 6
        assert ethanol.atoms[bonds[0].atom2_index].atomic_number == 6

        # now ignore the O-C bond, backwards
        bonds = ethanol.find_rotatable_bonds(ignore_functional_groups="[#8:1]-[#6:2]")
        assert len(bonds) == 1
        assert ethanol.atoms[bonds[0].atom1_index].atomic_number == 6
        assert ethanol.atoms[bonds[0].atom2_index].atomic_number == 6

        # now ignore the C-C bond
        bonds = ethanol.find_rotatable_bonds(ignore_functional_groups="[#6:1]-[#6:2]")
        assert len(bonds) == 1
        assert ethanol.atoms[bonds[0].atom1_index].atomic_number == 6
        assert ethanol.atoms[bonds[0].atom2_index].atomic_number == 8

        # ignore a list of searches, forward
        bonds = ethanol.find_rotatable_bonds(
            ignore_functional_groups=["[#6:1]-[#8:2]", "[#6:1]-[#6:2]"]
        )
        assert bonds == []

        # ignore a list of searches, backwards
        bonds = ethanol.find_rotatable_bonds(
            ignore_functional_groups=["[#6:1]-[#6:2]", "[#8:1]-[#6:2]"]
        )
        assert bonds == []

        # test  molecules that should have no rotatable bonds
        cyclohexane = create_cyclohexane()
        bonds = cyclohexane.find_rotatable_bonds()
        assert bonds == []

        methane = Molecule.from_smiles("C")
        bonds = methane.find_rotatable_bonds()
        assert bonds == []

        ethene = Molecule.from_smiles("C=C")
        bonds = ethene.find_rotatable_bonds()
        assert bonds == []

        terminal_forwards = "[*]~[*:1]-[X2H1,X3H2,X4H3:2]-[#1]"
        terminal_backwards = "[#1]-[X2H1,X3H2,X4H3:1]-[*:2]~[*]"
        # test removing terminal rotors
        toluene = Molecule.from_file(get_data_file_path("molecules/toluene.sdf"))
        bonds = toluene.find_rotatable_bonds()
        assert len(bonds) == 1
        assert toluene.atoms[bonds[0].atom1_index].atomic_number == 6
        assert toluene.atoms[bonds[0].atom2_index].atomic_number == 6

        # find terminal bonds forward
        bonds = toluene.find_rotatable_bonds(ignore_functional_groups=terminal_forwards)
        assert bonds == []

        # find terminal bonds backwards
        bonds = toluene.find_rotatable_bonds(
            ignore_functional_groups=terminal_backwards
        )
        assert bonds == []

        # TODO: Check partial charge invariants (total charge, charge equivalence)

        # TODO: Add test for aromaticity
        # TODO: Add test and molecule functionality for isotopes


@requires_rdkit
class TestRDKitToolkitWrapper:
    """Test the RDKitToolkitWrapper"""

    def test_smiles(self):
        """Test RDKitToolkitWrapper to_smiles() and from_smiles()"""
        toolkit_wrapper = RDKitToolkitWrapper()
        # This differs from OE's expected output due to different canonicalization schemes
        smiles = "[H][C]([H])([H])[C]([H])([H])[H]"
        molecule = Molecule.from_smiles(smiles, toolkit_registry=toolkit_wrapper)
        # When making a molecule from SMILES, partial charges should be initialized to None
        assert molecule.partial_charges is None
        smiles2 = molecule.to_smiles(toolkit_registry=toolkit_wrapper)
        # print(smiles, smiles2)
        assert smiles == smiles2

    @pytest.mark.parametrize(
        "smiles,exception_regex",
        [
            (r"C\C(F)=C(/F)CC(C)(Cl)Br", "Undefined chiral centers"),
            (r"C\C(F)=C(/F)C[C@@](C)(Cl)Br", None),
            (r"CC(F)=C(F)C[C@@](C)(Cl)Br", "Bonds with undefined stereochemistry"),
        ],
    )
    def test_smiles_missing_stereochemistry(self, smiles, exception_regex):
        """Test RDKitToolkitWrapper to_smiles() and from_smiles() when given ambiguous stereochemistry"""
        toolkit_wrapper = RDKitToolkitWrapper()

        if exception_regex is not None:
            with pytest.raises(UndefinedStereochemistryError, match=exception_regex):
                Molecule.from_smiles(smiles, toolkit_registry=toolkit_wrapper)
            Molecule.from_smiles(
                smiles, toolkit_registry=toolkit_wrapper, allow_undefined_stereo=True
            )
        else:
            Molecule.from_smiles(smiles, toolkit_registry=toolkit_wrapper)

    # TODO: test_smiles_round_trip

    def test_smiles_add_H(self):
        """Test RDKitToolkitWrapper to_smiles() and from_smiles()"""
        toolkit_wrapper = RDKitToolkitWrapper()
        input_smiles = "CC"
        # This differs from OE's expected output due to different canonicalization schemes
        expected_output_smiles = "[H][C]([H])([H])[C]([H])([H])[H]"
        molecule = Molecule.from_smiles(input_smiles, toolkit_registry=toolkit_wrapper)
        smiles2 = molecule.to_smiles(toolkit_registry=toolkit_wrapper)
        assert smiles2 == expected_output_smiles

    def test_rdkit_from_smiles_hydrogens_are_explicit(self):
        """
        Test to ensure that RDKitToolkitWrapper.from_smiles has the proper behavior with
        respect to its hydrogens_are_explicit kwarg
        """
        toolkit_wrapper = RDKitToolkitWrapper()
        smiles_impl = "C#C"
        with pytest.raises(
            ValueError,
            match="but RDKit toolkit interpreted SMILES 'C#C' as having implicit hydrogen",
        ) as excinfo:
            offmol = Molecule.from_smiles(
                smiles_impl,
                toolkit_registry=toolkit_wrapper,
                hydrogens_are_explicit=True,
            )
        offmol = Molecule.from_smiles(
            smiles_impl, toolkit_registry=toolkit_wrapper, hydrogens_are_explicit=False
        )
        assert offmol.n_atoms == 4

        smiles_expl = "[H][C]#[C][H]"
        offmol = Molecule.from_smiles(
            smiles_expl, toolkit_registry=toolkit_wrapper, hydrogens_are_explicit=True
        )
        assert offmol.n_atoms == 4
        # It's debatable whether this next function should pass. Strictly speaking, the hydrogens in this SMILES
        # _are_ explicit, so allowing "hydrogens_are_explicit=False" through here is allowing a contradiction.
        # We might rethink the name of this kwarg.

        offmol = Molecule.from_smiles(
            smiles_expl, toolkit_registry=toolkit_wrapper, hydrogens_are_explicit=False
        )
        assert offmol.n_atoms == 4

    @pytest.mark.parametrize("molecule", get_mini_drug_bank(RDKitToolkitWrapper))
    def test_to_inchi(self, molecule):
        """Test conversion to standard and non-standard InChI"""

        toolkit = RDKitToolkitWrapper()
        inchi = molecule.to_inchi(toolkit_registry=toolkit)
        non_standard = molecule.to_inchi(fixed_hydrogens=True, toolkit_registry=toolkit)

    @pytest.mark.parametrize("molecule", get_mini_drug_bank(RDKitToolkitWrapper))
    def test_to_inchikey(self, molecule):
        """Test the conversion to standard and non-standard InChIKey"""

        toolkit = RDKitToolkitWrapper()
        inchikey = molecule.to_inchikey(toolkit_registry=toolkit)
        non_standard_key = molecule.to_inchikey(
            fixed_hydrogens=True, toolkit_registry=toolkit
        )

    def test_from_bad_inchi(self):
        """Test building a molecule from a bad InChI string"""

        toolkit = RDKitToolkitWrapper()
        inchi = "InChI=1S/ksbfksfksfksbfks"
        with pytest.raises(RuntimeError):
            mol = Molecule.from_inchi(inchi, toolkit_registry=toolkit)

    inchi_data = [
        {
            "molecule": create_ethanol(),
            "standard_inchi": "InChI=1S/C2H6O/c1-2-3/h3H,2H2,1H3",
            "fixed_hydrogen_inchi": "InChI=1/C2H6O/c1-2-3/h3H,2H2,1H3",
        },
        {
            "molecule": create_reversed_ethanol(),
            "standard_inchi": "InChI=1S/C2H6O/c1-2-3/h3H,2H2,1H3",
            "fixed_hydrogen_inchi": "InChI=1/C2H6O/c1-2-3/h3H,2H2,1H3",
        },
        {
            "molecule": create_acetaldehyde(),
            "standard_inchi": "InChI=1S/C2H4O/c1-2-3/h2H,1H3",
            "fixed_hydrogen_inchi": "InChI=1/C2H4O/c1-2-3/h2H,1H3",
        },
        {
            "molecule": create_cyclohexane(),
            "standard_inchi": "InChI=1S/C6H12/c1-2-4-6-5-3-1/h1-6H2",
            "fixed_hydrogen_inchi": "InChI=1/C6H12/c1-2-4-6-5-3-1/h1-6H2",
        },
    ]

    @pytest.mark.parametrize("data", inchi_data)
    def test_from_inchi(self, data):
        """Test building a molecule from standard and non-standard InChI strings."""

        toolkit = RDKitToolkitWrapper()

        ref_mol = data["molecule"]
        # make a molecule from inchi
        inchi_mol = Molecule.from_inchi(
            data["standard_inchi"], toolkit_registry=toolkit
        )
        assert inchi_mol.to_inchi(toolkit_registry=toolkit) == data["standard_inchi"]

        def compare_mols(ref_mol, inchi_mol):
            assert ref_mol.n_atoms == inchi_mol.n_atoms
            assert ref_mol.n_bonds == inchi_mol.n_bonds
            assert ref_mol.n_angles == inchi_mol.n_angles
            assert ref_mol.n_propers == inchi_mol.n_propers
            assert ref_mol.is_isomorphic_with(inchi_mol) is True

        compare_mols(ref_mol, inchi_mol)

        # now make the molecule from the non-standard inchi and compare
        nonstandard_inchi_mol = Molecule.from_inchi(data["fixed_hydrogen_inchi"])
        assert (
            nonstandard_inchi_mol.to_inchi(
                fixed_hydrogens=True, toolkit_registry=toolkit
            )
            == data["fixed_hydrogen_inchi"]
        )

        compare_mols(ref_mol, nonstandard_inchi_mol)

    @pytest.mark.parametrize("molecule", get_mini_drug_bank(RDKitToolkitWrapper))
    def test_non_standard_inchi_round_trip(self, molecule):
        """Test if a molecule can survive an InChi round trip test in some cases the standard InChI
        will not be enough to ensure information is preserved so we test the non-standard inchi here."""

        from openff.toolkit.utils.toolkits import UndefinedStereochemistryError

        toolkit = RDKitToolkitWrapper()
        inchi = molecule.to_inchi(fixed_hydrogens=True, toolkit_registry=toolkit)
        # make a copy of the molecule from the inchi string
        if molecule.name in rdkit_inchi_stereochemistry_lost:
            # some molecules lose stereochemsitry so they are skipped
            # if we fail here the molecule may of been fixed
            with pytest.raises(UndefinedStereochemistryError):
                mol2 = molecule.from_inchi(inchi, toolkit_registry=toolkit)

        else:
            print(molecule.name)
            mol2 = molecule.from_inchi(inchi, toolkit_registry=toolkit)

            # Some molecules are mangled by being round-tripped to/from InChI
            if molecule.name in rdkit_inchi_roundtrip_mangled:
                with pytest.raises(AssertionError):
                    mol2.to_rdkit()
                return

            # compare the full molecule excluding the properties dictionary
            # turn of the bond order matching as this could move in the aromatic rings
            assert molecule.is_isomorphic_with(
                mol2, bond_order_matching=False, toolkit_registry=toolkit
            )

    def test_smiles_charged(self):
        """Test RDKitWrapper functions for reading/writing charged SMILES"""
        toolkit_wrapper = RDKitToolkitWrapper()
        # This differs from OE's expected output due to different canonicalization schemes
        smiles = "[H][C]([H])([H])[N+]([H])([H])[H]"
        molecule = Molecule.from_smiles(smiles, toolkit_registry=toolkit_wrapper)
        smiles2 = molecule.to_smiles(toolkit_registry=toolkit_wrapper)
        assert smiles == smiles2

    def test_to_from_rdkit_core_props_filled(self):
        """Test RDKitToolkitWrapper to_rdkit() and from_rdkit() when given populated core property fields"""
        toolkit_wrapper = RDKitToolkitWrapper()

        # Replacing with a simple molecule with stereochemistry
        input_smiles = r"C\C(F)=C(/F)C[C@@](C)(Cl)Br"
        expected_output_smiles = r"[H][C]([H])([H])/[C]([F])=[C](\[F])[C]([H])([H])[C@@]([Cl])([Br])[C]([H])([H])[H]"
        molecule = Molecule.from_smiles(input_smiles, toolkit_registry=toolkit_wrapper)
        assert (
            molecule.to_smiles(toolkit_registry=toolkit_wrapper)
            == expected_output_smiles
        )

        # Populate core molecule property fields
        molecule.name = "Alice"
        partial_charges = unit.Quantity(
            np.array(
                [
                    -0.9,
                    -0.8,
                    -0.7,
                    -0.6,
                    -0.5,
                    -0.4,
                    -0.3,
                    -0.2,
                    -0.1,
                    0.0,
                    0.1,
                    0.2,
                    0.3,
                    0.4,
                    0.5,
                    0.6,
                    0.7,
                    0.8,
                ]
            ),
            unit.elementary_charge,
        )
        molecule.partial_charges = partial_charges
        coords = unit.Quantity(
            np.array(
                [
                    ["0.0", "1.0", "2.0"],
                    ["3.0", "4.0", "5.0"],
                    ["6.0", "7.0", "8.0"],
                    ["9.0", "10.0", "11.0"],
                    ["12.0", "13.0", "14.0"],
                    ["15.0", "16.0", "17.0"],
                    ["18.0", "19.0", "20.0"],
                    ["21.0", "22.0", "23.0"],
                    ["24.0", "25.0", "26.0"],
                    ["27.0", "28.0", "29.0"],
                    ["30.0", "31.0", "32.0"],
                    ["33.0", "34.0", "35.0"],
                    ["36.0", "37.0", "38.0"],
                    ["39.0", "40.0", "41.0"],
                    ["42.0", "43.0", "44.0"],
                    ["45.0", "46.0", "47.0"],
                    ["48.0", "49.0", "50.0"],
                    ["51.0", "52.0", "53.0"],
                ]
            ),
            unit.angstrom,
        )
        molecule.add_conformer(coords)
        # Populate core atom property fields
        molecule.atoms[2].name = "Bob"
        # Ensure one atom has its stereochemistry specified
        central_carbon_stereo_specified = False
        for atom in molecule.atoms:
            if (atom.atomic_number == 6) and atom.stereochemistry == "S":
                central_carbon_stereo_specified = True
        assert central_carbon_stereo_specified

        # Populate bond core property fields
        fractional_bond_orders = [float(val) for val in range(18)]
        for fbo, bond in zip(fractional_bond_orders, molecule.bonds):
            bond.fractional_bond_order = fbo

        # Do a first conversion to/from oemol
        rdmol = molecule.to_rdkit()
        molecule2 = Molecule.from_rdkit(rdmol)

        # Test that properties survived first conversion
        # assert molecule.to_dict() == molecule2.to_dict()
        assert molecule.name == molecule2.name
        # NOTE: This expects the same indexing scheme in the original and new molecule

        central_carbon_stereo_specified = False
        for atom in molecule2.atoms:
            if (atom.atomic_number == 6) and atom.stereochemistry == "S":
                central_carbon_stereo_specified = True
        assert central_carbon_stereo_specified
        for atom1, atom2 in zip(molecule.atoms, molecule2.atoms):
            assert atom1.to_dict() == atom2.to_dict()
        for bond1, bond2 in zip(molecule.bonds, molecule2.bonds):
            assert bond1.to_dict() == bond2.to_dict()
        assert (molecule.conformers[0] == molecule2.conformers[0]).all()
        for pc1, pc2 in zip(molecule._partial_charges, molecule2._partial_charges):
            pc1_ul = pc1 / unit.elementary_charge
            pc2_ul = pc2 / unit.elementary_charge
            assert_almost_equal(pc1_ul, pc2_ul, decimal=6)
        assert (
            molecule2.to_smiles(toolkit_registry=toolkit_wrapper)
            == expected_output_smiles
        )
        # TODO: This should be its own test

    def test_to_from_rdkit_core_props_unset(self):
        """Test RDKitToolkitWrapper to_rdkit() and from_rdkit() when given empty core property fields"""
        toolkit_wrapper = RDKitToolkitWrapper()

        # Replacing with a simple molecule with stereochemistry
        input_smiles = r"C\C(F)=C(/F)C[C@](C)(Cl)Br"
        expected_output_smiles = r"[H][C]([H])([H])/[C]([F])=[C](\[F])[C]([H])([H])[C@]([Cl])([Br])[C]([H])([H])[H]"
        molecule = Molecule.from_smiles(input_smiles, toolkit_registry=toolkit_wrapper)
        assert (
            molecule.to_smiles(toolkit_registry=toolkit_wrapper)
            == expected_output_smiles
        )

        # Ensure one atom has its stereochemistry specified
        central_carbon_stereo_specified = False
        for atom in molecule.atoms:
            if (atom.atomic_number == 6) and atom.stereochemistry == "R":
                central_carbon_stereo_specified = True
        assert central_carbon_stereo_specified

        # Do a first conversion to/from rdmol
        rdmol = molecule.to_rdkit()
        molecule2 = Molecule.from_rdkit(rdmol)

        # Test that properties survived first conversion
        assert molecule.name == molecule2.name
        # NOTE: This expects the same indexing scheme in the original and new molecule

        central_carbon_stereo_specified = False
        for atom in molecule2.atoms:
            if (atom.atomic_number == 6) and atom.stereochemistry == "R":
                central_carbon_stereo_specified = True
        assert central_carbon_stereo_specified
        for atom1, atom2 in zip(molecule.atoms, molecule2.atoms):
            assert atom1.to_dict() == atom2.to_dict()
        for bond1, bond2 in zip(molecule.bonds, molecule2.bonds):
            assert bond1.to_dict() == bond2.to_dict()
        # The molecule was initialized from SMILES, so mol.conformers arrays should be None for both
        assert molecule.conformers is None
        assert molecule2.conformers is None
        # The molecule was initialized from SMILES, so mol.partial_charges arrays should be None for both
        assert molecule.partial_charges is None
        assert molecule2.partial_charges is None

        assert (
            molecule2.to_smiles(toolkit_registry=toolkit_wrapper)
            == expected_output_smiles
        )

<<<<<<< HEAD
    def test_from_rdkit_implicit_hydrogens(self):
        """
        Test that hydrogens are inferred from hydrogen-less RDKit molecules,
        unless the option is turned off.
        """
        from rdkit import Chem

        rdmol = Chem.MolFromSmiles("CC")
        offmol = Molecule.from_rdkit(rdmol)

        assert any([a.atomic_number == 1 for a in offmol.atoms])

        offmol_no_h = Molecule.from_rdkit(rdmol, hydrogens_are_explicit=True)
        assert not any([a.atomic_number == 1 for a in offmol_no_h.atoms])
=======
    @pytest.mark.parametrize(
        "smiles, expected_map", [("[Cl:1][Cl]", {0: 1}), ("[Cl:1][Cl:2]", {0: 1, 1: 2})]
    )
    def test_from_rdkit_atom_map(self, smiles, expected_map):
        """
        Test OpenEyeToolkitWrapper for loading a molecule with implicit
        hydrogens (correct behavior is to add them explicitly)
        """
        from rdkit import Chem

        off_molecule = Molecule.from_rdkit(Chem.MolFromSmiles(smiles))
        assert off_molecule.properties["atom_map"] == expected_map
>>>>>>> ae2a812a

    def test_file_extension_case(self):
        """
        Test round-trips of some file extensions when called directly from the toolkit wrappers,
        including lower- and uppercase file extensions. Note that this test does not ensure
        accuracy, it only tests that reading/writing without raising an exception.
        """
        mols_in = RDKitToolkitWrapper().from_file(
            file_path=get_data_file_path("molecules/ethanol.sdf"), file_format="sdf"
        )

        assert len(mols_in) > 0

        mols_in = RDKitToolkitWrapper().from_file(
            file_path=get_data_file_path("molecules/ethanol.sdf"), file_format="SDF"
        )

        assert len(mols_in) > 0

    def test_get_sdf_coordinates(self):
        """Test RDKitToolkitWrapper for importing a single set of coordinates from a sdf file"""
        toolkit_wrapper = RDKitToolkitWrapper()
        filename = get_data_file_path("molecules/toluene.sdf")
        molecule = Molecule.from_file(filename, toolkit_registry=toolkit_wrapper)
        assert len(molecule.conformers) == 1
        assert molecule.conformers[0].shape == (15, 3)
        assert_almost_equal(
            molecule.conformers[0][5][1] / unit.angstrom, 2.0104, decimal=4
        )

    def test_read_sdf_charges(self):
        """Test RDKitToolkitWrapper for importing a charges from a sdf file"""
        toolkit_wrapper = RDKitToolkitWrapper()
        filename = get_data_file_path("molecules/ethanol_partial_charges.sdf")
        molecule = Molecule.from_file(filename, toolkit_registry=toolkit_wrapper)
        assert molecule.partial_charges is not None
        assert molecule.partial_charges[0] == -0.4 * unit.elementary_charge
        assert molecule.partial_charges[-1] == 0.4 * unit.elementary_charge

    def test_write_sdf_charges(self):
        """Test RDKitToolkitWrapper for writing partial charges to a sdf file"""
        from io import StringIO

        toolkit_wrapper = RDKitToolkitWrapper()
        ethanol = create_ethanol()
        sio = StringIO()
        ethanol.to_file(sio, "SDF", toolkit_registry=toolkit_wrapper)
        sdf_text = sio.getvalue()
        # The output lines of interest here will look like
        # >  <atom.dprop.PartialCharge>  (1)
        # -0.40000000000000002 -0.29999999999999999 -0.20000000000000001 -0.10000000000000001 0.01 0.10000000000000001 0.20000000000000001 0.29999999999999999 0.40000000000000002

        # Parse the SDF text, grabbing the numeric line above
        sdf_split = sdf_text.split("\n")
        charge_line_found = False
        for line in sdf_split:
            if charge_line_found:
                charges = [float(i) for i in line.split()]
                break
            if ">  <atom.dprop.PartialCharge>" in line:
                charge_line_found = True

        # Make sure that a charge line was ever found
        assert charge_line_found

        # Make sure that the charges found were correct
        assert_almost_equal(
            charges, [-0.4, -0.3, -0.2, -0.1, 0.00001, 0.1, 0.2, 0.3, 0.4]
        )

    def test_sdf_properties_roundtrip(self):
        """Test RDKitToolkitWrapper for performing a round trip of a molecule with defined partial charges
        and entries in the properties dict to and from a sdf file"""
        toolkit_wrapper = RDKitToolkitWrapper()
        ethanol = create_ethanol()
        # Write ethanol to a temporary file, and then immediately read it.
        with NamedTemporaryFile(suffix=".sdf") as iofile:
            ethanol.to_file(
                iofile.name, file_format="SDF", toolkit_registry=toolkit_wrapper
            )
            ethanol2 = Molecule.from_file(
                iofile.name, file_format="SDF", toolkit_registry=toolkit_wrapper
            )
        assert (ethanol.partial_charges == ethanol2.partial_charges).all()

        # Now test with no properties or charges
        ethanol = create_ethanol()
        ethanol.partial_charges = None
        # Write ethanol to a temporary file, and then immediately read it.
        with NamedTemporaryFile(suffix=".sdf") as iofile:
            ethanol.to_file(
                iofile.name, file_format="SDF", toolkit_registry=toolkit_wrapper
            )
            ethanol2 = Molecule.from_file(
                iofile.name, file_format="SDF", toolkit_registry=toolkit_wrapper
            )
        assert ethanol2.partial_charges is None
        assert ethanol2.properties == {}

    def test_write_sdf_no_charges(self):
        """Test RDKitToolkitWrapper for writing an SDF file with no charges"""
        from io import StringIO

        toolkit_wrapper = RDKitToolkitWrapper()
        ethanol = create_ethanol()
        ethanol.partial_charges = None
        sio = StringIO()
        ethanol.to_file(sio, "SDF", toolkit_registry=toolkit_wrapper)
        sdf_text = sio.getvalue()
        # In our current configuration, if the OFFMol doesn't have partial charges, we DO NOT want a partial charge
        # block to be written. For reference, it's possible to indicate that a partial charge is not known by writing
        # out "n/a" (or another placeholder) in the partial charge block atoms without charges.
        assert ">  <atom.dprop.PartialCharge>" not in sdf_text

    def test_read_ethene_sdf(self):
        """
        Test that RDKitToolkitWrapper can load an ethene molecule without complaining about bond stereo.
        See https://github.com/openforcefield/openff-toolkit/issues/785
        """
        ethene_file_path = get_data_file_path("molecules/ethene_rdkit.sdf")
        toolkit_wrapper = RDKitToolkitWrapper()
        toolkit_wrapper.from_file(ethene_file_path, file_format="sdf")

    def test_load_multiconformer_sdf_as_separate_molecules(self):
        """
        Test RDKitToolkitWrapper for reading a "multiconformer" SDF, which the OFF
        Toolkit should treat as separate molecules
        """
        toolkit_wrapper = RDKitToolkitWrapper()
        filename = get_data_file_path("molecules/methane_multiconformer.sdf")
        molecules = Molecule.from_file(filename, toolkit_registry=toolkit_wrapper)
        assert len(molecules) == 2
        assert len(molecules[0].conformers) == 1
        assert len(molecules[1].conformers) == 1
        assert molecules[0].conformers[0].shape == (5, 3)

    def test_load_multiconformer_sdf_as_separate_molecules_properties(self):
        """
        Test RDKitToolkitWrapper for reading a "multiconformer" SDF, which the OFF
        Toolkit should treat as separate molecules
        """
        toolkit_wrapper = RDKitToolkitWrapper()
        filename = get_data_file_path("molecules/methane_multiconformer_properties.sdf")
        molecules = Molecule.from_file(filename, toolkit_registry=toolkit_wrapper)
        assert len(molecules) == 2
        assert len(molecules[0].conformers) == 1
        assert len(molecules[1].conformers) == 1
        assert molecules[0].conformers[0].shape == (5, 3)
        # The first molecule in the SDF has the following properties and charges:
        assert molecules[0].properties["test_property_key"] == "test_property_value"
        np.testing.assert_allclose(
            molecules[0].partial_charges / unit.elementary_charge,
            [-0.108680, 0.027170, 0.027170, 0.027170, 0.027170],
        )
        # The second molecule in the SDF has the following properties and charges:
        assert molecules[1].properties["test_property_key"] == "test_property_value2"
        assert (
            molecules[1].properties["another_test_property_key"]
            == "another_test_property_value"
        )
        np.testing.assert_allclose(
            molecules[1].partial_charges / unit.elementary_charge,
            [0.027170, 0.027170, 0.027170, 0.027170, -0.108680],
        )

    def test_write_multiconformer_mol_as_sdf(self):
        """
        Test RDKitToolkitWrapper for writing a multiconformer molecule to SDF. The OFF toolkit should only
        save the first conformer
        """
        from io import StringIO

        toolkit_wrapper = RDKitToolkitWrapper()
        filename = get_data_file_path("molecules/ethanol.sdf")
        ethanol = Molecule.from_file(filename, toolkit_registry=toolkit_wrapper)
        ethanol.partial_charges = (
            np.array([-4.0, -3.0, -2.0, -1.0, 0.0, 1.0, 2.0, 3.0, 4.0])
            * unit.elementary_charge
        )
        ethanol.properties["test_prop"] = "test_value"
        new_conf = ethanol.conformers[0] + (
            np.ones(ethanol.conformers[0].shape) * unit.angstrom
        )
        ethanol.add_conformer(new_conf)
        sio = StringIO()
        ethanol.to_file(sio, "sdf", toolkit_registry=toolkit_wrapper)
        data = sio.getvalue()
        # In SD format, each molecule ends with "$$$$"
        assert data.count("$$$$") == 1
        # A basic SDF for ethanol would be 27 lines, though the properties add three more
        assert len(data.split("\n")) == 30
        assert "test_prop" in data
        assert "<atom.dprop.PartialCharge>" in data
        # Ensure the first conformer's first atom's X coordinate is in the file
        assert str(ethanol.conformers[0][0][0].value_in_unit(unit.angstrom))[:5] in data
        # Ensure the SECOND conformer's first atom's X coordinate is NOT in the file
        assert (
            str(ethanol.conformers[1][0][0].in_units_of(unit.angstrom))[:5] not in data
        )

    def test_write_multiconformer_pdb(self):
        """
        Make sure RDKit can write multi conformer PDB files.
        """
        from io import StringIO

        toolkit = RDKitToolkitWrapper()
        # load up a multiconformer pdb file and condense down the conformers
        molecules = Molecule.from_file(
            get_data_file_path("molecules/butane_multi.sdf"), toolkit_registry=toolkit
        )
        butane = molecules.pop(0)
        for mol in molecules:
            butane.add_conformer(mol.conformers[0])
        assert butane.n_conformers == 7
        sio = StringIO()
        butane.to_file(sio, "pdb", toolkit_registry=toolkit)
        # we need to make sure each conformer is wrote to the file
        pdb = sio.getvalue()
        for i in range(1, 8):
            assert f"MODEL        {i}" in pdb

    # Unskip this when we implement PDB-reading support for RDKitToolkitWrapper
    @pytest.mark.skip
    def test_get_pdb_coordinates(self):
        """Test RDKitToolkitWrapper for importing a single set of coordinates from a pdb file"""
        toolkit_wrapper = RDKitToolkitWrapper()
        filename = get_data_file_path("molecules/toluene.pdb")
        molecule = Molecule.from_file(filename, toolkit_registry=toolkit_wrapper)
        assert len(molecule.conformers) == 1
        assert molecule.conformers[0].shape == (15, 3)

    # Unskip this when we implement PDB-reading support for RDKitToolkitWrapper
    @pytest.mark.skip
    def test_load_aromatic_pdb(self):
        """Test OpenEyeToolkitWrapper for importing molecule conformers"""
        toolkit_wrapper = RDKitToolkitWrapper()
        filename = get_data_file_path("molecules/toluene.pdb")
        molecule = Molecule.from_file(filename, toolkit_registry=toolkit_wrapper)
        assert len(molecule.conformers) == 1
        assert molecule.conformers[0].shape == (15, 3)

    def test_generate_conformers(self):
        """Test RDKitToolkitWrapper generate_conformers()"""
        toolkit_wrapper = RDKitToolkitWrapper()
        smiles = "[H]C([H])([H])C([H])([H])[H]"
        molecule = toolkit_wrapper.from_smiles(smiles)
        molecule.generate_conformers()
        # TODO: Make this test more robust

    def test_generate_multiple_conformers(self):
        """Test RDKitToolkitWrapper generate_conformers() for generating multiple conformers"""
        toolkit_wrapper = RDKitToolkitWrapper()
        smiles = "CCCCCCCCCN"
        molecule = toolkit_wrapper.from_smiles(smiles)
        molecule.generate_conformers(
            rms_cutoff=1 * unit.angstrom,
            n_conformers=100,
            toolkit_registry=toolkit_wrapper,
        )
        assert molecule.n_conformers > 1
        assert not (molecule.conformers[0] == (0.0 * unit.angstrom)).all()

        # Ensure rms_cutoff kwarg is working
        molecule2 = toolkit_wrapper.from_smiles(smiles)
        molecule2.generate_conformers(
            rms_cutoff=0.1 * unit.angstrom,
            n_conformers=100,
            toolkit_registry=toolkit_wrapper,
        )
        assert molecule2.n_conformers > molecule.n_conformers

        # Ensure n_conformers kwarg is working
        molecule2 = toolkit_wrapper.from_smiles(smiles)
        molecule2.generate_conformers(
            rms_cutoff=0.1 * unit.angstrom,
            n_conformers=10,
            toolkit_registry=toolkit_wrapper,
        )
        assert molecule2.n_conformers == 10

    @pytest.mark.parametrize("partial_charge_method", ["mmff94"])
    def test_assign_partial_charges_neutral(self, partial_charge_method):
        """Test RDKitToolkitWrapper assign_partial_charges()"""
        from openff.toolkit.tests.test_forcefield import create_ethanol

        toolkit_registry = ToolkitRegistry(toolkit_precedence=[RDKitToolkitWrapper])
        # TODO: create_ethanol should be replaced by a function scope fixture.
        molecule = create_ethanol()
        molecule.assign_partial_charges(
            toolkit_registry=toolkit_registry,
            partial_charge_method=partial_charge_method,
        )
        charge_sum = 0.0 * unit.elementary_charge
        for pc in molecule.partial_charges:
            charge_sum += pc
        assert -1.0e-5 < charge_sum.value_in_unit(unit.elementary_charge) < 1.0e-5

    @pytest.mark.parametrize("partial_charge_method", ["mmff94"])
    def test_assign_partial_charges_net_charge(self, partial_charge_method):
        """
        Test RDKitToolkitWrapper assign_partial_charges() on a molecule with net charge.
        """
        from openff.toolkit.tests.test_forcefield import create_acetate

        toolkit_registry = ToolkitRegistry(toolkit_precedence=[RDKitToolkitWrapper])
        # TODO: create_acetate should be replaced by a function scope fixture.
        molecule = create_acetate()
        molecule.assign_partial_charges(
            toolkit_registry=toolkit_registry,
            partial_charge_method=partial_charge_method,
        )
        charge_sum = 0.0 * unit.elementary_charge
        for pc in molecule.partial_charges:
            charge_sum += pc
        assert -1.0e-5 < charge_sum.value_in_unit(unit.elementary_charge) + 1.0 < 1.0e-5

    def test_assign_partial_charges_bad_charge_method(self):
        """Test RDKitToolkitWrapper assign_partial_charges() for a nonexistent charge method"""
        from openff.toolkit.tests.test_forcefield import create_ethanol

        toolkit_registry = ToolkitRegistry(toolkit_precedence=[RDKitToolkitWrapper])
        molecule = create_ethanol()

        # Molecule.assign_partial_charges calls the ToolkitRegistry with raise_exception_types = [],
        # which means it will only ever return ValueError
        with pytest.raises(
            ValueError, match="is not available from RDKitToolkitWrapper"
        ):
            molecule.assign_partial_charges(
                toolkit_registry=toolkit_registry,
                partial_charge_method="NotARealChargeMethod",
            )

        # ToolkitWrappers raise a specific exception class, so we test that here
        with pytest.raises(
            ChargeMethodUnavailableError,
            match="is not available from RDKitToolkitWrapper",
        ):
            RDTKW = RDKitToolkitWrapper()
            RDTKW.assign_partial_charges(
                molecule=molecule, partial_charge_method="NotARealChargeMethod"
            )

    def test_elf_is_problematic_conformer_acid(
        self, formic_acid_molecule, formic_acid_conformers
    ):
        problematic, reason = RDKitToolkitWrapper._elf_is_problematic_conformer(
            formic_acid_molecule, formic_acid_conformers["cis"]
        )
        assert not problematic
        assert reason is None

        problematic, reason = RDKitToolkitWrapper._elf_is_problematic_conformer(
            formic_acid_molecule, formic_acid_conformers["trans"]
        )
        assert problematic
        assert reason is not None

    def test_elf_prune_problematic_conformers_acid(
        self, formic_acid_molecule, formic_acid_conformers
    ):

        formic_acid_molecule._conformers = [*formic_acid_conformers.values()]

        pruned_conformers = RDKitToolkitWrapper._elf_prune_problematic_conformers(
            formic_acid_molecule
        )

        assert len(pruned_conformers) == 1
        assert np.allclose(
            formic_acid_conformers["cis"].value_in_unit(unit.angstrom),
            pruned_conformers[0].value_in_unit(unit.angstrom),
        )

    def test_elf_compute_electrostatic_energy(self, formic_acid_molecule: Molecule):
        """Test the computation of the ELF electrostatic energy function."""

        # Set some partial charges and a dummy conformer with values which make
        # computing the expected energy by hand easier.
        formic_acid_molecule.partial_charges = (
            np.ones(formic_acid_molecule.n_atoms) * 1.0 * unit.elementary_charge
        )

        formic_acid_molecule.partial_charges[0] *= 2.0
        formic_acid_molecule.partial_charges[4] *= 3.0

        conformer = np.array(
            [
                [1.0, 0.0, 0.0],
                [0.0, 0.0, 0.0],
                [-1.0, 0.0, 0.0],
                [0.0, 1.0, 0.0],
                [0.0, -1.0, 0.0],
            ]
        )

        # Compute the conformers electrostatic energy.
        computed_energy = RDKitToolkitWrapper._elf_compute_electrostatic_energy(
            formic_acid_molecule, conformer * unit.angstrom
        )
        # q_O1 * q_H2 / d_O1,H2 + q_H1 * q_H2 / d_H1,H2
        expected_energy = 2.0 * 3.0 / np.sqrt(2.0) + 1.0 * 3.0 / 2.0

        assert np.isclose(computed_energy, expected_energy)

    def test_elf_compute_rms_matrix(self, formic_acid_molecule: Molecule):
        """Test the computation of the ELF conformer RMS matrix."""
        formic_acid_molecule.add_conformer(np.random.random((5, 3)) * unit.angstrom)
        formic_acid_molecule.add_conformer(np.random.random((5, 3)) * unit.angstrom)

        rms_matrix = RDKitToolkitWrapper._elf_compute_rms_matrix(formic_acid_molecule)

        assert rms_matrix.shape == (2, 2)

        assert np.isclose(rms_matrix[0, 0], 0.0)
        assert np.isclose(rms_matrix[1, 1], 0.0)

        assert np.isclose(rms_matrix[0, 1], rms_matrix[1, 0])
        assert not np.isclose(rms_matrix[0, 1], 0.0)

    def test_elf_compute_rms_matrix_symmetry(self):
        """Test the computation of the ELF conformer RMS matrix for matrices which
        contain symmetry."""

        # Create a molecule which can have two different automorphs.
        n_methyl_aniline: Molecule = Molecule.from_smiles("CNc1ccccc1")
        n_methyl_aniline.generate_conformers(n_conformers=1)

        # Add a second conformer with the benzene ring flipped 180
        original_conformer = n_methyl_aniline.conformers[0].value_in_unit(unit.angstrom)

        ring_atoms = RDKitToolkitWrapper().find_smarts_matches(
            n_methyl_aniline,
            "[#6]-[#7](-[#6]1:[#6:1](-[#1:2]):[#6:3](-[#1:4]):[#6]:[#6:6](-[#1:5]):[#6:8](-[#1:7])1)",
        )[0]

        flipped_conformer = np.copy(original_conformer)

        for i in range(8):
            flipped_conformer[ring_atoms[i], :] = original_conformer[ring_atoms[7 - i]]

        n_methyl_aniline.add_conformer(flipped_conformer * unit.angstrom)

        # Compute the RMS matrix.
        rms_matrix = RDKitToolkitWrapper._elf_compute_rms_matrix(n_methyl_aniline)

        assert rms_matrix.shape == (2, 2)
        assert np.allclose(rms_matrix, 0.0, atol=1e-7)

    @pytest.mark.parametrize(
        "expected_conformer_map, rms_tolerance",
        [({0: 0, 1: 2}, 0.001 * unit.angstrom), ({0: 0}, 100.0 * unit.angstrom)],
    )
    def test_elf_select_diverse_conformers(
        self,
        formic_acid_molecule: Molecule,
        expected_conformer_map: Dict[int, int],
        rms_tolerance: unit.Quantity,
    ):
        """Test the greedy selection of 'diverse' ELF conformers."""

        formic_acid_molecule.add_conformer(np.random.random((5, 3)) * unit.angstrom)
        formic_acid_molecule.add_conformer(formic_acid_molecule.conformers[0] * 1.1)
        formic_acid_molecule.add_conformer(formic_acid_molecule.conformers[0] * 1.2)

        conformers = RDKitToolkitWrapper._elf_select_diverse_conformers(
            formic_acid_molecule, formic_acid_molecule.conformers, 2, rms_tolerance
        )

        assert len(conformers) == len(expected_conformer_map)

        for elf_index, original_index in expected_conformer_map.items():
            assert np.allclose(
                conformers[elf_index].value_in_unit(unit.angstrom),
                formic_acid_molecule.conformers[original_index].value_in_unit(
                    unit.angstrom
                ),
            )

    def test_apply_elf_conformer_selection(self):
        """Test applying the ELF10 method."""

        toolkit = RDKitToolkitWrapper()

        molecule = Molecule.from_file(
            get_data_file_path(os.path.join("molecules", "z_3_hydroxy_propenal.sdf")),
            "SDF",
        )

        # Test that the simple case of no conformers does not yield an exception.
        toolkit.apply_elf_conformer_selection(molecule)

        initial_conformers = [
            # Add a conformer with an internal H-bond.
            np.array(
                [
                    [0.5477, 0.3297, -0.0621],
                    [-0.1168, -0.7881, 0.2329],
                    [-1.4803, -0.8771, 0.1667],
                    [-0.2158, 1.5206, -0.4772],
                    [-1.4382, 1.5111, -0.5580],
                    [1.6274, 0.3962, -0.0089],
                    [0.3388, -1.7170, 0.5467],
                    [-1.8612, -0.0347, -0.1160],
                    [0.3747, 2.4222, -0.7115],
                ]
            )
            * unit.angstrom,
            # Add a conformer without an internal H-bond.
            np.array(
                [
                    [0.5477, 0.3297, -0.0621],
                    [-0.1168, -0.7881, 0.2329],
                    [-1.4803, -0.8771, 0.1667],
                    [-0.2158, 1.5206, -0.4772],
                    [0.3353, 2.5772, -0.7614],
                    [1.6274, 0.3962, -0.0089],
                    [0.3388, -1.7170, 0.5467],
                    [-1.7743, -1.7634, 0.4166],
                    [-1.3122, 1.4082, -0.5180],
                ]
            )
            * unit.angstrom,
        ]

        molecule._conformers = [*initial_conformers]

        # Apply ELF10
        toolkit.apply_elf_conformer_selection(molecule)
        elf10_conformers = molecule.conformers

        assert len(elf10_conformers) == 1

        assert np.allclose(
            elf10_conformers[0].value_in_unit(unit.angstrom),
            initial_conformers[1].value_in_unit(unit.angstrom),
        )

    def test_apply_elf_conformer_selection_acid(
        self, formic_acid_molecule, formic_acid_conformers, caplog
    ):
        """Test applying the ELF10 method."""

        toolkit = RDKitToolkitWrapper()

        # Add the conformers to the molecule and apply ELF.
        formic_acid_molecule._conformers = [
            formic_acid_conformers["trans"],
            formic_acid_conformers["cis"],
        ]

        # Only the CIS conformer should remain after pruning and a warning raised to
        # explain why the conformer was discarded.
        with caplog.at_level(logging.WARNING):
            toolkit.apply_elf_conformer_selection(formic_acid_molecule)

        assert formic_acid_molecule.n_conformers == 1
        assert "Discarding conformer 0" in caplog.text
        assert "Molecules which contain COOH functional groups in a" in caplog.text

        assert np.allclose(
            formic_acid_molecule.conformers[0].value_in_unit(unit.angstrom),
            formic_acid_conformers["cis"].value_in_unit(unit.angstrom),
        )

        # Check that an exception is raised if no conformers remain after removing the
        # trans conformer.
        formic_acid_molecule._conformers = [formic_acid_conformers["trans"]]

        with pytest.raises(ValueError) as error_info:
            toolkit.apply_elf_conformer_selection(formic_acid_molecule)

        assert (
            "There were no conformers to select from after discarding conformers"
            in str(error_info.value)
        )

    def test_find_rotatable_bonds(self):
        """Test finding rotatable bonds while ignoring some groups"""

        # test a simple molecule
        ethanol = create_ethanol()
        bonds = ethanol.find_rotatable_bonds()
        assert len(bonds) == 2
        for bond in bonds:
            assert ethanol.atoms[bond.atom1_index].atomic_number != 1
            assert ethanol.atoms[bond.atom2_index].atomic_number != 1

        # now ignore the C-O bond, forwards
        bonds = ethanol.find_rotatable_bonds(ignore_functional_groups="[#6:1]-[#8:2]")
        assert len(bonds) == 1
        assert ethanol.atoms[bonds[0].atom1_index].atomic_number == 6
        assert ethanol.atoms[bonds[0].atom2_index].atomic_number == 6

        # now ignore the O-C bond, backwards
        bonds = ethanol.find_rotatable_bonds(ignore_functional_groups="[#8:1]-[#6:2]")
        assert len(bonds) == 1
        assert ethanol.atoms[bonds[0].atom1_index].atomic_number == 6
        assert ethanol.atoms[bonds[0].atom2_index].atomic_number == 6

        # now ignore the C-C bond
        bonds = ethanol.find_rotatable_bonds(ignore_functional_groups="[#6:1]-[#6:2]")
        assert len(bonds) == 1
        assert ethanol.atoms[bonds[0].atom1_index].atomic_number == 6
        assert ethanol.atoms[bonds[0].atom2_index].atomic_number == 8

        # ignore a list of searches, forward
        bonds = ethanol.find_rotatable_bonds(
            ignore_functional_groups=["[#6:1]-[#8:2]", "[#6:1]-[#6:2]"]
        )
        assert bonds == []

        # ignore a list of searches, backwards
        bonds = ethanol.find_rotatable_bonds(
            ignore_functional_groups=["[#6:1]-[#6:2]", "[#8:1]-[#6:2]"]
        )
        assert bonds == []

        # test  molecules that should have no rotatable bonds
        cyclohexane = create_cyclohexane()
        bonds = cyclohexane.find_rotatable_bonds()
        assert bonds == []

        methane = Molecule.from_smiles("C")
        bonds = methane.find_rotatable_bonds()
        assert bonds == []

        ethene = Molecule.from_smiles("C=C")
        bonds = ethene.find_rotatable_bonds()
        assert bonds == []

        terminal_forwards = "[*]~[*:1]-[X2H1,X3H2,X4H3:2]-[#1]"
        terminal_backwards = "[#1]-[X2H1,X3H2,X4H3:1]-[*:2]~[*]"
        # test removing terminal rotors
        toluene = Molecule.from_file(get_data_file_path("molecules/toluene.sdf"))
        bonds = toluene.find_rotatable_bonds()
        assert len(bonds) == 1
        assert toluene.atoms[bonds[0].atom1_index].atomic_number == 6
        assert toluene.atoms[bonds[0].atom2_index].atomic_number == 6

        # find terminal bonds forward
        bonds = toluene.find_rotatable_bonds(ignore_functional_groups=terminal_forwards)
        assert bonds == []

        # find terminal bonds backwards
        bonds = toluene.find_rotatable_bonds(
            ignore_functional_groups=terminal_backwards
        )
        assert bonds == []

    def test_to_rdkit_losing_aromaticity_(self):
        # test the example given in issue #513
        # <https://github.com/openforcefield/openff-toolkit/issues/513>
        smiles = "[H]c1c(c(c(c(c1OC2=C(C(=C(N3C2=C(C(=C3[H])C#N)[H])[H])F)[H])OC([H])([H])C([H])([H])N4C(=C(C(=O)N(C4=O)[H])[H])[H])[H])F)[H]"

        mol = Molecule.from_smiles(smiles)
        rdmol = mol.to_rdkit()

        # now make sure the aromaticity matches for each atom
        for (offatom, rdatom) in zip(mol.atoms, rdmol.GetAtoms()):
            assert offatom.is_aromatic is rdatom.GetIsAromatic()

    @pytest.mark.slow
    def test_substructure_search_on_large_molecule(self):
        """Test RDKitToolkitWrapper substructure search when a large number hits are found"""

        tk = RDKitToolkitWrapper()
        smiles = "C" * 3000
        molecule = tk.from_smiles(smiles)
        query = "[C:1]~[C:2]"
        ret = molecule.chemical_environment_matches(query, toolkit_registry=tk)
        assert len(ret) == 5998
        assert len(ret[0]) == 2

        # TODO: Add test for higher bonds orders
        # TODO: Add test for aromaticity
        # TODO: Add test and molecule functionality for isotopes
        # TODO: Add read tests for MOL/SDF, SMI
        # TODO: Add read tests fpr multi-SMI files
        # TODO: Add read tests for both files and file-like objects
        # TODO: Add read/write tests for gzipped files
        # TODO: Add write tests for all formats


@requires_ambertools
@requires_rdkit
class TestAmberToolsToolkitWrapper:
    """Test the AmberToolsToolkitWrapper"""

    def test_assign_partial_charges_am1bcc(self):
        """Test AmberToolsToolkitWrapper assign_partial_charges() with am1bcc"""
        toolkit_registry = ToolkitRegistry(
            toolkit_precedence=[AmberToolsToolkitWrapper, RDKitToolkitWrapper]
        )
        molecule = create_ethanol()
        molecule.assign_partial_charges(
            partial_charge_method="am1bcc", toolkit_registry=toolkit_registry
        )
        charge_sum = 0 * unit.elementary_charge
        abs_charge_sum = 0 * unit.elementary_charge
        for pc in molecule._partial_charges:
            charge_sum += pc
            abs_charge_sum += abs(pc)
        assert abs(charge_sum) < 0.001 * unit.elementary_charge
        assert abs_charge_sum > 0.25 * unit.elementary_charge

    def test_assign_partial_charges_am1bcc_net_charge(self):
        """Test AmberToolsToolkitWrapper assign_partial_charges() on a molecule with a net -1 charge"""
        toolkit_registry = ToolkitRegistry(
            toolkit_precedence=[AmberToolsToolkitWrapper, RDKitToolkitWrapper]
        )
        molecule = create_acetate()
        molecule.assign_partial_charges(
            partial_charge_method="am1bcc", toolkit_registry=toolkit_registry
        )
        charge_sum = 0 * unit.elementary_charge
        for pc in molecule._partial_charges:
            charge_sum += pc
        assert (
            -0.99 * unit.elementary_charge > charge_sum > -1.01 * unit.elementary_charge
        )

    def test_assign_partial_charges_am1bcc_wrong_n_confs(self):
        """
        Test AmberToolsToolkitWrapper assign_partial_charges() with am1bcc when requesting to use an incorrect number of
        conformers
        """
        from openff.toolkit.tests.test_forcefield import create_ethanol

        toolkit_registry = ToolkitRegistry(
            toolkit_precedence=[AmberToolsToolkitWrapper, RDKitToolkitWrapper]
        )
        molecule = create_ethanol()
        molecule.generate_conformers(n_conformers=2, rms_cutoff=0.01 * unit.angstrom)

        # Try passing in the incorrect number of confs, but without specifying strict_n_conformers,
        # which should produce a warning
        with pytest.warns(
            IncorrectNumConformersWarning,
            match="has 2 conformers, but charge method 'am1bcc' expects exactly 1.",
        ):
            molecule.assign_partial_charges(
                partial_charge_method="am1bcc",
                toolkit_registry=toolkit_registry,
                use_conformers=molecule.conformers,
                strict_n_conformers=False,
            )

        # Try again, with strict_n_confs as true, but not including use_confs, so the
        # recommended number of confs will be generated
        molecule.assign_partial_charges(
            partial_charge_method="am1bcc",
            toolkit_registry=toolkit_registry,
            strict_n_conformers=True,
        )

        # Test calling the ToolkitWrapper _indirectly_, though the Molecule API,
        # which should raise the first error encountered
        with pytest.raises(
            ValueError,
            match=f"has 2 conformers, but charge method 'am1bcc' "
            f"expects exactly 1.",
        ):
            molecule.assign_partial_charges(
                partial_charge_method="am1bcc",
                toolkit_registry=toolkit_registry,
                use_conformers=molecule.conformers,
                strict_n_conformers=True,
            )

        # Test calling the ToolkitWrapper _indirectly_, though a ToolkitRegistry,
        # specifying raise_exception_types=[]
        # which should aggregate any exceptions and bundle all of the messages
        # in a failed task together in a single ValueError.
        with pytest.raises(
            ValueError,
            match=f"has 2 conformers, but charge method 'am1bcc' "
            f"expects exactly 1.",
        ):
            toolkit_registry.call(
                "assign_partial_charges",
                partial_charge_method="am1bcc",
                molecule=molecule,
                use_conformers=molecule.conformers,
                strict_n_conformers=True,
                raise_exception_types=[],
            )

        # Test calling the ToolkitWrapper _directly_, passing in the incorrect number of
        # confs, and specify strict_n_conformers, which should produce an IncorrectNumConformersError
        with pytest.raises(
            IncorrectNumConformersError,
            match=f"has 2 conformers, but charge method 'am1bcc' "
            f"expects exactly 1.",
        ):
            ATTKW = AmberToolsToolkitWrapper()
            ATTKW.assign_partial_charges(
                partial_charge_method="am1bcc",
                molecule=molecule,
                use_conformers=molecule.conformers,
                strict_n_conformers=True,
            )

    @pytest.mark.parametrize(
        "partial_charge_method", ["am1bcc", "am1-mulliken", "gasteiger"]
    )
    def test_assign_partial_charges_neutral(self, partial_charge_method):
        """Test AmberToolsToolkitWrapper assign_partial_charges()"""
        from openff.toolkit.tests.test_forcefield import create_ethanol

        toolkit_registry = ToolkitRegistry(
            toolkit_precedence=[AmberToolsToolkitWrapper, RDKitToolkitWrapper]
        )
        molecule = create_ethanol()
        molecule.assign_partial_charges(
            toolkit_registry=toolkit_registry,
            partial_charge_method=partial_charge_method,
        )
        charge_sum = 0.0 * unit.elementary_charge
        for pc in molecule.partial_charges:
            charge_sum += pc
        assert -1.0e-5 < charge_sum.value_in_unit(unit.elementary_charge) < 1.0e-5

    @pytest.mark.xfail(strict=False)
    @pytest.mark.parametrize("partial_charge_method", ["am1bcc", "am1-mulliken"])
    def test_assign_partial_charges_conformer_dependence(self, partial_charge_method):
        """Test AmberToolsToolkitWrapper assign_partial_charges()'s use_conformers kwarg
        to ensure charges are really conformer dependent. Skip Gasteiger because it isn't
        conformer dependent."""
        import copy

        from openff.toolkit.tests.test_forcefield import create_ethanol

        toolkit_registry = ToolkitRegistry(
            toolkit_precedence=[AmberToolsToolkitWrapper, RDKitToolkitWrapper]
        )
        molecule = create_ethanol()
        molecule.generate_conformers(n_conformers=1)
        molecule.assign_partial_charges(
            toolkit_registry=toolkit_registry,
            partial_charge_method=partial_charge_method,
            use_conformers=molecule.conformers,
        )
        pcs1 = copy.deepcopy(molecule.partial_charges)
        # This test case needs a pretty extreme coordinate change since ambertools only
        # stores partial charges to 1e-3
        molecule._conformers[0][0][0] += 3.0 * unit.angstrom
        molecule._conformers[0][1][1] += 3.0 * unit.angstrom
        molecule.assign_partial_charges(
            toolkit_registry=toolkit_registry,
            partial_charge_method=partial_charge_method,
            use_conformers=molecule.conformers,
        )
        for pc1, pc2 in zip(pcs1, molecule.partial_charges):
            assert abs(pc1 - pc2) > 1.0e-3 * unit.elementary_charge

    @pytest.mark.parametrize(
        "partial_charge_method", ["am1bcc", "am1-mulliken", "gasteiger"]
    )
    def test_assign_partial_charges_net_charge(self, partial_charge_method):
        """
        Test AmberToolsToolkitWrapper assign_partial_charges().
        """
        from openff.toolkit.tests.test_forcefield import create_acetate

        toolkit_registry = ToolkitRegistry(
            toolkit_precedence=[AmberToolsToolkitWrapper, RDKitToolkitWrapper]
        )
        molecule = create_acetate()
        molecule.assign_partial_charges(
            toolkit_registry=toolkit_registry,
            partial_charge_method=partial_charge_method,
        )
        charge_sum = 0.0 * unit.elementary_charge
        for pc in molecule.partial_charges:
            charge_sum += pc
        assert -1.01 < charge_sum.value_in_unit(unit.elementary_charge) < -0.99

    def test_assign_partial_charges_bad_charge_method(self):
        """Test AmberToolsToolkitWrapper assign_partial_charges() for a nonexistent charge method"""
        from openff.toolkit.tests.test_forcefield import create_ethanol

        toolkit_registry = ToolkitRegistry(
            toolkit_precedence=[AmberToolsToolkitWrapper, RDKitToolkitWrapper]
        )
        molecule = create_ethanol()

        # For now, ToolkitRegistries lose track of what exception type
        # was thrown inside them, so we just check for a ValueError here
        with pytest.raises(
            ValueError, match="is not available from AmberToolsToolkitWrapper"
        ) as excinfo:
            molecule.assign_partial_charges(
                toolkit_registry=toolkit_registry,
                partial_charge_method="NotARealChargeMethod",
            )

        # ToolkitWrappers raise a specific exception class, so we test that here
        with pytest.raises(
            ChargeMethodUnavailableError,
            match="is not available from AmberToolsToolkitWrapper",
        ) as excinfo:
            ATTKW = AmberToolsToolkitWrapper()
            ATTKW.assign_partial_charges(
                molecule=molecule, partial_charge_method="NotARealChargeMethod"
            )

    @pytest.mark.parametrize(
        "partial_charge_method,expected_n_confs",
        [("am1bcc", 1), ("am1-mulliken", 1), ("gasteiger", 0)],
    )
    def test_assign_partial_charges_wrong_n_confs(
        self, partial_charge_method, expected_n_confs
    ):
        """
        Test AmberToolsToolkitWrapper assign_partial_charges() when requesting to use an incorrect number of
        conformers
        """
        from openff.toolkit.tests.test_forcefield import create_ethanol

        toolkit_registry = ToolkitRegistry(
            toolkit_precedence=[AmberToolsToolkitWrapper, RDKitToolkitWrapper]
        )
        molecule = create_ethanol()
        molecule.generate_conformers(n_conformers=2, rms_cutoff=0.01 * unit.angstrom)

        # Try passing in the incorrect number of confs, but without specifying strict_n_conformers,
        # which should produce a warning
        with pytest.warns(
            IncorrectNumConformersWarning,
            match=f"has 2 conformers, but charge method '{partial_charge_method}' "
            f"expects exactly {expected_n_confs}.",
        ):
            molecule.assign_partial_charges(
                toolkit_registry=toolkit_registry,
                partial_charge_method=partial_charge_method,
                use_conformers=molecule.conformers,
                strict_n_conformers=False,
            )

        # Try again, with strict_n_confs as true, but not including use_confs, so the
        # recommended number of confs will be generated
        molecule.assign_partial_charges(
            toolkit_registry=toolkit_registry,
            partial_charge_method=partial_charge_method,
            strict_n_conformers=True,
        )

        # Test calling the ToolkitWrapper _indirectly_, though the Molecule API
        # which should aggregate any exceptions and bundle all of the messages
        # in a failed task together in a single ValueError.
        with pytest.raises(
            ValueError,
            match=f"has 2 conformers, but charge method '{partial_charge_method}' "
            f"expects exactly {expected_n_confs}.",
        ):
            molecule.assign_partial_charges(
                toolkit_registry=toolkit_registry,
                partial_charge_method=partial_charge_method,
                use_conformers=molecule.conformers,
                strict_n_conformers=True,
            )

        # Test calling the ToolkitWrapper _directly_, passing in the incorrect number of
        # confs, and specify strict_n_conformers, which should produce an IncorrectNumConformersError
        with pytest.raises(
            IncorrectNumConformersError,
            match=f"has 2 conformers, but charge method '{partial_charge_method}' "
            f"expects exactly {expected_n_confs}.",
        ):
            ATTKW = AmberToolsToolkitWrapper()
            ATTKW.assign_partial_charges(
                molecule=molecule,
                partial_charge_method=partial_charge_method,
                use_conformers=molecule.conformers,
                strict_n_conformers=True,
            )

    @pytest.mark.parametrize("bond_order_model", ["am1-wiberg"])
    @pytest.mark.parametrize(
        "smiles",
        [
            "[H]C([H])([H])C([H])([H])[H]",
            "[H]C([H])([H])[N+]([H])([H])[H]",
            r"C\C(F)=C(/F)C[C@@](C)(Cl)Br",
        ],
    )
    def test_assign_fractional_bond_orders(self, bond_order_model, smiles):
        """Test AmbetToolsToolkitWrapper assign_fractional_bond_orders()"""

        toolkit_registry = ToolkitRegistry(
            toolkit_precedence=[AmberToolsToolkitWrapper, RDKitToolkitWrapper]
        )

        molecule = toolkit_registry.call("from_smiles", smiles)
        molecule.assign_fractional_bond_orders(
            toolkit_registry=toolkit_registry, bond_order_model=bond_order_model
        )
        # TODO: Add test for equivalent Wiberg orders for equivalent bonds

        # Sanity check single bonds.
        assert all(
            0.75 < bond.fractional_bond_order < 1.25
            for bond in molecule.bonds
            if bond.bond_order == 1
        )
        # Sanity check double bonds.
        assert all(
            1.75 < bond.fractional_bond_order < 2.25
            for bond in molecule.bonds
            if bond.bond_order == 2
        )

    def test_assign_fractional_bond_orders_conformer_dependence(self):
        """
        Test that RDKitToolkitWrapper assign_fractional_bond_orders() provides different results when using
        different conformers
        """

        toolkit_wrapper = ToolkitRegistry(
            [RDKitToolkitWrapper, AmberToolsToolkitWrapper]
        )
        # Get the WBOs using one conformer
        molecule = create_ethanol()
        molecule.generate_conformers(toolkit_registry=toolkit_wrapper)
        molecule.assign_fractional_bond_orders(
            toolkit_registry=toolkit_wrapper,
            use_conformers=molecule.conformers,
            bond_order_model="am1-wiberg",
        )

        # Do the same again, but change the conformer to yield a different result
        molecule_diff_coords = create_ethanol()
        molecule_diff_coords.generate_conformers(toolkit_registry=toolkit_wrapper)
        molecule_diff_coords._conformers[0][0][0] = (
            molecule_diff_coords._conformers[0][0][0] + 1.0 * unit.angstrom
        )
        molecule_diff_coords._conformers[0][1][0] = (
            molecule_diff_coords._conformers[0][1][0] - 1.0 * unit.angstrom
        )
        molecule_diff_coords._conformers[0][2][0] = (
            molecule_diff_coords._conformers[0][2][0] + 1.0 * unit.angstrom
        )
        molecule_diff_coords.assign_fractional_bond_orders(
            toolkit_registry=toolkit_wrapper,
            use_conformers=molecule_diff_coords.conformers,
            bond_order_model="am1-wiberg",
        )

        for bond1, bond2 in zip(molecule.bonds, molecule_diff_coords.bonds):
            assert abs(bond1.fractional_bond_order - bond2.fractional_bond_order) > 1e-3

    @pytest.mark.parametrize("bond_order_model", ["am1-wiberg"])
    def test_assign_fractional_bond_orders_neutral_charge_mol(self, bond_order_model):
        """Test AmberToolsToolkitWrapper assign_fractional_bond_orders() for neutral and charged molecule.
        Also tests using existing conformers"""

        toolkit_registry = ToolkitRegistry(
            toolkit_precedence=[AmberToolsToolkitWrapper, RDKitToolkitWrapper]
        )
        # Reading neutral molecule from file
        filename = get_data_file_path("molecules/CID20742535_neutral.sdf")
        molecule1 = Molecule.from_file(filename)
        # Reading negative molecule from file
        filename = get_data_file_path("molecules/CID20742535_anion.sdf")
        molecule2 = Molecule.from_file(filename)

        # Checking that only one additional bond is present in the neutral molecule
        assert len(molecule1.bonds) == len(molecule2.bonds) + 1

        molecule1.assign_fractional_bond_orders(
            toolkit_registry=toolkit_registry,
            bond_order_model=bond_order_model,
            use_conformers=molecule1.conformers,
        )

        for i in molecule1.bonds:
            if i.is_aromatic:
                # Checking aromatic bonds
                assert 1.05 < i.fractional_bond_order < 1.65
            elif i.atom1.atomic_number == 1 or i.atom2.atomic_number == 1:
                # Checking bond order of C-H or O-H bonds are around 1
                assert 0.85 < i.fractional_bond_order < 1.05
            elif i.atom1.atomic_number == 8 or i.atom2.atomic_number == 8:
                # Checking C-O single bond
                wbo_C_O_neutral = i.fractional_bond_order
                assert 1.0 < wbo_C_O_neutral < 1.5
            else:
                # Should be C-C single bond
                assert (i.atom1_index == 4 and i.atom2_index == 6) or (
                    i.atom1_index == 6 and i.atom2_index == 4
                )
                wbo_C_C_neutral = i.fractional_bond_order
                assert 1.0 < wbo_C_C_neutral < 1.3

        molecule2.assign_fractional_bond_orders(
            toolkit_registry=toolkit_registry,
            bond_order_model=bond_order_model,
            use_conformers=molecule2.conformers,
        )
        for i in molecule2.bonds:
            if i.is_aromatic:
                # Checking aromatic bonds
                assert 1.05 < i.fractional_bond_order < 1.65

            elif i.atom1.atomic_number == 1 or i.atom2.atomic_number == 1:
                # Checking bond order of C-H or O-H bonds are around 1
                assert 0.85 < i.fractional_bond_order < 1.05
            elif i.atom1.atomic_number == 8 or i.atom2.atomic_number == 8:
                # Checking C-O single bond
                wbo_C_O_anion = i.fractional_bond_order
                assert 1.3 < wbo_C_O_anion < 1.8
            else:
                # Should be C-C single bond
                assert (i.atom1_index == 4 and i.atom2_index == 6) or (
                    i.atom1_index == 6 and i.atom2_index == 4
                )
                wbo_C_C_anion = i.fractional_bond_order
                assert 1.0 < wbo_C_C_anion < 1.3

        # Wiberg bond order of C-C single bond is higher in the anion
        assert wbo_C_C_anion > wbo_C_C_neutral
        # Wiberg bond order of C-O bond is higher in the anion
        assert wbo_C_O_anion > wbo_C_O_neutral

    def test_assign_fractional_bond_orders_invalid_method(self):
        """
        Test that AmberToolsToolkitWrapper.assign_fractional_bond_orders() raises the
        correct error if an invalid charge model is provided
        """

        toolkit_registry = ToolkitRegistry(
            toolkit_precedence=[AmberToolsToolkitWrapper, RDKitToolkitWrapper]
        )
        molecule = toolkit_registry.call("from_smiles", "C")

        expected_error = (
            "Bond order model 'not a real charge model' is not supported by "
            "AmberToolsToolkitWrapper. Supported models are ([[]'am1-wiberg'[]])"
        )
        with pytest.raises(ValueError, match=expected_error):
            molecule.assign_fractional_bond_orders(
                toolkit_registry=AmberToolsToolkitWrapper(),
                bond_order_model="not a real charge model",
            )

    @requires_openeye
    def test_assign_fractional_bond_orders_openeye_installed(self):
        """Test that assign_fractional_bond_orders produces the same result
        with and without OpenEye toolkits installed"""
        mol = Molecule.from_smiles("CCO")
        AmberToolsToolkitWrapper().assign_fractional_bond_orders(mol)
        with_oe = [b.fractional_bond_order for b in mol.bonds]
        GLOBAL_TOOLKIT_REGISTRY.deregister_toolkit(OpenEyeToolkitWrapper)
        AmberToolsToolkitWrapper().assign_fractional_bond_orders(mol)
        without_oe = [b.fractional_bond_order for b in mol.bonds]
        GLOBAL_TOOLKIT_REGISTRY.register_toolkit(OpenEyeToolkitWrapper)

        assert with_oe == without_oe


class TestBuiltInToolkitWrapper:
    """Test the BuiltInToolkitWrapper"""

    @pytest.mark.parametrize("partial_charge_method", ["zeros", "formal_charge"])
    def test_assign_partial_charges_neutral(self, partial_charge_method):
        """Test BuiltInToolkitWrapper assign_partial_charges()"""
        from openff.toolkit.tests.test_forcefield import create_ethanol

        toolkit_registry = ToolkitRegistry(toolkit_precedence=[BuiltInToolkitWrapper])
        molecule = create_ethanol()
        molecule.assign_partial_charges(
            toolkit_registry=toolkit_registry,
            partial_charge_method=partial_charge_method,
        )
        charge_sum = 0.0 * unit.elementary_charge
        for pc in molecule.partial_charges:
            charge_sum += pc
        assert -1.0e-6 < charge_sum.value_in_unit(unit.elementary_charge) < 1.0e-6

    @pytest.mark.parametrize("partial_charge_method", ["formal_charge"])
    def test_assign_partial_charges_net_charge(self, partial_charge_method):
        """
        Test BuiltInToolkitWrapper assign_partial_charges(). Only formal_charge is tested, since zeros will not
        sum up to the proper number
        """
        from openff.toolkit.tests.test_forcefield import create_acetate

        toolkit_registry = ToolkitRegistry(toolkit_precedence=[BuiltInToolkitWrapper])
        molecule = create_acetate()
        molecule.assign_partial_charges(
            toolkit_registry=toolkit_registry,
            partial_charge_method=partial_charge_method,
        )
        charge_sum = 0.0 * unit.elementary_charge
        for pc in molecule.partial_charges:
            charge_sum += pc
        assert -1.0e-6 < charge_sum.value_in_unit(unit.elementary_charge) + 1.0 < 1.0e-6

    def test_assign_partial_charges_bad_charge_method(self):
        """Test BuiltInToolkitWrapper assign_partial_charges() for a nonexistent charge method"""
        from openff.toolkit.tests.test_forcefield import create_ethanol

        toolkit_registry = ToolkitRegistry(toolkit_precedence=[BuiltInToolkitWrapper])
        molecule = create_ethanol()

        # For now, the Molecule API passes raise_exception_types=[] to ToolkitRegistry.call,
        # which loses track of what exception type
        # was thrown inside them, so we just check for a ValueError here
        with pytest.raises(
            ValueError, match="is not supported by the Built-in toolkit"
        ) as excinfo:
            molecule.assign_partial_charges(
                toolkit_registry=toolkit_registry,
                partial_charge_method="NotARealChargeMethod",
            )

        # ToolkitWrappers raise a specific exception class, so we test that here
        with pytest.raises(
            ChargeMethodUnavailableError,
            match="is not supported by the Built-in toolkit",
        ) as excinfo:
            BITKW = BuiltInToolkitWrapper()
            BITKW.assign_partial_charges(
                molecule=molecule, partial_charge_method="NotARealChargeMethod"
            )

    def test_assign_partial_charges_wrong_n_confs(self):
        """
        Test BuiltInToolkitWrapper assign_partial_charges() when requesting to use an incorrect number of
        conformers
        """
        from openff.toolkit.tests.test_forcefield import create_ethanol

        toolkit_registry = ToolkitRegistry(toolkit_precedence=[BuiltInToolkitWrapper])
        molecule = create_ethanol()
        molecule.generate_conformers(n_conformers=1)
        with pytest.warns(
            IncorrectNumConformersWarning,
            match="has 1 conformers, but charge method 'zeros' expects exactly 0.",
        ):
            molecule.assign_partial_charges(
                toolkit_registry=toolkit_registry,
                partial_charge_method="zeros",
                use_conformers=molecule.conformers,
                strict_n_conformers=False,
            )

        # Specify strict_n_conformers=True, but not use_conformers, so a recommended number of
        # conformers will be generated internally
        molecule.assign_partial_charges(
            toolkit_registry=toolkit_registry,
            partial_charge_method="zeros",
            strict_n_conformers=True,
        )

        # For now, the Molecule API passes raise_exception_types=[] to ToolkitRegistry.call,
        # which loses track of what exception type
        # was thrown inside them, so we just check for a ValueError here
        with pytest.raises(
            ValueError,
            match=f"has 1 conformers, but charge method 'zeros' " f"expects exactly 0.",
        ):
            molecule.assign_partial_charges(
                toolkit_registry=toolkit_registry,
                partial_charge_method="zeros",
                use_conformers=molecule.conformers,
                strict_n_conformers=True,
            )

        # Test calling the ToolkitWrapper _directly_, passing in the incorrect number of
        # confs, and specify strict_n_conformers, which should produce an IncorrectNumConformersError
        with pytest.raises(
            IncorrectNumConformersError,
            match=f"has 1 conformers, but charge method 'zeros' " f"expects exactly 0.",
        ):
            BITKW = BuiltInToolkitWrapper()
            BITKW.assign_partial_charges(
                molecule=molecule,
                partial_charge_method="zeros",
                use_conformers=molecule.conformers,
                strict_n_conformers=True,
            )


class TestToolkitWrapper:
    """Test the ToolkitWrapper class"""

    def test_check_n_conformers(self):
        """Ensure that _check_n_conformers is working properly"""
        tkw = ToolkitWrapper()
        mol = create_ethanol()

        ## Test molecule with no conformers
        # Check with no min or max should pass
        tkw._check_n_conformers(mol, "nocharge")
        # Check with min=1 should warn
        with pytest.warns(
            IncorrectNumConformersWarning,
            match="has 0 conformers, but charge method 'nocharge' expects at least 1",
        ):
            tkw._check_n_conformers(mol, "nocharge", min_confs=1)
        # Check with min=1 and strict_n_conformers should raise an error
        with pytest.raises(
            IncorrectNumConformersError,
            match="has 0 conformers, but charge method 'nocharge' expects at least 1",
        ):
            tkw._check_n_conformers(
                mol, "nocharge", min_confs=1, strict_n_conformers=True
            )
        # Check with min=1, max=1 and strict_n_conformers should raise an error
        with pytest.raises(
            IncorrectNumConformersError,
            match="has 0 conformers, but charge method 'nocharge' expects exactly 1",
        ):
            tkw._check_n_conformers(
                mol, "nocharge", min_confs=1, max_confs=1, strict_n_conformers=True
            )
        # Check with min=1, max=2 and strict_n_conformers should raise an error
        with pytest.raises(
            IncorrectNumConformersError,
            match="has 0 conformers, but charge method 'nocharge' expects between 1 and 2",
        ):
            tkw._check_n_conformers(
                mol, "nocharge", min_confs=1, max_confs=2, strict_n_conformers=True
            )
        # Check with max=1 should pass
        tkw._check_n_conformers(mol, "nocharge", max_confs=1, strict_n_conformers=True)

        ## Test molecule with conformers
        # Add some conformers
        mol.generate_conformers(n_conformers=1)
        for _ in range(9):
            mol.add_conformer(mol.conformers[0])

        # Check with no min or max should pass
        tkw._check_n_conformers(mol, "nocharge")

        ## min_confs checks
        # Check with min=1 should be fine
        tkw._check_n_conformers(mol, "nocharge", min_confs=1)
        # Check with min=10 should be fine
        tkw._check_n_conformers(mol, "nocharge", min_confs=10)
        # Check with min=11 should warn
        with pytest.warns(
            IncorrectNumConformersWarning,
            match="has 10 conformers, but charge method 'nocharge' expects at least 11",
        ):
            tkw._check_n_conformers(mol, "nocharge", min_confs=11)
        # Check with min=11 and strict_n_conformers should raise an error
        with pytest.raises(
            IncorrectNumConformersError,
            match="has 10 conformers, but charge method 'nocharge' expects at least 11",
        ):
            tkw._check_n_conformers(
                mol, "nocharge", min_confs=11, strict_n_conformers=True
            )

        ## max_confs checks
        # Check with max=1 and strict_n_conformers should raise an error
        with pytest.raises(
            IncorrectNumConformersError,
            match="has 10 conformers, but charge method 'nocharge' expects at most 1",
        ):
            tkw._check_n_conformers(
                mol, "nocharge", max_confs=1, strict_n_conformers=True
            )
        # Check with max=10 and strict_n_conformers should be OK
        tkw._check_n_conformers(mol, "nocharge", max_confs=10, strict_n_conformers=True)
        # Check with max=11 and strict_n_conformers should be OK
        tkw._check_n_conformers(mol, "nocharge", max_confs=11, strict_n_conformers=True)

        ## min_confs and max_confs checks
        # Check with max=10 and min=10 and strict_n_conformers should be OK
        tkw._check_n_conformers(
            mol, "nocharge", min_confs=10, max_confs=10, strict_n_conformers=True
        )
        # Check with max=10 and min=9 and strict_n_conformers should be OK
        tkw._check_n_conformers(
            mol, "nocharge", min_confs=9, max_confs=10, strict_n_conformers=True
        )
        # Check with max=11 and min=10 and strict_n_conformers should be OK
        tkw._check_n_conformers(
            mol, "nocharge", min_confs=10, max_confs=11, strict_n_conformers=True
        )
        # Check with max=11 and min=9 and strict_n_conformers should be OK
        tkw._check_n_conformers(
            mol, "nocharge", min_confs=9, max_confs=11, strict_n_conformers=True
        )
        # Check with min=9 and max=9 and strict_n_conformers should raise an error
        with pytest.raises(
            IncorrectNumConformersError,
            match="has 10 conformers, but charge method 'nocharge' expects exactly 9",
        ):
            tkw._check_n_conformers(
                mol, "nocharge", min_confs=9, max_confs=9, strict_n_conformers=True
            )
        # Check with min=1 and max=9 and strict_n_conformers should raise an error
        with pytest.raises(
            IncorrectNumConformersError,
            match="has 10 conformers, but charge method 'nocharge' expects between 1 and 9",
        ):
            tkw._check_n_conformers(
                mol, "nocharge", min_confs=1, max_confs=9, strict_n_conformers=True
            )
        # Check with min=11 and max=12 and strict_n_conformers should raise an error
        with pytest.raises(
            IncorrectNumConformersError,
            match="has 10 conformers, but charge method 'nocharge' expects between 11 and 12",
        ):
            tkw._check_n_conformers(
                mol, "nocharge", min_confs=11, max_confs=12, strict_n_conformers=True
            )


class TestToolkitRegistry:
    """Test the ToolkitRegistry class"""

    def test_register_empty_toolkit(self):
        """Ensure the default ToolkitRegistry init returns an empty registry"""
        empty_registry = ToolkitRegistry()

        assert empty_registry.registered_toolkits == []
        assert empty_registry.registered_toolkit_versions == {}

    @requires_openeye
    @requires_rdkit
    def test_register_imported_toolkit_wrappers(self):
        """Test that imported toolkits are registered, and in the expected order"""
        # Ensure a specified order is respected
        default_registry = ToolkitRegistry(
            toolkit_precedence=[
                OpenEyeToolkitWrapper,
                RDKitToolkitWrapper,
                AmberToolsToolkitWrapper,
                BuiltInToolkitWrapper,
            ],
            _register_imported_toolkit_wrappers=True,
        )

        assert len(default_registry.registered_toolkits) == 4

        expected_toolkits = [
            OpenEyeToolkitWrapper,
            RDKitToolkitWrapper,
            AmberToolsToolkitWrapper,
            BuiltInToolkitWrapper,
        ]
        for found, expected in zip(
            default_registry.registered_toolkits, expected_toolkits
        ):
            assert isinstance(found, expected)

        # Test forcing a non-default order
        non_default_registry = ToolkitRegistry(
            toolkit_precedence=[BuiltInToolkitWrapper, RDKitToolkitWrapper],
            _register_imported_toolkit_wrappers=True,
        )

        assert len(non_default_registry.registered_toolkits) == 2

        expected_toolkits = [BuiltInToolkitWrapper, RDKitToolkitWrapper]
        for found, expected in zip(
            non_default_registry.registered_toolkits, expected_toolkits
        ):
            assert isinstance(found, expected)

    @requires_rdkit
    def test_add_bad_toolkit(self):
        registry = ToolkitRegistry(toolkit_precedence=[RDKitToolkitWrapper])
        with pytest.raises(InvalidToolkitError):
            registry.add_toolkit("rdkit as a string")

    @requires_rdkit
    @pytest.mark.skipif(
        OpenEyeToolkitWrapper.is_available(),
        reason="Skipping while OpenEye is available",
    )
    def test_register_unavailable_toolkit(self):
        registry = ToolkitRegistry(toolkit_precedence=[RDKitToolkitWrapper])
        with pytest.raises(ToolkitUnavailableException):
            registry.register_toolkit(
                toolkit_wrapper=OpenEyeToolkitWrapper, exception_if_unavailable=True
            )

    @pytest.mark.skipif(
        RDKitToolkitWrapper.is_available(),
        reason="Skipping while The RDKit is available",
    )
    def test_requires_toolkit_exception(self):
        """Test that ToolkitUnavailableException, not LicenseError, is raised
        when RDKitToolkitWrapper is unavailable"""
        registry = ToolkitRegistry()
        with pytest.raises(ToolkitUnavailableException):
            registry.register_toolkit(
                toolkit_wrapper=RDKitToolkitWrapper, exception_if_unavailable=True
            )

    @requires_openeye
    def test_register_openeye(self):
        """Test creation of toolkit registry with OpenEye toolkit"""
        # Test registration of OpenEyeToolkitWrapper
        toolkit_precedence = [OpenEyeToolkitWrapper]
        registry = ToolkitRegistry(
            toolkit_precedence=toolkit_precedence,
        )

        assert set(type(c) for c in registry.registered_toolkits) == set(
            [OpenEyeToolkitWrapper]
        )

        # Test ToolkitRegistry.resolve()
        assert (
            registry.resolve("to_smiles") == registry.registered_toolkits[0].to_smiles
        )

        # Test ToolkitRegistry.call()
        smiles = "[H]C([H])([H])C([H])([H])[H]"
        molecule = registry.call("from_smiles", smiles)
        smiles2 = registry.call("to_smiles", molecule)
        assert smiles == smiles2

    @requires_rdkit
    def test_register_rdkit(self):
        """Test creation of toolkit registry with RDKit toolkit"""
        # Test registration of RDKitToolkitWrapper
        toolkit_precedence = [RDKitToolkitWrapper]
        registry = ToolkitRegistry(
            toolkit_precedence=toolkit_precedence,
        )

        assert set([type(c) for c in registry.registered_toolkits]) == set(
            [RDKitToolkitWrapper]
        )

        # Test ToolkitRegistry.resolve()
        assert (
            registry.resolve("to_smiles") == registry.registered_toolkits[0].to_smiles
        )

        # Test ToolkitRegistry.call()
        smiles = "[H][C]([H])([H])[C]([H])([H])[H]"
        molecule = registry.call("from_smiles", smiles)
        smiles2 = registry.call("to_smiles", molecule)
        assert smiles == smiles2

    @requires_ambertools
    def test_register_ambertools(self):
        """Test creation of toolkit registry with AmberToolsToolkitWrapper"""
        # Test registration of AmberToolsToolkitWrapper
        toolkit_precedence = [AmberToolsToolkitWrapper]
        registry = ToolkitRegistry(
            toolkit_precedence=toolkit_precedence,
        )

        assert set([type(c) for c in registry.registered_toolkits]) == set(
            [AmberToolsToolkitWrapper]
        )

        # Test ToolkitRegistry.resolve()
        registry.resolve("assign_partial_charges")
        assert (
            registry.resolve("assign_partial_charges")
            == registry.registered_toolkits[0].assign_partial_charges
        )

        # Test ToolkitRegistry.call()
        molecule = RDKitToolkitWrapper().from_file(
            file_path=get_data_file_path("molecules/ethanol.sdf"), file_format="SDF"
        )[0]
        registry.call("assign_partial_charges", molecule)
        charges_from_registry = molecule.partial_charges
        AmberToolsToolkitWrapper().assign_partial_charges(molecule)
        charges_from_toolkit = molecule.partial_charges

        assert np.allclose(charges_from_registry, charges_from_toolkit)

    @requires_ambertools
    def test_register_rdkit_and_ambertools(self):
        """Test creation of toolkit registry with RDKitToolkitWrapper and
        AmberToolsToolkitWrapper and test ToolkitRegistry.resolve()"""
        toolkit_precedence = [RDKitToolkitWrapper, AmberToolsToolkitWrapper]
        registry = ToolkitRegistry(
            toolkit_precedence=toolkit_precedence,
        )

        assert set([type(c) for c in registry.registered_toolkits]) == set(
            [RDKitToolkitWrapper, AmberToolsToolkitWrapper]
        )

        # Resolve to a method that is supported by AmberToolsToolkitWrapper
        # but _not_ RDKitToolkitWrapper. Note that this may change as more
        # functionality is added to to toolkit wrappers
        assert (
            registry.resolve("assign_fractional_bond_orders")
            == registry.registered_toolkits[1].assign_fractional_bond_orders
        )
        # Resolve a method supported by both to the highest-priority wrapper
        assert (
            registry.resolve("from_smiles")
            == registry.registered_toolkits[0].from_smiles
        )

        # Test ToolkitRegistry.call() for each toolkit
        smiles = "[H][C]([H])([H])[C]([H])([H])[H]"
        molecule = registry.call("from_smiles", smiles)
        smiles2 = registry.call("to_smiles", molecule)

        # Round-tripping SMILES is not 100% reliable, so just ensure it returned something
        assert isinstance(smiles2, str)

        # This method is available in AmberToolsToolkitWrapper, but not RDKitToolkitWrapper
        registry.call("assign_partial_charges", molecule)

    @requires_ambertools
    def test_deregister_toolkit(self):
        """Test removing an instantiated toolkit from the registry"""
        toolkit_registry = ToolkitRegistry(
            toolkit_precedence=[AmberToolsToolkitWrapper, RDKitToolkitWrapper]
        )

        assert any(
            [
                isinstance(tk, AmberToolsToolkitWrapper)
                for tk in toolkit_registry._toolkits
            ]
        )
        assert any(
            [isinstance(tk, RDKitToolkitWrapper) for tk in toolkit_registry._toolkits]
        )

        toolkit_registry.deregister_toolkit(toolkit_registry._toolkits[-1])
        assert any(
            [
                isinstance(tk, AmberToolsToolkitWrapper)
                for tk in toolkit_registry._toolkits
            ]
        )
        assert not any(
            [isinstance(tk, RDKitToolkitWrapper) for tk in toolkit_registry._toolkits]
        )

        toolkit_registry.deregister_toolkit(toolkit_registry._toolkits[-1])
        assert not any(
            [
                isinstance(tk, AmberToolsToolkitWrapper)
                for tk in toolkit_registry._toolkits
            ]
        )
        assert not any(
            [isinstance(tk, RDKitToolkitWrapper) for tk in toolkit_registry._toolkits]
        )

    @requires_ambertools
    def test_deregister_toolkit_by_class(self):
        """Test removing a toolkit from the registry by matching class types"""
        toolkit_registry = ToolkitRegistry(
            toolkit_precedence=[AmberToolsToolkitWrapper, RDKitToolkitWrapper]
        )

        assert any(
            [
                isinstance(tk, AmberToolsToolkitWrapper)
                for tk in toolkit_registry._toolkits
            ]
        )
        assert any(
            [isinstance(tk, RDKitToolkitWrapper) for tk in toolkit_registry._toolkits]
        )

        toolkit_registry.deregister_toolkit(RDKitToolkitWrapper)
        assert any(
            [
                isinstance(tk, AmberToolsToolkitWrapper)
                for tk in toolkit_registry._toolkits
            ]
        )
        assert not any(
            [isinstance(tk, RDKitToolkitWrapper) for tk in toolkit_registry._toolkits]
        )

        toolkit_registry.deregister_toolkit(AmberToolsToolkitWrapper)
        assert not any(
            [
                isinstance(tk, AmberToolsToolkitWrapper)
                for tk in toolkit_registry._toolkits
            ]
        )
        assert not any(
            [isinstance(tk, RDKitToolkitWrapper) for tk in toolkit_registry._toolkits]
        )

    @requires_ambertools
    def test_deregister_toolkit_bad_inputs(self):
        """Test bad inputs to deregister_toolkit"""
        toolkit_registry = ToolkitRegistry(
            toolkit_precedence=[AmberToolsToolkitWrapper]
        )

        with pytest.raises(InvalidToolkitError):
            toolkit_registry.deregister_toolkit("rdkit as a string")

        # Attempt to deregister a toolkit that is not registered
        with pytest.raises(ToolkitUnavailableException):
            toolkit_registry.deregister_toolkit(RDKitToolkitWrapper)

    def deregister_from_global_registry(self):
        # TODO: Update this, or move into a separate TestClass, pending GLOBAL_TOOLKIT_REGISTRY rewor
        # See issue #493
        # Whatever the first tookit it, de-register it and verify it's de-registered

        # Keep a copy of the original registry since this is a "global" variable accessible to other modules
        from copy import deepcopy

        global_registry_copy = deepcopy(GLOBAL_TOOLKIT_REGISTRY)
        first_toolkit = type(GLOBAL_TOOLKIT_REGISTRY.registered_toolkits[0])
        num_toolkits = len(GLOBAL_TOOLKIT_REGISTRY.registered_toolkits)

        GLOBAL_TOOLKIT_REGISTRY.deregister_toolkit(first_toolkit)

        assert first_toolkit not in [
            type(tk) for tk in GLOBAL_TOOLKIT_REGISTRY.registered_toolkits
        ]
        assert len(GLOBAL_TOOLKIT_REGISTRY.registered_toolkits) == num_toolkits - 1

        GLOBAL_TOOLKIT_REGISTRY = deepcopy(global_registry_copy)

    def test_register_builtintoolkit(self):
        """Test creation of toolkit registry with Built-in toolkit"""
        # Test registration of BuiltInToolkitWrapper
        toolkit_precedence = [BuiltInToolkitWrapper]
        registry = ToolkitRegistry(
            toolkit_precedence=toolkit_precedence,
        )
        # registry.register_toolkit(BuiltInToolkitWrapper)
        assert set([type(c) for c in registry.registered_toolkits]) == set(
            [BuiltInToolkitWrapper]
        )

        # Test ToolkitRegistry.resolve()
        assert (
            registry.resolve("assign_partial_charges")
            == registry.registered_toolkits[0].assign_partial_charges
        )

    @requires_rdkit
    @requires_openeye
    def test_toolkit_versions(self):
        """Test behavior of ToolkitRegistry.registered_toolkit_versions"""
        toolkit_precedence = [
            OpenEyeToolkitWrapper,
            RDKitToolkitWrapper,
            AmberToolsToolkitWrapper,
            BuiltInToolkitWrapper,
        ]
        all_toolkits = ToolkitRegistry(toolkit_precedence=toolkit_precedence)
        versions = all_toolkits.registered_toolkit_versions

        import openeye
        import rdkit

        assert versions["OpenEye Toolkit"] == openeye.__version__
        assert versions["The RDKit"] == rdkit.__version__
        assert versions["AmberTools"].startswith(
            "2"
        )  # TODO: Safer way of checking AmberTools version
        assert versions["Built-in Toolkit"] is None

        toolkit_precedence = [
            RDKitToolkitWrapper,
            AmberToolsToolkitWrapper,
            BuiltInToolkitWrapper,
        ]
        no_openeye = ToolkitRegistry(toolkit_precedence=toolkit_precedence)

        assert "OpenEye Toolkit" not in no_openeye.registered_toolkit_versions.keys()

    @requires_ambertools
    def test_call_raise_first_error(self):
        """Test to ensure proper behavior of raise_first_error kwarg to ToolkitRegistry.call"""
        toolkit_precedence = [
            BuiltInToolkitWrapper,
            RDKitToolkitWrapper,
            AmberToolsToolkitWrapper,
        ]
        registry = ToolkitRegistry(
            toolkit_precedence=toolkit_precedence,
        )
        mol = registry.call("from_smiles", "C")
        # Specify that the ToolkitRegistry should raise the first ChargeMethodUnavailableError it encounters
        with pytest.raises(
            ChargeMethodUnavailableError,
            match='"notarealchargemethod"" is not supported by the Built-in toolkit.',
        ):
            registry.call(
                "assign_partial_charges",
                molecule=mol,
                partial_charge_method="NotARealChargeMethod",
                raise_exception_types=[ChargeMethodUnavailableError],
            )
        # Specify that the ToolkitRegistry should collect all the errors it encounters and
        # ensure it raises a single ValueError when no ToolkitWrappers succeed
        with pytest.raises(
            ValueError,
            match="partial_charge_method 'notarealchargemethod' is not available from AmberToolsToolkitWrapper",
        ):
            registry.call(
                "assign_partial_charges",
                molecule=mol,
                partial_charge_method="NotARealChargeMethod",
                raise_exception_types=[],
            )<|MERGE_RESOLUTION|>--- conflicted
+++ resolved
@@ -2113,7 +2113,6 @@
             == expected_output_smiles
         )
 
-<<<<<<< HEAD
     def test_from_rdkit_implicit_hydrogens(self):
         """
         Test that hydrogens are inferred from hydrogen-less RDKit molecules,
@@ -2128,7 +2127,7 @@
 
         offmol_no_h = Molecule.from_rdkit(rdmol, hydrogens_are_explicit=True)
         assert not any([a.atomic_number == 1 for a in offmol_no_h.atoms])
-=======
+
     @pytest.mark.parametrize(
         "smiles, expected_map", [("[Cl:1][Cl]", {0: 1}), ("[Cl:1][Cl:2]", {0: 1, 1: 2})]
     )
@@ -2141,7 +2140,6 @@
 
         off_molecule = Molecule.from_rdkit(Chem.MolFromSmiles(smiles))
         assert off_molecule.properties["atom_map"] == expected_map
->>>>>>> ae2a812a
 
     def test_file_extension_case(self):
         """
