"""
Utilities for testing.

"""

import collections
import copy
import functools
import importlib
import itertools
import os
import pprint
import textwrap
from typing import List, Tuple

import numpy as np
import pytest

try:
    import openmm
    from openmm import unit
except ImportError:
    from simtk import openmm, unit

from openff.toolkit.utils import (
    AmberToolsToolkitWrapper,
    OpenEyeToolkitWrapper,
    RDKitToolkitWrapper,
    get_data_file_path,
)

requires_ambertools = pytest.mark.skipif(
    not AmberToolsToolkitWrapper.is_available(),
    reason="Test requires AmberTools",
)
requires_rdkit = pytest.mark.skipif(
    not RDKitToolkitWrapper.is_available(),
    reason="Test requires RDKit",
)
requires_openeye = pytest.mark.skipif(
    not OpenEyeToolkitWrapper.is_available(),
    reason="Test requires OE toolkit",
)
requires_openeye_mol2 = pytest.mark.skipif(
    not OpenEyeToolkitWrapper.is_available(),
    reason="Test requires OE toolkit to read mol2 files",
)


def has_pkg(pkg_name):
    """
    Helper function to generically check if a package is installed. Intended
    to be used to check for optional dependencies.

    Parameters
    ----------
    pkg_name : str
        The name of the package to check the availability of

    Returns
    -------
    pkg_available : bool
        Boolean indicator if the package is available or not

    Examples
    --------
    >>> has_numpy = has_pkg('numpy')
    >>> has_numpy
    True
    >>> has_foo = has_pkg('other_non_installed_pkg')
    >>> has_foo
    False
    """
    try:
        importlib.import_module(pkg_name)
    except ModuleNotFoundError:
        return False
    return True


def requires_pkg(pkg_name, reason=None):
    """
    Helper function to generate a pytest.mark.skipif decorator
    for any package. This allows tests to be skipped if some
    optional dependency is not found.

    Parameters
    ----------
    pkg_name : str
        The name of the package that is required for a test(s)
    reason : str, optional
        Explanation of why the skipped it to be tested

    Returns
    -------
    requires_pkg : _pytest.mark.structures.MarkDecorator
        A pytest decorator that will skip tests if the package is not available
    """
    if not reason:
        reason = f"Package {pkg_name} is required, but was not found."
    requires_pkg = pytest.mark.skipif(not has_pkg(pkg_name), reason=reason)
    return requires_pkg


def get_amber_file_path(prefix):
    """Get AMBER prmtop and inpcrd test data filepaths.

    Parameters
    ----------
    prefix : str
        The file name without extension of .prmtop and .inpcrd
        files to retrieve from testdata/systems/amber.

    Returns
    -------
    prmtop_filepath : str
        Absolute path to the AMBER prmtop filepath in testdata/systems/amber
    inpcrd_filepath : str
        Absolute path to the AMBER inpcrd filepath in testdata/systems/amber

    """
    prefix = os.path.join("systems", "amber", prefix)
    prmtop_filepath = get_data_file_path(prefix + ".prmtop")
    inpcrd_filepath = get_data_file_path(prefix + ".inpcrd")
    return prmtop_filepath, inpcrd_filepath


def get_packmol_pdb_file_path(prefix="cyclohexane_ethanol_0.4_0.6"):
    """Get PDB filename for a packmol-generated box

    Parameters
    ----------
    prefix : str, optional, default='cyclohexane_ethanol_0.4_0.6'
        The prefix of .pdb file to retrieve from testdata/systems/packmol_boxes

    Returns
    -------
    pdb_filename : str
        Absolute path to the PDB file
    """
    prefix = os.path.join("systems", "packmol_boxes", prefix)
    pdb_filename = get_data_file_path(prefix + ".pdb")
    return pdb_filename


def get_monomer_mol2_file_path(prefix="ethanol"):
    """Get absolute filepath for a mol2 file denoting a small molecule monomer in testdata

    Parameters
    ----------
    prefix : str, optional, default='ethanol'
        The prefix of .mol2 file to retrieve from systems/monomers/

    Returns
    -------
    mol2_filename : str
        Absolute path to the mol2 file
    """
    # TODO: The mol2 files in this folder are not tripos mol2 files. Delete or convert them.
    prefix = os.path.join("systems", "monomers", prefix)
    mol2_filename = get_data_file_path(prefix + ".mol2")
    return mol2_filename


def extract_compressed_molecules(tar_file_name, file_subpaths=None, filter_func=None):
    if (file_subpaths is None) == (filter_func is None):
        raise ValueError(
            "Only one between file_subpaths and filter_func must be specified."
        )

    # Find the path of the tarfile with respect to the data/molecules/ folder.
    molecules_dir_path = get_data_file_path("molecules")
    tar_file_path = os.path.join(molecules_dir_path, tar_file_name)
    tar_root_dir_name = tar_file_name.split(".")[0]

    # Return value: Paths to the extracted molecules.
    extracted_file_paths = None

    # Handle subpaths search.
    if file_subpaths is not None:
        # We can already check the paths of the extracted files
        # and skipping opening the tarball if not necessary.
        extracted_file_paths = [
            os.path.join(molecules_dir_path, tar_root_dir_name, file_subpath)
            for file_subpath in file_subpaths
        ]

        # Remove files that we have already extracted.
        # Also, we augument the subpath with its root directory.
        file_subpaths_set = {
            os.path.join(tar_root_dir_name, subpath)
            for subpath, fullpath in zip(file_subpaths, extracted_file_paths)
            if not os.path.isfile(fullpath)
        }

        # If everything was already extracted, we don't need to open the tarball.
        if len(file_subpaths_set) == 0:
            return extracted_file_paths

        # Otherwise, create a filter matching only the subpaths.
        filter_func = lambda x: x in file_subpaths_set  # noqa

    # If no filter was specified, just create one matching everything.
    if filter_func is None:
        filter_func = lambda x: True  # noqa

    # Determine opening mode.
    if ".gz" in tar_file_name:
        mode = "r:gz"
    else:
        mode = "r"

    # Extract required files.
    import tarfile

    with tarfile.open(tar_file_path, mode) as tar_file:
        # Gather the paths to extract. Remove the
        members = [m for m in tar_file.getmembers() if filter_func(m.name)]

        # Built the paths to the extracted molecules we didn't already.
        if extracted_file_paths is None:
            extracted_file_paths = [
                os.path.join(molecules_dir_path, m.name) for m in members
            ]

        # Extract only the members that we haven't already extracted.
        members = [
            member
            for member, fullpath in zip(members, extracted_file_paths)
            if not os.path.isfile(fullpath)
        ]
        tar_file.extractall(path=molecules_dir_path, members=members)

    return extracted_file_paths


def get_alkethoh_file_path(alkethoh_name, get_amber=False):
    """Retrieve the mol2, top and crd files of a molecule in the AlkEthOH set.

    Parameters
    ----------
    alkethoh_name : str
        The name of the AlkEthOH molecule (e.g. "AlkEthOH_r0", "AlkEthOH_c1266").
    get_amber : bool, optional
        If True, the paths to the top and crd files are returned.

    Returns
    -------
    molecule_file_paths : str or List[str]
        All the requested paths. If ``get_amber`` is False, only a single string
        pointing to the path of the mol2 file is returned, otherwise this is a
        list ``[mol2_path, top_path, crd_path]``.

    """
    # Determine if this is a ring or a chain molecule and the subfolder name.
    is_ring = alkethoh_name[9] == "r"
    alkethoh_subdir_name = "rings" if is_ring else "chain"
    alkethoh_subdir_name = "AlkEthOH_" + alkethoh_subdir_name + "_filt1"

    # Determine which paths have to be returned.
    file_base_subpath = os.path.join(alkethoh_subdir_name, alkethoh_name)
    # We always return the mol2 file.
    file_subpaths = [file_base_subpath + "_tripos.mol2"]
    # Check if we need to return also Amber files.
    if get_amber:
        file_subpaths.append(file_base_subpath + ".top")
        file_subpaths.append(file_base_subpath + ".crd")

    return extract_compressed_molecules(
        "AlkEthOH_tripos.tar.gz", file_subpaths=file_subpaths
    )


def get_freesolv_file_path(freesolv_id, ff_version):
    file_base_name = "mobley_" + freesolv_id
    mol2_file_subpath = os.path.join("mol2files_sybyl", file_base_name + ".mol2")
    xml_dir = "xml_" + ff_version.replace(".", "_")
    xml_file_subpath = os.path.join(xml_dir, file_base_name + "_vacuum.xml")

    # Extract the files if needed.
    file_subpaths = [mol2_file_subpath, xml_file_subpath]
    return extract_compressed_molecules("FreeSolv.tar.gz", file_subpaths=file_subpaths)


def create_system_from_amber(prmtop_file_path, inpcrd_file_path, *args, **kwargs):
    """Create an OpenMM System and Topology from the AMBER files.

    Parameters
    ----------
    prmtop_file_path : str
        Path to the topology/parameter file in AMBER prmtop format.
    inpcrd_file_path : str
        Path to the coordinates file in AMBER inpcrd or rst7 format.
    *args
    **kwargs
        Other parameters to pass to ``openmm.app.AmberPrmtopFile.createSystem``.

    Returns
    -------
    system : openmm.System
        The OpenMM ``System`` object with the parameters.
    topology : openmm.app.Topology
        The OpenMM ``Topology`` object loaded from the AMBER files.
    positions : openmm.unit.Quantity
        Initial positions loaded from the inpcrd or restart file.

    """
    prmtop_file = openmm.app.AmberPrmtopFile(prmtop_file_path)
    # AmberInpcrdFile parses also rst7 files.
    inpcrd_file = openmm.app.AmberInpcrdFile(inpcrd_file_path)
    # Create system and update box vectors (if needed)
    system = prmtop_file.createSystem(*args, **kwargs)
    if inpcrd_file.boxVectors is not None:
        system.setDefaultPeriodicBoxVectors(*inpcrd_file.boxVectors)
    # Store numpy positions.
    positions = inpcrd_file.getPositions(asNumpy=True)
    return system, prmtop_file.topology, positions


def quantities_allclose(quantity1, quantity2, **kwargs):
    """Check if two Quantity objects are close.

    If the quantities are arrays, all their elements must be close.
    If the given arguments are unitless, this simply calls numpy.allclose().

    Parameters
    ----------
    quantity1 : openmm.unit.Quantity
        The first unit to compare.
    quantity2 : openmm.unit.Quantity
        The second unit to compare.
    **kwargs
        Other parameters passed to ``numpy.allclose()``.

    Returns
    -------
    is_close : bool
        True if the two quantities are close, False otherwise.

    """
    if isinstance(quantity1, unit.Quantity):
        # Check that the two Quantities have compatible units.
        if not quantity1.unit.is_compatible(quantity2.unit):
            raise ValueError(
                "The two quantities don't have compatible units: "
                "{} and {}".format(quantity1.unit, quantity2.unit)
            )
        # Compare the values stripped of the units.
        quantity1 = quantity1.value_in_unit_system(unit.md_unit_system)
        quantity2 = quantity2.value_in_unit_system(unit.md_unit_system)
    return np.allclose(quantity1, quantity2, **kwargs)


def get_context_potential_energy(
    context, positions, box_vectors=None, by_force_group=True
):
    """Compute the potential energy of a System in a Context object.

    This is simply a shortcut that takes care of setting
    box vectors and positions before computing the energy.

    Parameters
    ----------
    context : openmm.Context
        The Context object containing the system.
    positions : openmm.unit.Quantity
        A n_atoms x 3 arrays of coordinates with units of length.
    box_vectors : openmm.unit.Quantity, optional
        If specified, this should be a 3 x 3 array. Each row should
        be a box vector.
    by_force_group : bool, optional
        If True, it returns a dictionary mapping force groups to
        their potential energies. Default is True.

    Returns
    -------
    potential_energy : openmm.unit.Quantity or Dict[type, Quantity]
        The potential energy of the system at the given coordinates.
        If ``by_force_group`` is True, then this is a dictionary
        mapping force groups to their potential energy.

    """
    # Box vectors must be updated before positions are set.
    if box_vectors is not None:
        context.setPeriodicBoxVectors(*box_vectors)
    context.setPositions(positions)

    # If we don't have energies by force group,
    # just return the energy of the full System.
    if not by_force_group:
        return context.getState(getEnergy=True).getPotentialEnergy()

    # Determine how many force groups we need to compute.
    force_groups = {f.getForceGroup() for f in context.getSystem().getForces()}

    # Compute potential energies of all groups.
    potential_energies = {}
    for force_group in force_groups:
        state = context.getState(getEnergy=True, groups={force_group})
        potential_energies[force_group] = state.getPotentialEnergy()
    return potential_energies


class FailedEnergyComparisonError(AssertionError):
    """Error raised when the energy comparison between two system fails.

    Attributes
    ----------
    potential_energy1
    potential_energy2

    """

    def __init__(self, err_msg, potential_energy1, potential_energy2):
        super().__init__(err_msg)
        self.potential_energy1 = potential_energy1
        self.potential_energy2 = potential_energy2


def compare_context_energies(
    context1, context2, *args, rtol=1.0e-5, atol=1.0e-8, **kwargs
):
    """Compare energies of two Contexts given the same positions.

    Parameters
    ----------
    context1 : openmm.Context
        The first Context object to compare containing the system.
    context2 : openmm.Context
        The second Context object to compare containing the system.
    positions : openmm.unit.Quantity
        A n_atoms x 3 arrays of coordinates with units of length.
    rtol : float, optional, default=1e-5
        The relative tolerance parameter used for the energy comparisons.
    atol : float, optional, default=1e-8
        The absolute tolerance parameter used for the energy comparisons.
    box_vectors : openmm.unit.Quantity, optional
        If specified, this should be a 3 x 3 array. Each row should
        be a box vector.
    by_force_group : bool, optional
        If True, the energies of each force groups are compared.
        Default is True.

    Returns
    -------
    potential_energy1 : openmm.unit.Quantity or Dict[int, Quantity]
        The potential energy of context1 at the given coordinates.
        If ``by_force_group`` is True, then this is a dictionary
        mapping force groups to their potential energy.
    potential_energy2 : openmm.unit.Quantity or Dict[int, Quantity]
        The potential energy of context2 at the given coordinates.
        If ``by_force_group`` is True, then this is a dictionary
        mapping force groups to their potential energy.

    Raises
    ------
    FailedEnergyComparisonError
        If the potential energies of the two contexts are different
        or if the two Systems in the contexts have forces divided into
        different force groups. The potential energies of context1 and
        context2 can be accessed in the Exception through the attributes
        potential_energy1 and potential_energy2 respectively.

    """
    potential_energy1 = get_context_potential_energy(context1, *args, **kwargs)
    potential_energy2 = get_context_potential_energy(context2, *args, **kwargs)

    def raise_assert(assertion, err_msg, format_args):
        """Shortcut to raise a custom error and format the error message."""
        if not assertion:
            raise FailedEnergyComparisonError(
                err_msg.format(*format_args), potential_energy1, potential_energy2
            )

    # If by_force_group is True, then the return value will be a
    # dictionary and we need to compare force group by force group.
    if isinstance(potential_energy1, unit.Quantity):
        raise_assert(
            assertion=quantities_allclose(
                potential_energy1, potential_energy2, rtol=rtol, atol=atol
            ),
            err_msg="potential energy 1 {}, potential energy 2: {}",
            format_args=(potential_energy1, potential_energy2),
        )
    else:  # potential_energy1 is a dict.
        # If the two context expose different force groups raise an error.
        raise_assert(
            assertion=set(potential_energy1) == set(potential_energy2),
            err_msg="The two contexts have different force groups: context1 {}, context2 {}",
            format_args=(sorted(potential_energy1), sorted(potential_energy2)),
        )

        # Check the potential energies of all force groups.
        for force_group in potential_energy1:
            energy1 = potential_energy1[force_group]
            energy2 = potential_energy2[force_group]
            raise_assert(
                assertion=quantities_allclose(energy1, energy2, rtol=rtol, atol=atol),
                err_msg="Force group {} do not have the same energies: context1 {}, context2 {}",
                format_args=(force_group, energy1, energy2),
            )

    return potential_energy1, potential_energy2


def compare_system_energies(
    system1,
    system2,
    positions,
    box_vectors=None,
    by_force_type=True,
    ignore_charges=False,
    modify_system=False,
    rtol=1.0e-5,
    atol=1.0e-8,
):
    """Compare energies of two Systems given the same positions.

    Parameters
    ----------
    system1 : openmm.System
        The first Context object to compare containing the system.
    system2 : openmm.System
        The second Context object to compare containing the system.
    positions : openmm.unit.Quantity
        A n_atoms x 3 arrays of coordinates with units of length.
    box_vectors : openmm.unit.Quantity, optional
        If specified, this should be a 3 x 3 array. Each row should
        be a box vector.
    by_force_type : bool, optional
        If True, the contribution to the energy of each force type
        is compared instead of just the overall potential energy.
        Default is True.
    ignore_charges : bool, optional
        If True, particle and exception charges are ignored during
        the comparison. Default is False.
    modify_system : bool, optional
        If either ``by_force_type`` or ``ignore_charges`` are True,
        the function will change the force groups of two ``Systems``
        to compute the separate contributions. Set this to False to
        work on a copy and avoid modifying the original objects.
        Default is False.
    rtol : float, optional, default=1e-5
        The relative tolerance parameter used for the energy comparisons.
    atol : float, optional, default=1e-8
        The absolute tolerance parameter used for the energy comparisons.

    Returns
    -------
    potential_energy1 : openmm.unit.Quantity or Dict[str, Quantity]
        The potential energy of context1 at the given coordinates.
        If ``by_force_type`` is True, then this is a dictionary
        mapping force names to their potential energy.
    potential_energy2 : openmm.unit.Quantity or Dict[str, Quantity]
        The potential energy of context2 at the given coordinates.
        If ``by_force_type`` is True, then this is a dictionary
        mapping force names to their potential energy.

    Raises
    ------
    FailedEnergyComparisonError
        If the potential energies of the two contexts are different
        or if the two Systems in the contexts have forces divided into
        different force groups. The potential energies of context1 and
        context2 can be accessed in the Exception through the attributes
        potential_energy1 and potential_energy2 respectively.

    """
    # Make a copy of the systems if requested.
    if not modify_system and (by_force_type or ignore_charges):
        system1 = copy.deepcopy(system1)
        system2 = copy.deepcopy(system2)

    # Group force types into OpenMM force groups.
    if by_force_type:
        # Remove eventual CMMotionRemover forces that do not affect energies.
        for system in [system1, system2]:
            for force_idx, force in enumerate(system.getForces()):
                if isinstance(force, openmm.CMMotionRemover):
                    system.removeForce(force_idx)
                    break

        # First check that the two systems have the same force types.
        force_names1 = {f.__class__.__name__ for f in system1.getForces()}
        force_names2 = {f.__class__.__name__ for f in system2.getForces()}
        if set(force_names1) != set(force_names2):
            err_msg = "The two Systems have different forces to compare:\n - system1 {}\n - system2 {}"
            raise ValueError(err_msg.format(sorted(force_names1), sorted(force_names2)))

        # Create a map from force group to force class and viceversa.
        group_to_force = {i: force_name for i, force_name in enumerate(force_names1)}
        force_to_group = {force_name: i for i, force_name in group_to_force.items()}

        # Assign force groups.
        for system in [system1, system2]:
            for force in system.getForces():
                force.setForceGroup(force_to_group[force.__class__.__name__])

    # If we need to ignore the charges, turn off particle and exceptions charges.
    if ignore_charges:
        for system in [system1, system2]:
            # Find the NonbondedForce.
            nonbonded_force = None
            for force in system.getForces():
                if isinstance(force, openmm.NonbondedForce):
                    nonbonded_force = force

            # We checked before that the two systems have the same force
            # types so we can break the loop if there are no NonbondedForces.
            if nonbonded_force is None:
                break

            # Set particle charges to 0.0.
            for particle_idx in range(nonbonded_force.getNumParticles()):
                charge, sigma, epsilon = nonbonded_force.getParticleParameters(
                    particle_idx
                )
                nonbonded_force.setParticleParameters(particle_idx, 0.0, sigma, epsilon)

            # Set particle exceptions charge products to 0.0.
            for exception_idx in range(nonbonded_force.getNumExceptions()):
                (
                    atom1,
                    atom2,
                    chargeprod,
                    sigma,
                    epsilon,
                ) = nonbonded_force.getExceptionParameters(exception_idx)
                nonbonded_force.setExceptionParameters(
                    exception_idx, atom1, atom2, 0.0, sigma, epsilon
                )

    # Create Contexts and compare the energies.
    integrator = openmm.VerletIntegrator(1.0 * unit.femtoseconds)
    context1 = openmm.Context(system1, integrator)
    context2 = openmm.Context(system2, copy.deepcopy(integrator))

    def map_energies_by_force_type(potential_energy1, potential_energy2):
        """Convert dictionary force_group -> energy to force_type -> energy."""
        potential_energy1 = {
            group_to_force[group]: energy for group, energy in potential_energy1.items()
        }
        potential_energy2 = {
            group_to_force[group]: energy for group, energy in potential_energy2.items()
        }
        return potential_energy1, potential_energy2

    # Catch the exception and log table force type -> energy.
    try:
        potential_energy1, potential_energy2 = compare_context_energies(
            context1,
            context2,
            positions,
            box_vectors,
            by_force_group=by_force_type,
            rtol=rtol,
            atol=atol,
        )
    except FailedEnergyComparisonError as e:
        # We don't need to convert force groups into force types
        if not by_force_type:
            raise
        # Add to the error message the table of energies by force type.
        potential_energy1, potential_energy2 = map_energies_by_force_type(
            e.potential_energy1, e.potential_energy2
        )
        # Pretty-print the dictionaries.
        table = "\n\npotential energy system1:\n" + pprint.pformat(potential_energy1)
        table += "\n\npotential energy system2:\n" + pprint.pformat(potential_energy2)
        raise type(e)(str(e) + table, e.potential_energy1, e.potential_energy2)

    if by_force_type:
        return map_energies_by_force_type(potential_energy1, potential_energy2)
    return potential_energy1, potential_energy2


class _ParametersComparer:
    """This is just a convenience class to compare and print parameters.

    Parameters
    ----------
    **kwargs
        All the parameters to compare.

    Attributes
    ----------
    parameters : dict
        The dictionary of parameters.

    Examples
    --------
    >>> import copy
    >>> from openmm import unit
    >>> par1 = _ParametersComparer(charge=1.0*unit.elementary_charge,
    ...                            rmin_half=1.5*unit.angstrom)
    >>> par2 = copy.deepcopy(par1)
    >>> par3 = _ParametersComparer(charge=-1.0*unit.elementary_charge,
    ...                            rmin_half=0.15*unit.nanometers)
    >>> par1 == par2
    True
    >>> par1 == par3
    False
    >>> str(par1)
    '(charge: 1.0 e, rmin_half: 1.5 A)'

    """

    def __init__(self, **parameters):
        self.parameters = parameters

    def remove_parameters(self, parameter_names):
        for parameter_name in parameter_names:
            try:
                del self.parameters[parameter_name]
            except KeyError:
                pass

    def pretty_format_diff(self, other, new_line=True, indent=True):
        """Return a pretty-formatted string describing the differences between parameters.

        Parameters
        ----------
        other : _ParametersComparer
        new_line : bool, optional
            Separate different parameters with new lines.
        indent : bool, optional
            Indent the formatting.

        Returns
        -------
        diff_str : str

        """
        diff = self._get_diff(other)
        diff_list = []
        for par_name in sorted(diff.keys()):
            par1, par2 = diff[par_name]
            diff_list.append(
                "{par_name}: {par1} != {par2}".format(
                    par_name=par_name, par1=par1, par2=par2
                )
            )
        separator = "\n" if new_line else ""
        diff_str = separator.join(diff_list)
        if indent:
            diff_str = textwrap.indent(diff_str, prefix="    ")
        return diff_str

    def _get_diff(self, other):
        """Build a 'diff' including only the parameters that are different."""
        assert set(self.parameters.keys()) == set(other.parameters.keys())
        diff = {}
        for par_name, par1_value in self.parameters.items():
            par2_value = other.parameters[par_name]
            # Determine whether this parameter is close or not.
            if not quantities_allclose(par1_value, par2_value):
                diff[par_name] = (par1_value, par2_value)
        return diff

    def __eq__(self, other):
        return len(self._get_diff(other)) == 0

    def __str__(self):
        # Reorder the parameters to print in deterministic order.
        parameter_order = sorted(self.parameters)
        # Quantities in a dictionary are normally printed in the
        # format "Quantity(value, unit=unit)" so we make it prettier.
        par_str = ", ".join(
            "{}: {}".format(p, self.parameters[p]) for p in parameter_order
        )
        return "(" + par_str + ")"


class _TorsionParametersComparer:
    """A ParametersComparer class for torsions.

    Torsions require a different comparison because multiple set of
    (periodicity, phase, k) parameters can be associated to the same
    four atoms.

    Parameters
    ----------
    *parameters
        Variable length arguments. Each is a _ParametersComparer instance.

    Attributes
    ----------
    parameters : List[_ParametersComparer]
        The list of _ParametersComparer instances.

    Examples
    --------
    >>> from openmm import unit
    >>> par1 = _ParametersComparer(periodicity=2, phase=0.0*unit.degrees)
    >>> par2 = _ParametersComparer(periodicity=4, phase=180.0*unit.degrees)
    >>> torsion_par = _TorsionParametersComparer(par1, par2)

    """

    def __init__(self, *parameters):
        # *args is a tuple. Convert it to a list to make it appendable.
        self.parameters = list(parameters)

    def pretty_format_diff(self, other, new_line=True, indent=True):
        """Return a pretty-formatted string describing the differences between parameters.

        Parameters
        ----------
        other : _TorsionParametersComparer
        new_line : bool, optional
            Separate different parameters with new lines.
        indent : bool, optional
            Indent the formatting.

        Returns
        -------
        diff_str : str

        """
        diff_str = "Parameters in first system:\n"
        diff_str += self._pretty_format_parameters(self.parameters, new_line=new_line)
        diff_str += "\nParameters in second system:\n"
        diff_str += self._pretty_format_parameters(other.parameters, new_line=new_line)
        if indent:
            diff_str = textwrap.indent(diff_str, "    ")
        return diff_str

    def _pretty_format_parameters(self, parameters, new_line=True, indent=True):
        # Reorder the parameters by periodicity and then phase to print in deterministic order.
        sort_key = lambda x: (  # noqa
            x.parameters["periodicity"],
            x.parameters["phase"],
        )
        parameters = sorted(parameters, key=sort_key)
        # Quantities in a dictionary are normally printed in the
        # format "Quantity(value, unit=unit)" so we make it prettier.
        separator = "\n" if new_line else ", "
        prefix = "["
        if indent and new_line:
            separator += "    "
        elif indent:
            prefix += "    "
        return prefix + separator.join(str(pars) for pars in parameters) + "]"

    def __eq__(self, other):
        # Look for self.parameters that don't match any other.parameters.
        for parameters1 in self.parameters:
            # Find at least 1 set of parameters in the list that are equal.
            if all(parameters1 != parameters2 for parameters2 in other.parameters):
                return False

        # Look for other.parameters that don't match any other self.parameters.
        for parameters2 in other.parameters:
            # Find at least 1 set of parameters in the list that are equal.
            if all(parameters1 != parameters2 for parameters1 in self.parameters):
                return False
        return True

    def __str__(self):
        return self._pretty_format_parameters(
            self.parameters, new_line=False, indent=False
        )


class FailedParameterComparisonError(AssertionError):
    """Error raised when the parameter comparison between two forces fails.

    Attributes
    ----------
    different_parameters : Dict[Hashable, Tuple[_ParameterComparer]]
        All the parameters for which a differences was detected.
        different_parameters[atom_indices] is a tuple
        (parameter_force1, parameter_force2).

    """

    def __init__(self, err_msg, different_parameters):
        super().__init__(err_msg)
        self.different_parameters = different_parameters


def _compare_parameters(
    parameters_force1,
    parameters_force2,
    interaction_type,
    force_name="",
    systems_labels=None,
):
    """Compare the parameters of 2 forces and raises an exception if they are different.

    Parameters
    ----------
    parameters_force1 : Dict[Hashable, _ParametersComparer]
        A dictionary associating a _ParametersComparer entry to a key
        that is usually a set of atom indices (e.g., the atom index
        for nonbonded interactions, two atom indices for bonds and
        1-4 exceptions, 3 indices for angles, and 4 for torsions).
    parameters_force2 : Dict[Hashable, _ParametersComparer]
        The parameters of the force to compare.
    interaction_type : str
        A string describing the type of interactions (e.g., "bond",
        "particle exception", "proper torsion"). This is only used to
        improve the error message where differences between the two
        forces are detected.
    force_name : str, optional
        The name of the force to optionally include in the eventual
        error message.
    systems_labels : Tuple[str], optional
        A pair of strings with a meaningful name for the system. If
        specified, this will be included in the error message to
        improve its readability.

    Raises
    ------
    FailedParameterComparisonError
        If there are differences in the parameters of the two forces.
        The exceptions exposes an attribute ``different_parameters``
        with the different parameters.

    """
    diff_msg = ""

    # First check the parameters that are unique to only one of the forces.
    unique_keys1 = set(parameters_force1) - set(parameters_force2)
    unique_keys2 = set(parameters_force2) - set(parameters_force1)
    err_msg = "\n\n{} force has the following unique " + interaction_type + "s: {}\n"
    if len(unique_keys1) != 0:
        force_label = systems_labels[0] if systems_labels is not None else "First"
        diff_msg += err_msg.format(force_label, sorted(unique_keys1))
    if len(unique_keys2) != 0:
        force_label = systems_labels[1] if systems_labels is not None else "Second"
        diff_msg += err_msg.format(force_label, sorted(unique_keys2))

    # Create a diff for entries that have same keys but different parameters.
    different_parameters = {}
    for key in set(parameters_force1).intersection(set(parameters_force2)):
        if parameters_force1[key] != parameters_force2[key]:
            different_parameters[key] = (parameters_force1[key], parameters_force2[key])

    # Handle force and systems labels default arguments.
    if force_name != "":
        force_name += " "  # Add space after.
    if systems_labels is not None:
        systems_labels = " for the {} and {} systems respectively".format(
            *systems_labels
        )
    else:
        systems_labels = ""

    # Print error.
    if len(different_parameters) > 0:
        diff_msg += (
            "\n\nThe following {interaction}s have different parameters "
            "in the two {force_name}forces{systems_labels}:".format(
                interaction=interaction_type,
                force_name=force_name,
                systems_labels=systems_labels,
            )
        )
        for key in sorted(different_parameters.keys()):
            param1, param2 = different_parameters[key]
            parameters_diff = param1.pretty_format_diff(param2)
            diff_msg += "\n{} {}:\n{}".format(interaction_type, key, parameters_diff)

    if diff_msg != "":
        diff_msg = ("A difference between {} was detected. " "Details follow.").format(
            interaction_type
        ) + diff_msg
        raise FailedParameterComparisonError(diff_msg + "\n", different_parameters)


@functools.singledispatch
def _get_force_parameters(force, system, ignored_parameters):
    """This function builds a _ParameterComparer representation of the
    force parameters that can be used for comparison to other forces
    with _compare_parameters.

    Each _ParameterComparer must be associated to a key, which is usually
    a tuple of atom indices (e.g., the atom index for nonbonded interactions,
    two atom indices for bonds and 1-4 exceptions, 3 indices for angles,
    and 4 for torsions).

    A single force can generate multiple representations (e.g., a NonbondedForce
    can generate one representations for particle parameters and one for
    parameter exceptions.

    Parameters
    ----------
    force
        The OpenMM Force object.
    system : openmm.System
        The System to which this force belongs to.
    ignored_parameters : Iterable[str]
        The parameters to ignore in the comparison.

    Returns
    -------
    force_parameters : Dict[str, Dict[Hashable, _ParameterComparer]]
        The parameter representation. force_parameters[interaction_type]
        is a dictionary mapping a tuple of atom indices to the
        associated parameters. interaction_type can be any string
        identifying the type of parameters (e.g. "particle exception",
        "proper torsion", "bond").

    """
    raise NotImplementedError(
        "Comparison between {}s is not currently " "supported.".format(type(force))
    )


@_get_force_parameters.register(openmm.HarmonicBondForce)
def _get_bond_force_parameters(force, _, ignored_parameters):
    """Implementation of _get_force_parameters for HarmonicBondForces."""
    # Build the dictionary of the parameters of a single force.
    force_parameters = {}
    for bond_idx in range(force.getNumBonds()):
        atom1, atom2, r0, k = force.getBondParameters(bond_idx)

        # Ignore bonds with 0.0 spring constant that don't affect the energy.
        if (k / k.unit) == 0.0:
            continue

        # Reorder the bond to have a canonical key.
        bond_key = tuple(sorted([atom1, atom2]))
        force_parameters[bond_key] = _ParametersComparer(r0=r0, k=k)
        force_parameters[bond_key].remove_parameters(ignored_parameters)

    return {"bond": force_parameters}


@_get_force_parameters.register(openmm.HarmonicAngleForce)
def _get_angle_force_parameters(force, _, ignored_parameters):
    """Implementation of _get_force_parameters for HarmonicAngleForces."""
    # Build the dictionary of the parameters of a single force.
    force_parameters = {}
    for angle_idx in range(force.getNumAngles()):
        atom1, atom2, atom3, theta0, k = force.getAngleParameters(angle_idx)

        # Ignore angles with 0.0 spring constant that don't affect the energy.
        if (k / k.unit) == 0.0:
            continue

        # Reorder the bond to have a canonical key.
        angle_key = min(atom1, atom3), atom2, max(atom1, atom3)
        force_parameters[angle_key] = _ParametersComparer(theta0=theta0, k=k)
        force_parameters[angle_key].remove_parameters(ignored_parameters)

    return {"angle": force_parameters}


@_get_force_parameters.register(openmm.NonbondedForce)
def _get_nonbonded_force_parameters(force, _, ignored_parameters):
    """Implementation of _get_force_parameters for NonbondedForces."""
    # Build the dictionary of the particle parameters of the force.
    particle_parameters = {}
    for particle_idx in range(force.getNumParticles()):
        charge, sigma, epsilon = force.getParticleParameters(particle_idx)

        # Ignore sigma parameter if epsilon is 0.0.
        particle_parameters[particle_idx] = _ParametersComparer(
            charge=charge, epsilon=epsilon
        )
        if (epsilon / epsilon.unit) != 0.0:
            particle_parameters[particle_idx].parameters["sigma"] = sigma
        particle_parameters[particle_idx].remove_parameters(ignored_parameters)

    # Build the dictionary representation of the particle exceptions.
    exception_parameters = {}
    for exception_idx in range(force.getNumExceptions()):
        atom1, atom2, chargeprod, sigma, epsilon = force.getExceptionParameters(
            exception_idx
        )

        # Reorder the atom indices to have a canonical key.
        exception_key = tuple(sorted([atom1, atom2]))
        # Ignore sigma parameter if epsilon is 0.0.
        exception_parameters[exception_key] = _ParametersComparer(
            charge=chargeprod, epsilon=epsilon
        )
        if (epsilon / epsilon.unit) != 0.0:
            exception_parameters[exception_key].parameters["sigma"] = sigma
        exception_parameters[exception_key].remove_parameters(ignored_parameters)

    return {"particle": particle_parameters, "particle exception": exception_parameters}


def _merge_impropers_folds(improper_parameters):
    """Merge impropers with same periodicities and phases into a single folds.

    See _get_torsion_force_parameters.

    """
    for improper_key, improper_comparer in improper_parameters.items():
        # Group parameters by periodicity and phase and sum force constants.
        for comparer2_idx in reversed(range(1, len(improper_comparer.parameters))):
            parameter_comparer2 = improper_comparer.parameters[comparer2_idx]
            parameters2 = parameter_comparer2.parameters

            # parameter_comparer1 comes before parameter_comparer2 in the list.
            for parameter_comparer1 in improper_comparer.parameters[:comparer2_idx]:
                parameters1 = parameter_comparer1.parameters

                # If phase and periodicity match, sum the force constants
                # and remove one _ParametersComparer object from the list.
                if (
                    parameters1["phase"] == parameters2["phase"]
                    and parameters1["periodicity"] == parameters2["periodicity"]  # noqa
                ):
                    # Update the force constant of the first parameter.
                    parameters1["k"] += parameters2["k"]
                    # Remove the second parameter from the list.
                    del improper_comparer.parameters[comparer2_idx]
                    break


@_get_force_parameters.register(openmm.PeriodicTorsionForce)
def _get_torsion_force_parameters(force, system, ignored_parameters):
    """Implementation of _get_force_parameters for NonbondedForces.

    If the special attribute 'n_improper_folds' is in ignored_parameters,
    then impropers with same periodicity and phases are merged into a
    single set of parameters having the sum of the force constants as k.
    This allows to compare parameters before and after the 0.1 version of
    the toolkit, in which the six-fold implementation was changed into
    the current three-fold.

    """
    if "n_improper_folds" not in ignored_parameters:
        ignore_n_folds = False
    else:
        ignore_n_folds = True
        # Create a copy of ignored_parameters without n_improper_folds
        # that must be removed later from the _ParametersComparer object.
        ignored_parameters = copy.deepcopy(ignored_parameters)
        ignored_parameters.remove("n_improper_folds")

    # Find all bonds. We'll use this to distinguish
    # between proper and improper torsions.
    bond_set = _find_all_bonds(system)

    proper_parameters = {}
    improper_parameters = {}
    for torsion_idx in range(force.getNumTorsions()):
        atom1, atom2, atom3, atom4, periodicity, phase, k = force.getTorsionParameters(
            torsion_idx
        )

        # Ignore torsions that don't contribute to the energy.
        if (k / k.unit) == 0.0:
            continue

        torsion_key = [atom1, atom2, atom3, atom4]
        if len(set(torsion_key)) != 4:
            raise ValueError(
<<<<<<< HEAD
                "Torsion {} is defined on less than 4 atoms: {}".format(
                    torsion_idx, torsion_key
                )
=======
                f"Torsion {torsion_idx} is defined on less than 4 atoms: {torsion_key}"
>>>>>>> 4f81d41d
            )

        # Check if this is proper or not.
        torsion_bonds = [(torsion_key[i], torsion_key[i + 1]) for i in range(3)]
        is_proper = all(bond in bond_set for bond in torsion_bonds)

        # Determine the canonical order of the torsion key.
        if is_proper:
            torsion_key = _get_proper_torsion_canonical_order(*torsion_key)
            force_parameters = proper_parameters
        else:
            torsion_key = _get_improper_torsion_canonical_order(bond_set, *torsion_key)
            force_parameters = improper_parameters

        # Update the dictionary representation.
        parameters = _ParametersComparer(periodicity=periodicity, phase=phase, k=k)
        parameters.remove_parameters(ignored_parameters)
        # Each set of 4 atoms can have multiple torsion terms.
        try:
            force_parameters[torsion_key].parameters.append(parameters)
        except KeyError:
            force_parameters[torsion_key] = _TorsionParametersComparer(parameters)

    # Sum the force constants of all the improper torsion folds. This
    # is fundamental to compare parameters with versions of the toolkit
    # previous to 0.1, where the trefoil improper was six-fold rather
    # than three-fold as in the current version.
    if ignore_n_folds:
        _merge_impropers_folds(improper_parameters)

    return {
        "proper torsion": proper_parameters,
        "improper torsion": improper_parameters,
    }


def _find_all_bonds(system):
    """Find all bonds in the given system

    Parameters
    ----------
    system : openmm.System
        A System object containing a HarmonicBondForce from which the
        bonds are inferred.

    Returns
    -------
    bond_set : Set[Tuple[int]]
        A set of pairs (atom_index1, atom_index2) associated to bonds.
        For each bond two pairs are created with the atom indices in
        inverse order.

    """
    # Find the force with information on the bonds.
    bond_force = [
        f for f in system.getForces() if isinstance(f, openmm.HarmonicBondForce)
    ]
    assert len(bond_force) == 1
    bond_force = bond_force[0]

    # Create a set of all bonds.
    bond_set = set()
    for bond_idx in range(bond_force.getNumBonds()):
        atom1, atom2, _, _ = bond_force.getBondParameters(bond_idx)
        bond_set.add((atom1, atom2))
        bond_set.add((atom2, atom1))

    # Find all the constrained bonds, which do not have a HarmonicBondForce term.
    for constraint_idx in range(system.getNumConstraints()):
        atom1, atom2, distance = system.getConstraintParameters(constraint_idx)
        bond_set.add((atom1, atom2))
        bond_set.add((atom2, atom1))

    return bond_set


def _get_proper_torsion_canonical_order(i0, i1, i2, i3):
    """Create a unique order of the 4 atom indices of a proper torsion.

    The atom indices of a proper torsion are reordered so that the
    first atom is the smallest index.

    Parameters
    ----------
    i0, i1, i2, i3 : int
        Atom indices of the proper torsion.

    Returns
    -------
    j0, j1, j2, j3 : int
        Reordered atom indices of the proper torsion.

    """
    if i0 < i3:
        return i0, i1, i2, i3
    else:
        return i3, i2, i1, i0


def _get_improper_torsion_canonical_order(bond_set, i0, i1, i2, i3):
    """Create a unique order of the 4 atom indices of an improper torsion.

    Return j0, j1, j2, j3, where j0 is the central index and j1, j2, j3
    are in sorted() order. The centrality is determined by the maximum
    counts in the adjacency matrix.

    Parameters
    ----------
    bond_set : set
        The set of all bonds as determined by _find_all_bonds.
    i0, i1, i2, i3 : int,
        Atom indices of the improper torsion.

    Returns
    -------
    j0, j1, j2, j3 : int
        Reordered atom indices of the improper torsion, with j0 being
        the central index.

    """
    connections = np.zeros((4, 4))

    mapping = {i0: 0, i1: 1, i2: 2, i3: 3}
    inv_mapping = dict([(val, key) for key, val in mapping.items()])

    for (a, b) in itertools.combinations([i0, i1, i2, i3], 2):
        if (a, b) in bond_set:
            i, j = mapping[a], mapping[b]
            connections[i, j] += 1.0
            connections[j, i] += 1.0

    central_ind = connections.sum(0).argmax()
    central_ind = inv_mapping[central_ind]
    other_ind = sorted([i0, i1, i2, i3])
    other_ind.remove(central_ind)

    return central_ind, other_ind[0], other_ind[1], other_ind[2]


def compare_system_parameters(
    system1,
    system2,
    systems_labels=None,
    ignore_charges=False,
    ignore_improper_folds=False,
):
    """Check that two OpenMM systems have the same parameters.

    Parameters
    ----------
    system1 : openmm.System
        The first system to compare.
    system2 : openmm.System
        The second system to compare.
    systems_labels : Tuple[str], optional
        A pair of strings with a meaningful name for the system. If
        specified, this will be included in the error message to
        improve its readability.
    ignore_charges : bool, optional
        If True, particle and exception charges are ignored during
        the comparison. Default is False.
    ignore_improper_folds : bool, optional
        If True, all the folds of the same impropers are merged into
        a single one for the purpose of parameter comparison. Default
        is False.

    Raises
    ------
    FailedParameterComparisonError
        If there are differences in the parameters of the two forces.
        The exceptions exposes an attribute ``different_parameters``
        with the different parameters.

    """
    # Determine parameters to ignore.
    ignored_parameters_by_force = {}
    if ignore_charges:
        ignored_parameters_by_force["NonbondedForce"] = ["charge", "chargeprod"]
    if ignore_improper_folds:
        ignored_parameters_by_force["PeriodicTorsionForce"] = ["n_improper_folds"]

    # We need to perform some checks on the type and number of forces in the Systems.
    force_names1 = collections.Counter(
        f.__class__.__name__ for f in system1.getForces()
    )
    force_names2 = collections.Counter(
        f.__class__.__name__ for f in system2.getForces()
    )
    err_msg = "Only systems having 1 force per type are supported."
    assert set(force_names1.values()) == {1}, err_msg
    assert set(force_names2.values()) == {1}, err_msg

    # Remove the center-of-mass motion remover force from comparison.
    for force_names in [force_names1, force_names2]:
        if "CMMotionRemover" in force_names:
            del force_names["CMMotionRemover"]

    # Check that the two systems have the same forces.
    if set(force_names1) != set(force_names2):
        err_msg = "The two Systems have different forces to compare:\n - system1 {}\n - system2 {}"
        raise ValueError(err_msg.format(sorted(force_names1), sorted(force_names2)))

    # Find all the pair of forces to compare.
    force_pairs = {force_name: [] for force_name in force_names1}
    for system in [system1, system2]:
        for force in system.getForces():
            # Skip CMMotionRemover.
            if force.__class__.__name__ == "CMMotionRemover":
                continue
            force_pairs[force.__class__.__name__].append(force)

    # TODO: ParmEd-derived system representations separate out vdW from ES (putting ES in NonbondedForce
    # and vdW in CustomNonbondedForce with precomputed mixing parameters). We'll need to update this to
    # somehow account for the difference.

    # Compare all pairs of forces
    for force_name, (force1, force2) in force_pairs.items():
        # Select the parameters to ignore.
        try:
            ignored_parameters = ignored_parameters_by_force[force_name]
        except KeyError:
            ignored_parameters = ()

        # Get a dictionary representation of the parameters.
        parameters_force1 = _get_force_parameters(force1, system1, ignored_parameters)
        parameters_force2 = _get_force_parameters(force2, system2, ignored_parameters)

        # Compare the forces and raise an error if a difference is detected.
        for parameter_type, parameters1 in parameters_force1.items():
            parameters2 = parameters_force2[parameter_type]
            _compare_parameters(
                parameters1,
                parameters2,
                interaction_type=parameter_type,
                force_name=force_name,
                systems_labels=systems_labels,
            )


def compare_amber_smirnoff(
    prmtop_file_path,
    inpcrd_file_path,
    forcefield,
    molecule,
    check_parameters=True,
    check_energies=True,
    **kwargs,
):
    """
    Compare energies and parameters for OpenMM Systems/topologies created
    from an AMBER prmtop and crd versus from a SMIRNOFF force field file which
    should parameterize the same system with same parameters.

    Parameters
    ----------
    prmtop_file_path : str
        Path to the topology/parameter file in AMBER prmtop format
    inpcrd_file_path : str
        Path to the coordinates file in AMBER inpcrd or rst7 format
    forcefield : ForceField
        Force field instance used to create the system to compare.
    molecule : topology.molecule.Molecule
        The molecule object to test.
    check_parameters : bool, optional
        If False, parameters are not compared. Energies are still comapred
        if ``check_energies`` is ``True`` (default is ``True``).
    check_parameters : bool, optional
        If False, energies are not compared and they are not returned.
        Parameters are not compared if ``check_energies`` is ``True``
        (default is ``True``).
    ignore_charges : bool, optional
        If True, particle and exception charges are ignored during
        the comparison. Default is False.

    Returns
    -------
    energies : Dict[str, Dict[str, openmm.unit.Quantity]] or None
        If ``check_energies`` is ``False``, nothing is returned. Otherwise,
        this is a dictionary with two keys: 'AMBER' and 'SMIRNOFF', each
        pointing to another dictionary mapping forces to their total
        contribution to the potential energy.

    Raises
    ------
    FailedEnergyComparisonError
        If the potential energies of the two systems are different
        or if the two Systems in the contexts have forces divided into
        different force groups. The potential energies of the AMBER and
        ForceField systems can be accessed in the Exception through the
        attributes potential_energy1 and potential_energy2 respectively.
    FailedParameterComparisonError
        If there are differences in the parameters of the two systems.
        The exceptions exposes an attribute ``different_parameters``
        with the different parameters.

    """
    from openff.toolkit.topology import Topology

    # Create System from AMBER files. By default, contrarily to ForceField,
    # systems from AMBER files are created with removeCMMotion=True
    amber_system, openmm_topology, positions = create_system_from_amber(
        prmtop_file_path, inpcrd_file_path, removeCMMotion=False
    )
    box_vectors = amber_system.getDefaultPeriodicBoxVectors()

    # Create System from force field.
    openff_topology = Topology.from_openmm(openmm_topology, unique_molecules=[molecule])
    ff_system = forcefield.create_openmm_system(openff_topology)

    # Test energies and parameters.
    if check_parameters:
        compare_system_parameters(
            amber_system, ff_system, systems_labels=("AMBER", "SMIRNOFF"), **kwargs
        )

    if check_energies:
        amber_energies, forcefield_energies = compare_system_energies(
            amber_system, ff_system, positions, box_vectors, **kwargs
        )

        return {"AMBER": amber_energies, "SMIRNOFF": forcefield_energies}
    return None


# Note that these assume that the system is homogenous, i.e. the system
# is composed of one or more identical molecules
def reorder_openff_to_openmm(xyz, n_atoms_per_mol, n_vptls_per_mol):
    """
    Rearrange the coordinates of an OpenFF-created system to an order
    that OpenMM uses/used.

    This function is mainly used to compare with a system that was created with
    OpenMM, where the ordering is AAABBAAABB and was created elsewhere. This will
    reorder the OpenFF particles such that they match with this ordering.

    xyz : List[List[float]]
        The atom and virtual positions
    n_atoms_per_mol : int
        The number of atoms per molecule. All molecules are assumed to have the
        same number of atoms.
    n_vptls_per_mol : int
        The number of virtual particles per molecule. All molecules are assumed
        to have the same number of virtual particles

    Returns:
    xyz : List[List[float]]
        The atom and virtual particle positions in OpenFF order
    """

    n_particles_per_mol = n_atoms_per_mol + n_vptls_per_mol
    n_mols = xyz.shape[0] // n_particles_per_mol

    atom_base_indices = np.arange(n_atoms_per_mol)
    vsite_base_indices = np.arange(n_vptls_per_mol) + n_atoms_per_mol * n_mols

    mask = np.hstack(
        [
            np.hstack(
                [
                    atom_base_indices + (i * n_atoms_per_mol),
                    vsite_base_indices + (i * n_vptls_per_mol),
                ]
            )
            for i in range(n_mols)
        ]
    )

    return xyz[mask]


def reorder_openmm_to_openff(xyz, n_atoms_per_mol, n_vptls_per_mol):
    """
    Rearrange the coordinates of an OpenMM-created system to an order
    that OpenFF uses.

    For example, since OpenMM creates virtual sites in-place, they are interleaved
    with the atoms. This means that, if atoms are labeled as A and virtual sites
    as B, then the ordering will be AAABBAAABB, and the index is 0 to 9.
    This function will reorder the coordinates to be AAAAAABBBB, which is the order
    OpenFF expects/uses.

    xyz : List[List[float]]
        The atom and virtual positions
    n_atoms_per_mol : int
        The number of atoms per molecule. All molecules are assumed to have the
        same number of atoms.
    n_vptls_per_mol : int
        The number of virtual particles per molecule. All molecules are assumed
        to have the same number of virtual particles

    Returns:
    xyz : List[List[float]]
        The atom and virtual particle positions in OpenFF order
    """

    # constants for simplicity
    n_particles_per_mol = n_atoms_per_mol + n_vptls_per_mol
    n_mols = xyz.shape[0] // n_particles_per_mol

    atom_base_indices = np.arange(n_atoms_per_mol)
    atom_indices = np.hstack(
        [atom_base_indices + (i * n_particles_per_mol) for i in range(n_mols)]
    )

    vsite_base_indices = np.arange(n_vptls_per_mol) + n_atoms_per_mol
    vsite_indices = np.hstack(
        [vsite_base_indices + (i * n_particles_per_mol) for i in range(n_mols)]
    )

    mask = np.hstack([atom_indices, vsite_indices])

    return xyz[mask]


def openmm_evaluate_vsites_and_energy(omm_top, omm_sys, atom_xyz_in_nm, minimize=False):
    """
    Calculate the Virtual Site positions and potential energy
    of the given system

    Parameters
    ----------
    omm_top: OpenMM Topology
    omm_sys: OpenMM System
    atom_xyz_in_nm: List[List[float]]
        An N,3 array of floats interpreted as nanometers of the atom positions
    minimize: bool
        Perform a minimization before calculating energy

    Returns
    -------
    pos: List[List[float]]
        The coordinates of all particles in the system (OpenMM ordering)
    ene: float
        The potential energy
    """

    integ = openmm.VerletIntegrator(1.0 * unit.femtoseconds)

    sim = openmm.app.Simulation(omm_top, omm_sys, integ)
    pos = sim.context.getState(getPositions=True).getPositions()

    sim.context.setPositions(atom_xyz_in_nm)

    # Once the atom positions are known, virtual sites can
    # be determined.
    sim.context.computeVirtualSites()

    if minimize:
        sim.minimizeEnergy()

    state = sim.context.getState(getEnergy=True, getPositions=True)
    ene = state.getPotentialEnergy()
    pos = [
        list(xyz) for xyz in state.getPositions().value_in_unit(unit.nanometer)
    ] * unit.nanometer
    return pos, ene


def insert_vsite_padding(xyz, n_mol, n_vptl, order="OpenFF"):
    """
    Given a set of atomic coordinates, insert dummy coordinates in indices
    expected for either OpenFF or OpenMM. OpenFF places the dummy coordinates
    at the end, whereas OpenMM expects virtual sites to be next to their owning
    molecule.

    Parameters
    ----------
    xyz: List[List[float]]
        An Nx3 set of coordinates of atoms only
    n_mol: int
        The number of molecules
    n_vptl: int
        The number of virtual site particle dummy positions to insert

    Returns
    -------
    xyz : List[List[float]]
        The coordinates of shape (N+n_vsite,3) with all particles in the expected order
    """

    # heuristic that vsites come at the end; applies to OpenFF
    vsite_pad = np.arange(n_vptl * 3).reshape(n_vptl, 3)
    xyz = np.vstack([xyz, vsite_pad])

    # but does not apply to OpenMM. Need to interleave vsite coordinates
    if order == "OpenMM":
        n_vptls_per_mol = n_vptl // n_mol
        n_atoms_per_mol = len(xyz) // n_mol - n_vptls_per_mol
        xyz = reorder_openff_to_openmm(xyz, n_atoms_per_mol, n_vptls_per_mol)

    return xyz


def coords_from_off_mols(mols, conformer_id=0, unit=unit.angstrom):
    """
    Small utility to extract the coordinates from the molecule conformers,
    with optional unit conversion

    Parameters
    ----------
    mols : List[openff.toolkit.topology.molecule.Molecule]
        The system/list of molecules
    conformer_id : int, default=0
        The conformer to use for retreiving the coordinates from each molcule
    unit : openmm.unit, default=unit.angstrom
        The units to convert the coordinates to
    """
    xyz = np.vstack([mol.conformers[conformer_id].value_in_unit(unit) for mol in mols])
    return xyz * unit


def evaluate_molecules_omm(water, ff, minimize=False):
    """
    Given a list of molecules and a force field definition, calculate the
    positions and energy.

    Parameters
    ----------
    molecules: List[openff.toolkit.topology.molecule.Molecule]
        A list of molecules with a 3D conformation
    forcefield: openff.toolkit.typing.engines.smirnoff.forcefield.ForceField
        The force field object to parameterize with
    minimize: bool
        Whether the structure should be minimized

    Returns
    -------
    xyz: List[List[float]]
        The coordinates of all particles in the system (OpenMM ordering)
    ene: float
        The potential energy
    """

    from openff.toolkit.topology import Topology

    top = Topology.from_molecules(water).to_openmm()

    # get the oFF topology and the positions
    atom_xyz = coords_from_off_mols(water, unit=unit.nanometer)

    # first pass; no virtual sites
    omm_modeller = openmm.app.Modeller(top, atom_xyz)
    omm_modeller.addExtraParticles(ff)

    # second pass: virtual sites now present (according to oMM FF)
    top = omm_modeller.getTopology()

    sys = ff.createSystem(top, nonbondedMethod=openmm.app.NoCutoff)
    n_vptl = sys.getNumParticles() - len(atom_xyz)
    n_mol = len(water)

    # need to insert dummy positions into coordinates, since OpenMM
    # systems create virtual site particles in place, i.e. OHHMMOHHMM etc.
    atom_xyz = insert_vsite_padding(atom_xyz, n_mol, n_vptl, order="OpenMM")

    # Need an openMM topology, an openMM system, and a set of positions
    # to calculate the energy. Also returns the vsite positions based
    # on supplied atom coordinates
    xyz, ene = openmm_evaluate_vsites_and_energy(top, sys, atom_xyz, minimize=minimize)

    return xyz, ene


def evaluate_molecules_off(molecules, forcefield, minimize=False):
    """
    Given a list of molecules and a force field definition, calculate the
    positions and energy.

    Parameters
    ----------
    molecules: List[openff.toolkit.topology.molecule.Molecule]
        A list of molecules with a 3D conformation
    forcefield: openff.toolkit.typing.engines.smirnoff.forcefield.ForceField
        The force field object to parameterize with
    minimize: bool
        Whether the structure should be minimized

    Returns
    -------
    xyz: List[List[float]]
        The coordinates of all particles in the system (OpenMM ordering)
    ene: float
        The potential energy
    """

    from openff.toolkit.topology import Topology

    # get the oFF topology and the positions
    top = Topology.from_molecules(molecules)
    atom_xyz = coords_from_off_mols(molecules, unit=unit.nanometer)

    # IMPORTANT! The new system has the virtual sites, but the oFF top does not as there is no API yet to do so
    sys = forcefield.create_openmm_system(top, allow_nonintegral_charges=True)

    n_vptl = sys.getNumParticles() - len(atom_xyz)
    n_mol = len(molecules)
    atom_xyz = insert_vsite_padding(atom_xyz, n_mol, n_vptl, order="OpenFF")

    # Need an openMM topology, an openMM system, and a set of positions
    # to calculate the energy. Also returns the vsite positions based
    # on supplied atom coordinates
    xyz, ene = openmm_evaluate_vsites_and_energy(
        top.to_openmm(), sys, atom_xyz, minimize=minimize
    )

    return xyz, ene


def get_14_scaling_factors(omm_sys: openmm.System) -> Tuple[List, List]:
    """Find the 1-4 scaling factors as they are applied to an OpenMM System"""
    nonbond_force = [
        f for f in omm_sys.getForces() if type(f) == openmm.NonbondedForce
    ][0]

    vdw_14 = list()
    coul_14 = list()

    for exception_idx in range(nonbond_force.getNumExceptions()):
        i, j, q, sig, eps = nonbond_force.getExceptionParameters(exception_idx)

        # Trust that q == 0 covers the cases of 1-2, 1-3, and truly being 0
        if q.value_in_unit(unit.elementary_charge ** 2) != 0:
            q_i = nonbond_force.getParticleParameters(i)[0]
            q_j = nonbond_force.getParticleParameters(j)[0]
            coul_14.append(q / (q_i * q_j))

        if eps.value_in_unit(unit.kilojoule_per_mole) != 0:
            eps_i = nonbond_force.getParticleParameters(i)[2]
            eps_j = nonbond_force.getParticleParameters(j)[2]
            vdw_14.append(eps / (eps_i * eps_j) ** 0.5)

    return coul_14, vdw_14


def compare_partial_charges(system1, system2):
    assert (
        system1.getNumParticles() == system2.getNumParticles()
    ), "Systems do not have the same number of particles"

    n_particles = system1.getNumParticles()

    for force1 in system1.getForces():
        if type(force1) == openmm.NonbondedForce:
            charges1 = [force1.getParticleParameters(i)[0] for i in range(n_particles)]

    for force2 in system2.getForces():
        if type(force2) == openmm.NonbondedForce:
            charges2 = [force2.getParticleParameters(i)[0] for i in range(n_particles)]

    assert charges1 == charges2, [(x - y) for x, y in zip(charges1, charges2)]<|MERGE_RESOLUTION|>--- conflicted
+++ resolved
@@ -1152,13 +1152,7 @@
         torsion_key = [atom1, atom2, atom3, atom4]
         if len(set(torsion_key)) != 4:
             raise ValueError(
-<<<<<<< HEAD
-                "Torsion {} is defined on less than 4 atoms: {}".format(
-                    torsion_idx, torsion_key
-                )
-=======
                 f"Torsion {torsion_idx} is defined on less than 4 atoms: {torsion_key}"
->>>>>>> 4f81d41d
             )
 
         # Check if this is proper or not.
