--- conflicted
+++ resolved
@@ -12,25 +12,18 @@
 """
 
 import numpy as np
-<<<<<<< HEAD
-from simtk import unit
-import pytest
-=======
+
 import pytest
 
 try:
     from openmm import unit
 except ImportError:
     from simtk import unit
->>>>>>> 118c652e
 
 from openff.toolkit.tests.utils import requires_openeye
 from openff.toolkit.topology.molecule import Molecule
 from openff.toolkit.utils import get_data_file_path
-<<<<<<< HEAD
 from openff.toolkit.tests.utils import requires_openeye
-=======
->>>>>>> 118c652e
 
 
 def create_cis_1_2_dichloroethene():
@@ -326,31 +319,17 @@
     dinitrogen.partial_charges = charges
     return dinitrogen
 
-<<<<<<< HEAD
-@pytest.fixture
-def dipeptide():
-    dipeptide = Molecule.from_file(get_data_file_path('proteins/CTerminal_ALA.sdf'))
-    return dipeptide
-
-=======
-
 @pytest.fixture
 def dipeptide():
     dipeptide = Molecule.from_file(get_data_file_path("proteins/CTerminal_ALA.sdf"))
     return dipeptide
 
-
->>>>>>> 118c652e
 @pytest.fixture
 def dipeptide_residues_perceived(dipeptide):
     dipeptide = Molecule(dipeptide)
     dipeptide.perceive_residues()
     return dipeptide
 
-<<<<<<< HEAD
-=======
-
->>>>>>> 118c652e
 @pytest.fixture
 def dipeptide_hierarchy_perceived(dipeptide_residues_perceived):
     dipeptide_residues_perceived = Molecule(dipeptide_residues_perceived)
@@ -358,13 +337,6 @@
     dipeptide_residues_perceived.perceive_hierarchy()
     return dipeptide_residues_perceived
 
-<<<<<<< HEAD
-@pytest.fixture
-def cyx():
-    cyx = Molecule.from_file(get_data_file_path('proteins/MainChain_CYX.sdf'))
-    return cyx
-
-=======
 
 @pytest.fixture
 def cyx():
@@ -372,17 +344,12 @@
     return cyx
 
 
->>>>>>> 118c652e
 @pytest.fixture
 def cyx_residues_perceived(cyx):
     cyx = Molecule(cyx)
     cyx.perceive_residues()
     return cyx
 
-<<<<<<< HEAD
-=======
-
->>>>>>> 118c652e
 @pytest.fixture
 def cyx_hierarchy_perceived(cyx_residues_perceived):
     cyx_residues_perceived = Molecule(cyx_residues_perceived)
@@ -390,51 +357,27 @@
     cyx_residues_perceived.perceive_hierarchy()
     return cyx_residues_perceived
 
-<<<<<<< HEAD
-=======
-
->>>>>>> 118c652e
 @pytest.fixture
 def empty_molecule():
     return Molecule()
 
-<<<<<<< HEAD
-=======
-
->>>>>>> 118c652e
 @pytest.fixture
 def ethane_from_smiles():
     return Molecule.from_smiles("CC")
 
-<<<<<<< HEAD
-=======
-
->>>>>>> 118c652e
-@pytest.fixture
+  @pytest.fixture
 def ethene_from_smiles():
     return Molecule.from_smiles("C=C")
 
-<<<<<<< HEAD
-=======
-
->>>>>>> 118c652e
 @pytest.fixture
 def propane_from_smiles():
     return Molecule.from_smiles("CCC")
 
-<<<<<<< HEAD
-=======
-
->>>>>>> 118c652e
 @pytest.fixture
 def toluene_from_sdf():
     filename = get_data_file_path("molecules/toluene.sdf")
     return Molecule.from_file(filename)
 
-<<<<<<< HEAD
-=======
-
->>>>>>> 118c652e
 @requires_openeye
 @pytest.fixture
 def toluene_from_charged_mol2():
@@ -442,31 +385,19 @@
     # TODO: This will require openeye to load
     return Molecule.from_file(filename)
 
-<<<<<<< HEAD
 @pytest.fixture
 def charged_methylamine_from_smiles():
     return Molecule.from_smiles(
         "[H]C([H])([H])[N+]([H])([H])[H]"
     )
-=======
-
-@pytest.fixture
-def charged_methylamine_from_smiles():
-    return Molecule.from_smiles("[H]C([H])([H])[N+]([H])([H])[H]")
-
->>>>>>> 118c652e
 
 @pytest.fixture
 def ethane_from_smiles_w_vsites():
     molecule = Molecule.from_smiles("CC")
     carbons = [atom for atom in molecule.atoms if atom.atomic_number == 6]
-<<<<<<< HEAD
     c0_hydrogens = [
         atom for atom in carbons[0].bonded_atoms if atom.atomic_number == 1
     ]
-=======
-    c0_hydrogens = [atom for atom in carbons[0].bonded_atoms if atom.atomic_number == 1]
->>>>>>> 118c652e
     molecule.add_bond_charge_virtual_site(
         (carbons[0], carbons[1]),
         0.1 * unit.angstrom,
@@ -487,13 +418,9 @@
     # Make a propane with virtual sites
     molecule = Molecule.from_smiles("CCC")
     carbons = [atom for atom in molecule.atoms if atom.atomic_number == 6]
-<<<<<<< HEAD
     c0_hydrogens = [
         atom for atom in carbons[0].bonded_atoms if atom.atomic_number == 1
     ]
-=======
-    c0_hydrogens = [atom for atom in carbons[0].bonded_atoms if atom.atomic_number == 1]
->>>>>>> 118c652e
     # This will add *two* particles (symmetric=True), *one* virtual site
     molecule.add_monovalent_lone_pair_virtual_site(
         (c0_hydrogens[0], carbons[0], carbons[1]),
@@ -512,10 +439,6 @@
     )
     return molecule
 
-<<<<<<< HEAD
-=======
-
->>>>>>> 118c652e
 @pytest.fixture
 def tip5_water():
     # Make a TIP5 water
@@ -529,8 +452,4 @@
         charge_increments=[0.1205, 0.00, 0.1205] * unit.elementary_charge,
         symmetric=True,
     )
-<<<<<<< HEAD
-    return molecule
-=======
-    return molecule
->>>>>>> 118c652e
+    return molecule