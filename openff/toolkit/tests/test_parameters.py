--- conflicted
+++ resolved
@@ -282,11 +282,7 @@
         }
 
         k = _linear_inter_or_extrapolate(k_bondorder, fractional_bond_order)
-<<<<<<< HEAD
         assert_almost_equal(k.m, k_interpolated)
-=======
-        assert_almost_equal(k.value_in_unit(k.unit), k_interpolated)
->>>>>>> 4f81d41d
 
     def test_linear_inter_or_extrapolate_one_point(self):
         """Test that linear interpolation raises an error if attempted with just one point"""
@@ -311,11 +307,7 @@
         }
 
         k = _linear_inter_or_extrapolate(k_bondorder, fractional_bond_order)
-<<<<<<< HEAD
         assert_almost_equal(k.m, k_interpolated)
-=======
-        assert_almost_equal(k.value_in_unit(k.unit), k_interpolated)
->>>>>>> 4f81d41d
 
     def test_linear_inter_or_extrapolate_below_zero(self):
         """Test that linear interpolation does not error if resulting k less than 0"""
@@ -327,11 +319,7 @@
         fractional_bond_order = 0.2
         k = _linear_inter_or_extrapolate(k_bondorder, fractional_bond_order)
 
-<<<<<<< HEAD
         assert k.m < 0
-=======
-        assert k.value_in_unit(k.unit) < 0
->>>>>>> 4f81d41d
 
 
 class TestParameterAttributeHandler:
@@ -1402,13 +1390,8 @@
 
         k = _linear_inter_or_extrapolate(k_bondorder, fractional_bond_order)
         length = _linear_inter_or_extrapolate(length_bondorder, fractional_bond_order)
-<<<<<<< HEAD
         assert_almost_equal(k.m, k_interpolated, 1)
         assert_almost_equal(length.m, length_interpolated, 2)
-=======
-        assert_almost_equal(k.value_in_unit(k.unit), k_interpolated, 1)
-        assert_almost_equal(length.value_in_unit(length.unit), length_interpolated, 2)
->>>>>>> 4f81d41d
 
     def test_different_defaults_03_04(self):
         """Ensure that the 0.3 and 0.4 versions' defaults are correctly set"""
