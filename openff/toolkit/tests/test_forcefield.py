--- conflicted
+++ resolved
@@ -20,22 +20,10 @@
 import openmm
 import pytest
 from numpy.testing import assert_almost_equal
-<<<<<<< HEAD
 from openff.units import unit
 from openff.units.openmm import from_openmm, to_openmm
-
-try:
-    import openmm
-    from openff.units.openmm import from_openmm
-    from openmm import NonbondedForce, Platform, XmlSerializer, app
-    from openmm import unit as openmm_unit
-except ImportError:
-    from simtk import openmm, unit as openmm_unit
-    from simtk.openmm import app, XmlSerializer, Platform, NonbondedForce
-    from openff.units.simtk import from_simtk as from_openmm
-=======
-from openmm import NonbondedForce, Platform, XmlSerializer, app, unit
->>>>>>> a3186f81
+from openmm import NonbondedForce, Platform, XmlSerializer, app
+from openmm import unit as openmm_unit
 
 from openff.toolkit.tests.create_molecules import (
     create_acetaldehyde,
