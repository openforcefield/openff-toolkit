"""
Tests for forcefield class

"""


import copy
import itertools
import os
from tempfile import NamedTemporaryFile

import numpy as np
import openmm
import pytest
from numpy.testing import assert_almost_equal
from openff.units import unit
from openff.units.openmm import from_openmm, to_openmm
from openmm import NonbondedForce, Platform, XmlSerializer, app
from openmm import unit as openmm_unit

from openff.toolkit.tests.create_molecules import (
    create_acetate,
    create_cyclohexane,
    create_ethanol,
    create_reversed_ethanol,
    create_water,
)
from openff.toolkit.tests.utils import (
    compare_partial_charges,
    get_14_scaling_factors,
    requires_openeye,
    requires_openeye_mol2,
    requires_rdkit,
)
from openff.toolkit.topology import Molecule, Topology
from openff.toolkit.typing.engines.smirnoff import (
    ElectrostaticsHandler,
    ForceField,
    LibraryChargeHandler,
    ParameterHandler,
    ToolkitAM1BCCHandler,
    XMLParameterIOHandler,
    get_available_force_fields,
    vdWHandler,
)
from openff.toolkit.utils import get_data_file_path
from openff.toolkit.utils.exceptions import (
    FractionalBondOrderInterpolationMethodUnsupportedError,
    IncompatibleParameterError,
    NonintegralMoleculeChargeException,
    ParameterLookupError,
    SMIRNOFFAromaticityError,
    SMIRNOFFSpecError,
    SMIRNOFFSpecUnimplementedError,
    UnassignedMoleculeChargeException,
)
from openff.toolkit.utils.toolkits import (
    AmberToolsToolkitWrapper,
    ChargeMethodUnavailableError,
    OpenEyeToolkitWrapper,
    RDKitToolkitWrapper,
    ToolkitRegistry,
)

XML_FF_GENERICS = """<?xml version='1.0' encoding='ASCII'?>
<SMIRNOFF version="0.3" aromaticity_model="OEAroModel_MDL">
  <Bonds version="0.3">
    <Bond smirks="[*:1]~[*:2]" id="b1" k="680.0 * kilocalories_per_mole/angstrom**2" length="1.09 * angstrom"/>
  </Bonds>
  <Angles version="0.3">
    <Angle smirks="[*:1]~[*:2]~[*:3]" angle="109.5 * degree" id="a1" k="100.0 * kilocalories_per_mole/radian**2"/>
  </Angles>
  <ProperTorsions version="0.3" potential="k*(1+cos(periodicity*theta-phase))">
    <Proper smirks="[*:1]~[*:2]~[*:3]-[*:4]" id="t1" idivf1="1" k1="0.156 * kilocalories_per_mole" periodicity1="3" phase1="0.0 * degree"/>
  </ProperTorsions>
  <ImproperTorsions version="0.3" potential="k*(1+cos(periodicity*theta-phase))">
    <Improper smirks="[*:1]~[*:2](~[*:3])~[*:4]" id="i1" k1="1.1 * kilocalories_per_mole" periodicity1="2" phase1="180. * degree"/>
  </ImproperTorsions>
  <vdW version="0.3" potential="Lennard-Jones-12-6" combining_rules="Lorentz-Berthelot" scale12="0.0" scale13="0.0" scale14="0.5" scale15="1"  switch_width="1.0 * angstrom" cutoff="9.0 * angstrom" method="cutoff">
    <Atom smirks="[*:1]" epsilon="0.0157 * kilocalories_per_mole" id="n1" rmin_half="0.6000 * angstrom"/>
  </vdW>
  <Electrostatics version="0.3" method="PME" scale12="0.0" scale13="0.0" scale14="0.833333" cutoff="9.0 * angstrom"/>
  <ToolkitAM1BCC version="0.3"/>
</SMIRNOFF>
"""

xml_without_section_version = """<?xml version="1.0" encoding="ASCII"?>
<SMIRNOFF version="0.3" aromaticity_model="OEAroModel_MDL">
  <ToolkitAM1BCC/>
</SMIRNOFF>
"""

xml_simple_ff = """<?xml version='1.0' encoding='ASCII'?>
<SMIRNOFF version="0.3" aromaticity_model="OEAroModel_MDL">
  <Bonds version="0.3">
    <Bond smirks="[#6X4:1]-[#6X4:2]" id="b1" k="620.0 * kilocalories_per_mole/angstrom**2" length="1.526 * angstrom"/>
    <Bond smirks="[#6X4:1]-[#6X3:2]" id="b2" k="634.0 * kilocalories_per_mole/angstrom**2" length="1.51 * angstrom"/>
    <Bond smirks="[#6X3:1]-[#6X3:2]" id="b3" k_bondorder1="100.0*kilocalories_per_mole/angstrom**2" k_bondorder2="4000.0*kilocalories_per_mole/angstrom**2" length="1.5 * angstrom"/>
  </Bonds>
  <Angles version="0.3">
    <Angle smirks="[*:1]~[#6X4:2]-[*:3]" angle="109.5 * degree" id="a1" k="100.0 * kilocalories_per_mole/radian**2"/>
    <Angle smirks="[#1:1]-[#6X4:2]-[#1:3]" angle="109.5 * degree" id="a2" k="70.0 * kilocalories_per_mole/radian**2"/>
  </Angles>
  <ProperTorsions version="0.3" potential="k*(1+cos(periodicity*theta-phase))" fractional_bondorder_method="AM1-Wiberg" fractional_bondorder_interpolation="linear">
    <Proper smirks="[*:1]-[#6X4:2]-[#6X4:3]-[*:4]" id="t1" idivf1="1" k1="0.156 * kilocalories_per_mole" periodicity1="3" phase1="0.0 * degree"/>
    <Proper smirks="[#6X4:1]-[#6X4:2]-[#6X4:3]-[#6X4:4]" id="t2" idivf1="1" k1="0.180 * kilocalories_per_mole" periodicity1="3" phase1="0.0 * degree" periodicity2="2" phase2="180.0 * degree" idivf2="1" k2="0.250 * kilocalories_per_mole" periodicity3="1" phase3="180.0 * degree" idivf3="1" k3="0.200 * kilocalories_per_mole"/>
    <Proper smirks="[*:1]:[#6X4:2]~[#6X4:3]:[*:4]" periodicity1="2" phase1="0.0 * degree" k1_bondorder1="1.00*kilocalories_per_mole" k1_bondorder2="1.80*kilocalories_per_mole" idivf1="1.0"/>
  </ProperTorsions>
  <ImproperTorsions version="0.3" potential="k*(1+cos(periodicity*theta-phase))">
    <Improper smirks="[*:1]~[#6X3:2](~[*:3])~[*:4]" id="i1" k1="1.1 * kilocalories_per_mole" periodicity1="2" phase1="180. * degree"/>
    <Improper smirks="[*:1]~[#6X3:2](~[#8X1:3])~[#8:4]" id="i2" k1="10.5 * kilocalories_per_mole" periodicity1="2" phase1="180. * degree"/>
  </ImproperTorsions>
  <vdW version="0.3" potential="Lennard-Jones-12-6" combining_rules="Lorentz-Berthelot" scale12="0.0" scale13="0.0" scale14="0.5" scale15="1" switch_width="1.0 * angstrom" cutoff="9.0 * angstrom" method="cutoff">
    <Atom smirks="[#1:1]" epsilon="0.0157 * kilocalories_per_mole" id="n1" rmin_half="0.6000 * angstrom"/>
    <Atom smirks="[#1:1]-[#6X4]" epsilon="0.0157 * kilocalories_per_mole" id="n2" rmin_half="1.4870 * angstrom"/>
  </vdW>
  <Electrostatics version="0.3" method="PME" scale12="0.0" scale13="0.0" scale14="0.833333" cutoff="9.0 * angstrom"/>
  <ToolkitAM1BCC version="0.3"/>
</SMIRNOFF>
"""

xml_ff_w_comments = """<?xml version='1.0' encoding='ASCII'?>
<SMIRNOFF version="0.3" aromaticity_model="OEAroModel_MDL">
  <!-- SMIRNOFF (SMIRKS Native Open Force Field) template file -->
  <Date>2018-07-14</Date>
  <Author>C. I. Bayly, OpenEye/UC Irvine; C. C. Bannan, UC Irvine; D. L. Mobley, UC Irvine</Author>
  <!-- This file is meant for processing via openff.toolkit.typing.engines.smirnoff -->
  <!-- WARNING: AMBER functional forms drop the factor of 2 in the bond energy term, so cross-comparing this file with a corresponding .frcmod file, it will appear that the values here are twice as large as they should be. -->
  <Bonds version="0.3">
    <Bond smirks="[#6X4:1]-[#6X4:2]" id="b1" k="620.0 * kilocalories_per_mole/angstrom**2" length="1.526 * angstrom" />
    <Bond smirks="[#6X4:1]-[#6X3:2]" id="b2" k="634.0 * kilocalories_per_mole/angstrom**2" length="1.51 * angstrom"/>
  </Bonds>
  <!-- WARNING: AMBER functional forms drop the factor of 2 in the angle energy term, so cross-comparing this file with a corresponding .frcmod file, it will appear that the values here are twice as large as they should be. -->
  <Angles version="0.3">
    <Angle smirks="[*:1]~[#6X4:2]-[*:3]" angle="109.5 * degree" id="a1" k="100.0 * kilocalories_per_mole/radian**2"/>
    <Angle smirks="[#1:1]-[#6X4:2]-[#1:3]" angle="109.5 * degree" id="a2" k="70.0 * kilocalories_per_mole/radian**2"/>
  </Angles>
  <ProperTorsions version="0.3" potential="k*(1+cos(periodicity*theta-phase))">
    <Proper smirks="[*:1]-[#6X4:2]-[#6X4:3]-[*:4]" id="t1" idivf1="1" k1="0.156 * kilocalories_per_mole" periodicity1="3" phase1="0.0 * degree"/>
    <Proper smirks="[#6X4:1]-[#6X4:2]-[#6X4:3]-[#6X4:4]" id="t2" idivf1="1" k1="0.180 * kilocalories_per_mole" periodicity1="3" phase1="0.0 * degree" periodicity2="2" phase2="180.0 * degree" idivf2="1" k2="0.250 * kilocalories_per_mole" periodicity3="1" phase3="180.0 * degree" idivf3="1" k3="0.200 * kilocalories_per_mole"/>
  </ProperTorsions>
  <ImproperTorsions version="0.3" potential="k*(1+cos(periodicity*theta-phase))">
    <Improper smirks="[*:1]~[#6X3:2](~[*:3])~[*:4]" id="i1" k1="1.1 * kilocalories_per_mole" periodicity1="2" phase1="180. * degree"/>
    <Improper smirks="[*:1]~[#6X3:2](~[#8X1:3])~[#8:4]" id="i2" k1="10.5 * kilocalories_per_mole" periodicity1="2" phase1="180. * degree"/>
  </ImproperTorsions>
  <vdW version="0.3" potential="Lennard-Jones-12-6" combining_rules="Lorentz-Berthelot" scale12="0.0" scale13="0.0" scale14="0.5" scale15="1" switch_width="1.0 * angstrom" cutoff="9.0 * angstrom" method="cutoff">
    <Atom smirks="[#1:1]" epsilon="0.0157 * kilocalories_per_mole" id="n1" rmin_half="0.6000 * angstrom"/>
    <Atom smirks="[#1:1]-[#6X4]" epsilon="0.0157 * kilocalories_per_mole" id="n2" rmin_half="1.4870 * angstrom"/>
  </vdW>
  <Electrostatics version="0.3" method="PME" scale12="0.0" scale13="0.0" scale14="0.833333" scale15="1" cutoff="9.0 * angstrom" pme_tolerance="0.00001"/>
  <ToolkitAM1BCC version="0.3"/>
</SMIRNOFF>
"""

xml_missing_torsion = """
<SMIRNOFF version="0.3" aromaticity_model="OEAroModel_MDL">
  <ProperTorsions version="0.3" potential="k*(1+cos(periodicity*theta-phase))">
    <Proper smirks="[#99:1]-[#99X4:2]-[#99:3]-[#99:4]" id="t1" idivf1="1" k1="0.156 * kilocalories_per_mole" periodicity1="3" phase1="0.0 * degree"/>
  </ProperTorsions>
</SMIRNOFF>
"""

xml_ff_w_cosmetic_elements = """<?xml version='1.0' encoding='ASCII'?>
<SMIRNOFF version="0.3" aromaticity_model="OEAroModel_MDL">
  <!-- SMIRNOFF (SMIRKS Native Open Force Field) template file -->
  <Date>MMXVIII-VII-XIV</Date>
  <Author>Alice and Bob</Author>
  <!-- This file is meant for processing via openff.toolkit.typing.engines.smirnoff -->
  <!-- WARNING: AMBER functional forms drop the factor of 2 in the bond energy term, so cross-comparing this file with a corresponding .frcmod file, it will appear that the values here are twice as large as they should be. -->
  <Bonds version="0.3">
    <Bond smirks="[#6X4:1]-[#6X4:2]" id="b1" k="620.0 * kilocalories_per_mole/angstrom**2" length="1.526 * angstrom" parameters="k, length" parameterize_eval="blah=blah2"/>
    <Bond smirks="[#6X4:1]-[#6X3:2]" id="b2" k="634.0 * kilocalories_per_mole/angstrom**2" length="1.51 * angstrom"/>
  </Bonds>
  <!-- WARNING: AMBER functional forms drop the factor of 2 in the angle energy term, so cross-comparing this file with a corresponding .frcmod file, it will appear that the values here are twice as large as they should be. -->
  <Angles version="0.3" cosmetic_element="why not?">
    <Angle smirks="[*:1]~[#6X4:2]-[*:3]" angle="109.5 * degree" id="a1" k="100.0 * kilocalories_per_mole/radian**2"/>
    <Angle smirks="[#1:1]-[#6X4:2]-[#1:3]" angle="109.5 * degree" id="a2" k="70.0 * kilocalories_per_mole/radian**2"/>
  </Angles>
  <ProperTorsions version="0.3" potential="k*(1+cos(periodicity*theta-phase))" fractional_bondorder_method="AM1-Wiberg" fractional_bondorder_interpolation="linear">
    <Proper smirks="[*:1]-[#6X4:2]-[#6X4:3]-[*:4]" id="t1" idivf1="1" k1="0.156 * kilocalories_per_mole" periodicity1="3" phase1="0.0 * degree"/>
    <Proper smirks="[#6X4:1]-[#6X4:2]-[#6X4:3]-[#6X4:4]" id="t2" idivf1="1" k1="0.180 * kilocalories_per_mole" periodicity1="3" phase1="0.0 * degree" periodicity2="2" phase2="180.0 * degree" idivf2="1" k2="0.250 * kilocalories_per_mole" periodicity3="1" phase3="180.0 * degree" idivf3="1" k3="0.200 * kilocalories_per_mole"/>
    <Proper smirks="[*:1]:[#6X4:2]~[#6X4:3]:[*:4]" periodicity1="2" phase1="0.0 * degree" k1_bondorder1="1.00*kilocalories_per_mole" k1_bondorder2="1.80*kilocalories_per_mole" idivf1="1.0"/>
  </ProperTorsions>
  <ImproperTorsions version="0.3" potential="k*(1+cos(periodicity*theta-phase))">
    <Improper smirks="[*:1]~[#6X3:2](~[*:3])~[*:4]" id="i1" k1="1.1 * kilocalories_per_mole" periodicity1="2" phase1="180. * degree"/>
    <Improper smirks="[*:1]~[#6X3:2](~[#8X1:3])~[#8:4]" id="i2" k1="10.5 * kilocalories_per_mole" periodicity1="2" phase1="180. * degree"/>
  </ImproperTorsions>
  <vdW version="0.3" potential="Lennard-Jones-12-6" combining_rules="Lorentz-Berthelot" scale12="0.0" scale13="0.0" scale14="0.5" scale15="1" switch_width="1.0 * angstrom" cutoff="9.0 * angstrom" method="cutoff">
    <Atom smirks="[#1:1]" epsilon="0.0157 * kilocalories_per_mole" id="n1" rmin_half="0.6000 * angstrom"/>
    <Atom smirks="[#1:1]-[#6X4]" epsilon="0.0157 * kilocalories_per_mole" id="n2" rmin_half="1.4870 * angstrom"/>
  </vdW>
  <Electrostatics version="0.3" method="PME" scale12="0.0" scale13="0.0" scale14="0.833333" scale15="1" cutoff="9.0 * angstrom" pme_tolerance="0.00001"/>
  <ToolkitAM1BCC version="0.3"/>
</SMIRNOFF>
"""

xml_toolkitam1bcc_ff = """
<SMIRNOFF version="0.3" aromaticity_model="OEAroModel_MDL">
  <ToolkitAM1BCC version="0.3"/>
</SMIRNOFF>
"""

xml_ethanol_library_charges_ff = """
<SMIRNOFF version="0.3" aromaticity_model="OEAroModel_MDL">
    <LibraryCharges version="0.3">
       <LibraryCharge smirks="[#1:1]-[#6:2](-[#1:3])(-[#1:4])-[#6:5](-[#1:6])(-[#1:7])-[#8:8]-[#1:9]" charge1="-0.02*elementary_charge" charge2="-0.2*elementary_charge" charge3="-0.02*elementary_charge" charge4="-0.02*elementary_charge" charge5="-0.1*elementary_charge" charge6="-0.01*elementary_charge" charge7="-0.01*elementary_charge" charge8="0.3*elementary_charge" charge9="0.08*elementary_charge" />
    </LibraryCharges>
</SMIRNOFF>
"""

xml_ethanol_library_charges_in_parts_ff = """
<SMIRNOFF version="0.3" aromaticity_model="OEAroModel_MDL">
    <LibraryCharges version="0.3">
       <!-- Note that the oxygen is covered twice here. The correct behavior should be to take the charge from the SECOND LibraryCharge, as it should overwrite the first -->
       <LibraryCharge smirks="[#1:1]-[#6:2](-[#1:3])(-[#1:4])-[#6:5](-[#1:6])(-[#1:7])-[#8:8]" charge1="-0.02*elementary_charge" charge2="-0.2*elementary_charge" charge3="-0.02*elementary_charge" charge4="-0.02*elementary_charge" charge5="-0.1*elementary_charge" charge6="-0.01*elementary_charge" charge7="-0.01*elementary_charge" charge8="-999*elementary_charge" />
       <LibraryCharge smirks="[#8:1]-[#1:2]" charge1="0.3*elementary_charge" charge2="0.08*elementary_charge" />
    </LibraryCharges>
</SMIRNOFF>
"""

xml_ethanol_library_charges_by_atom_ff = """
<SMIRNOFF version="0.3" aromaticity_model="OEAroModel_MDL">
    <LibraryCharges version="0.3">
       <LibraryCharge smirks="[#1:1]-[#6]" charge1="-0.02*elementary_charge" />
       <LibraryCharge smirks="[#6X4:1]" charge1="-0.2*elementary_charge" />
       <LibraryCharge smirks="[#1:1]-[#6]-[#8]" charge1="-0.01*elementary_charge" />
       <LibraryCharge smirks="[#6X4:1]-[#8]" charge1="-0.1*elementary_charge" />
       <LibraryCharge smirks="[#8X2:1]" charge1="0.3*elementary_charge" />
       <LibraryCharge smirks="[#1:1]-[#8]" charge1="0.08*elementary_charge" />
    </LibraryCharges>
</SMIRNOFF>
"""

xml_OH_library_charges_xml = """
<SMIRNOFF version="0.3" aromaticity_model="OEAroModel_MDL">
    <LibraryCharges version="0.3">
       <LibraryCharge smirks="[#1:1]" charge1="1.*elementary_charge" />
       <LibraryCharge smirks="[#8:1]" charge1="-2.*elementary_charge" />
    </LibraryCharges>
</SMIRNOFF>
"""

xml_CH_zeroes_library_charges_xml = """
<SMIRNOFF version="0.3" aromaticity_model="OEAroModel_MDL">
    <LibraryCharges version="0.3">
       <LibraryCharge smirks="[#1:1]" charge1="0.*elementary_charge" />
       <LibraryCharge smirks="[#6:1]" charge1="0.*elementary_charge" />
    </LibraryCharges>
</SMIRNOFF>
"""

xml_spec_docs_ala_library_charges_xml = """
<SMIRNOFF version="0.3" aromaticity_model="OEAroModel_MDL">
    <LibraryCharges version="0.3">
       <LibraryCharge name="ALA" smirks="[NX3:1]([#1:2])([#6])[#6H1:3]([#1:4])([#6:5]([#1:6])([#1:7])[#1:8])[#6:9](=[#8:10])[#7]" charge1="-0.4157*elementary_charge" charge2="0.2719*elementary_charge" charge3="0.0337*elementary_charge" charge4="0.0823*elementary_charge" charge5="-0.1825*elementary_charge" charge6="0.0603*elementary_charge" charge7="0.0603*elementary_charge" charge8="0.0603*elementary_charge" charge9="0.5973*elementary_charge" charge10="-0.5679*elementary_charge"/>
    </LibraryCharges>
</SMIRNOFF>
"""

xml_spec_docs_tip3p_library_charges_xml = """
<SMIRNOFF version="0.3" aromaticity_model="OEAroModel_MDL">
    <LibraryCharges version="0.3">
       <LibraryCharge name="TIP3P" smirks="[#1:1]-[#8X2H2+0:2]-[#1:3]" charge1="0.417*elementary_charge" charge2="-0.834*elementary_charge" charge3="0.417*elementary_charge"/>
    </LibraryCharges>
</SMIRNOFF>
"""

xml_spec_docs_charge_increment_model_xml = """
<SMIRNOFF version="0.3" aromaticity_model="OEAroModel_MDL">
  <ChargeIncrementModel version="0.4" number_of_conformers="1" partial_charge_method="AM1-Mulliken">
    <!-- A fractional charge can be moved along a single bond -->
    <ChargeIncrement smirks="[#6X4:1]-[#6X3a:2]" charge_increment1="-0.0073*elementary_charge" charge_increment2="0.0073*elementary_charge"/>
    <ChargeIncrement smirks="[#6X4:1]-[#6X3a:2]-[#7]" charge_increment1="0.0943*elementary_charge" charge_increment2="-0.0943*elementary_charge"/>
    <!--- Alternatively, fractional charges can be redistributed among any number of bonded atoms -->
    <ChargeIncrement smirks="[N:1]([H:2])([H:3])" charge_increment1="0.02*elementary_charge" charge_increment2="-0.01*elementary_charge" charge_increment3="-0.01*elementary_charge"/>
    <!-- As of version 0.4 of the ChargeIncrementModel tag, it is possible to define one less charge_increment attribute than there are tagged atoms -->
    <!-- The final, undefined charge_increment will be calculated as to make the sum of the charge_increments equal 0 -->
    <ChargeIncrement smirks="[#6X4:1]-[#8:2]" charge_increment1="-0.0718*elementary_charge"/>
    <ChargeIncrement smirks="[N]-[C:1]-[C:2]-[Cl:3]" charge_increment1="-0.123*elementary_charge" charge_increment2="0.456*elementary_charge" />
  </ChargeIncrementModel>
</SMIRNOFF>
"""

xml_charge_increment_model_formal_charges = """
<SMIRNOFF version="0.3" aromaticity_model="OEAroModel_MDL">
  <ChargeIncrementModel version="0.3" number_of_conformers="0" partial_charge_method="formal_charge"/>
</SMIRNOFF>
"""

xml_ff_bo = """<?xml version='1.0' encoding='ASCII'?>
<SMIRNOFF version="0.3" aromaticity_model="OEAroModel_MDL">
  <Bonds version="0.3" fractional_bondorder_method="AM1-Wiberg" fractional_bondorder_interpolation="linear">
    <Bond smirks="[#6X4:1]~[#8X2:2]" id="bbo1" k_bondorder1="101.0 * kilocalories_per_mole/angstrom**2" k_bondorder2="123.0 * kilocalories_per_mole/angstrom**2" length_bondorder1="1.4 * angstrom" length_bondorder2="1.3 * angstrom"/>
  </Bonds>
  <ProperTorsions version="0.3" potential="k*(1+cos(periodicity*theta-phase))">
    <Proper smirks="[*:1]~[#6X3:2]~[#6X3:3]~[*:4]" id="tbo1" periodicity1="2" phase1="0.0 * degree" k1_bondorder1="1.00*kilocalories_per_mole" k1_bondorder2="1.80*kilocalories_per_mole" idivf1="1.0"/>
    <Proper smirks="[*:1]~[#6X4:2]~[#8X2:3]~[*:4]" id="tbo2" periodicity1="2" phase1="0.0 * degree" k1_bondorder1="1.00*kilocalories_per_mole" k1_bondorder2="1.80*kilocalories_per_mole" idivf1="1.0"/>
  </ProperTorsions>
</SMIRNOFF>
"""

xml_ff_torsion_bo_standard_supersede = """<?xml version='1.0' encoding='ASCII'?>
<SMIRNOFF version="0.3" aromaticity_model="OEAroModel_MDL">
  <ProperTorsions version="0.3" potential="k*(1+cos(periodicity*theta-phase))">
    <Proper smirks="[*:1]~[#6X3:2]~[#6X3:3]~[*:4]" id="tbo1" periodicity1="2" phase1="0.0 * degree" k1_bondorder1="1.00*kilocalories_per_mole" k1_bondorder2="1.80*kilocalories_per_mole" idivf1="1.0"/>
    <Proper smirks="[*:1]~[#6X4:2]~[#8X2:3]~[*:4]" id="tbo2" periodicity1="2" phase1="0.0 * degree" k1_bondorder1="1.00*kilocalories_per_mole" k1_bondorder2="1.80*kilocalories_per_mole" idivf1="1.0"/>
    <Proper smirks="[*:1]~[#6X4:2]-[#8X2:3]~[#1:4]" id="t1" periodicity1="2" phase1="0.0 * degree" k1="1.20*kilocalories_per_mole" idivf1="1.0"/>
  </ProperTorsions>
</SMIRNOFF>
"""

xml_tip5p = """<?xml version="1.0" encoding="utf-8"?>
<SMIRNOFF version="0.3" aromaticity_model="OEAroModel_MDL">
    <LibraryCharges version="0.3">
            <LibraryCharge name="tip5p" smirks="[#1:1]-[#8X2H2+0:2]-[#1:3]" charge1="0.*elementary_charge" charge2="0.*elementary_charge" charge3="0.*elementary_charge"/>
    </LibraryCharges>
    <vdW version="0.3" potential="Lennard-Jones-12-6" combining_rules="Lorentz-Berthelot" scale12="0.0" scale13="0.0" scale14="0.5" scale15="1.0" switch_width="1.0 * angstrom" cutoff="9.0 * angstrom" method="cutoff">
            <Atom smirks="[#1:1]-[#8X2H2+0]-[#1]" epsilon="0. * mole**-1 * kilojoule" id="n35" sigma="1 * nanometer"/>
            <Atom smirks="[#1]-[#8X2H2+0:1]-[#1]" epsilon="0.66944 * mole**-1 * kilojoule" id="n35" sigma="0.312 * nanometer"/>
    </vdW>
     <Bonds version="0.3" potential="harmonic" fractional_bondorder_method="AM1-Wiberg" fractional_bondorder_interpolation="linear">
        <Bond smirks="[#1:1]-[#8X2H2+0:2]-[#1]" length="0.9572 * angstrom" k="462750.4 * nanometer**-2 * mole**-1 * kilojoule" id="b1" />
    </Bonds>
    <Angles version="0.3" potential="harmonic">
        <Angle smirks="[#1:1]-[#8X2H2+0:2]-[#1:3]" angle="1.82421813418 * radian" k="836.8 * mole**-1 * radian**-2 * kilojoule" id="a1" />
    </Angles>
    <VirtualSites version="0.3" exclusion_policy="parents">
        <VirtualSite
            type="DivalentLonePair"
            name="EP"
            smirks="[#1:2]-[#8X2H2+0:1]-[#1:3]"
            distance="0.70 * angstrom"
            charge_increment2="0.1205*elementary_charge"
            charge_increment1="0.0*elementary_charge"
            charge_increment3="0.1205*elementary_charge"
            sigma="1.0*angstrom"
            epsilon="0.0*kilocalories_per_mole"
            outOfPlaneAngle="54.71384225*degree"
            match="all_permutations" >
        </VirtualSite>
    </VirtualSites>
    <Electrostatics version="0.3" method="PME" scale12="0.0" scale13="0.0" scale14="0.833333" scale15="1.0" switch_width="0.0 * angstrom" cutoff="9.0 * angstrom"/>
  <Constraints version="0.3">
    <Constraint smirks="[#1:1]-[#8X2H2+0:2]-[#1]" id="c1" distance="0.9572 * angstrom"/>
    <Constraint smirks="[#1:1]-[#8X2H2+0]-[#1:2]" id="c2" distance="1.5139006545247014 * angstrom"/>
  </Constraints>
</SMIRNOFF>
"""

xml_gbsa_ff = """<?xml version='1.0' encoding='ASCII'?>
<SMIRNOFF version="0.3" aromaticity_model="OEAroModel_MDL">
    <GBSA version="0.3" gb_model="HCT" solvent_dielectric="78.5" solute_dielectric="1" sa_model="None" surface_area_penalty="5.4*calories/mole/angstroms**2" solvent_radius="1.4*angstroms">
          <Atom smirks="[*:1]" radius="0.15*nanometer" scale="0.8"/>
    </GBSA>
</SMIRNOFF>
"""

xml_charge_increment_model_ff_no_missing_cis = """
<SMIRNOFF version="0.3" aromaticity_model="OEAroModel_MDL">
  <Electrostatics version="0.3" method="PME" scale12="0.0" scale13="0.0" scale14="0.833333" cutoff="9.0 * angstrom"/>
  <ChargeIncrementModel version="0.3" number_of_conformers="1" partial_charge_method="formal_charge">
    <ChargeIncrement smirks="[#6X4:1]-[#8:2]" charge_increment1="-0.06*elementary_charge" charge_increment2="0.06*elementary_charge"/>
    <ChargeIncrement smirks="[#6X4:1]-[#1:2]" charge_increment1="-0.01*elementary_charge" charge_increment2="0.01*elementary_charge"/>
    <ChargeIncrement smirks="[C:1][C:2][O:3]" charge_increment1="0.2*elementary_charge" charge_increment2="-0.1*elementary_charge" charge_increment3="-0.1*elementary_charge"/>
  </ChargeIncrementModel>
</SMIRNOFF>"""

xml_charge_increment_model_ff_one_less_ci = """
<SMIRNOFF version="0.3" aromaticity_model="OEAroModel_MDL">
  <Electrostatics version="0.3" method="PME" scale12="0.0" scale13="0.0" scale14="0.833333" cutoff="9.0 * angstrom"/>
  <ChargeIncrementModel version="0.3" number_of_conformers="1" partial_charge_method="formal_charge">
    <ChargeIncrement smirks="[#6X4:1]-[#8:2]" charge_increment1="-0.06*elementary_charge" charge_increment2="0.06*elementary_charge"/>
    <ChargeIncrement smirks="[#6X4:1]-[#1:2]" charge_increment1="-0.01*elementary_charge"/>
    <ChargeIncrement smirks="[C:1][C:2][O:3]" charge_increment1="0.2*elementary_charge" charge_increment2="-0.1*elementary_charge"/>
  </ChargeIncrementModel>
</SMIRNOFF>"""

xml_charge_increment_model_ff_ethanol = """
<SMIRNOFF version="0.3" aromaticity_model="OEAroModel_MDL">
  <Electrostatics version="0.3" method="PME" scale12="0.0" scale13="0.0" scale14="0.833333" cutoff="9.0 * angstrom"/>
  <ChargeIncrementModel version="0.3" number_of_conformers="1" partial_charge_method="formal_charge">
    <ChargeIncrement smirks="[#6X4:1]-[#8:2]" charge_increment1="-0.05*elementary_charge" charge_increment2="0.05*elementary_charge"/>
    <ChargeIncrement smirks="[C:1][C:2][O:3]" charge_increment1="0.2*elementary_charge" charge_increment2="-0.1*elementary_charge" charge_increment3="-0.1*elementary_charge"/>
  </ChargeIncrementModel>
</SMIRNOFF>"""

xml_charge_increment_model_ff_net_charge = """
<SMIRNOFF version="0.3" aromaticity_model="OEAroModel_MDL">
  <Electrostatics version="0.3" method="PME" scale12="0.0" scale13="0.0" scale14="0.833333" cutoff="9.0 * angstrom"/>
  <ChargeIncrementModel version="0.3" number_of_conformers="1" partial_charge_method="formal_charge">
    <ChargeIncrement smirks="[#6X3:1]-[#8X1-1:2]" charge_increment1="-0.05*elementary_charge" charge_increment2="0.05*elementary_charge"/>
    <ChargeIncrement smirks="[#6X3:1]=[#8X1:2]" charge_increment1="0.2*elementary_charge" charge_increment2="-0.2*elementary_charge"/>
  </ChargeIncrementModel>
</SMIRNOFF>"""

xml_charge_increment_model_ff_override = """
<SMIRNOFF version="0.3" aromaticity_model="OEAroModel_MDL">
  <Electrostatics version="0.3" method="PME" scale12="0.0" scale13="0.0" scale14="0.833333" cutoff="9.0 * angstrom"/>
  <ChargeIncrementModel version="0.3" number_of_conformers="1" partial_charge_method="formal_charge">
    <ChargeIncrement smirks="[#1:1]-[#6:2]([#1:3])([#1:4])" charge_increment1="0.123*elementary_charge" charge_increment2="0.369*elementary_charge" charge_increment3="-0.123*elementary_charge" charge_increment4="0.123*elementary_charge"/>
    <ChargeIncrement smirks="[#6X4:1]([#1:2])([#1:3])([#1:4])" charge_increment1="0.3*elementary_charge" charge_increment2="-0.1*elementary_charge" charge_increment3="-0.1*elementary_charge" charge_increment4="-0.1*elementary_charge"/>
  </ChargeIncrementModel>
</SMIRNOFF>"""

xml_charge_increment_model_ff_both_apply = """
<SMIRNOFF version="0.3" aromaticity_model="OEAroModel_MDL">
  <Electrostatics version="0.3" method="PME" scale12="0.0" scale13="0.0" scale14="0.833333" cutoff="9.0 * angstrom"/>
  <ChargeIncrementModel version="0.3" number_of_conformers="0" partial_charge_method="formal_charge">
    <ChargeIncrement smirks="[#6X4:1]([#1:2])([#1:3])([#1:4])" charge_increment1="0.3*elementary_charge" charge_increment2="-0.1*elementary_charge" charge_increment3="-0.1*elementary_charge" charge_increment4="-0.1*elementary_charge"/>
    <ChargeIncrement smirks="[#6X4:1][#6X4:2][#8]" charge_increment1="0.05*elementary_charge" charge_increment2="-0.05*elementary_charge"/>
  </ChargeIncrementModel>
</SMIRNOFF>"""

xml_charge_increment_model_ff_match_once = """
<SMIRNOFF version="0.3" aromaticity_model="OEAroModel_MDL">
  <Electrostatics version="0.3" method="PME" scale12="0.0" scale13="0.0" scale14="0.833333" cutoff="9.0 * angstrom"/>
  <ChargeIncrementModel version="0.3" number_of_conformers="1" partial_charge_method="formal_charge">
    <ChargeIncrement smirks="[#6X4:1]([#1:2])[#6][#8]" charge_increment1="0.1*elementary_charge" charge_increment2="-0.1*elementary_charge"/>
  </ChargeIncrementModel>
</SMIRNOFF>"""

xml_charge_increment_model_ff_match_two = """
<SMIRNOFF version="0.3" aromaticity_model="OEAroModel_MDL">
  <Electrostatics version="0.3" method="PME" scale12="0.0" scale13="0.0" scale14="0.833333" cutoff="9.0 * angstrom"/>
  <ChargeIncrementModel version="0.3" number_of_conformers="1" partial_charge_method="formal_charge">
    <ChargeIncrement smirks="[#6X4:1]([#1:2])([#1:3])[#6][#8]" charge_increment1="0.1*elementary_charge" charge_increment2="-0.05*elementary_charge" charge_increment3="-0.05*elementary_charge"/>
  </ChargeIncrementModel>
</SMIRNOFF>"""

xml_charge_increment_model_ff_match_all = """
<SMIRNOFF version="0.3" aromaticity_model="OEAroModel_MDL">
  <Electrostatics version="0.3" method="PME" scale12="0.0" scale13="0.0" scale14="0.833333" cutoff="9.0 * angstrom"/>
  <ChargeIncrementModel version="0.3" number_of_conformers="1" partial_charge_method="formal_charge">
    <ChargeIncrement smirks="[#6X4:1]([#1:2])([#1:3])([#1:4])" charge_increment1="0.3*elementary_charge" charge_increment2="-0.1*elementary_charge" charge_increment3="-0.1*elementary_charge" charge_increment4="-0.1*elementary_charge"/>
  </ChargeIncrementModel>
</SMIRNOFF>"""

xml_ff_virtual_sites_bondcharge_match_once = """<?xml version="1.0" encoding="utf-8"?>
<SMIRNOFF version="0.3" aromaticity_model="OEAroModel_MDL">
    <Bonds version="0.3" potential="harmonic" fractional_bondorder_method="AM1-Wiberg" fractional_bondorder_interpolation="linear">
      <Bond smirks="[*:1]~[*:2]" id="b999" k="500.0 * kilocalories_per_mole/angstrom**2" length="1.1 * angstrom"/>
    </Bonds>
    <VirtualSites version="0.3">
        <VirtualSite
            type="BondCharge"
            name="EP"
            smirks="[*:1]~[*:2]"
            distance="0.1*angstrom"
            charge_increment1="0.1*elementary_charge"
            charge_increment2="0.1*elementary_charge"
            sigma="0.1*angstrom"
            epsilon="0.1*kilocalories_per_mole"
            match="once" >
        </VirtualSite>
        <VirtualSite
            type="BondCharge"
            name="EP"
            smirks="[#7:1]~[#7:2]"
            distance="0.2*angstrom"
            charge_increment1="0.2*elementary_charge"
            charge_increment2="0.2*elementary_charge"
            sigma="0.2*angstrom"
            epsilon="0.2*kilocalories_per_mole"
            match="all_permutations" >
        </VirtualSite>
        <VirtualSite
            type="BondCharge"
            name="EP"
            smirks="[#7:1]~[#7:2]"
            distance="0.2*nanometers"
            charge_increment1="0.2*elementary_charge"
            charge_increment2="0.2*elementary_charge"
            sigma="0.2*angstrom"
            epsilon="0.2*kilocalories_per_mole"
            match="once" >
        </VirtualSite>
    </VirtualSites>
</SMIRNOFF>
"""

xml_ff_virtual_sites_bondcharge_match_all = """<?xml version="1.0" encoding="utf-8"?>
<SMIRNOFF version="0.3" aromaticity_model="OEAroModel_MDL">
    <Bonds version="0.3" potential="harmonic" fractional_bondorder_method="AM1-Wiberg" fractional_bondorder_interpolation="linear">
      <Bond smirks="[*:1]~[*:2]" id="b999" k="500.0 * kilocalories_per_mole/angstrom**2" length="1.1 * angstrom"/>
    </Bonds>
    <VirtualSites version="0.3">
        <VirtualSite
            type="BondCharge"
            name="EP"
            smirks="[*:1]~[*:2]"
            distance="0.1*angstrom"
            charge_increment1="0.1*elementary_charge"
            charge_increment2="0.1*elementary_charge"
            sigma="0.1*angstrom"
            epsilon="0.1*kilocalories_per_mole"
            match="once" >
        </VirtualSite>
        <VirtualSite
            type="BondCharge"
            name="EP"
            smirks="[#7:1]~[#7:2]"
            distance="0.2*angstrom"
            charge_increment1="0.2*elementary_charge"
            charge_increment2="0.2*elementary_charge"
            sigma="0.2*angstrom"
            epsilon="0.2*kilocalories_per_mole"
            match="once" >
        </VirtualSite>
        <VirtualSite
            type="BondCharge"
            name="EP"
            smirks="[#7:1]~[#7:2]"
            distance="0.2*angstrom"
            charge_increment1="0.2*elementary_charge"
            charge_increment2="0.2*elementary_charge"
            sigma="0.2*angstrom"
            epsilon="0.2*kilocalories_per_mole"
            match="all_permutations" >
        </VirtualSite>
    </VirtualSites>
</SMIRNOFF>
"""

xml_ff_virtual_sites_bondcharge_match_once_two_names = """<?xml version="1.0" encoding="utf-8"?>
<SMIRNOFF version="0.3" aromaticity_model="OEAroModel_MDL">
    <Bonds version="0.3" potential="harmonic" fractional_bondorder_method="AM1-Wiberg" fractional_bondorder_interpolation="linear">
      <Bond smirks="[*:1]~[*:2]" id="b999" k="500.0 * kilocalories_per_mole/angstrom**2" length="1.1 * angstrom"/>
    </Bonds>
    <VirtualSites version="0.3">
        <VirtualSite
            type="BondCharge"
            name="EP1"
            smirks="[*:1]~[*:2]"
            distance="0.1*angstrom"
            charge_increment1="0.1*elementary_charge"
            charge_increment2="0.1*elementary_charge"
            sigma="0.1*angstrom"
            epsilon="0.1*kilocalories_per_mole"
            match="once" >
        </VirtualSite>
        <VirtualSite
            type="BondCharge"
            name="EP2"
            smirks="[*:1]~[*:2]"
            distance="0.2*angstrom"
            charge_increment1="0.2*elementary_charge"
            charge_increment2="0.2*elementary_charge"
            sigma="0.2*angstrom"
            epsilon="0.2*kilocalories_per_mole"
            match="once" >
        </VirtualSite>
    </VirtualSites>
</SMIRNOFF>
"""

xml_ff_virtual_sites_monovalent = """<?xml version="1.0" encoding="utf-8"?>
<SMIRNOFF version="0.3" aromaticity_model="OEAroModel_MDL">
    <Bonds version="0.3" potential="harmonic" fractional_bondorder_method="AM1-Wiberg" fractional_bondorder_interpolation="linear">
      <Bond smirks="[*:1]~[*:2]" id="b999" k="500.0 * kilocalories_per_mole/angstrom**2" length="1.1 * angstrom"/>
    </Bonds>
    <VirtualSites version="0.3">
        <VirtualSite
            type="MonovalentLonePair"
            name="EP"
            smirks="[#8:1]~[#6:2]~[#6:3]"
            distance="0.1*angstrom"
            charge_increment1="0.1*elementary_charge"
            charge_increment2="0.1*elementary_charge"
            charge_increment3="0.1*elementary_charge"
            sigma="0.1*angstrom"
            epsilon="0.1*kilocalories_per_mole"
            inPlaneAngle="110.*degree"
            outOfPlaneAngle="41*degree"
            match="all_permutations" >
        </VirtualSite>
        <VirtualSite
            type="MonovalentLonePair"
            name="EP"
            smirks="[#8:1]=[#6:2]-[#6:3]"
            distance="0.2*angstrom"
            charge_increment1="0.2*elementary_charge"
            charge_increment2="0.2*elementary_charge"
            charge_increment3="0.2*elementary_charge"
            sigma="0.2*angstrom"
            epsilon="0.2*kilocalories_per_mole"
            inPlaneAngle="120.*degree"
            outOfPlaneAngle="42*degree"
            match="all_permutations" >
        </VirtualSite>
    </VirtualSites>
</SMIRNOFF>
"""

xml_ff_virtual_sites_divalent_match_all = """<?xml version="1.0" encoding="ASCII"?>
<SMIRNOFF version="0.3" aromaticity_model="OEAroModel_MDL">
    <Bonds version="0.3" potential="harmonic" fractional_bondorder_method="AM1-Wiberg" fractional_bondorder_interpolation="linear">
      <Bond smirks="[*:1]~[*:2]" id="b999" k="500.0 * kilocalories_per_mole/angstrom**2" length="1.1 * angstrom"/>
    </Bonds>
    <VirtualSites version="0.3">
        <VirtualSite
            type="DivalentLonePair"
            name="EP"
            smirks="[#1:1]-[#8X2H2+0:2]-[#1:3]"
            distance="0.70 * angstrom"
            charge_increment1="0.241*elementary_charge"
            charge_increment2="0.0*elementary_charge"
            charge_increment3="0.241*elementary_charge"
            sigma="3.12*angstrom"
            epsilon="0.16*kilocalories_per_mole"
            outOfPlaneAngle="54.71384225*degree"
            match="all_permutations" >
        </VirtualSite>
    </VirtualSites>
</SMIRNOFF>
"""

xml_ff_virtual_sites_trivalent_match_once = """<?xml version="1.0" encoding="ASCII"?>
<SMIRNOFF version="0.3" aromaticity_model="OEAroModel_MDL">
    <Bonds version="0.3" potential="harmonic" fractional_bondorder_method="AM1-Wiberg" fractional_bondorder_interpolation="linear">
      <Bond smirks="[*:1]~[*:2]" id="b999" k="500.0 * kilocalories_per_mole/angstrom**2" length="1.1 * angstrom"/>
    </Bonds>
    <VirtualSites version="0.3">
        <VirtualSite
            type="TrivalentLonePair"
            name="EP"
            smirks="[*:1]-[#7X3:2](-[*:3])-[*:4]"
            distance="0.50 * angstrom"
            charge_increment1="0.0*elementary_charge"
            charge_increment2="1.0*elementary_charge"
            charge_increment3="0.0*elementary_charge"
            charge_increment4="0.0*elementary_charge"
            sigma="0.0*angstrom"
            epsilon="0.0*kilocalories_per_mole"
            match="once" >
        </VirtualSite>
    </VirtualSites>
</SMIRNOFF>
"""

xml_ff_virtual_sites_trivalent_match_all = """
<?xml version="1.0" encoding="ASCII"?>
<SMIRNOFF version="0.3" aromaticity_model="OEAroModel_MDL">
    <Bonds version="0.3" potential="harmonic" fractional_bondorder_method="AM1-Wiberg" fractional_bondorder_interpolation="linear">
      <Bond smirks="[*:1]~[*:2]" id="b999" k="500.0 * kilocalories_per_mole/angstrom**2" length="1.1 * angstrom"/>
    </Bonds>
    <VirtualSites version="0.3">
        <VirtualSite
            type="TrivalentLonePair"
            name="EP"
            smirks="[*:1]-[#7X3:2]-([*:3])-[*:4]"
            distance="0.70 * angstrom"
            charge_increment1="0.1*elementary_charge"
            charge_increment2="0.1*elementary_charge"
            charge_increment3="0.1*elementary_charge"
            charge_increment4="0.1*elementary_charge"
            sigma="0.1*angstrom"
            epsilon="0.1*kilocalories_per_mole"
            match="once" >
        </VirtualSite>
    </VirtualSites>
</SMIRNOFF>
"""


def round_charge(xml):
    """Round charge fields in a serialized OpenMM system to 2 decimal places"""
    # Example Particle line:                <Particle eps=".4577296" q="-.09709000587463379" sig=".1908"/>
    xmlsp = xml.split(' q="')
    for index, chunk in enumerate(xmlsp):
        # Skip file before first q=
        if index == 0:
            continue
        chunksp = chunk.split('" sig')
        chunksp[0] = f"{float(chunksp[0]):.2f}"
        chunk = '" sig'.join(chunksp)
        xmlsp[index] = chunk
    return ' q="'.join(xmlsp)


def generate_monatomic_ions():
    return (
        ("Li+", +1 * openmm_unit.elementary_charge),
        ("Na+", +1 * openmm_unit.elementary_charge),
        ("K+", +1 * openmm_unit.elementary_charge),
        ("Rb+", +1 * openmm_unit.elementary_charge),
        ("Cs+", +1 * openmm_unit.elementary_charge),
        ("F-", -1 * openmm_unit.elementary_charge),
        ("Cl-", -1 * openmm_unit.elementary_charge),
        ("Br-", -1 * openmm_unit.elementary_charge),
        ("I-", -1 * openmm_unit.elementary_charge),
    )


nonbonded_resolution_matrix = [
    {
        "vdw_method": "cutoff",
        "electrostatics_periodic_potential": "Coulomb",
        "has_periodic_box": True,
        "omm_force": None,
        "exception": SMIRNOFFSpecUnimplementedError,
        "exception_match": "",
    },
    {
        "vdw_method": "cutoff",
        "electrostatics_periodic_potential": "Coulomb",
        "has_periodic_box": False,
        "omm_force": openmm.NonbondedForce.NoCutoff,
        "exception": None,
        "exception_match": "",
    },
    {
        "vdw_method": "cutoff",
        "electrostatics_periodic_potential": "reaction-field",
        "has_periodic_box": True,
        "omm_force": None,
        "exception": SMIRNOFFSpecUnimplementedError,
        "exception_match": "reaction-field",
    },
    {
        "vdw_method": "cutoff",
        "electrostatics_periodic_potential": "reaction-field",
        "has_periodic_box": False,
        "omm_force": openmm.NonbondedForce.NoCutoff,
        "exception": None,
        "exception_match": "reaction-field",
    },
    {
        "vdw_method": "cutoff",
        "electrostatics_periodic_potential": "PME",
        "has_periodic_box": True,
        "omm_force": openmm.NonbondedForce.PME,
        "exception": None,
        "exception_match": "",
    },
    {
        "vdw_method": "cutoff",
        "electrostatics_periodic_potential": "PME",
        "has_periodic_box": False,
        "omm_force": openmm.NonbondedForce.NoCutoff,
        "exception": None,
        "exception_match": "",
    },
    {
        "vdw_method": "PME",
        "electrostatics_periodic_potential": "Coulomb",
        "has_periodic_box": True,
        "omm_force": None,
        "exception": IncompatibleParameterError,
        "exception_match": "",
    },
    {
        "vdw_method": "PME",
        "electrostatics_periodic_potential": "Coulomb",
        "has_periodic_box": False,
        "omm_force": None,
        "exception": SMIRNOFFSpecError,
        "exception_match": "vdw method PME.* is only valid for periodic systems",
    },
    {
        "vdw_method": "PME",
        "electrostatics_periodic_potential": "reaction-field",
        "has_periodic_box": True,
        "omm_force": None,
        "exception": IncompatibleParameterError,
        "exception_match": "must also be PME",
    },
    {
        "vdw_method": "PME",
        "electrostatics_periodic_potential": "reaction-field",
        "has_periodic_box": False,
        "omm_force": None,
        "exception": SMIRNOFFSpecError,
        "exception_match": "vdw method PME.* is only valid for periodic systems",
    },
    {
        "vdw_method": "PME",
        "electrostatics_periodic_potential": "PME",
        "has_periodic_box": True,
        "omm_force": openmm.NonbondedForce.LJPME,
        "exception": None,
        "exception_match": "",
    },
    {
        "vdw_method": "PME",
        "electrostatics_periodic_potential": "PME",
        "has_periodic_box": False,
        "omm_force": openmm.NonbondedForce.NoCutoff,
        "exception": SMIRNOFFSpecError,
        "exception_match": "vdw method PME.* is only valid for periodic systems",
    },
]

partial_charge_method_resolution_matrix = [
    {
        "toolkit": AmberToolsToolkitWrapper,
        "partial_charge_method": "AM1-Mulliken",
        "exception": None,
        "exception_match": "",
    },
    {
        "toolkit": AmberToolsToolkitWrapper,
        "partial_charge_method": "Gasteiger",
        "exception": None,
        "exception_match": "",
    },
    {
        "toolkit": AmberToolsToolkitWrapper,
        "partial_charge_method": "Madeup-ChargeMethod",
        "exception": ChargeMethodUnavailableError,
        "exception_match": "",
    },
    {
        "toolkit": OpenEyeToolkitWrapper,
        "partial_charge_method": "AM1-Mulliken",
        "exception": None,
        "exception_match": "",
    },
    {
        "toolkit": OpenEyeToolkitWrapper,
        "partial_charge_method": "Gasteiger",
        "exception": None,
        "exception_match": "",
    },
    {
        "toolkit": OpenEyeToolkitWrapper,
        "partial_charge_method": "MMFF94",
        "exception": None,
        "exception_match": "",
    },
    {
        "toolkit": OpenEyeToolkitWrapper,
        "partial_charge_method": "am1bcc",
        "exception": None,
        "exception_match": "",
    },
    {
        "toolkit": OpenEyeToolkitWrapper,
        "partial_charge_method": "am1bccnosymspt",
        "exception": None,
        "exception_match": "",
    },
    {
        "toolkit": OpenEyeToolkitWrapper,
        "partial_charge_method": "am1bccelf10",
        "exception": None,
        "exception_match": "",
    },
    {
        "toolkit": OpenEyeToolkitWrapper,
        "partial_charge_method": "Madeup-ChargeMethod",
        "exception": ChargeMethodUnavailableError,
        "exception_match": "",
    },
]


toolkit_registries = []
if OpenEyeToolkitWrapper.is_available():
    toolkit_registries.append(
        (ToolkitRegistry(toolkit_precedence=[OpenEyeToolkitWrapper]), "OE")
    )
if RDKitToolkitWrapper.is_available() and AmberToolsToolkitWrapper.is_available():
    toolkit_registries.append(
        (
            ToolkitRegistry(
                toolkit_precedence=[RDKitToolkitWrapper, AmberToolsToolkitWrapper]
            ),
            "RDKit+AmberTools",
        )
    )


class TestForceField:
    """Test the ForceField class"""

    def test_get_available_force_fields(self):
        """Ensure get_available_force_fields returns some expected data"""
        available_force_fields = get_available_force_fields(full_paths=False)

        # Incomplete list of some expected force fields
        expected_force_fields = [
            "smirnoff99Frosst-1.0.0.offxml",
            "smirnoff99Frosst-1.1.0.offxml",
            "openff-1.0.0.offxml",
            "openff_unconstrained-1.0.0.offxml",
            "openff-1.1.0.offxml",
            "openff-1.2.0.offxml",
        ]

        for ff in expected_force_fields:
            assert ff in available_force_fields

    def test_force_field_case(self):
        """Ensure forcefield paths are loaded in a case-insensitive manner"""
        default_case = ForceField("smirnoff99Frosst-1.1.0.offxml")
        lower_case = ForceField("smirnoff99frosst-1.1.0.offxml")

        assert hash(default_case) == hash(lower_case)

    def test_do_not_load_in_child_dir(self, tmp_path):
        """Ensure force field XML files in nested subdirectories are not loaded
        when not explicitly pointed to."""
        nested_directory = tmp_path / os.path.join("a", "b", "c")
        os.makedirs(nested_directory, exist_ok=True)

        # Create a FF in a nested directory
        ForceField("openff-1.0.0.offxml").to_file(
            os.path.join(nested_directory, "force-field.offxml")
        )

        # Check that the file does not exist in the current working directory.
        assert not os.path.isfile("force-field.offxml")

        with pytest.raises(
            OSError, match="Source force-field.offxml could not be read."
        ):
            ForceField("force-field.offxml")

    @pytest.mark.parametrize("full_path", [(True, False)])
    @pytest.mark.parametrize("force_field_file", [*get_available_force_fields()])
    def test_get_available_force_fields_loadable(self, full_path, force_field_file):
        """Ensure get_available_force_fields returns load-able files"""
        ForceField(force_field_file)

    def test_create_forcefield_no_args(self):
        """Test empty constructor"""
        forcefield = ForceField()

        # Should find BondHandler and AngleHandler, since they're default classes
        forcefield.get_parameter_handler("Bonds")
        forcefield.get_parameter_handler("Angles")

        # Shouldn't find InvalidKey handler, since it doesn't exist
        with pytest.raises(KeyError):
            forcefield.get_parameter_handler("InvalidKey")

        # Verify the aromatocitiy model is not None
        assert forcefield.aromaticity_model == "OEAroModel_MDL"

    def test_create_forcefield_aromaticity_model(self):
        """Test the aromaticiy_model argument of the constructor"""
        mdl = "OEAroModel_MDL"

        assert ForceField(aromaticity_model=mdl).aromaticity_model == mdl

        with pytest.raises(SMIRNOFFAromaticityError):
            ForceField(aromaticity_model="foobar")

    def test_create_forcefield_custom_handler_classes(self):
        """Test constructor given specific classes to register"""
        from openff.toolkit.typing.engines.smirnoff import BondHandler

        forcefield = ForceField(parameter_handler_classes=[BondHandler])

        # Should find BondHandler, since we registered it
        forcefield.get_parameter_handler("Bonds")

        # Shouldn't find AngleHandler, since we didn't allow that to be registered
        with pytest.raises(KeyError):
            forcefield.get_parameter_handler("Angles")

    def test_create_forcefield_from_file(self):
        """Test basic file loading in constructor"""
        forcefield = ForceField("test_forcefields/test_forcefield.offxml")
        assert len(forcefield._parameter_handlers["Bonds"]._parameters) == 87
        assert len(forcefield._parameter_handlers["Angles"]._parameters) == 38
        assert len(forcefield._parameter_handlers["ProperTorsions"]._parameters) == 158
        assert len(forcefield._parameter_handlers["ImproperTorsions"]._parameters) == 4
        assert len(forcefield._parameter_handlers["vdW"]._parameters) == 35
        assert forcefield.aromaticity_model == "OEAroModel_MDL"

    def test_load_bad_string(self):
        with pytest.raises(IOError) as exception_info:
            ForceField("1234")
        assert "Source 1234 could not be read." in str(exception_info.value)
        assert "syntax error" in str(exception_info.value)

    def test_create_forcefield_from_xml_string(self):
        forcefield = ForceField(xml_simple_ff)
        assert len(forcefield._parameter_handlers["Bonds"]._parameters) == 3
        assert len(forcefield._parameter_handlers["Angles"]._parameters) == 2
        assert len(forcefield._parameter_handlers["ProperTorsions"]._parameters) == 3
        assert len(forcefield._parameter_handlers["ImproperTorsions"]._parameters) == 2
        assert len(forcefield._parameter_handlers["vdW"]._parameters) == 2

    def test_pickle(self):
        """
        Test pickling and unpickling a force field
        """
        import pickle

        forcefield_1 = ForceField(xml_simple_ff)
        pickled = pickle.dumps(forcefield_1)
        forcefield_2 = pickle.loads(pickled)
        assert forcefield_1.to_string() == forcefield_2.to_string()

    def test_pickle_with_cosmetic_attributes(self):
        """
        Test pickling and unpickling a force field with cosmetic attributes
        """
        import pickle

        forcefield_1 = ForceField(
            xml_ff_w_cosmetic_elements, allow_cosmetic_attributes=True
        )
        pickled = pickle.dumps(forcefield_1)
        forcefield_2 = pickle.loads(pickled)
        assert forcefield_1.to_string() == forcefield_2.to_string()
        # Ensure that the cosmetic attributes stuck around
        assert "blah=blah2" in forcefield_2.to_string()

    def test_xml_string_roundtrip(self):
        """
        Test writing a ForceField to an XML string
        """
        forcefield_1 = ForceField(xml_simple_ff)
        string_1 = forcefield_1.to_string("XML")
        # Ensure that we have spaces instead of tabs
        assert "    " in string_1
        assert "\t" not in string_1
        forcefield_2 = ForceField(string_1)
        string_2 = forcefield_2.to_string("XML")
        assert string_1 == string_2

    def test_xml_string_roundtrip_keep_cosmetic(self):
        """
        Test roundtripping a force field to an XML string with and without retaining cosmetic elements
        """
        # Ensure an exception is raised if we try to read the XML string with cosmetic attributes
        with pytest.raises(
            SMIRNOFFSpecError,
            match="Unexpected kwarg [(]parameters: k, length[)]  passed",
        ):
            ForceField(xml_ff_w_cosmetic_elements)

        # Create a force field from XML successfully, by explicitly permitting cosmetic attributes
        forcefield_1 = ForceField(
            xml_ff_w_cosmetic_elements, allow_cosmetic_attributes=True
        )

        # Convert the force field back to XML
        string_1 = forcefield_1.to_string("XML", discard_cosmetic_attributes=False)

        # Ensure that the new XML string has cosmetic attributes in it
        assert 'cosmetic_element="why not?"' in string_1
        assert 'parameterize_eval="blah=blah2"' in string_1
        with pytest.raises(
            SMIRNOFFSpecError,
            match="Unexpected kwarg [(]parameters: k, length[)]  passed",
        ):
            ForceField(string_1, allow_cosmetic_attributes=False)

        # Complete the forcefield_1 --> string --> forcefield_2 roundtrip
        forcefield_2 = ForceField(string_1, allow_cosmetic_attributes=True)

        # Ensure that the force field remains the same after the roundtrip
        string_2 = forcefield_2.to_string("XML", discard_cosmetic_attributes=False)
        assert string_1 == string_2

        # Discard the cosmetic attributes and ensure that the string is different
        string_3 = forcefield_2.to_string("XML", discard_cosmetic_attributes=True)
        assert string_1 != string_3
        # Ensure that the new XML string does NOT have cosmetic attributes in it
        assert 'cosmetic_element="why not?"' not in string_3
        assert 'parameterize_eval="blah=blah2"' not in string_3

    def test_read_0_1_smirnoff(self):
        """Test reading an 0.1 spec OFFXML file"""
        ForceField("test_forcefields/smirnoff99Frosst_reference_0_1_spec.offxml")

    def test_read_0_1_smirff(self):
        """Test reading an 0.1 spec OFFXML file, enclosed by the legacy "SMIRFF" tag"""
        ForceField("test_forcefields/smirff99Frosst_reference_0_1_spec.offxml")

    def test_read_0_2_smirnoff(self):
        """Test reading an 0.2 spec OFFXML file"""
        ForceField("test_forcefields/smirnoff99Frosst_reference_0_2_spec.offxml")

    @pytest.mark.parametrize("file_path_extension", ["xml", "XML", "offxml", "OFFXML"])
    @pytest.mark.parametrize(
        "specified_format",
        [
            None,
            "xml",
            "XML",
            ".xml",
            ".XML",
            "offxml",
            "OFFXML",
            ".offxml",
            ".OFFXML",
            XMLParameterIOHandler(),
        ],
    )
    def test_xml_file_roundtrip(self, file_path_extension, specified_format):
        """
        Test roundtripping a ForceField to and from an XML file
        """
        # These files will be deleted once garbage collection runs (end of this function)
        iofile1 = NamedTemporaryFile(suffix="." + file_path_extension)
        iofile2 = NamedTemporaryFile(suffix="." + file_path_extension)
        forcefield_1 = ForceField(xml_simple_ff)
        forcefield_1.to_file(iofile1.name, io_format=specified_format)
        forcefield_2 = ForceField(iofile1.name)
        forcefield_2.to_file(iofile2.name, io_format=specified_format)
        assert open(iofile1.name).read() == open(iofile2.name).read()

    @pytest.mark.parametrize("file_path_extension", ["xml", "XML", "offxml", "OFFXML"])
    @pytest.mark.parametrize(
        "specified_format",
        [
            None,
            "xml",
            "XML",
            ".xml",
            ".XML",
            "offxml",
            "OFFXML",
            ".offxml",
            ".OFFXML",
            XMLParameterIOHandler(),
        ],
    )
    def test_xml_file_roundtrip_keep_cosmetic(
        self, file_path_extension, specified_format
    ):
        """
        Test roundtripping a force field to an XML file with and without retaining cosmetic elements
        """
        # These files will be deleted once garbage collection runs (end of this function)
        iofile1 = NamedTemporaryFile(suffix="." + file_path_extension)
        iofile2 = NamedTemporaryFile(suffix="." + file_path_extension)
        iofile3 = NamedTemporaryFile(suffix="." + file_path_extension)

        # Ensure an exception is raised if we try to read the XML string with cosmetic attributes
        with pytest.raises(
            SMIRNOFFSpecError,
            match="Unexpected kwarg [(]parameters: k, length[)]  passed",
        ):
            ForceField(xml_ff_w_cosmetic_elements)

        # Create a force field from XML successfully
        forcefield_1 = ForceField(
            xml_ff_w_cosmetic_elements, allow_cosmetic_attributes=True
        )

        # Convert the force field back to XML, keeping cosmetic attributes
        forcefield_1.to_file(
            iofile1.name, discard_cosmetic_attributes=False, io_format=specified_format
        )

        # Ensure that the new XML string has cosmetic attributes in it
        assert 'cosmetic_element="why not?"' in open(iofile1.name).read()
        assert 'parameterize_eval="blah=blah2"' in open(iofile1.name).read()
        with pytest.raises(
            SMIRNOFFSpecError,
            match="Unexpected kwarg [(]parameters: k, length[)]  passed",
        ):
            ForceField(iofile1.name, allow_cosmetic_attributes=False)

        # Complete the forcefield_1 --> file --> forcefield_2 roundtrip
        forcefield_2 = ForceField(iofile1.name, allow_cosmetic_attributes=True)

        # Ensure that the force field remains the same after the roundtrip
        forcefield_2.to_file(
            iofile2.name, discard_cosmetic_attributes=False, io_format=specified_format
        )
        assert open(iofile1.name).read() == open(iofile2.name).read()

        # Discard the cosmetic attributes and ensure that the string is different
        forcefield_2.to_file(
            iofile3.name, discard_cosmetic_attributes=True, io_format=specified_format
        )
        assert open(iofile1.name).read() != open(iofile3.name).read()

        # Ensure that the new XML string does NOT have cosmetic attributes in it
        assert 'cosmetic_element="why not?"' not in open(iofile3.name).read()
        assert 'parameterize_eval="blah=blah2"' not in open(iofile3.name).read()

    def test_load_section_without_section_version(self):
        """Ensure that a SMIRNOFFSpecError is raised if we try to load a SMIRNOFF section without a version.
        Section versions are a requirement added in the 0.3 spec."""
        with pytest.raises(
            SMIRNOFFSpecError,
            match="Missing version while trying to construct "
            "<class 'openff.toolkit.typing.engines."
            "smirnoff.parameters.ToolkitAM1BCCHandler'>.",
        ):
            ForceField(xml_without_section_version)

    def test_load_two_sources(self):
        """Test loading data from two SMIRNOFF data sources"""
        ff = ForceField(
            xml_simple_ff, xml_ff_w_cosmetic_elements, allow_cosmetic_attributes=True
        )
        assert len(ff.get_parameter_handler("Bonds").parameters) == 5

    def test_load_two_sources_authors_dates(self):
        """Test that authors and dates are handled properly"""
        ff = ForceField(
            xml_ff_w_cosmetic_elements,
            xml_ff_w_comments,
            allow_cosmetic_attributes=True,
        )
        xml_str = ff.to_string("XML")
        assert (
            "<Author>Alice and Bob AND C. I. Bayly, OpenEye/UC Irvine; C. C. Bannan, "
            "UC Irvine; D. L. Mobley, UC Irvine</Author>" in xml_str
        )
        assert "<Date>MMXVIII-VII-XIV AND 2018-07-14</Date>" in xml_str

        # Test property getters
        assert (
            "Alice and Bob AND C. I. Bayly, OpenEye/UC Irvine; C. C. Bannan, "
            "UC Irvine; D. L. Mobley, UC Irvine" == ff.author
        )
        assert "MMXVIII-VII-XIV AND 2018-07-14" == ff.date

        # Test property setters
        ff.author = "Me"
        ff.date = "yesteryear"
        xml_str = ff.to_string("XML")
        assert "<Author>Me</Author>" in xml_str
        assert "<Date>yesteryear</Date>" in xml_str

        # Unset both author and date and ensure they don't get written out.
        ff.author = None
        ff.date = None
        xml_str = ff.to_string("XML")
        assert "<Author>" not in xml_str
        assert "<Date>" not in xml_str

    def test_load_two_sources_incompatible_tags(self):
        """Test loading data from two SMIRNOFF data sources which have incompatible physics"""
        # Make an XML force field with a modified vdW 1-4 scaling factor
        nonstandard_xml_ff = xml_ff_w_comments.replace('scale14="0.5"', 'scale14="1.0"')
        with pytest.raises(
            IncompatibleParameterError,
            match="handler value: 0.5, incompatible value: 1.0",
        ):
            ForceField(xml_simple_ff, nonstandard_xml_ff)

    def test_gbsahandler_sa_model_none(self):
        """
        Ensure that string values of "None" are correctly interpreted in the GBSAHandler's sa_model field
        """
        from openff.toolkit.typing.engines.smirnoff import ForceField

        ForceField(xml_gbsa_ff)

    @pytest.mark.parametrize(
        "toolkit_registry,registry_description", toolkit_registries
    )
    def test_parameterize_ethanol(self, toolkit_registry, registry_description):
        forcefield = ForceField("test_forcefields/test_forcefield.offxml")
        pdbfile = app.PDBFile(get_data_file_path("systems/test_systems/1_ethanol.pdb"))
        molecules = [create_ethanol()]
        topology = Topology.from_openmm(pdbfile.topology, unique_molecules=molecules)

        # TODO: specify desired toolkit_registry behavior in Interchange
        forcefield.create_openmm_system(
            topology,
            toolkit_registry=toolkit_registry,
            use_interchange=False,
        )

    @pytest.fixture()
    def create_circular_handler_dependencies(self):
        from openff.toolkit.typing.engines.smirnoff.parameters import (
            AngleHandler,
            BondHandler,
            ConstraintHandler,
        )

        # Modify the BondHandler and AngleHandler classes to depend on the other one running first during
        # system parameterization. Unfortunately, I can't figure out how to do this just to these _instances_
        # of the Handlers, so I modify them at the class level, and then un-modify them at the end of the test.
        orig_bh_depends = copy.deepcopy(BondHandler._DEPENDENCIES)
        orig_ah_depends = copy.deepcopy(AngleHandler._DEPENDENCIES)
        BondHandler._DEPENDENCIES = [ConstraintHandler, AngleHandler]
        AngleHandler._DEPENDENCIES = [ConstraintHandler, BondHandler]

        # The tests run here. Regardless of outcome, the code after `yield` runs after the test completes
        yield

        # Return handler dependencies to their original states
        BondHandler._DEPENDENCIES = orig_bh_depends
        AngleHandler._DEPENDENCIES = orig_ah_depends

    @pytest.mark.parametrize(
        "toolkit_registry,registry_description", toolkit_registries
    )
    def test_parameterize_ethanol_handler_dependency_loop(
        self,
        create_circular_handler_dependencies,
        toolkit_registry,
        registry_description,
    ):
        """Test parameterizing ethanol, but failing because custom handler classes can not resolve
        which order to run in"""
        # from openff.toolkit.typing.engines.smirnoff.parameters import BondHandler, AngleHandler, ConstraintHandler

        forcefield = ForceField("test_forcefields/test_forcefield.offxml")

        pdbfile = app.PDBFile(get_data_file_path("systems/test_systems/1_ethanol.pdb"))
        molecules = [create_ethanol()]
        topology = Topology.from_openmm(pdbfile.topology, unique_molecules=molecules)
        with pytest.raises(
            RuntimeError,
            match="Unable to resolve order in which to run ParameterHandlers. "
            "Dependencies do not form a directed acyclic graph",
        ):
            # TODO: specify desired toolkit_registry behavior in Interchange
            forcefield.create_openmm_system(
                topology,
                toolkit_registry=toolkit_registry,
                use_interchange=False,
            )

    def test_parameterize_ethanol_missing_torsion(self):
        from openff.toolkit.typing.engines.smirnoff.parameters import (
            UnassignedProperTorsionParameterException,
        )

        forcefield = ForceField(xml_missing_torsion)
        pdbfile = app.PDBFile(get_data_file_path("systems/test_systems/1_ethanol.pdb"))
        molecules = [create_ethanol()]
        topology = Topology.from_openmm(pdbfile.topology, unique_molecules=molecules)
        with pytest.raises(
            UnassignedProperTorsionParameterException,
            match="- Topology indices [(]5, 0, 1, 6[)]: "
            r"names and elements [(](H\d+)? H[)], [(](C\d+)? C[)], [(](C\d+)? C[)], [(](H\d+)? H[)],",
        ):
            forcefield.create_openmm_system(topology)

    @pytest.mark.parametrize(
        "toolkit_registry,registry_description", toolkit_registries
    )
    def test_parameterize_1_cyclohexane_1_ethanol(
        self, toolkit_registry, registry_description
    ):
        """Test parameterizing a periodic system of two distinct molecules"""
        forcefield = ForceField("test_forcefields/test_forcefield.offxml")
        pdbfile = app.PDBFile(
            get_data_file_path("systems/test_systems/1_cyclohexane_1_ethanol.pdb")
        )
        # toolkit_wrapper = RDKitToolkitWrapper()
        molecules = [create_ethanol(), create_cyclohexane()]
        # molecules = [Molecule.from_file(get_data_file_path(name)) for name in ('molecules/ethanol.mol2',
        #                                                                      'molecules/cyclohexane.mol2')]
        topology = Topology.from_openmm(pdbfile.topology, unique_molecules=molecules)

        forcefield.create_openmm_system(topology)

    @pytest.mark.parametrize(
        "toolkit_registry,registry_description", toolkit_registries
    )
    def test_parameterize_1_cyclohexane_1_ethanol_vacuum(
        self, toolkit_registry, registry_description
    ):
        """Test parametrizing a nonperiodic system of two distinct molecules"""
        forcefield = ForceField("test_forcefields/test_forcefield.offxml")
        pdbfile = app.PDBFile(
            get_data_file_path("systems/test_systems/1_cyclohexane_1_ethanol.pdb")
        )
        molecules = [create_ethanol(), create_cyclohexane()]
        topology = Topology.from_openmm(pdbfile.topology, unique_molecules=molecules)
        topology.box_vectors = None

        forcefield.create_openmm_system(topology)

    @pytest.mark.slow
    @pytest.mark.parametrize(
        "toolkit_registry,registry_description", toolkit_registries
    )
    @pytest.mark.parametrize(
        "box",
        [
            "ethanol_water.pdb",
            "cyclohexane_water.pdb",
            "cyclohexane_ethanol_0.4_0.6.pdb",
            "propane_methane_butanol_0.2_0.3_0.5.pdb",
        ],
    )
    def test_parameterize_large_system(
        self, toolkit_registry, registry_description, box
    ):
        """Test parameterizing a large system of several distinct molecules.
        This test is very slow, so it is only run if the --runslow option is provided to pytest.
        """
        forcefield = ForceField("test_forcefields/test_forcefield.offxml")
        box_file_path = get_data_file_path(
            os.path.join("systems", "packmol_boxes", box)
        )
        pdbfile = app.PDBFile(box_file_path)
        mol_names = ["water", "cyclohexane", "ethanol", "propane", "methane", "butanol"]
        sdf_files = [
            get_data_file_path(os.path.join("systems", "monomers", name + ".sdf"))
            for name in mol_names
        ]
        molecules = [Molecule.from_file(sdf_file) for sdf_file in sdf_files]
        topology = Topology.from_openmm(
            pdbfile.topology,
            unique_molecules=molecules,
        )

        forcefield.create_openmm_system(
            topology,
            toolkit_registry=toolkit_registry,
        )
        # TODO: Add check to ensure system energy is finite

    @requires_openeye
    def test_parameterize_ethanol_different_reference_ordering_openeye(self):
        """
        Test parameterizing the same PDB, using reference mol2s that have different atom orderings.
        The results of both should be identical.
        """
        toolkit_registry = ToolkitRegistry(toolkit_precedence=[OpenEyeToolkitWrapper])
        forcefield = ForceField("test_forcefields/test_forcefield.offxml")
        pdbfile = app.PDBFile(get_data_file_path("systems/test_systems/1_ethanol.pdb"))
        # Load the unique molecules with one atom ordering
        molecules1 = [Molecule.from_file(get_data_file_path("molecules/ethanol.sdf"))]
        topology1 = Topology.from_openmm(
            pdbfile.topology,
            unique_molecules=molecules1,
        )
        # TODO: specify desired toolkit_registry behavior in Interchange
        omm_system1 = forcefield.create_openmm_system(
            topology1,
            toolkit_registry=toolkit_registry,
            use_interchange=False,
        )
        # Load the unique molecules with a different atom ordering
        molecules2 = [
            Molecule.from_file(get_data_file_path("molecules/ethanol_reordered.sdf"))
        ]
        topology2 = Topology.from_openmm(
            pdbfile.topology,
            unique_molecules=molecules2,
        )
        omm_system2 = forcefield.create_openmm_system(
            topology2,
            toolkit_registry=toolkit_registry,
            use_interchange=False,
        )

        serialized_1 = XmlSerializer.serialize(omm_system1)
        serialized_2 = XmlSerializer.serialize(omm_system2)

        serialized_1 = round_charge(serialized_1)
        serialized_2 = round_charge(serialized_2)

        assert serialized_1 == serialized_2

    @requires_rdkit
    def test_parameterize_ethanol_different_reference_ordering_rdkit(self):
        """
        Test parameterizing the same PDB, using reference sdfs that have different atom orderings.
        The results of both should be identical.
        """
        toolkit_registry = ToolkitRegistry(
            toolkit_precedence=[RDKitToolkitWrapper, AmberToolsToolkitWrapper]
        )
        forcefield = ForceField("test_forcefields/test_forcefield.offxml")
        pdbfile = app.PDBFile(get_data_file_path("systems/test_systems/1_ethanol.pdb"))

        # Load the unique molecules with one atom ordering
        molecules1 = [Molecule.from_file(get_data_file_path("molecules/ethanol.sdf"))]
        topology1 = Topology.from_openmm(
            pdbfile.topology,
            unique_molecules=molecules1,
        )
        # TODO: specify desired toolkit_registry behavior in Interchange
        omm_system1 = forcefield.create_openmm_system(
            topology1,
            toolkit_registry=toolkit_registry,
            use_interchange=False,
        )

        # Load the unique molecules with a different atom ordering
        molecules2 = [
            Molecule.from_file(get_data_file_path("molecules/ethanol_reordered.sdf"))
        ]
        topology2 = Topology.from_openmm(
            pdbfile.topology,
            unique_molecules=molecules2,
        )
        omm_system2 = forcefield.create_openmm_system(
            topology2,
            toolkit_registry=toolkit_registry,
            use_interchange=False,
        )

        serialized_1 = XmlSerializer.serialize(omm_system1)
        serialized_2 = XmlSerializer.serialize(omm_system2)

        serialized_1 = round_charge(serialized_1)
        serialized_2 = round_charge(serialized_2)

        assert serialized_1 == serialized_2

    @requires_rdkit
    def test_parameterize_mol_missing_stereo_rdkit(self):
        """
        Test parameterizing a molecule with undefined stereochemsity using the RDKit/AmberTools backend.
        """

        from openff.toolkit.topology import Molecule, Topology
        from openff.toolkit.typing.engines.smirnoff import ForceField

        toolkit_registry = ToolkitRegistry(
            toolkit_precedence=[RDKitToolkitWrapper, AmberToolsToolkitWrapper]
        )

        molecule = Molecule.from_smiles("CC1CCC(=O)O1", allow_undefined_stereo=True)
        topology = Topology.from_molecules([molecule])

        force_field = ForceField("test_forcefields/test_forcefield.offxml")
        # TODO: specify desired toolkit_registry behavior in Interchange
        force_field.create_openmm_system(
            topology, toolkit_registry=toolkit_registry, use_interchange=False
        )

    @requires_openeye
    def test_parameterize_mol_missing_stereo_openeye(self):
        """
        Test parameterizing a molecule with undefined stereochemsity using the OpenEye backend.
        """

        from openff.toolkit.topology import Molecule, Topology
        from openff.toolkit.typing.engines.smirnoff import ForceField

        toolkit_registry = ToolkitRegistry(toolkit_precedence=[OpenEyeToolkitWrapper])

        molecule = Molecule.from_smiles("CC1CCC(=O)O1", allow_undefined_stereo=True)
        topology = Topology.from_molecules([molecule])

        force_field = ForceField("test_forcefields/test_forcefield.offxml")
        # TODO: specify desired toolkit_registry behavior in Interchange
        force_field.create_openmm_system(
            topology, toolkit_registry=toolkit_registry, use_interchange=False
        )

    @pytest.mark.parametrize(
        "toolkit_registry,registry_description", toolkit_registries
    )
    def test_pass_invalid_kwarg_to_create_openmm_system(
        self, toolkit_registry, registry_description
    ):
        """Test to ensure an exception is raised when an unrecognized kwarg is passed"""
        file_path = get_data_file_path("test_forcefields/test_forcefield.offxml")
        forcefield = ForceField(file_path)
        pdbfile = app.PDBFile(get_data_file_path("systems/test_systems/1_ethanol.pdb"))
        molecules = []
        molecules.append(Molecule.from_smiles("CCO"))
        topology = Topology.from_openmm(pdbfile.topology, unique_molecules=molecules)

        with pytest.raises(
            ValueError,
            match=".* not used by any registered force Handler: {'invalid_kwarg'}.*",
        ):
            # TODO: specify desired toolkit_registry behavior in Interchange
            forcefield.create_openmm_system(
                topology,
                invalid_kwarg="aaa",
                toolkit_registry=toolkit_registry,
                use_interchange=False,
            )

    def test_electrostatics_switch_width_unsupported(self):
        handler = ElectrostaticsHandler(version=0.4)
        with pytest.raises(
            SMIRNOFFSpecUnimplementedError,
            match="not support an electrostatic switch width",
        ):
            handler.switch_width = 1.234 * unit.nanometer

    @pytest.mark.parametrize("mod_cuoff", [True, False])
    def test_nonbonded_cutoff_no_box_vectors(self, mod_cuoff):
        """Ensure that the NonbondedForce objects use the cutoff specified in the
        ParameterHandler, not the OpenMM defaults"""
        top = Topology.from_molecules(create_ethanol())
        assert top.box_vectors is None
        forcefield = ForceField("test_forcefields/test_forcefield.offxml")

        if mod_cuoff:
            # Ensure a modified, non-default cutoff will be propogated through
            forcefield["vdW"].cutoff = 0.777 * unit.angstrom
            forcefield["Electrostatics"].cutoff = 0.777 * unit.angstrom

        omm_sys = forcefield.create_openmm_system(top)

        for f in omm_sys.getForces():
            if isinstance(f, openmm.NonbondedForce):
                nonbonded_force = f

        found_cutoff = from_openmm(nonbonded_force.getCutoffDistance())
        vdw_cutoff = forcefield["vdW"].cutoff
        e_cutoff = forcefield["Electrostatics"].cutoff
        assert found_cutoff == vdw_cutoff == e_cutoff

    def test_vdw_cutoff_overrides_electrostatics(self):
        topology = Molecule.from_smiles("[#18]").to_topology()
        topology.box_vectors = [3, 3, 3] * unit.nanometer

        force_field = ForceField()

        vdw_handler = vdWHandler(version=0.3)
        vdw_handler.method = "cutoff"
        vdw_handler.cutoff = 6.0 * unit.angstrom
        vdw_handler.scale14 = 1.0

        vdw_handler.add_parameter(
            {
                "smirks": "[#18:1]",
                "epsilon": 1.0 * unit.kilojoules_per_mole,
                "sigma": 1.0 * unit.angstrom,
            }
        )
        force_field.register_parameter_handler(vdw_handler)

        electrostatics_handler = ElectrostaticsHandler(version=0.3)
        electrostatics_handler.cutoff = 7.0 * unit.angstrom
        electrostatics_handler.periodic_potential = "PME"
        force_field.register_parameter_handler(electrostatics_handler)

        library_charges = LibraryChargeHandler(version=0.3)
        library_charges.add_parameter(
            {
                "smirks": "[#18:1]",
                "charge1": 0.0 * unit.elementary_charge,
            }
        )
        force_field.register_parameter_handler(library_charges)

        system = force_field.create_openmm_system(topology)

        assert np.isclose(
            system.getForce(0).getCutoffDistance().value_in_unit(openmm_unit.angstrom),
            6.0,
        )

        # Ensure an exception is raised when the electrostatics cutoff is meaningful
        # and mismatched
        force_field.deregister_parameter_handler(force_field["Electrostatics"])

        # TODO: Don't change the box vectors once this case is supported
        topology.box_vectors = None
        electrostatics_handler.periodic_potential = "Coulomb"
        force_field.register_parameter_handler(electrostatics_handler)

        with pytest.raises(IncompatibleParameterError, match="cutoff must equal"):
            force_field.create_openmm_system(topology)

    def test_nondefault_nonbonded_cutoff(self):
        """Test that the cutoff of the NonbondedForce is set properly when vdW and Electrostatics cutoffs
        are identical but not the psuedo-default value of 9.0 A."""
        topology = Molecule.from_smiles("[#18]").to_topology()
        topology.box_vectors = [3, 3, 3] * unit.nanometer

        force_field = ForceField()

        vdw_handler = vdWHandler(version=0.3)
        vdw_handler.method = "cutoff"
        vdw_handler.cutoff = 7.89 * unit.angstrom
        vdw_handler.scale14 = 1.0

        vdw_handler.add_parameter(
            {
                "smirks": "[#18:1]",
                "epsilon": 1.0 * unit.kilojoules_per_mole,
                "sigma": 1.0 * unit.angstrom,
            }
        )
        force_field.register_parameter_handler(vdw_handler)

        electrostatics_handler = ElectrostaticsHandler(version=0.3)
        electrostatics_handler.cutoff = 7.89 * unit.angstrom
        electrostatics_handler.periodic_potential = "PME"
        force_field.register_parameter_handler(electrostatics_handler)

        library_charges = LibraryChargeHandler(version=0.3)
        library_charges.add_parameter(
            {
                "smirks": "[#18:1]",
                "charge1": 0.0 * unit.elementary_charge,
            }
        )
        force_field.register_parameter_handler(library_charges)

        system = force_field.create_openmm_system(topology)

        found_cutoff = (
            system.getForce(0).getCutoffDistance().value_in_unit(openmm_unit.angstrom)
        )

        assert abs(found_cutoff - 7.89) < 1e-6

    @pytest.mark.parametrize("inputs", nonbonded_resolution_matrix)
    def test_nonbonded_method_resolution(self, inputs):
        """Test predefined permutations of input options to ensure nonbonded handling is correctly resolved"""
        vdw_method = inputs["vdw_method"]
        has_periodic_box = inputs["has_periodic_box"]
        omm_force = inputs["omm_force"]
        exception = inputs["exception"]
        exception_match = inputs["exception_match"]

        molecules = [create_ethanol()]
        forcefield = ForceField("test_forcefields/test_forcefield.offxml")

        pdbfile = app.PDBFile(get_data_file_path("systems/test_systems/1_ethanol.pdb"))
        topology = Topology.from_openmm(pdbfile.topology, unique_molecules=molecules)

        if not (has_periodic_box):
            topology.box_vectors = None

        if exception is None:
            # The method is validated and may raise an exception if it's not supported.
            forcefield.get_parameter_handler("vdW", {}).method = vdw_method
            forcefield.get_parameter_handler(
                "Electrostatics", {}
            ).periodic_potential = inputs["electrostatics_periodic_potential"]
            omm_system = forcefield.create_openmm_system(
                topology, use_interchange=False
            )
            nonbond_method_matched = False
            for f_idx in range(omm_system.getNumForces()):
                force = omm_system.getForce(f_idx)
                if isinstance(force, openmm.NonbondedForce):
                    if force.getNonbondedMethod() == omm_force:
                        nonbond_method_matched = True
            assert nonbond_method_matched
        else:
            with pytest.raises(exception, match=exception_match):
                # The method is validated and may raise an exception if it's not supported.
                forcefield.get_parameter_handler("vdW", {}).method = vdw_method
                forcefield.get_parameter_handler(
                    "Electrostatics", {}
<<<<<<< HEAD
                ).method = electrostatics_method
                forcefield.create_openmm_system(topology, use_interchange=False)
=======
                ).periodic_potential = inputs["electrostatics_periodic_potential"]
                omm_system = forcefield.create_openmm_system(
                    topology, use_interchange=False
                )
>>>>>>> 01075442

    def test_registered_parameter_handlers(self):
        """Test registered_parameter_handlers property"""
        forcefield = ForceField("test_forcefields/test_forcefield.offxml")
        registered_handlers = forcefield.registered_parameter_handlers

        expected_handlers = [
            "Bonds",
            "Angles",
            "ProperTorsions",
            "ImproperTorsions",
            "vdW",
            "Electrostatics",
            "ToolkitAM1BCC",
        ]

        for expected_handler in expected_handlers:
            assert expected_handler in registered_handlers

        assert "LibraryChrages" not in registered_handlers

    def test_parameter_handler_lookup(self):
        """Ensure __getitem__ lookups work"""
        forcefield = ForceField("test_forcefields/test_forcefield.offxml")

        handlers_before = sorted(forcefield._parameter_handlers)

        for val in handlers_before:
            looked_up_handler = forcefield[val]
            assert isinstance(looked_up_handler, ParameterHandler)

        handlers_after = sorted(forcefield._parameter_handlers)

        assert handlers_before == handlers_after

    @pytest.mark.parametrize("unregistered_handler", ["LibraryCharges", "foobar"])
    def test_unregistered_parameter_handler_lookup(self, unregistered_handler):
        """Ensure ForceField.__getitem__ lookups do not register new handlers"""
        forcefield = ForceField("test_forcefields/test_forcefield.offxml")

        assert unregistered_handler not in forcefield._parameter_handlers
        with pytest.raises(KeyError, match=unregistered_handler):
            forcefield[unregistered_handler]
        assert unregistered_handler not in forcefield._parameter_handlers

    def test_lookup_parameter_handler_object(self):
        """Ensure ForceField.__getitem__ raises NotImplemented when passed a ParameterHandler object"""
        forcefield = ForceField("test_forcefields/test_forcefield.offxml")

        bonds = forcefield["Bonds"]
        with pytest.raises(NotImplementedError):
            forcefield[bonds]
        with pytest.raises(NotImplementedError):
            forcefield[type(bonds)]

    def test_lookup_parameter_type(self):
        """Test both ForceField and ParameterHandler __getitem__ methods"""
        forcefield = ForceField("test_forcefields/test_forcefield.offxml")
        smirks = "[#6X4:1]-[#6X3:2]=[#8X1+0]"

        param = forcefield["Bonds"][smirks]
        assert param.smirks == smirks

        # Look up the same param by its index in the ParameterList
        param_idx = 2
        assert param == forcefield["Bonds"][param_idx]

        with pytest.raises(
            ParameterLookupError,
            match="Lookup by instance is not supported",
        ):
            forcefield["Bonds"][param]
        with pytest.raises(
            ParameterLookupError,
            match=r" not found in ParameterList",
        ):
            forcefield["vdW"][smirks]

    @pytest.mark.parametrize(
        "to_deregister",
        [
            "ToolkitAM1BCC",
            ToolkitAM1BCCHandler,
            ToolkitAM1BCCHandler(skip_version_check=True),
        ],
    )
    def test_deregister_parameter_handler(self, to_deregister):
        """Ensure that ForceField.deregister_parameter_handler behaves correctly"""
        ff = ForceField(xml_simple_ff)
        # Make sure the handler is present in the test force field
        handler_found = False
        for handler in ff._parameter_handlers.values():
            if isinstance(handler, ToolkitAM1BCCHandler):
                handler_found = True
        assert handler_found
        ff.deregister_parameter_handler(to_deregister)
        # Make sure the handler is absent after deletion
        handler_found = False
        for handler in ff._parameter_handlers.values():
            if isinstance(handler, ToolkitAM1BCCHandler):
                handler_found = True
        assert not (handler_found)

        with pytest.raises(KeyError):
            ff.deregister_parameter_handler(to_deregister)

    def test_hash(self):
        """Test hashes on all available force fields"""
        ffs = get_available_force_fields()

        for ff1, ff2 in itertools.combinations(ffs, 2):
            assert hash(ff1) != hash(ff2)

    def test_hash_cosmetic(self):
        """Test that adding a cosmetic attribute does not change the hash"""
        forcefield = ForceField("test_forcefields/test_forcefield.offxml")

        hash_without_cosmetic = hash(forcefield)

        forcefield.get_parameter_handler("Bonds").add_cosmetic_attribute("foo", 4)
        assert "foo" in forcefield["Bonds"]._cosmetic_attribs

        hash_with_cosmetic = hash(forcefield)

        assert hash_with_cosmetic == hash_without_cosmetic

    def test_hash_strip_author_date(self):
        """Ensure that author and date are ignored in hashing"""
        ff_no_data = ForceField()
        ff_with_author_date = ForceField()
        ff_with_author_date.author = "John Doe"
        ff_with_author_date.date = "2020-01-01"

        assert hash(ff_no_data) == hash(ff_with_author_date)

    def test_hash_strip_ids(self):
        """Test the behavior of strip_ids arg to __hash__()"""
        from openff.toolkit.typing.engines.smirnoff import BondHandler

        length = 1 * unit.angstrom
        k = 10 * unit.kilocalorie_per_mole / unit.angstrom**2

        param_with_id = {
            "smirks": "[*:1]-[*:2]",
            "length": length,
            "k": k,
            "id": "b1",
        }

        param_without_id = {
            "smirks": "[*:1]-[*:2]",
            "length": length,
            "k": k,
        }

        ff_with_id = ForceField()
        ff_without_id = ForceField()

        ff_with_id.register_parameter_handler(BondHandler(version=0.3))
        ff_without_id.register_parameter_handler(BondHandler(version=0.3))

        ff_with_id.get_parameter_handler("Bonds").add_parameter(param_with_id)
        ff_without_id.get_parameter_handler("Bonds").add_parameter(param_without_id)

        assert hash(ff_with_id) == hash(ff_without_id)


class TestForceFieldChargeAssignment:
    @pytest.mark.parametrize(
        "toolkit_registry,registry_description", toolkit_registries
    )
    def test_charges_from_molecule(self, toolkit_registry, registry_description):
        """Test skipping charge generation and instead getting charges from the original Molecule"""
        # Create an ethanol molecule without using a toolkit
        molecules = [create_ethanol()]

        file_path = get_data_file_path("test_forcefields/test_forcefield.offxml")
        forcefield = ForceField(file_path)
        pdbfile = app.PDBFile(get_data_file_path("systems/test_systems/1_ethanol.pdb"))
        topology = Topology.from_openmm(pdbfile.topology, unique_molecules=molecules)
        omm_system = forcefield.create_openmm_system(
            topology, charge_from_molecules=molecules, toolkit_registry=toolkit_registry
        )
        nonbondedForce = [
            f for f in omm_system.getForces() if type(f) == NonbondedForce
        ][0]
        expected_charges = (
            (0, -0.4 * openmm_unit.elementary_charge),
            (1, -0.3 * openmm_unit.elementary_charge),
            (2, -0.2 * openmm_unit.elementary_charge),
        )
        for particle_index, expected_charge in expected_charges:
            q, sigma, epsilon = nonbondedForce.getParticleParameters(particle_index)
            assert q == expected_charge

        # In 1_ethanol_reordered.pdb, the first three atoms go O-C-C instead of C-C-O. This part of the test ensures
        # that the charges are correctly mapped according to this PDB in the resulting system.
        pdbfile2 = app.PDBFile(
            get_data_file_path("systems/test_systems/1_ethanol_reordered.pdb")
        )
        topology2 = Topology.from_openmm(pdbfile2.topology, unique_molecules=molecules)
        omm_system2 = forcefield.create_openmm_system(
            topology2,
            charge_from_molecules=molecules,
            toolkit_registry=toolkit_registry,
        )
        nonbondedForce2 = [
            f for f in omm_system2.getForces() if type(f) == NonbondedForce
        ][0]
        expected_charges2 = (
            (0, -0.2 * openmm_unit.elementary_charge),
            (1, -0.4 * openmm_unit.elementary_charge),
            (2, -0.3 * openmm_unit.elementary_charge),
        )
        for particle_index, expected_charge in expected_charges2:
            q, sigma, epsilon = nonbondedForce2.getParticleParameters(particle_index)
            assert q == expected_charge

    @pytest.mark.parametrize(
        "toolkit_registry,registry_description", toolkit_registries
    )
    def test_nonintegral_charge_exception(self, toolkit_registry, registry_description):
        """Test skipping charge generation and instead getting charges from the original Molecule"""
        # Create an ethanol molecule without using a toolkit
        ethanol = create_ethanol()
        ethanol.partial_charges[0] = 1.0 * unit.elementary_charge

        file_path = get_data_file_path("test_forcefields/test_forcefield.offxml")
        forcefield = ForceField(file_path)
        pdbfile = app.PDBFile(get_data_file_path("systems/test_systems/1_ethanol.pdb"))
        topology = Topology.from_openmm(pdbfile.topology, unique_molecules=[ethanol])

        # Fail because nonintegral charges aren't allowed
        with pytest.raises(
            NonintegralMoleculeChargeException,
            match="Partial charge sum [(]1.40001 e.*[)] for molecule",
        ):
            forcefield.create_openmm_system(
                topology,
                charge_from_molecules=[ethanol],
                toolkit_registry=toolkit_registry,
            )
        # Pass when the `allow_nonintegral_charges` keyword is included
        forcefield.create_openmm_system(
            topology,
            charge_from_molecules=[ethanol],
            toolkit_registry=toolkit_registry,
            allow_nonintegral_charges=True,
        )

    @pytest.mark.parametrize(
        "toolkit_registry,registry_description", toolkit_registries
    )
    def test_some_charges_from_molecule(self, toolkit_registry, registry_description):
        """
        Test creating an OpenMM system where some charges come from a Molecule, but others come from toolkit
        calculation
        """
        ethanol = create_ethanol()
        cyclohexane = create_cyclohexane()
        molecules = [ethanol, cyclohexane]

        file_path = get_data_file_path("test_forcefields/test_forcefield.offxml")
        forcefield = ForceField(file_path)
        pdbfile = app.PDBFile(
            get_data_file_path("systems/test_systems/1_cyclohexane_1_ethanol.pdb")
        )
        topology = Topology.from_openmm(
            pdbfile.topology,
            unique_molecules=molecules,
        )

        omm_system = forcefield.create_openmm_system(
            topology, charge_from_molecules=[ethanol], toolkit_registry=toolkit_registry
        )
        nonbondedForce = [
            f for f in omm_system.getForces() if type(f) == NonbondedForce
        ][0]
        expected_charges = (
            (18, -0.4 * openmm_unit.elementary_charge),
            (19, -0.3 * openmm_unit.elementary_charge),
            (20, -0.2 * openmm_unit.elementary_charge),
        )
        for particle_index, expected_charge in expected_charges:
            q, sigma, epsilon = nonbondedForce.getParticleParameters(particle_index)
            assert q == expected_charge
        for particle_index in range(topology.n_particles):
            q, sigma, epsilon = nonbondedForce.getParticleParameters(particle_index)
            assert q != (0.0 * unit.elementary_charge)

    @pytest.mark.parametrize(
        "ff_inputs",
        [
            [
                "test_forcefields/test_forcefield.offxml",
                "test_forcefields/tip3p.offxml",
            ],
            ["openff-2.0.0.offxml"],
        ],
    )
    def test_library_charges_to_single_water(self, ff_inputs):
        """Test assigning charges to one water molecule using library charges"""
        ff = ForceField(*ff_inputs)
        mol = Molecule.from_file(
            get_data_file_path(os.path.join("systems", "monomers", "water.sdf"))
        )
        omm_system = ff.create_openmm_system(mol.to_topology())
        nonbondedForce = [
            f for f in omm_system.getForces() if type(f) == NonbondedForce
        ][0]
        expected_charges = [-0.834, 0.417, 0.417] * openmm_unit.elementary_charge
        for particle_index, expected_charge in enumerate(expected_charges):
            q, sigma, epsilon = nonbondedForce.getParticleParameters(particle_index)
            assert q == expected_charge

    def test_parse_library_charges_from_spec_docs(self):
        """Ensure that the examples for librarycharges in the SMIRNOFF spec page are still valid"""
        # TODO: This test is practically useless while the XML strings are hard-coded at the top of this file.
        #       We should implement something like doctests for the XML snippets on the SMIRNOFF spec page.
        ForceField(xml_spec_docs_ala_library_charges_xml)
        ForceField(xml_spec_docs_tip3p_library_charges_xml)

    def test_parse_charge_increment_model_from_spec_docs(self):
        """Ensure that the examples for librarycharges in the SMIRNOFF spec page are still valid"""
        # TODO: This test is practically useless while the XML strings are hard-coded at the top of this file.
        #       We should implement something like doctests for the XML snippets on the SMIRNOFF spec page.
        ForceField(xml_spec_docs_charge_increment_model_xml)

    def test_charge_increment_model_forward_and_reverse_ethanol(self):
        """Test application of ChargeIncrements to the same molecule with different orderings in the topology"""
        file_path = get_data_file_path("test_forcefields/test_forcefield.offxml")
        ff = ForceField(file_path, xml_charge_increment_model_ff_ethanol)
        del ff._parameter_handlers["ToolkitAM1BCC"]
        top = Topology.from_molecules([create_ethanol(), create_reversed_ethanol()])
        sys = ff.create_openmm_system(top)
        nonbonded_force = [
            force
            for force in sys.getForces()
            if isinstance(force, openmm.NonbondedForce)
        ][0]
        expected_charges = [
            0.2,
            -0.15,
            -0.05,
            0.0,
            0.0,
            0.0,
            0.0,
            0.0,
            0.0,
            0.0,
            0.0,
            0.0,
            0.0,
            0.0,
            0.0,
            -0.05,
            -0.15,
            0.2,
        ] * openmm_unit.elementary_charge
        for idx, expected_charge in enumerate(expected_charges):
            charge, _, _ = nonbonded_force.getParticleParameters(idx)
            assert (
                abs(charge - expected_charge) < 1.0e-6 * openmm_unit.elementary_charge
            )

    def test_charge_increment_model_one_less_ci_than_tagged_atom(self):
        """
        Ensure that we support the behavior where a ChargeIncrement is initialized with one less chargeincrement value
        than tagged atom. We test this by making two equivalent (one with fully explicit CIs, the other with some
        implicit CIa) FFs and ensuring that both perform the same parameterization.
        """
        # Make a FF from each OFFXML string
        file_path = get_data_file_path("test_forcefields/test_forcefield.offxml")
        ff1 = ForceField(file_path, xml_charge_increment_model_ff_one_less_ci)
        del ff1._parameter_handlers["ToolkitAM1BCC"]
        ff2 = ForceField(file_path, xml_charge_increment_model_ff_no_missing_cis)
        del ff2._parameter_handlers["ToolkitAM1BCC"]
        top = Topology.from_molecules([create_ethanol()])
        # Make a system from each FF
        sys1 = ff2.create_openmm_system(top)
        sys2 = ff2.create_openmm_system(top)
        # Extract the nonbonded force from each system
        nonbonded_force1 = [
            force
            for force in sys1.getForces()
            if isinstance(force, openmm.NonbondedForce)
        ][0]
        nonbonded_force2 = [
            force
            for force in sys2.getForces()
            if isinstance(force, openmm.NonbondedForce)
        ][0]

        # Ensure that the systems both have the correct charges assigned
        expected_charges = [
            0.17,
            -0.18,
            -0.04,
            0.01,
            0.01,
            0.01,
            0.01,
            0.01,
            0.0,
        ] * openmm_unit.elementary_charge
        for idx, expected_charge in enumerate(expected_charges):
            charge1, _, _ = nonbonded_force1.getParticleParameters(idx)
            charge2, _, _ = nonbonded_force2.getParticleParameters(idx)
            assert (
                abs(charge1 - expected_charge) < 1.0e-6 * openmm_unit.elementary_charge
            )
            assert charge1 == charge2

    def test_charge_increment_model_invalid_number_of_cis(self):
        """
        Ensure that we support the behavior where a ChargeIncrement with an incorrect number of tagged atoms
        and chargeincrementX values riases an error
        """

        file_path = get_data_file_path("test_forcefields/test_forcefield.offxml")
        ff = ForceField(file_path)
        del ff._parameter_handlers["ToolkitAM1BCC"]
        cimh = ff.get_parameter_handler(
            "ChargeIncrementModel",
            handler_kwargs={"version": "0.3", "partial_charge_method": "formal_charge"},
        )
        cimh.add_parameter(
            {
                "smirks": "[C:1][C:2][O:3]",
                "charge_increment1": 0.3 * unit.elementary_charge,
                "charge_increment2": -0.2 * unit.elementary_charge,
                "charge_increment3": -0.1 * unit.elementary_charge,
            }
        )

        # Add ONE MORE chargeincrement parameter than there are tagged atoms and ensure an exception is raised
        cimh.parameters[0].charge_increment.append(0.01 * unit.elementary_charge)
        top = Topology.from_molecules([create_ethanol()])
        with pytest.raises(
            SMIRNOFFSpecError,
            match="number of chargeincrements must be either the same",
        ):
            ff.create_openmm_system(top)

        # Ensure that parameterization with the correct number of increments DOES NOT raise an exception
        cimh.parameters[0].charge_increment = cimh.parameters[0].charge_increment[:2]
        ff.create_openmm_system(top)

        # Add TWO LESS chargeincrement parameters than there are tagged atoms and ensure an exception is raised
        cimh.parameters[0].charge_increment = cimh.parameters[0].charge_increment[:1]
        with pytest.raises(
            SMIRNOFFSpecError,
            match="number of chargeincrements must be either the same",
        ):
            ff.create_openmm_system(top)

    def test_charge_increment_model_initialize_with_no_elements(self):
        """Ensure that we can initialize a ForceField object from an OFFXML with a ChargeIncrementModel header, but no
        ChargeIncrement elements"""
        ForceField(xml_charge_increment_model_formal_charges)

    def test_charge_increment_model_net_charge(self):
        """Test application of charge increments on a molecule with a net charge"""
        file_path = get_data_file_path("test_forcefields/test_forcefield.offxml")
        ff = ForceField(file_path, xml_charge_increment_model_ff_net_charge)
        del ff._parameter_handlers["ToolkitAM1BCC"]

        acetate = create_acetate()
        top = acetate.to_topology()
        sys = ff.create_openmm_system(top)
        nonbonded_force = [
            force
            for force in sys.getForces()
            if isinstance(force, openmm.NonbondedForce)
        ][0]
        expected_charges = [
            0,
            0.15,
            -0.2,
            -0.95,
            0,
            0,
            0,
        ] * openmm_unit.elementary_charge
        for idx, expected_charge in enumerate(expected_charges):
            charge, _, _ = nonbonded_force.getParticleParameters(idx)
            assert (
                abs(charge - expected_charge) < 1.0e-6 * openmm_unit.elementary_charge
            )

    def test_charge_increment_model_deduplicate_symmetric_matches(self):
        """Test that chargeincrementmodelhandler deduplicates symmetric matches"""
        ethanol = create_ethanol()
        top = ethanol.to_topology()

        file_path = get_data_file_path("test_forcefields/test_forcefield.offxml")
        # Test a charge increment that matches all C-H bonds at once
        # (this should be applied once: C0-H3-H4-H5)
        ff = ForceField(file_path, xml_charge_increment_model_ff_match_all)
        del ff._parameter_handlers["ToolkitAM1BCC"]

        sys = ff.create_openmm_system(top)
        nonbonded_force = [
            force
            for force in sys.getForces()
            if isinstance(force, openmm.NonbondedForce)
        ][0]
        expected_charges = [
            0.3,
            0,
            0,
            -0.1,
            -0.1,
            -0.1,
            0.0,
            0.0,
            0.0,
        ] * openmm_unit.elementary_charge
        for idx, expected_charge in enumerate(expected_charges):
            charge, _, _ = nonbonded_force.getParticleParameters(idx)
            assert (
                abs(charge - expected_charge) < 1.0e-6 * openmm_unit.elementary_charge
            )

        # Test a charge increment that matches two C-H bonds at a time
        # (this should be applied 3 times: C0-H3-H4, C0-H3-H5, C0-H4-H5)
        ff = ForceField(file_path, xml_charge_increment_model_ff_match_two)
        del ff._parameter_handlers["ToolkitAM1BCC"]

        sys = ff.create_openmm_system(top)
        nonbonded_force = [
            force
            for force in sys.getForces()
            if isinstance(force, openmm.NonbondedForce)
        ][0]
        expected_charges = [
            0.3,
            0,
            0,
            -0.1,
            -0.1,
            -0.1,
            0.0,
            0.0,
            0.0,
        ] * openmm_unit.elementary_charge
        for idx, expected_charge in enumerate(expected_charges):
            charge, _, _ = nonbonded_force.getParticleParameters(idx)
            assert (
                abs(charge - expected_charge) < 1.0e-6 * openmm_unit.elementary_charge
            )

        # Test a charge increment that matches ONE C-H bond at a time
        # (this should be applied three times: C0-H3, C0-H4, C0-H5)
        ff = ForceField(file_path, xml_charge_increment_model_ff_match_once)
        del ff._parameter_handlers["ToolkitAM1BCC"]

        sys = ff.create_openmm_system(top)
        nonbonded_force = [
            force
            for force in sys.getForces()
            if isinstance(force, openmm.NonbondedForce)
        ][0]
        expected_charges = [
            0.3,
            0,
            0,
            -0.1,
            -0.1,
            -0.1,
            0.0,
            0.0,
            0.0,
        ] * openmm_unit.elementary_charge
        for idx, expected_charge in enumerate(expected_charges):
            charge, _, _ = nonbonded_force.getParticleParameters(idx)
            assert (
                abs(charge - expected_charge) < 1.0e-6 * openmm_unit.elementary_charge
            )

    def test_charge_increment_model_completely_overlapping_matches_override(self):
        """Ensure that DIFFERENT chargeincrements override one another if they apply to the
        same atoms, regardless of order"""
        file_path = get_data_file_path("test_forcefields/test_forcefield.offxml")
        ff = ForceField(file_path, xml_charge_increment_model_ff_override)
        del ff._parameter_handlers["ToolkitAM1BCC"]

        ethanol = create_ethanol()
        top = ethanol.to_topology()
        sys = ff.create_openmm_system(top)
        nonbonded_force = [
            force
            for force in sys.getForces()
            if isinstance(force, openmm.NonbondedForce)
        ][0]
        expected_charges = [
            0.3,
            0,
            0,
            -0.1,
            -0.1,
            -0.1,
            0.0,
            0.0,
            0.0,
        ] * openmm_unit.elementary_charge
        for idx, expected_charge in enumerate(expected_charges):
            charge, _, _ = nonbonded_force.getParticleParameters(idx)
            assert (
                abs(charge - expected_charge) < 1.0e-6 * openmm_unit.elementary_charge
            )

    def test_charge_increment_model_partially_overlapping_matches_both_apply(self):
        """Ensure that DIFFERENT chargeincrements BOTH get applied if they match
        a partially-overlapping set of atoms"""
        file_path = get_data_file_path("test_forcefields/test_forcefield.offxml")
        ff = ForceField(file_path, xml_charge_increment_model_ff_both_apply)
        del ff._parameter_handlers["ToolkitAM1BCC"]

        ethanol = create_ethanol()
        top = ethanol.to_topology()
        sys = ff.create_openmm_system(top)
        nonbonded_force = [
            force
            for force in sys.getForces()
            if isinstance(force, openmm.NonbondedForce)
        ][0]
        expected_charges = [
            0.35,
            -0.05,
            0,
            -0.1,
            -0.1,
            -0.1,
            0.0,
            0.0,
            0.0,
        ] * openmm_unit.elementary_charge
        for idx, expected_charge in enumerate(expected_charges):
            charge, _, _ = nonbonded_force.getParticleParameters(idx)
            assert (
                abs(charge - expected_charge) < 1.0e-6 * openmm_unit.elementary_charge
            )

    @pytest.mark.parametrize("inputs", partial_charge_method_resolution_matrix)
    def test_partial_charge_resolution(self, inputs):
        """Check that the proper partial charge methods are available, and that unavailable partial charge methods
        raise an exception.
        """
        toolkit_wrapper_class = inputs["toolkit"]
        if not (toolkit_wrapper_class.is_available()):
            pytest.skip(f"{toolkit_wrapper_class} is not available.")
        toolkit_wrapper = toolkit_wrapper_class()
        partial_charge_method = inputs["partial_charge_method"]
        expected_exception = inputs["exception"]
        expected_exception_match = inputs["exception_match"]
        ethanol = create_ethanol()
        ethanol.generate_conformers()
        if expected_exception is None:
            ethanol.assign_partial_charges(
                partial_charge_method=partial_charge_method,
                toolkit_registry=toolkit_wrapper,
            )
            abs_charge_sum = 0.0 * unit.elementary_charge

            # Ensure that nonzero charges were assigned
            for pc in ethanol.partial_charges:
                abs_charge_sum += abs(pc)
            assert abs_charge_sum > 0.5 * unit.elementary_charge

        else:
            with pytest.raises(expected_exception, match=expected_exception_match):
                ethanol.assign_partial_charges(
                    partial_charge_method=partial_charge_method,
                    toolkit_registry=toolkit_wrapper,
                )

    def test_library_charge_hierarchy(self):
        """Test assigning charges to one water molecule using library charges, where two LCs match and the
        assignment is determined by order they are added to the force field"""
        # Test with xml_OH_library_charges_xml loaded last, which should assign dummy partial charges
        ff = ForceField(
            "test_forcefields/test_forcefield.offxml",
            "test_forcefields/tip3p.offxml",
            xml_OH_library_charges_xml,
        )
        mol = Molecule.from_file(
            get_data_file_path(os.path.join("systems", "monomers", "water.sdf"))
        )
        omm_system = ff.create_openmm_system(mol.to_topology())
        nonbondedForce = [
            f for f in omm_system.getForces() if type(f) == NonbondedForce
        ][0]
        expected_charges = [-2.0, 1.0, 1.0] * openmm_unit.elementary_charge
        for particle_index, expected_charge in enumerate(expected_charges):
            q, sigma, epsilon = nonbondedForce.getParticleParameters(particle_index)
            assert q == expected_charge

        # Test again, but with tip3p.offxml loaded last (loading the correct partial charges)
        ff = ForceField(
            "test_forcefields/test_forcefield.offxml",
            xml_OH_library_charges_xml,
            "test_forcefields/tip3p.offxml",
        )
        omm_system = ff.create_openmm_system(mol.to_topology())
        nonbondedForce = [
            f for f in omm_system.getForces() if type(f) == NonbondedForce
        ][0]
        expected_charges = [-0.834, 0.417, 0.417] * openmm_unit.elementary_charge
        for particle_index, expected_charge in enumerate(expected_charges):
            q, sigma, epsilon = nonbondedForce.getParticleParameters(particle_index)
            assert q == expected_charge

    def test_library_charges_to_two_waters(self):
        """Test assigning charges to two water molecules using library charges"""
        ff = ForceField(
            "test_forcefields/test_forcefield.offxml", "test_forcefields/tip3p.offxml"
        )
        mol = Molecule.from_file(
            get_data_file_path(os.path.join("systems", "monomers", "water.sdf"))
        )
        top = Topology.from_molecules([mol, mol])
        omm_system = ff.create_openmm_system(top)
        nonbondedForce = [
            f for f in omm_system.getForces() if type(f) == NonbondedForce
        ][0]
        expected_charges = [
            -0.834,
            0.417,
            0.417,
            -0.834,
            0.417,
            0.417,
        ] * openmm_unit.elementary_charge
        for particle_index, expected_charge in enumerate(expected_charges):
            q, sigma, epsilon = nonbondedForce.getParticleParameters(particle_index)
            assert q == expected_charge

    def test_library_charges_to_three_ethanols_different_atom_ordering(self):
        """Test assigning charges to three ethanols with different atom orderings"""
        # Define a library charge parameter for ethanol (C1-C2-O3) where C1 has charge -0.2, and its Hs have -0.02,
        # C2 has charge -0.1 and its Hs have -0.01, and O3 has charge 0.3, and its H has charge 0.08

        ff = ForceField(
            "test_forcefields/test_forcefield.offxml", xml_ethanol_library_charges_ff
        )

        # ethanol.sdf
        #      H5   H8
        #      |    |
        # H6 - C1 - C2 - O3 - H4
        #      |    |
        #      H7   H9
        #
        # ethanol_reordered.sdf (The middle C and O switch indices)
        #      H5   H8
        #      |    |
        # H6 - C1 - C3 - O2 - H4
        #      |    |
        #      H7   H9
        #
        # create_reversed_ethanol()
        #      H5   H2
        #      |    |
        # H4 - C8 - C7 - O6 - H0
        #      |    |
        #      H3   H1

        molecules = [
            Molecule.from_file(get_data_file_path("molecules/ethanol.sdf")),
            Molecule.from_file(get_data_file_path("molecules/ethanol_reordered.sdf")),
            create_reversed_ethanol(),
        ]
        top = Topology.from_molecules(molecules)
        omm_system = ff.create_openmm_system(top)
        nonbondedForce = [
            f for f in omm_system.getForces() if type(f) == NonbondedForce
        ][0]
        expected_charges = [
            -0.2,
            -0.1,
            0.3,
            0.08,
            -0.02,
            -0.02,
            -0.02,
            -0.01,
            -0.01,
            -0.2,
            0.3,
            -0.1,
            0.08,
            -0.02,
            -0.02,
            -0.02,
            -0.01,
            -0.01,
            0.08,
            -0.01,
            -0.01,
            -0.02,
            -0.02,
            -0.02,
            0.3,
            -0.1,
            -0.2,
        ] * openmm_unit.elementary_charge
        for particle_index, expected_charge in enumerate(expected_charges):
            q, sigma, epsilon = nonbondedForce.getParticleParameters(particle_index)
            assert q == expected_charge

    @pytest.mark.parametrize("monatomic_ion,formal_charge", generate_monatomic_ions())
    def test_library_charges_monatomic_ions(self, monatomic_ion, formal_charge):
        """Test assigning library charges to each of the monatomic ions in openff-1.1.0.xml"""
        ff = ForceField(
            "test_forcefields/test_forcefield.offxml",
            "test_forcefields/ion_charges.offxml",
        )
        mol = Molecule.from_smiles("[{}]".format(monatomic_ion))
        omm_system = ff.create_openmm_system(mol.to_topology())

        nonbondedForce = [
            f for f in omm_system.getForces() if type(f) == NonbondedForce
        ][0]
        q, sigma, epsilon = nonbondedForce.getParticleParameters(0)
        assert q == formal_charge

    def test_charge_method_hierarchy(self):
        """Ensure that molecules are parameterized by charge_from_molecules first, then library charges
        if not applicable, then AM1BCC otherwise"""
        ff = ForceField(
            "test_forcefields/test_forcefield.offxml",
            xml_CH_zeroes_library_charges_xml,
            "test_forcefields/tip3p.offxml",
            xml_charge_increment_model_formal_charges,
        )
        # Cyclohexane will be assigned nonzero charges based on `charge_from_molecules` kwarg
        cyclohexane = Molecule.from_file(
            get_data_file_path(os.path.join("systems", "monomers", "cyclohexane.sdf"))
        )
        # Butanol will be assigned zero-valued charges based on `charge_from_molecules` kwarg
        butanol = Molecule.from_file(
            get_data_file_path(os.path.join("systems", "monomers", "butanol.sdf"))
        )
        # Propane will be assigned charges from AM1BCC
        propane = Molecule.from_file(
            get_data_file_path(os.path.join("systems", "monomers", "propane.sdf"))
        )
        # Water will be assigned TIP3P librarycharges
        water = Molecule.from_file(
            get_data_file_path(os.path.join("systems", "monomers", "water.sdf"))
        )
        # Ethanol should be caught by ToolkitAM1BCC
        ethanol = Molecule.from_file(
            get_data_file_path(os.path.join("systems", "monomers", "ethanol.sdf"))
        )
        # iodide should fail to be assigned charges by AM1-BCC, and instead be caught by ChargeIncrementHandler
        # (and assigned formal charge by dummy charge method)
        iodide = Molecule.from_smiles("[I-1]")

        # Assign dummy partial charges to cyclohexane, which we expect to find in the final system since it
        # is included in the charge_from_molecules kwarg to create_openmm_system
        cyclohexane.partial_charges = unit.Quantity(
            np.array(
                [
                    -0.2,
                    -0.2,
                    -0.2,
                    -0.2,
                    -0.2,
                    -0.2,
                    0.1,
                    0.1,
                    0.1,
                    0.1,
                    0.1,
                    0.1,
                    0.1,
                    0.1,
                    0.1,
                    0.1,
                    0.1,
                    0.1,
                ]
            ),
            unit.elementary_charge,
        )

        # There were previously known issues when parameterizing molecules with all zero charges,
        # so test this explicitly with butanol. Since butanol will be in the charge_from_molecules kwarg,
        # we expect to find these charges in the final system.
        butanol.partial_charges = np.array([0.0] * 15) * unit.elementary_charge

        # Add dummy partial charges to propane, which should be IGNORED since it
        # isn't in the charge_from_molecules kwarg
        propane.partial_charges = np.array([99.0] * 11) * unit.elementary_charge

        # Add dummy partial charges to water, which should be IGNORED since it
        # isn't in the charge_from_molecules kwarg
        water.partial_charges = np.array([99.0] * 3) * unit.elementary_charge

        #            molecule       correct charge method
        molecules = [
            cyclohexane,  # charge_from_molecules kwarg
            butanol,  # charge_from_molecules kwarg
            propane,  # library charges
            water,  # library charges
            ethanol,  # AM1-BCC
            iodide,
        ]  # charge increment model (formal charge)
        top = Topology.from_molecules(molecules)
        omm_system = ff.create_openmm_system(
            top, charge_from_molecules=[cyclohexane, butanol]
        )
        existing = [f for f in omm_system.getForces() if type(f) == NonbondedForce]

        # Ensure that the handlers do not make multiple NonbondedForce objects
        assert len(existing) == 1
        nonbondedForce = existing[0]
        expected_charges = [  # cyclohexane (18 atoms) should have the following values from charge_from_mols
            -0.2,
            -0.2,
            -0.2,
            -0.2,
            -0.2,
            -0.2,
            0.1,
            0.1,
            0.1,
            0.1,
            0.1,
            0.1,
            0.1,
            0.1,
            0.1,
            0.1,
            0.1,
            0.1,
            # butanol (15 atoms) should have the following values from charge_from_mols
            0.0,
            0.0,
            0.0,
            0.0,
            0.0,
            0.0,
            0.0,
            0.0,
            0.0,
            0.0,
            0.0,
            0.0,
            0.0,
            0.0,
            0.0,
            # propane (11 atoms) should have the following values from xml_CH_zeroes_library_charges_xml
            0.0,
            0.0,
            0.0,
            0.0,
            0.0,
            0.0,
            0.0,
            0.0,
            0.0,
            0.0,
            0.0,
            # water (3 atoms) should have the following charges from tip3p.offxml
            -0.834,
            0.417,
            0.417,
        ] * openmm_unit.elementary_charge

        # Ensure that the first four molecules have exactly the charges we intended
        for particle_index, expected_charge in enumerate(expected_charges):
            q, sigma, epsilon = nonbondedForce.getParticleParameters(particle_index)
            assert q == expected_charge

        # Ensure the last molecule (ethanol) had _some_ nonzero charge assigned by an AM1BCC implementation
        for particle_index in range(len(expected_charges), top.n_atoms - 1):
            q, sigma, epsilon = nonbondedForce.getParticleParameters(particle_index)
            assert q != 0 * unit.elementary_charge

        # Ensure that iodine has a charge of -1, specified by charge increment model charge_method="formal charge"
        q, sigma, epsilon = nonbondedForce.getParticleParameters(top.n_atoms - 1)
        assert q == -1.0 * openmm_unit.elementary_charge

    def test_assign_charges_to_molecule_in_parts_using_multiple_library_charges(self):
        """Test assigning charges to parts of a molecule using two library charge lines. Note that these LibraryCharge
        SMIRKS have partial overlap, so this also tests that the hierarchy is correctly obeyed."""
        ff = ForceField(
            "test_forcefields/test_forcefield.offxml",
            xml_ethanol_library_charges_in_parts_ff,
        )

        molecules = [
            Molecule.from_file(get_data_file_path("molecules/ethanol.sdf")),
            Molecule.from_file(get_data_file_path("molecules/ethanol_reordered.sdf")),
        ]
        top = Topology.from_molecules(molecules)
        omm_system = ff.create_openmm_system(top)
        nonbondedForce = [
            f for f in omm_system.getForces() if type(f) == NonbondedForce
        ][0]
        expected_charges = [
            -0.2,
            -0.1,
            0.3,
            0.08,
            -0.02,
            -0.02,
            -0.02,
            -0.01,
            -0.01,
            -0.2,
            0.3,
            -0.1,
            0.08,
            -0.02,
            -0.02,
            -0.02,
            -0.01,
            -0.01,
        ] * openmm_unit.elementary_charge
        for particle_index, expected_charge in enumerate(expected_charges):
            q, sigma, epsilon = nonbondedForce.getParticleParameters(particle_index)
            assert q == expected_charge

    def test_assign_charges_using_library_charges_by_single_atoms(self):
        """Test assigning charges to parts of a molecule using per-atom library charges. Note that these LibraryCharge
        SMIRKS will match multiple atoms, so this is also a test of correct usage of the parameter hierarchy.."""
        ff = ForceField(
            "test_forcefields/test_forcefield.offxml",
            xml_ethanol_library_charges_by_atom_ff,
        )

        molecules = [
            Molecule.from_file(get_data_file_path("molecules/ethanol.sdf")),
            Molecule.from_file(get_data_file_path("molecules/ethanol_reordered.sdf")),
        ]
        top = Topology.from_molecules(molecules)
        omm_system = ff.create_openmm_system(top)
        nonbondedForce = [
            f for f in omm_system.getForces() if type(f) == NonbondedForce
        ][0]
        expected_charges = [
            -0.2,
            -0.1,
            0.3,
            0.08,
            -0.02,
            -0.02,
            -0.02,
            -0.01,
            -0.01,
            -0.2,
            0.3,
            -0.1,
            0.08,
            -0.02,
            -0.02,
            -0.02,
            -0.01,
            -0.01,
        ] * openmm_unit.elementary_charge
        for particle_index, expected_charge in enumerate(expected_charges):
            q, sigma, epsilon = nonbondedForce.getParticleParameters(particle_index)
            assert q == expected_charge

    def test_library_charges_dont_parameterize_molecule_because_of_incomplete_coverage(
        self,
    ):
        """Fail to assign charges to a molecule because not all atoms can be assigned"""
        molecules = [Molecule.from_file(get_data_file_path("molecules/toluene.sdf"))]
        top = Topology.from_molecules(molecules)

        # The library charges in the FF should not be able to fully cover toluene
        ff = ForceField(
            "test_forcefields/test_forcefield.offxml",
            xml_ethanol_library_charges_by_atom_ff,
        )
        # Delete the ToolkitAM1BCCHandler so the molecule won't get charges from anywhere
        del ff._parameter_handlers["ToolkitAM1BCC"]
        with pytest.raises(
            UnassignedMoleculeChargeException,
            match="did not have charges assigned by any ParameterHandler",
        ):
            omm_system = ff.create_openmm_system(top)

        # If we do NOT delete the ToolkiAM1BCCHandler, then toluene should be assigned some nonzero partial charges.
        # The exact value will vary by toolkit, so we don't test that here.
        ff = ForceField(
            "test_forcefields/test_forcefield.offxml",
            xml_ethanol_library_charges_by_atom_ff,
        )
        omm_system = ff.create_openmm_system(top)
        nonbondedForce = [
            f for f in omm_system.getForces() if type(f) == NonbondedForce
        ][0]
        for particle_index in range(top.n_atoms):
            q, sigma, epsilon = nonbondedForce.getParticleParameters(particle_index)
            assert q != 0 * unit.elementary_charge

    @pytest.mark.parametrize(
        "charge_method,additional_offxmls",
        [
            ("ToolkitAM1BCC", []),
            ("LibraryCharges", [xml_ethanol_library_charges_ff]),
            ("ChargeIncrementHandler", [xml_charge_increment_model_formal_charges]),
            ("charge_from_molecules", []),
        ],
    )
    def test_charges_on_ref_mols_when_using_return_topology(
        self, charge_method, additional_offxmls
    ):
        """Ensure that charges are set on returned topology if the user specifies 'return_topology=True' in
        create_openmm_system"""
        # TODO: Should this test also cover multiple unique molecules?
        mol = create_acetate()
        ff = ForceField("test_forcefields/test_forcefield.offxml", *additional_offxmls)
        charge_mols = []
        if charge_method == "charge_from_molecules":
            mol.partial_charges = unit.Quantity(
                np.array([-1.3, -0.2, -0.1, 0.0, 0.1, 0.2, 0.3]), unit.elementary_charge
            )
            charge_mols = [mol]
        omm_system, ret_top = ff.create_openmm_system(
            mol.to_topology(), charge_from_molecules=charge_mols, return_topology=True
        )
        nonbondedForce = [
            f for f in omm_system.getForces() if type(f) == NonbondedForce
        ][0]
        ref_mol_from_ret_top = [i for i in ret_top.reference_molecules][0]

        # Make sure the charges on the molecule are all nonzero, and that the molecule's
        # partial_charges array matches the charges in the openmm system
        all_charges_zero = True
        for particle_index, ref_mol_charge in enumerate(
            ref_mol_from_ret_top.partial_charges
        ):
            q, sigma, epsilon = nonbondedForce.getParticleParameters(particle_index)
            assert from_openmm(q) == ref_mol_charge
            if q != 0.0 * unit.elementary_charge:
                all_charges_zero = False
        assert not (all_charges_zero)

    def test_library_charges_from_molecule_manual(self):
        """Test that constructing a LibraryChargeHandler from partial charges on Molecule objects
        produces the same result as using the `charge_from_molecules` kwarg. while manually
        setting the molecule's partial charges to arbitrary non-physical values"""
        # TODO: Remove this test if `charge_from_molecules` is depcreated (#806)
        mol = Molecule.from_mapped_smiles("[Cl:1][C:2]#[C:3][F:4]")
        mol.partial_charges = np.linspace(-0.3, 0.3, 4) * unit.elementary_charge

        test_forcefield = ForceField("test_forcefields/test_forcefield.offxml")
        using_kwarg = test_forcefield.create_openmm_system(
            topology=mol.to_topology(), charge_from_molecules=[mol]
        )

        library_charges = LibraryChargeHandler.LibraryChargeType.from_molecule(mol)
        test_forcefield.register_parameter_handler(LibraryChargeHandler(version=0.3))
        test_forcefield["LibraryCharges"].add_parameter(parameter=library_charges)
        using_library_charges = test_forcefield.create_openmm_system(
            topology=mol.to_topology()
        )

        compare_partial_charges(using_kwarg, using_library_charges)

    def test_library_charges_from_molecule_assigned(self):
        """Test that constructing a LibraryChargeHandler from partial charges on Molecule objects
        produces the same result as using the `charge_from_molecules` kwarg. while manually
        setting the molecule's partial charges to arbitrary non-physical values"""
        mol = Molecule.from_smiles("CCO")
        mol.assign_partial_charges(partial_charge_method="mmff94")

        test_forcefield = ForceField("test_forcefields/test_forcefield.offxml")
        using_kwarg = test_forcefield.create_openmm_system(
            topology=mol.to_topology(), charge_from_molecules=[mol]
        )

        library_charges = LibraryChargeHandler.LibraryChargeType.from_molecule(mol)
        test_forcefield.register_parameter_handler(LibraryChargeHandler(version=0.3))
        test_forcefield["LibraryCharges"].add_parameter(parameter=library_charges)
        using_library_charges = test_forcefield.create_openmm_system(
            topology=mol.to_topology()
        )

        compare_partial_charges(using_kwarg, using_library_charges)

    @requires_openeye
    def test_toolkit_am1bcc_uses_elf10_if_oe_is_available(self):
        """Ensure that the ToolkitAM1BCCHandler assigns ELF10 charges if OpenEye is available."""
        # Can't just use CCO - Molecule needs to be big enough to realistically
        # result in more than one conformer when ELF10 is requested
        mol = Molecule.from_smiles("OCCCCCCO")

        # The test forcefield "out of the box" just uses ToolkitAM1BCC, so this
        # should produce ELF10 charges
        test_forcefield = ForceField("test_forcefields/test_forcefield.offxml")
        sys = test_forcefield.create_openmm_system(topology=mol.to_topology())

        # Make another system with a force field that has the ToolkitAM1BCCHandler
        # removed, and is explicitly told to use a ChargeIncrementModelHandler
        # with AM1BCCELF10 charges. Ensure that the resulting charges are identical.
        test_forcefield.deregister_parameter_handler("ToolkitAM1BCC")
        cimh = test_forcefield.get_parameter_handler(
            "ChargeIncrementModel",
            {"version": 0.3, "partial_charge_method": "am1bccelf10"},
        )

        sys_a1b_elf10 = test_forcefield.create_openmm_system(topology=mol.to_topology())

        compare_partial_charges(sys, sys_a1b_elf10)

        # Now modify the ChargeIncrementModelHandler to specifically use single-conformer
        # AM1BCC and ensure that the resulting charges are different from the first system.
        cimh.partial_charge_method = "am1bcc"
        assert test_forcefield["ChargeIncrementModel"].partial_charge_method == "am1bcc"

        sys_a1b_single_conf = test_forcefield.create_openmm_system(
            topology=mol.to_topology()
        )
        # Ensure that we get different results with AM1BCC ELF10 and single conf AM1BCC
        with pytest.raises(AssertionError):
            compare_partial_charges(sys_a1b_elf10, sys_a1b_single_conf)


class TestForceFieldConstraints:
    """Tests that constraints are correctly applied and behave correctly."""

    @classmethod
    def check_molecule_constraints(cls, molecule, system, bond_elements, bond_length):
        """Check that the bonds in the molecule is correctly constrained."""
        for constraint_idx in range(system.getNumConstraints()):
            atom1_idx, atom2_idx, distance = system.getConstraintParameters(
                constraint_idx
            )
            atom_elements = {
                molecule.atoms[atom1_idx].symbol,
                molecule.atoms[atom2_idx].symbol,
            }
            assert atom_elements == bond_elements
            assert np.isclose(
                distance.value_in_unit(openmm_unit.angstrom),
                bond_length.m_as(unit.angstrom),
            )

    def test_constraints_hbonds(self):
        """Test that hydrogen bonds constraints are applied correctly to a ethane molecule."""
        # Parametrize an ethane molecule.
        ethane = Molecule.from_smiles("CC")
        topology = Topology.from_molecules([ethane])
        ff = ForceField(XML_FF_GENERICS, "test_forcefields/old/hbonds.offxml")
        system = ff.create_openmm_system(topology)

        # Check that all C-H bonds have been constrained to the FF bond length.
        self.check_molecule_constraints(
            ethane, system, bond_elements={"C", "H"}, bond_length=1.09 * unit.angstrom
        )


def generate_alkethoh_parameters_assignment_cases():
    """Create dynamically all test cases that should be ran for the AlkEthOH set."""
    # These AlkEthOH molecules are always run by test_alkethoh_parameters_assignment.
    fast_test_cases = ["r0", "r12", "r118", "c38", "c100", "c1161", "c1266"]

    def extract_id(file_path):
        """Extract the AlkEthOH molecule ID from the file path."""
        # An example of file path is AlkEthOH_tripos/AlkEthOH_chain_filt1/AlkEthOH_c555.crd
        return os.path.splitext(os.path.basename(file_path))[0][9:]

    # Get all the molecules ids from the tarfiles. The tarball is extracted
    # in conftest.py if slow tests are activated.
    import tarfile

    alkethoh_tar_file_path = get_data_file_path(
        os.path.join("molecules", "AlkEthOH_tripos.tar.gz")
    )
    with tarfile.open(alkethoh_tar_file_path, "r:gz") as tar:
        # Collect all the files discarding the duplicates in the test_filt1 folder.
        slow_test_cases = {
            extract_id(m.name)
            for m in tar.getmembers()
            if "crd" in m.name and "test_filt1" not in m.name
        }

    # Remove fast test cases from slow ones to avoid duplicate tests.
    # Remove also water (c1302), which was reparameterized in AlkEthOH
    # to be TIP3P (not covered by Frosst_AlkEthOH_parmAtFrosst.
    for fast_test_case in fast_test_cases + ["c1302"]:
        slow_test_cases.remove(fast_test_case)

    # Mark all slow cases as slow.
    slow_test_cases = [
        pytest.param(case, marks=pytest.mark.slow) for case in sorted(slow_test_cases)
    ]

    # Isolate the AlkEthOH ID.
    return fast_test_cases + slow_test_cases


def generate_freesolv_parameters_assignment_cases():
    """Create dynamically all test cases that should be ran for the FreeSolv set."""
    import tarfile

    # For these tests, UndefinedStereochemistryError is ignored.
    # The chirality was manually checked (see issue #175).
    ignore_undefined_stereo = {"2501588", "3266352", "7829570"}

    # These molecules are always tested by test_freesolv_parameters_assignment().
    # Each test case is (freesolv_id, force_field_version, allow_undefined_stereo).
    fast_test_cases = [
        ("1019269", "0_0_4_fixed", False),
        (
            "63712",
            "0_0_2",
            False,
        ),  # The XML was regenerated after fixing the issue described in #179.
        ("1723043", "0_0_2", False),
        ("2501588", "0_0_2", True),  # Test impropers and undefined stereochemistry.
        (
            "3323117",
            "0_0_2",
            False,
        ),  # The XML was regenerated after fixing the issue described in #179.
        ("1107178", "0_0_2", False),  # Molecule with iodine
        ("1036761", "0_0_2", False),  # Molecule with primary amine
    ]

    def extract_id(file_path):
        """Extract the FreeSolv ID and force field version from the file subpath."""
        # An example of file path is FreeSolv/xml_0_0_4_fixed/mobley_7913234_vacuum.xml
        freesolv_id = os.path.basename(file_path).split("_")[1]
        force_field_version = os.path.basename(os.path.dirname(file_path))[4:]
        allow_undefined_stereo = freesolv_id in ignore_undefined_stereo
        return (freesolv_id, force_field_version, allow_undefined_stereo)

    # Get all the tarball XML files available. The tarball is extracted
    # in conftest.py if slow tests are activated.
    freesolv_tar_file_path = get_data_file_path(
        os.path.join("molecules", "FreeSolv.tar.gz")
    )
    with tarfile.open(freesolv_tar_file_path, "r:gz") as tar:
        slow_test_cases = {
            extract_id(m.name) for m in tar.getmembers() if ".xml" in m.name
        }

    # Remove fast test cases from slow ones to avoid duplicate tests.
    for fast_test_case in fast_test_cases:
        slow_test_cases.remove(fast_test_case)

    # Mark all slow cases as slow.
    slow_test_cases = [
        pytest.param(*case, marks=pytest.mark.slow) for case in sorted(slow_test_cases)
    ]

    return fast_test_cases + slow_test_cases


class TestForceFieldParameterAssignment:
    """Regression tests checking that parameters are assigned correctly."""

    @requires_openeye_mol2
    @pytest.mark.parametrize(
        "alkethoh_id", generate_alkethoh_parameters_assignment_cases()
    )
    def test_alkethoh_parameters_assignment(self, alkethoh_id):
        """Test that ForceField assign parameters correctly in the AlkEthOH set.
        The test compares the System parameters of a AlkEthOH molecule
        parameterized with AMBER and Frosst_AlkEthOH_parmAtFrosst.offxml.

        The AMBER files were prepared following the pipeline described here:
            https://github.com/openforcefield/open-forcefield-data/tree/master/Model-Systems/AlkEthOH_distrib/
        They were built for the SMIRNOFF parametrization to yield exact same
        parameters.

        The AlkEthOH set, however, does not have impropers, which should be
        tested separately. Currently, test_freesolv_parameters_assignment
        does the job.

        """
        from openff.toolkit.tests.utils import (
            compare_amber_smirnoff,
            get_alkethoh_file_path,
        )

        # Obtain the path to the input files.
        alkethoh_name = "AlkEthOH_" + alkethoh_id
        mol2_filepath, top_filepath, crd_filepath = get_alkethoh_file_path(
            alkethoh_name, get_amber=True
        )

        # Load molecule.
        molecule = Molecule.from_file(mol2_filepath)

        # Load force field
        forcefield = ForceField("test_forcefields/Frosst_AlkEthOH_parmAtFrosst.offxml")

        # Compare parameters. Skip the energy checks as the parameter check should be
        # sufficient. We test both energies and parameters in the slow test.
        # We ignore the charges for now as they are not included in the force field.
        # TODO: Reactivate the charge check when we'll be able to load charges from files.
        compare_amber_smirnoff(
            top_filepath,
            crd_filepath,
            forcefield,
            molecule,
            check_energies=False,
            ignore_charges=True,
        )

    @requires_openeye_mol2
    def test_multi_alkethoh_parameters_assignment(self):
        """Test that systems with multiple reference molecules are parametrized correctly.

        The test relies on the fact that we have already verified we can
        parametrize correctly single AlkEthOH molecules in
        test_alkethoh_parameters_assignment(). We use ParmEd to merge
        the AMBER files to be used as reference parameters.

        """
        import parmed

        from openff.toolkit.tests.utils import (
            compare_system_energies,
            compare_system_parameters,
            get_alkethoh_file_path,
        )

        # The AlkEthOH molecule ids to mix in the systems.
        alketoh_ids = ["r0", "c38", "c1161"]

        # Load molecules and structures.
        molecules = []
        structures = []
        for alkethoh_id in alketoh_ids:
            mol2_filepath, top_filepath, crd_filepath = get_alkethoh_file_path(
                "AlkEthOH_" + alkethoh_id, get_amber=True
            )
            molecules.append(Molecule.from_file(mol2_filepath))
            amber_parm = parmed.load_file(top_filepath, crd_filepath)
            # Convert this into a real structure as mixing AmberParm objects is bugged (see ParmEd#1045).
            structures.append(amber_parm.copy(parmed.Structure))

        # Merge the structures into a single system with two copies of the last molecule.
        structure_mixture = (
            structures[0] + structures[1] + structures[2] + structures[-1]
        )
        amber_system = structure_mixture.createSystem(
            nonbondedMethod=openmm.app.NoCutoff
        )

        # Create the OpenFF System through ForceField.
        topology = Topology.from_openmm(
            structure_mixture.topology, unique_molecules=molecules
        )
        topology.box_vectors = None
        ff = ForceField("test_forcefields/Frosst_AlkEthOH_parmAtFrosst.offxml")
        off_system = ff.create_openmm_system(topology)

        # Translate the molecules a little to avoid overlapping atoms.
        positions = copy.deepcopy(structure_mixture.positions)
        translate_vectors = [
            np.array([1.0, 0.0, 0.0]) * openmm_unit.nanometer,
            np.array([0.0, 1.0, 0.0]) * openmm_unit.nanometer,
            np.array([0.0, 0.0, 1.0]) * openmm_unit.nanometer,
            # Leave the fourth molecule where it is.
        ]
        current_atom_idx = 0
        for mol_idx, (translate_vector, mol) in enumerate(
            zip(translate_vectors, molecules)
        ):
            n_mol_atoms = len(mol.atoms)
            positions[
                current_atom_idx : current_atom_idx + n_mol_atoms
            ] += translate_vector
            current_atom_idx += n_mol_atoms

        # Compare parameters and systems.
        # TODO: Reactivate charges comparison when we'll be able to read them from the file.
        compare_system_parameters(
            amber_system,
            off_system,
            systems_labels=("AMBER", "SMIRNOFF"),
            ignore_charges=True,
        )
        compare_system_energies(
            amber_system, off_system, positions, ignore_charges=True
        )

    @requires_openeye_mol2
    @pytest.mark.parametrize(
        ("freesolv_id", "forcefield_version", "allow_undefined_stereo"),
        generate_freesolv_parameters_assignment_cases(),
    )
    def test_freesolv_parameters_assignment(
        self, freesolv_id, forcefield_version, allow_undefined_stereo
    ):
        """Regression test on parameters assignment based on the FreeSolv set used in the 0.1 paper.

        This, contrarily to the similar AlkEthOH test, checks also constraints
        and improper torsions.

        """
        from openff.toolkit.tests.utils import (
            compare_system_parameters,
            get_freesolv_file_path,
        )

        mol2_file_path, xml_file_path = get_freesolv_file_path(
            freesolv_id, forcefield_version
        )

        # Load molecules.
        molecule = Molecule.from_file(
            mol2_file_path, allow_undefined_stereo=allow_undefined_stereo
        )

        # Create OpenFF System with the current toolkit.
        forcefield_file_path = (
            "test_forcefields/old/test_ff_" + forcefield_version + "_spec_0_2.offxml"
        )
        ff = ForceField(forcefield_file_path, "test_forcefields/old/hbonds.offxml")
        ff_system = ff.create_openmm_system(molecule.to_topology())

        # Load OpenMM System created with the 0.1 version of the toolkit.
        with open(xml_file_path, "r") as f:
            xml_system = openmm.XmlSerializer.deserialize(f.read())

        # Compare parameters. We ignore the improper folds as in 0.0.3 we
        # used a six-fold implementation while we now use a three-fold way.
        # TODO: Reactivate charge comparison once we'll be able to read them from file.
        compare_system_parameters(
            ff_system,
            xml_system,
            systems_labels=("current OpenFF", "SMIRNOFF 0.0.4"),
            ignore_charges=True,
            ignore_improper_folds=True,
        )

    @requires_openeye_mol2
    @pytest.mark.parametrize(("is_periodic"), (False, True))
    @pytest.mark.parametrize(("gbsa_model"), ["HCT", "OBC1", "OBC2"])
    @pytest.mark.parametrize(
        ("freesolv_id", "forcefield_version", "allow_undefined_stereo"),
        generate_freesolv_parameters_assignment_cases(),
    )
    def test_freesolv_gbsa_energies(
        self,
        gbsa_model,
        is_periodic,
        freesolv_id,
        forcefield_version,
        allow_undefined_stereo,
    ):
        """
        Regression test on HCT, OBC1, and OBC2 GBSA models. This test ensures that the
        SMIRNOFF-based GBSA models match the equivalent OpenMM implementations.
        """
        import parmed as pmd

        from openff.toolkit.tests.utils import (
            compare_system_energies,
            create_system_from_amber,
            get_context_potential_energy,
            get_freesolv_file_path,
        )

        mol2_file_path, _ = get_freesolv_file_path(freesolv_id, forcefield_version)

        # Load molecules.
        molecule = Molecule.from_file(
            mol2_file_path, allow_undefined_stereo=allow_undefined_stereo
        )

        # Give each atom a unique name, otherwise OpenMM will complain
        for idx, atom in enumerate(molecule.atoms):
            atom.name = f"{atom.symbol}{idx}"
        positions = to_openmm(molecule.conformers[0])

        off_gbsas = {
            "HCT": "test_forcefields/GBSA_HCT-1.0.offxml",
            "OBC1": "test_forcefields/GBSA_OBC1-1.0.offxml",
            "OBC2": "test_forcefields/GBSA_OBC2-1.0.offxml",
        }
        # Create OpenFF System with the current toolkit.
        ff = ForceField(
            "test_forcefields/test_forcefield.offxml", off_gbsas[gbsa_model]
        )

        # OpenMM 7.7 and older don't properly handle parsing prmtop files with a GBSA model and
        # a switching function; this bug may be fixed but for testing purposes, simply turn off
        # the switching function
        ff["vdW"].switch_width = 0.0 * unit.angstrom

        off_top = molecule.to_topology()
        if is_periodic:
            off_top.box_vectors = (
                (30.0, 0, 0),
                (0, 30.0, 0),
                (0, 0, 30.0),
            ) * unit.angstrom

        else:
            off_top.box_vectors = None

        off_omm_system = ff.create_openmm_system(
            off_top, charge_from_molecules=[molecule]
        )

        off_nonbonded_force = [
            force
            for force in off_omm_system.getForces()
            if isinstance(force, openmm.NonbondedForce)
        ][0]

        omm_top = off_top.to_openmm()
        pmd_struct = pmd.openmm.load_topology(omm_top, off_omm_system, positions)
        prmtop_file = NamedTemporaryFile(suffix=".prmtop")
        inpcrd_file = NamedTemporaryFile(suffix=".inpcrd")
        pmd_struct.save(prmtop_file.name, overwrite=True)
        pmd_struct.save(inpcrd_file.name, overwrite=True)

        openmm_gbsas = {
            "HCT": openmm.app.HCT,
            "OBC1": openmm.app.OBC1,
            "OBC2": openmm.app.OBC2,
        }

        # The functional form of the nonbonded force will change depending on whether the cutoff
        # is None during initialization. Therefore, we need to figure that out here.

        # WARNING: The NonbondedMethod enums at openmm.app.forcefield and openmm.CustomGBForce
        # aren't necessarily the same, and could be misinterpreted if the wrong one is used. For
        # create_system_from_amber, we must provide the app.forcefield version.

        if is_periodic:
            amber_nb_method = openmm.app.forcefield.CutoffPeriodic
            amber_cutoff = off_nonbonded_force.getCutoffDistance()
        else:
            amber_nb_method = openmm.app.forcefield.NoCutoff
            amber_cutoff = None

        # OpenMM will process False to mean "don't use one" and a quantity as "use with this distance"
        switching_distance = off_nonbonded_force.getUseSwitchingFunction()
        if switching_distance:
            switching_distance = off_nonbonded_force.getSwitchingDistance()

        (
            amber_omm_system,
            amber_omm_topology,
            amber_positions,
        ) = create_system_from_amber(
            prmtop_file.name,
            inpcrd_file.name,
            implicitSolvent=openmm_gbsas[gbsa_model],
            nonbondedMethod=amber_nb_method,
            nonbondedCutoff=amber_cutoff,
            gbsaModel="ACE",
            implicitSolventKappa=0.0,
            switchDistance=switching_distance,
        )

        # Retrieve the GBSAForce from both the AMBER and OpenForceField systems
        off_gbsa_forces = list()
        for force in off_omm_system.getForces():
            if isinstance(force, openmm.GBSAOBCForce) or isinstance(
                force, openmm.openmm.CustomGBForce
            ):
                off_gbsa_forces.append(force)

        amber_gbsa_forces = list()
        for force in amber_omm_system.getForces():
            if isinstance(force, openmm.GBSAOBCForce) or isinstance(
                force, openmm.openmm.CustomGBForce
            ):
                amber_gbsa_forces.append(force)

        assert len(amber_gbsa_forces) == len(off_gbsa_forces) == 1

        off_gbsa_force = off_gbsa_forces[0]
        amber_gbsa_force = amber_gbsa_forces[0]

        # We get radius and screen values from each model's getStandardParameters method
        if gbsa_model == "HCT":
            gb_params = (
                openmm.app.internal.customgbforces.GBSAHCTForce.getStandardParameters(
                    omm_top
                )
            )
        elif gbsa_model == "OBC1":
            gb_params = (
                openmm.app.internal.customgbforces.GBSAOBC1Force.getStandardParameters(
                    omm_top
                )
            )
        elif gbsa_model == "OBC2":
            gb_params = (
                openmm.app.internal.customgbforces.GBSAOBC2Force.getStandardParameters(
                    omm_top
                )
            )

        # Use GB params from OpenMM GBSA classes to populate parameters
        for idx, (radius, screen) in enumerate(gb_params):
            # Keep the charge, but throw out the old radius and screen values
            q, old_radius, old_screen = amber_gbsa_force.getParticleParameters(idx)
            if isinstance(amber_gbsa_force, openmm.GBSAOBCForce):
                # Note that in GBSAOBCForce, the per-particle parameters are separate
                # arguments, while in CustomGBForce they're a single iterable
                amber_gbsa_force.setParticleParameters(idx, q, radius, screen)

            elif isinstance(amber_gbsa_force, openmm.CustomGBForce):
                # !!! WARNING: CustomAmberGBForceBase expects different per-particle parameters
                # depending on whether you use addParticle or setParticleParameters. In
                # setParticleParameters, we have to apply the offset and scale BEFORE setting
                # parameters, whereas in addParticle, it is applied afterwards, and the particle
                # parameters are not set until an auxillary finalize() method is called. !!!
                amber_gbsa_force.setParticleParameters(
                    idx, (q, radius - 0.009, screen * (radius - 0.009))
                )

        # Put the GBSA force into a separate group so we can specifically compare GBSA energies
        amber_gbsa_force.setForceGroup(1)
        off_gbsa_force.setForceGroup(1)

        # Some manual overrides to get the OFF system's NonbondedForce matched up with the AMBER system
        if is_periodic:
            off_nonbonded_force.setNonbondedMethod(openmm.NonbondedForce.CutoffPeriodic)
        else:
            off_nonbonded_force.setNonbondedMethod(openmm.NonbondedForce.NoCutoff)

        off_nonbonded_force.setReactionFieldDielectric(1.0)

        # Create Contexts
        integrator = openmm.VerletIntegrator(1.0 * openmm_unit.femtoseconds)
        platform = Platform.getPlatformByName("Reference")
        amber_context = openmm.Context(amber_omm_system, integrator, platform)
        off_context = openmm.Context(
            off_omm_system, copy.deepcopy(integrator), platform
        )

        # Get context energies
        amber_energy = get_context_potential_energy(amber_context, positions)
        off_energy = get_context_potential_energy(off_context, positions)
        # Very handy for debugging
        # print(openmm.XmlSerializer.serialize(off_gbsa_force))
        # print(openmm.XmlSerializer.serialize(amber_gbsa_force))
        # Ensure that the GBSA energies (which we put into ForceGroup 1) are identical
        # For Platform=OpenCL, we do get "=="-level identical numbers, but for "Reference", we don't.
        # assert amber_energy[1] == off_energy[1]
        assert (
            abs(amber_energy[1] - off_energy[1]) < 1e-5 * openmm_unit.kilojoule_per_mole
        )

        # Ensure that all system energies are the same
        compare_system_energies(
            off_omm_system,
            amber_omm_system,
            positions,
            by_force_type=False,
            atol=1.0e-4,
        )

    def test_tip5p_dimer_energy(self):

        pytest.skip("fails until migration to openff-interchange")

        from openff.toolkit.tests.utils import evaluate_molecules_off

        off_ff = ForceField("test_forcefields/test_forcefield.offxml", xml_tip5p)

        molecule1 = create_water()
        molecule1.atoms[1].name = "O"
        molecule1.atoms[0].name = "H1"
        molecule1.atoms[2].name = "H2"
        molecule1.generate_conformers(n_conformers=1)

        molecule1.conformers[0] = unit.Quantity(
            np.array(
                [
                    [-0.78900161, -0.19816432, -0.0],
                    [-0.00612716, 0.39173634, -0.0],
                    [0.79512877, -0.19357202, 0.0],
                ]
            ),
            unit.angstrom,
        )

        molecule2 = create_water()
        molecule2.atoms[1].name = "O"
        molecule2.atoms[0].name = "H1"
        molecule2.atoms[2].name = "H2"
        molecule2.generate_conformers(n_conformers=1)

        # This is mol1 + 10 angstrom
        molecule2.conformers[0] = unit.Quantity(
            np.array(
                [
                    [9.21099839, 9.80183568, 10.0],
                    [9.99387284, 10.39173634, 10.0],
                    [10.79512877, 9.80642798, 10.0],
                ]
            ),
            unit.angstrom,
        )

        off_crds, off_ene = evaluate_molecules_off(
            [molecule1, molecule2], off_ff, minimize=False
        )

        ref_crds_with_vsite = unit.Quantity(
            np.array(
                [
                    [-0.0789001605855, -0.0198164316973, -0.0],
                    [-0.0006127160367, 0.0391736336129, -0.0],
                    [0.0795128766222, -0.0193572019156, 0.0],
                    [0.9210998394144, 0.9801835683026, 1.0],
                    [0.9993872839632, 1.0391736336129, 1.0],
                    [1.0795128766222, 0.9806427980843, 1.0],
                    [-0.0012451030403, 0.0796049187395, -0.0571394020767],
                    [-0.0012451030403, 0.0796049187395, 0.0571394020767],
                    [0.9987548969596, 1.0796049187395, 0.9428605979232],
                    [0.9987548969596, 1.0796049187395, 1.0571394020767],
                ]
            ),
            unit.nanometer,
        )

        ref_ene = 0.0011797690240 * openmm_unit.kilojoule_per_mole

        assert np.allclose(
            off_crds.m_as(unit.angstrom),
            ref_crds_with_vsite.m_as(unit.angstrom),
        )
        # allow 1% error in energy difference (default is .001%)
        assert np.allclose(
            off_ene.value_in_unit(openmm_unit.kilocalorie_per_mole),
            ref_ene.value_in_unit(openmm_unit.kilocalorie_per_mole),
            rtol=0.05,
        )

        # skip direct comparison for now because of particle creation and atom
        # ordering complications

        # # Create the oMM paramterized system
        # omm_ff = app.ForceField("tip5p.xml")

        # omm_top = off_top.to_openmm()
        # omm_modeller = app.Modeller(omm_top, positions)
        # omm_modeller.addExtraParticles(omm_ff)
        # omm_top = omm_modeller.getTopology()

        # omm_omm_system = omm_ff.createSystem(omm_top, nonbondedMethod=app.NoCutoff)

        # compare_system_energies(
        #     off_omm_system,
        #     omm_omm_system,
        #     positions,
        #     by_force_type=False,
        #     modify_system=False,
        # )

    @requires_openeye_mol2
    @pytest.mark.parametrize("zero_charges", [True, False])
    @pytest.mark.parametrize(("gbsa_model"), ["HCT", "OBC1", "OBC2"])
    def test_molecule_energy_gb_no_sa(self, zero_charges, gbsa_model):
        """Test creating a GBSA system without a surface energy term, and validate its energy
        against the same system made using OpenMM's AMBER GBSA functionality"""
        import parmed as pmd

        from openff.toolkit.tests.utils import (
            compare_system_energies,
            create_system_from_amber,
            get_context_potential_energy,
        )

        # Load an arbitrary molecule from the freesolv set
        molecule = Molecule.from_file(
            get_data_file_path("molecules/FreeSolv/mol2files_sybyl/mobley_1036761.mol2")
        )

        molecule.name = (
            "mobley_1036761"  # Name the molecule, otherwise OpenMM will complain
        )
        if zero_charges:
            molecule.partial_charges = (
                np.zeros(molecule.n_atoms) * unit.elementary_charge
            )

        # Give each atom a unique name, otherwise OpenMM will complain
        for idx, atom in enumerate(molecule.atoms):
            atom.name = f"{atom.symbol}{idx}"

        positions = np.concatenate(
            (molecule.conformers[0], molecule.conformers[0] + (10 * unit.angstrom))
        )
        # Create OpenFF System with the current toolkit.

        off_gbsas = {
            "HCT": "test_forcefields/GBSA_HCT-1.0.offxml",
            "OBC1": "test_forcefields/GBSA_OBC1-1.0.offxml",
            "OBC2": "test_forcefields/GBSA_OBC2-1.0.offxml",
        }

        ff = ForceField(
            "test_forcefields/test_forcefield.offxml", off_gbsas[gbsa_model]
        )
        ff.get_parameter_handler("GBSA").sa_model = None
        off_top = Topology.from_molecules([molecule, molecule])
        off_omm_system = ff.create_openmm_system(
            off_top, charge_from_molecules=[molecule]
        )

        omm_top = off_top.to_openmm()
        pmd_struct = pmd.openmm.load_topology(omm_top, off_omm_system, positions)
        prmtop_file = NamedTemporaryFile(suffix=".prmtop")
        inpcrd_file = NamedTemporaryFile(suffix=".inpcrd")
        pmd_struct.save(prmtop_file.name, overwrite=True)
        pmd_struct.save(inpcrd_file.name, overwrite=True)

        openmm_gbsas = {
            "HCT": openmm.app.HCT,
            "OBC1": openmm.app.OBC1,
            "OBC2": openmm.app.OBC2,
        }

        (
            amber_omm_system,
            amber_omm_topology,
            amber_positions,
        ) = create_system_from_amber(
            prmtop_file.name,
            inpcrd_file.name,
            implicitSolvent=openmm_gbsas[gbsa_model],
            nonbondedMethod=openmm.app.forcefield.NoCutoff,
            nonbondedCutoff=None,
            gbsaModel=None,
            implicitSolventKappa=0.0,
        )

        # Retrieve the GBSAForce from both the AMBER and OpenForceField systems
        off_gbsa_forces = list()
        for force in off_omm_system.getForces():
            if isinstance(force, openmm.GBSAOBCForce) or isinstance(
                force, openmm.openmm.CustomGBForce
            ):
                off_gbsa_forces.append(force)

        amber_gbsa_forces = list()
        for force in amber_omm_system.getForces():
            if isinstance(force, openmm.GBSAOBCForce) or isinstance(
                force, openmm.openmm.CustomGBForce
            ):
                amber_gbsa_forces.append(force)

        assert len(amber_gbsa_forces) == len(off_gbsa_forces) == 1

        off_gbsa_force = off_gbsa_forces[0]
        amber_gbsa_force = amber_gbsa_forces[0]

        # We get radius and screen values from each model's getStandardParameters method
        if gbsa_model == "HCT":
            gb_params = (
                openmm.app.internal.customgbforces.GBSAHCTForce.getStandardParameters(
                    omm_top
                )
            )
        elif gbsa_model == "OBC1":
            gb_params = (
                openmm.app.internal.customgbforces.GBSAOBC1Force.getStandardParameters(
                    omm_top
                )
            )
        elif gbsa_model == "OBC2":
            gb_params = (
                openmm.app.internal.customgbforces.GBSAOBC2Force.getStandardParameters(
                    omm_top
                )
            )
            # This is only necessary until https://github.com/openmm/openmm/pull/2362 is bundled into a conda release
            amber_gbsa_force.setSurfaceAreaEnergy(0)

        # Use GB params from OpenMM GBSA classes to populate parameters
        for idx, (radius, screen) in enumerate(gb_params):
            # Keep the charge, but throw out the old radius and screen values
            q, old_radius, old_screen = amber_gbsa_force.getParticleParameters(idx)

            if isinstance(amber_gbsa_force, openmm.GBSAOBCForce):
                # Note that in GBSAOBCForce, the per-particle parameters are separate
                # arguments, while in CustomGBForce they're a single iterable
                amber_gbsa_force.setParticleParameters(idx, q, radius, screen)

            elif isinstance(amber_gbsa_force, openmm.CustomGBForce):
                # !!! WARNING: CustomAmberGBForceBase expects different per-particle parameters
                # depending on whether you use addParticle or setParticleParameters. In
                # setParticleParameters, we have to apply the offset and scale BEFORE setting
                # parameters, whereas in addParticle, it is applied afterwards, and the particle
                # parameters are not set until an auxillary finalize() method is called. !!!
                amber_gbsa_force.setParticleParameters(
                    idx, (q, radius - 0.009, screen * (radius - 0.009))
                )

        # Put the GBSA force into a separate group so we can specifically compare GBSA energies
        amber_gbsa_force.setForceGroup(1)
        off_gbsa_force.setForceGroup(1)

        # Create Contexts
        integrator = openmm.VerletIntegrator(1.0 * openmm_unit.femtoseconds)
        platform = Platform.getPlatformByName("Reference")
        amber_context = openmm.Context(amber_omm_system, integrator, platform)
        off_context = openmm.Context(
            off_omm_system, copy.deepcopy(integrator), platform
        )

        # Get context energies
        amber_energy = get_context_potential_energy(amber_context, to_openmm(positions))
        off_energy = get_context_potential_energy(off_context, to_openmm(positions))

        # Very handy for debugging
        # print(openmm.XmlSerializer.serialize(off_gbsa_force))
        # print(openmm.XmlSerializer.serialize(amber_gbsa_force))

        # Ensure that the GBSA energies (which we put into ForceGroup 1) are identical
        # For Platform=OpenCL, we do get "=="-level identical numbers, but for "Reference", we don't.
        # assert amber_energy[1] == off_energy[1]
        assert (
            abs(amber_energy[1] - off_energy[1]) < 1e-5 * openmm_unit.kilojoule_per_mole
        )

        # If charges are zero, the GB energy component should be 0, so the total GBSA energy should be 0
        if zero_charges:
            assert amber_energy[1]._value == 0.0
        else:
            assert amber_energy[1]._value != 0.0

        # Ensure that all system energies are the same
        compare_system_energies(
            off_omm_system, amber_omm_system, to_openmm(positions), by_force_type=False
        )

    @pytest.mark.slow
    @requires_openeye_mol2
    @pytest.mark.parametrize(
        "toolkit_registry,registry_description", toolkit_registries
    )
    def test_parameterize_protein(self, toolkit_registry, registry_description):
        """Test that ForceField assigns parameters correctly for a protein"""

        mol_path = get_data_file_path("proteins/T4-protein.mol2")
        molecule = Molecule.from_file(mol_path, allow_undefined_stereo=False)
        forcefield = ForceField("test_forcefields/test_forcefield.offxml")
        topology = Topology.from_molecules(molecule)

        labels = forcefield.label_molecules(topology)[0]

        assert len(labels["Bonds"]) == 2654
        assert len(labels["Angles"]) == 4789
        assert len(labels["ProperTorsions"]) == 6973
        assert len(labels["ImproperTorsions"]) == 528

        forcefield.create_openmm_system(
            topology,
            charge_from_molecules=[molecule],
            toolkit_registry=toolkit_registry,
            allow_nonintegral_charges=False,
        )

    def test_modified_14_factors(self):
        """Test that the 1-4 scaling factors for electrostatics and vdW handlers matche,
        to a tight precision, the values specified in the force field."""
        top = Molecule.from_smiles("CCCC").to_topology()
        default_14 = ForceField("test_forcefields/test_forcefield.offxml")
        e_mod_14 = ForceField("test_forcefields/test_forcefield.offxml")
        vdw_mod_14 = ForceField("test_forcefields/test_forcefield.offxml")

        e_mod_14["Electrostatics"].scale14 = 0.66
        assert e_mod_14["Electrostatics"].scale14 == 0.66

        vdw_mod_14["vdW"].scale14 = 0.777
        assert vdw_mod_14["vdW"].scale14 == 0.777

        default_omm_sys = default_14.create_openmm_system(top)
        e_mod_omm_sys = e_mod_14.create_openmm_system(top)
        vdw_mod_omm_sys = vdw_mod_14.create_openmm_system(top)

        for omm_sys, expected_vdw_14, expected_coul_14 in [
            [default_omm_sys, 0.5, 0.833333],
            [e_mod_omm_sys, 0.5, 0.66],
            [vdw_mod_omm_sys, 0.777, 0.833333],
        ]:
            found_coul_14, found_vdw_14 = get_14_scaling_factors(omm_sys)

            np.testing.assert_almost_equal(
                actual=found_vdw_14,
                desired=expected_vdw_14,
                decimal=10,
                err_msg="vdW 1-4 scaling factors do not match",
            )

            np.testing.assert_almost_equal(
                actual=found_coul_14,
                desired=expected_coul_14,
                decimal=10,
                err_msg="Electrostatics 1-4 scaling factors do not match",
            )

    def test_14_missing_nonbonded_handler(self):
        """Test that something sane happens with 1-4 scaling factors if a
        ForceField is missing a vdWHandler and/or ElectrostaticsHandler"""
        top = Molecule.from_smiles("CCCC").to_topology()

        ff_no_vdw = ForceField("test_forcefields/test_forcefield.offxml")
        ff_no_electrostatics = ForceField("test_forcefields/test_forcefield.offxml")
        ff_no_nonbonded = ForceField("test_forcefields/test_forcefield.offxml")

        ff_no_vdw.deregister_parameter_handler("vdW")
        ff_no_nonbonded.deregister_parameter_handler("vdW")

        ff_no_electrostatics.deregister_parameter_handler("Electrostatics")
        ff_no_nonbonded.deregister_parameter_handler("Electrostatics")

        sys_no_vdw = ff_no_vdw.create_openmm_system(top)
        sys_no_electrostatics = ff_no_electrostatics.create_openmm_system(top)
        # Unclear what this object is currently doing
        sys_no_nonbonded = ff_no_nonbonded.create_openmm_system(top)  # noqa

        np.testing.assert_almost_equal(
            actual=get_14_scaling_factors(sys_no_vdw)[0],
            desired=ff_no_vdw["Electrostatics"].scale14,
            decimal=8,
        )

        np.testing.assert_almost_equal(
            actual=get_14_scaling_factors(sys_no_electrostatics)[1],
            desired=ff_no_electrostatics["vdW"].scale14,
            decimal=8,
        )

    def test_overwrite_bond_orders(self):
        """Test that previously-defined bond orders in the topology are overwritten"""
        mol = create_ethanol()
        mol.assign_fractional_bond_orders(bond_order_model="am1-wiberg")
        top = Topology.from_molecules(mol)

        mod_mol = create_ethanol()
        mod_mol.assign_fractional_bond_orders(bond_order_model="am1-wiberg")
        # populate the mol with garbage bond orders
        for bond in mod_mol.bonds:
            bond.fractional_bond_order = 3 - bond.fractional_bond_order
        mod_top = Topology.from_molecules(mod_mol)

        default_bo = [
            b.fractional_bond_order for b in [*top.reference_molecules][0].bonds
        ]
        mod_bo = [
            b.fractional_bond_order for b in [*mod_top.reference_molecules][0].bonds
        ]
        assert not default_bo == mod_bo

        forcefield = ForceField("test_forcefields/test_forcefield.offxml", xml_ff_bo)

        omm_system, omm_sys_top = forcefield.create_openmm_system(
            top, return_topology=True
        )
        mod_omm_system, mod_omm_sys_top = forcefield.create_openmm_system(
            mod_top, return_topology=True
        )

        default_bond_force = [
            f for f in omm_system.getForces() if isinstance(f, openmm.HarmonicBondForce)
        ][0]
        mod_bond_force = [
            f
            for f in mod_omm_system.getForces()
            if isinstance(f, openmm.HarmonicBondForce)
        ][0]

        for idx in range(default_bond_force.getNumBonds()):
            assert default_bond_force.getBondParameters(
                idx
            ) == mod_bond_force.getBondParameters(idx)

        for bond1, bond2 in zip(omm_sys_top.bonds, mod_omm_sys_top.bonds):
            # 'approx()' because https://github.com/openforcefield/openff-toolkit/issues/994
            assert bond1.fractional_bond_order == pytest.approx(
                bond2.fractional_bond_order
            )

    def test_fractional_bond_order_ignore_existing_confs(self):
        """Test that previously-defined bond orders in the topology are overwritten"""
        mol = create_ethanol()
        top = Topology.from_molecules(mol)

        mod_mol = create_ethanol()
        mod_mol.generate_conformers()
        mod_mol._conformers[0][0][0] = (
            mod_mol._conformers[0][0][0] + 1.0 * unit.angstrom
        )
        mod_mol._conformers[0][1][0] = (
            mod_mol._conformers[0][1][0] - 1.0 * unit.angstrom
        )
        mod_mol._conformers[0][2][0] = (
            mod_mol._conformers[0][2][0] + 1.0 * unit.angstrom
        )

        mod_top = Topology.from_molecules(mod_mol)

        forcefield = ForceField("test_forcefields/test_forcefield.offxml", xml_ff_bo)

        omm_system, omm_sys_top = forcefield.create_openmm_system(
            top, return_topology=True
        )
        mod_omm_system, mod_omm_sys_top = forcefield.create_openmm_system(
            mod_top, return_topology=True
        )

        # Check that the assigned bond parameters are identical for both systems
        default_bond_force = [
            f for f in omm_system.getForces() if isinstance(f, openmm.HarmonicBondForce)
        ][0]
        mod_bond_force = [
            f
            for f in mod_omm_system.getForces()
            if isinstance(f, openmm.HarmonicBondForce)
        ][0]

        for idx in range(default_bond_force.getNumBonds()):
            assert all(
                np.isclose(
                    default_value.value_in_unit(default_value.unit),
                    mod_value.value_in_unit(default_value.unit),
                )
                for default_value, mod_value in zip(
                    default_bond_force.getBondParameters(idx)[2:],
                    mod_bond_force.getBondParameters(idx)[2:],
                )
            )

        # Check that the assigned torsion parameters are identical for both systems
        default_torsion_force = [
            force
            for force in omm_system.getForces()
            if isinstance(force, openmm.PeriodicTorsionForce)
        ][0]
        mod_torsion_force = [
            force
            for force in mod_omm_system.getForces()
            if isinstance(force, openmm.PeriodicTorsionForce)
        ][0]

        for idx in range(default_torsion_force.getNumTorsions()):
            default_k = default_torsion_force.getTorsionParameters(idx)[-1]
            mod_k = mod_torsion_force.getTorsionParameters(idx)[-1]
            assert np.isclose(
                default_k.value_in_unit(default_k.unit),
                mod_k.value_in_unit(default_k.unit),
            )

        # Check that the returned topology has the correct bond order
        for bond1, bond2 in zip(omm_sys_top.bonds, mod_omm_sys_top.bonds):
            assert np.isclose(bond1.fractional_bond_order, bond2.fractional_bond_order)

    @pytest.mark.parametrize(
        (
            "get_molecule",
            "k_torsion_interpolated",
            "k_bond_interpolated",
            "length_bond_interpolated",
            "central_atoms",
        ),
        [
            (create_ethanol, 4.953856, 44375.504, 0.13770, (1, 2)),
            (create_reversed_ethanol, 4.953856, 44375.504, 0.13770, (7, 6)),
        ],
    )
    def test_fractional_bondorder_from_molecule(
        self,
        get_molecule,
        k_torsion_interpolated,
        k_bond_interpolated,
        length_bond_interpolated,
        central_atoms,
    ):
        """Test the fractional bond orders are used to interpolate k and length values as we expect

        Values for bond and torsion parameters are inferred from the bond order specified in the input molecule (1.23)

        Parameter   | SMIRNOFF unit | OpenMM unit   | param values at bond orders 1, 2  | used bond order   | value in OpenMM force
        bond k        kcal/mol/A**2   kJ/mol/nm**2    101, 123                            1.23                44375.504
        bond length   A               nm              1.4, 1.3                            1.23                0.1377
        torsion k     kcal            kj              1, 1.8                              1.23                4.953856

        See test_fractional_bondorder_calculated_openeye test_fractional_bondorder_calculated_rdkit for
        how the bond orders are obtained.
        """
        mol = get_molecule()
        forcefield = ForceField("test_forcefields/test_forcefield.offxml", xml_ff_bo)
        topology = Topology.from_molecules(mol)

        omm_system = forcefield.create_openmm_system(
            topology,
            charge_from_molecules=[mol],
            partial_bond_orders_from_molecules=[mol],
        )

        # Verify that the assigned bond parameters were correctly interpolated
        off_bond_force = [
            force
            for force in omm_system.getForces()
            if isinstance(force, openmm.HarmonicBondForce)
        ][0]

        for idx in range(off_bond_force.getNumBonds()):
            params = off_bond_force.getBondParameters(idx)

            atom1, atom2 = params[0], params[1]
            atom1_mol, atom2_mol = central_atoms

            if ((atom1 == atom1_mol) and (atom2 == atom2_mol)) or (
                (atom1 == atom2_mol) and (atom2 == atom1_mol)
            ):
                k = params[-1]
                length = params[-2]
                assert_almost_equal(k / k.unit, k_bond_interpolated)
                assert_almost_equal(length / length.unit, length_bond_interpolated)

        # Verify that the assigned torsion parameters were correctly interpolated
        off_torsion_force = [
            force
            for force in omm_system.getForces()
            if isinstance(force, openmm.PeriodicTorsionForce)
        ][0]

        for idx in range(off_torsion_force.getNumTorsions()):
            params = off_torsion_force.getTorsionParameters(idx)

            atom2, atom3 = params[1], params[2]
            atom2_mol, atom3_mol = central_atoms

            if ((atom2 == atom2_mol) and (atom3 == atom3_mol)) or (
                (atom2 == atom3_mol) and (atom3 == atom2_mol)
            ):
                k = params[-1]
                assert_almost_equal(k / k.unit, k_torsion_interpolated)

    def test_fractional_bondorder_multiple_same_mol(self):
        """Check that an error is thrown when essentially the same molecule is entered more than once
        for partial_bond_orders_from_molecules"""

        mol = create_ethanol()
        mol2 = create_reversed_ethanol()

        forcefield = ForceField("test_forcefields/test_forcefield.offxml", xml_ff_bo)
        topology = Topology.from_molecules([mol, mol2])

        with pytest.raises(ValueError):
            forcefield.create_openmm_system(
                topology,
                charge_from_molecules=[mol],
                partial_bond_orders_from_molecules=[mol, mol2],
            )

    @pytest.mark.parametrize(
        ("get_molecule", "central_atoms"),
        [(create_ethanol, (1, 2)), (create_reversed_ethanol, (7, 6))],
    )
    def test_fractional_bondorder_superseded_by_standard_torsion(
        self, get_molecule, central_atoms
    ):
        """Test that matching rules are still respected with fractional bondorder parameters.

        We check here that a standard torsion parameter can still get priority on a match
        if it is further down the list.
        """

        mol = get_molecule()

        forcefield = ForceField(
            "test_forcefields/test_forcefield.offxml",
            xml_ff_torsion_bo_standard_supersede,
        )
        topology = Topology.from_molecules([mol])

        omm_system = forcefield.create_openmm_system(
            topology,
            charge_from_molecules=[mol],
            partial_bond_orders_from_molecules=[mol],
        )

        off_torsion_force = [
            force
            for force in omm_system.getForces()
            if isinstance(force, openmm.PeriodicTorsionForce)
        ][0]

        for idx in range(off_torsion_force.getNumTorsions()):
            params = off_torsion_force.getTorsionParameters(idx)

            atom2, atom3 = params[1], params[2]
            atom2_mol, atom3_mol = central_atoms

            if ((atom2 == atom2_mol) and (atom3 == atom3_mol)) or (
                (atom2 == atom3_mol) and (atom3 == atom2_mol)
            ):
                k = params[-1]
                assert_almost_equal(k / k.unit, 5.0208)

    @requires_rdkit
    @pytest.mark.parametrize(
        (
            "get_molecule",
            "k_torsion_interpolated",
            "k_bond_interpolated",
            "bond_length_interpolated",
            "central_atoms",
        ),
        [
            (create_ethanol, 4.953856, 42266.9635, 1.39991, (1, 2)),
            (create_reversed_ethanol, 4.953856, 42266.9635, 1.39991, (7, 6)),
        ],
    )
    def test_fractional_bondorder_calculated_rdkit(
        self,
        get_molecule,
        k_torsion_interpolated,
        k_bond_interpolated,
        bond_length_interpolated,
        central_atoms,
    ):
        """Test that torsion barrier heights interpolated from fractional bond
        orders calculated with the Amber toolkit are assigned within our
        expectations.

        This test mirrors test_fractional_bondorder but uses RDKit to re-compute the bond orders
        on input molecules (and therefore disregards the bond orders on them).

        Note that RDKitToolkitWrapper does not provide a method for assigning fractional bond orders;
        instead, AmberTools is used in the case that OpenEye is not installed.

        To obtain the bond order:
        >>> mol = create_ethanol()
        >>> AmberToolsToolkitWrapper().assign_fractional_bond_orders(mol)
        >>> mol.get_bond_between(1, 2).fractional_bond_order
        1.00093033

        """

        toolkit_registry = ToolkitRegistry(
            toolkit_precedence=[RDKitToolkitWrapper, AmberToolsToolkitWrapper]
        )
        mol = get_molecule()

        forcefield = ForceField("test_forcefields/test_forcefield.offxml", xml_ff_bo)
        topology = Topology.from_molecules([mol])

        omm_system, ret_top = forcefield.create_openmm_system(
            topology,
            charge_from_molecules=[mol],
            return_topology=True,
            toolkit_registry=toolkit_registry,
        )

        off_torsion_force = [
            force
            for force in omm_system.getForces()
            if isinstance(force, openmm.PeriodicTorsionForce)
        ][0]

        off_bond_force = [
            force
            for force in omm_system.getForces()
            if isinstance(force, openmm.HarmonicBondForce)
        ][0]

        ret_mol = list(ret_top.reference_molecules)[0]
        bond = ret_mol.get_bond_between(*central_atoms)

        # ambertools appears to yield 1.00093033 for this bond
        assert abs(bond.fractional_bond_order - 1.0) > 1.0e-6
        assert 0.95 < bond.fractional_bond_order < 1.05

        for idx in range(off_torsion_force.getNumTorsions()):
            params = off_torsion_force.getTorsionParameters(idx)

            atom2, atom3 = params[1], params[2]
            atom2_mol, atom3_mol = central_atoms

            if ((atom2 == atom2_mol) and (atom3 == atom3_mol)) or (
                (atom2 == atom3_mol) and (atom3 == atom2_mol)
            ):
                k = params[-1]

                # do a hand calculation as a sanity check
                slope = (7.5312 - 4.184) / (1.8 - 1.0)
                k_torsion_interpolated_ret = (
                    slope * (bond.fractional_bond_order - 1.0) + 4.184
                )
                assert_almost_equal(k_torsion_interpolated_ret, k / k.unit, 2)

                # check that we *are not* matching the values we'd get if we
                # had offered our molecules to `partial_bond_orders_from_molecules`
                with pytest.raises(AssertionError):
                    assert_almost_equal(k / k.unit, k_torsion_interpolated)

        for idx in range(off_bond_force.getNumBonds()):
            params = off_bond_force.getBondParameters(idx)

            atom1, atom2 = params[0], params[1]
            atom1_mol, atom2_mol = central_atoms

            if atom1 == atom1_mol and atom2 == atom2_mol:
                k = params[-1]

                assert_almost_equal(k / k.unit, k_bond_interpolated, 0)

                length = params[-2]
                assert_almost_equal(length / length.unit, bond_length_interpolated, 0)

    @requires_openeye
    @pytest.mark.parametrize(
        (
            "get_molecule",
            "k_torsion_interpolated",
            "k_bond_interpolated",
            "bond_length_interpolated",
            "central_atoms",
        ),
        [
            (create_ethanol, 4.953856, 42208.540, 0.140054, (1, 2)),
            (create_reversed_ethanol, 4.953856, 42208.540, 0.140054, (7, 6)),
        ],
    )
    def test_fractional_bondorder_calculated_openeye(
        self,
        get_molecule,
        k_torsion_interpolated,
        k_bond_interpolated,
        bond_length_interpolated,
        central_atoms,
    ):
        """Test that torsion barrier heights interpolated from fractional bond
        orders calculated with the OpenEye toolkit are assigned within our
        expectations.

        This test mirrors test_fractional_bondorder but uses OpenEye to re-compute the bond orders
        on input molecules (and therefore disregards the bond orders on them).

        To obtain the bond order:
        >>> mol = create_ethanol()
        >>> OpenEyeToolkitWrapper().assign_fractional_bond_orders(mol)
        >>> mol.get_bond_between(1, 2).fractional_bond_order
        0.9945832743995565
        """

        toolkit_registry = ToolkitRegistry(toolkit_precedence=[OpenEyeToolkitWrapper])
        mol = get_molecule()

        forcefield = ForceField("test_forcefields/test_forcefield.offxml", xml_ff_bo)
        topology = Topology.from_molecules([mol])

        omm_system, ret_top = forcefield.create_openmm_system(
            topology,
            charge_from_molecules=[mol],
            return_topology=True,
            toolkit_registry=toolkit_registry,
        )

        off_torsion_force = [
            force
            for force in omm_system.getForces()
            if isinstance(force, openmm.PeriodicTorsionForce)
        ][0]

        off_bond_force = [
            force
            for force in omm_system.getForces()
            if isinstance(force, openmm.HarmonicBondForce)
        ][0]

        ret_mol = list(ret_top.reference_molecules)[0]
        bond = ret_mol.get_bond_between(*central_atoms)

        # openeye toolkit appears to yield around .9945 for this bond
        assert abs(bond.fractional_bond_order - 1.0) > 1.0e-6
        assert 0.95 < bond.fractional_bond_order < 1.05

        for idx in range(off_torsion_force.getNumTorsions()):
            params = off_torsion_force.getTorsionParameters(idx)

            atom2, atom3 = params[1], params[2]
            atom2_mol, atom3_mol = central_atoms

            if ((atom2 == atom2_mol) and (atom3 == atom3_mol)) or (
                (atom2 == atom3_mol) and (atom3 == atom2_mol)
            ):
                k = params[-1]

                # do a hand calculation as a sanity check
                slope = (7.5312 - 4.184) / (1.8 - 1.0)
                k_torsion_interpolated_ret = (
                    slope * (bond.fractional_bond_order - 1.0) + 4.184
                )
                assert_almost_equal(k_torsion_interpolated_ret, k / k.unit, 2)

                # check that we *are not* matching the values we'd get if we
                # had offered our molecules to `partial_bond_orders_from_molecules`
                with pytest.raises(AssertionError):
                    assert_almost_equal(k / k.unit, k_torsion_interpolated)

        for idx in range(off_bond_force.getNumBonds()):
            params = off_bond_force.getBondParameters(idx)

            atom1, atom2 = params[0], params[1]
            atom1_mol, atom2_mol = central_atoms

            if ((atom1 == atom1_mol) and (atom2 == atom2_mol)) or (
                (atom1 == atom2_mol) and (atom2 == atom1_mol)
            ):
                k = params[-1]
                assert_almost_equal(k / k.unit, k_bond_interpolated, 0)

                length = params[-2]
                assert_almost_equal(length / length.unit, bond_length_interpolated, 0)

    def test_fractional_bondorder_invalid_interpolation_method(self):
        """
        Ensure that requesting an invalid interpolation method leads to a
        FractionalBondOrderInterpolationMethodUnsupportedError
        """
        mol = create_ethanol()

        forcefield = ForceField("test_forcefields/test_forcefield.offxml", xml_ff_bo)
        forcefield.get_parameter_handler(
            "ProperTorsions"
        )._fractional_bondorder_interpolation = "invalid method name"
        topology = Topology.from_molecules([mol])

        with pytest.raises(FractionalBondOrderInterpolationMethodUnsupportedError):
            omm_system, ret_top = forcefield.create_openmm_system(
                topology,
                charge_from_molecules=[mol],
            )


class TestInterchangeReturnTopology:
    # TODO: Remove these tests when `return_topology` is deprecated in version 0.12.0
    # TODO: Turn this test back on once Interchange is tagged with a pre-release supporting
    #       only Electrostatics version 0.4
    @pytest.mark.skip(reason="Interchange needs to be updated")
    def test_deprecation_warning_raised(self):
        """
        Ensure that the deprecation warning is raised when `return_topology` is
        used.
        """
        forcefield = ForceField("test_forcefields/test_forcefield.offxml", xml_ff_bo)

        topology = create_ethanol().to_topology()
        topology.box_vectors = unit.Quantity([4, 4, 4], unit.nanometer)

        with pytest.warns(
            DeprecationWarning, match="DEPRECATED and will be removed in version 0.12.0"
        ):
            omm_system, ret_top = forcefield.create_openmm_system(
                topology,
                use_interchange=True,
                return_topology=True,
            )


class TestSmirnoffVersionConverter:
    @requires_openeye_mol2
    @pytest.mark.parametrize(
        ("freesolv_id", "forcefield_version", "allow_undefined_stereo"),
        generate_freesolv_parameters_assignment_cases(),
    )
    @pytest.mark.parametrize(("spec"), ["0_1", "0_2", "0_3"])
    def test_read_smirnoff_spec_freesolv(
        self, freesolv_id, forcefield_version, allow_undefined_stereo, spec
    ):
        """
        Test reading an 0.2 smirnoff spec file, by reading an 0.1 spec representation of a set of parameters,
        and ensuring that it parameterizes molecules identically to the same FF in the most recent spec

        Regression test on parameters assignment based on the FreeSolv set used in the 0.1 paper.

        This, contrarily to the similar AlkEthOH test, checks also constraints
        and improper torsions.

        The AlkEthOH set, however, does not have impropers, which should be
        tested separately. Currently, test_freesolv_parameters_assignment
        does the job.
        """
        from openff.toolkit.tests.utils import (
            compare_system_parameters,
            get_freesolv_file_path,
        )

        mol2_file_path, xml_file_path = get_freesolv_file_path(
            freesolv_id, forcefield_version
        )

        # Load molecules.
        molecule = Molecule.from_file(
            mol2_file_path, allow_undefined_stereo=allow_undefined_stereo
        )

        # Create OpenFF System with the current toolkit.
        # forcefield_file_path = 'test_forcefields/old/smirnoff99Frosst_1_0_8_spec_0_2.offxml'
        forcefield_file_path = (
            f"test_forcefields/old/test_ff_{forcefield_version}_spec_{spec}.offxml"
        )
        ff = ForceField(forcefield_file_path, "test_forcefields/old/hbonds.offxml")
        ff_system = ff.create_openmm_system(molecule.to_topology())

        # Load OpenMM System created with the 0.1 version of the toolkit.
        with open(xml_file_path, "r") as f:
            xml_system = openmm.XmlSerializer.deserialize(f.read())

        # Compare parameters. We ignore the improper folds as in 0.0.3 we
        # used a six-fold implementation while we now use a three-fold way.
        # TODO: Reactivate charge comparison once we'll be able to read them from file.
        compare_system_parameters(
            ff_system,
            xml_system,
            systems_labels=("current OpenFF", "SMIRNOFF 0.0.4"),
            ignore_charges=True,
            ignore_improper_folds=True,
        )


class TestForceFieldGetPartialCharges:
    """Tests for the ForceField.get_partial_charges method."""

    @staticmethod
    def get_partial_charges_from_create_openmm_system(mol, force_field):
        """Helper method to compute partial charges from a generated openmm System."""
        system = force_field.create_openmm_system(mol.to_topology())
        nbforce = [
            f for f in system.getForces() if isinstance(f, openmm.openmm.NonbondedForce)
        ][0]

        n_particles = nbforce.getNumParticles()
        charges = [nbforce.getParticleParameters(i)[0] for i in range(n_particles)]

        return openmm_unit.Quantity(charges)

    def test_get_partial_charges(self):
        """Test that ethanol charges are computed correctly."""
        ethanol: Molecule = create_ethanol()
        force_field: ForceField = ForceField("test_forcefields/test_forcefield.offxml")

        ethanol_partial_charges = from_openmm(
            self.get_partial_charges_from_create_openmm_system(ethanol, force_field)
        )

        partial_charges = force_field.get_partial_charges(ethanol)

        assert (
            ethanol_partial_charges - partial_charges < 1.0e-6 * unit.elementary_charge
        ).all()
        assert partial_charges.shape == (ethanol.n_atoms,)

<<<<<<< HEAD
=======
    def test_get_partial_charges_vsites(self):
        """Test that a molecule with virtual sites raises an error."""
        ethanol: Molecule = create_ethanol()
        force_field: ForceField = ForceField(
            "test_forcefields/test_forcefield.offxml",
            xml_ff_virtual_sites_monovalent_match_once,
        )

        with pytest.raises(PartialChargeVirtualSitesError):
            force_field.get_partial_charges(ethanol)


@pytest.mark.skip(reason="Needs to be updated for 0.2.0 syntax")
def test_electrostatics_options(self):
    """Test parameter assignment using smirnoff99Frosst on laromustine with various long-range electrostatics options."""
    molecules_file_path = get_data_file_path("molecules/laromustine_tripos.mol2")
    molecule = openff.toolkit.topology.Molecule.from_file(molecules_file_path)
    forcefield = ForceField(
        [smirnoff99Frosst_offxml_file_path, charge_increment_offxml_file_path]
    )
    for method in ["PME", "reaction-field", "Coulomb"]:
        # Change electrostatics method
        forcefield.forces["Electrostatics"].periodic_potential = method
        f = partial(check_system_creation_from_molecule, forcefield, molecule)
        f.description = "Testing {} parameter assignment using molecule {}".format(
            offxml_file_path, molecule.name
        )
        # yield f
    # TODO: Implement a similar test, where we compare OpenMM energy evals from an
    #       AMBER-parameterized system to OFF-parameterized systems


@pytest.mark.skip(reason="Needs to be updated for 0.2.0 syntax")
def test_charge_increment(self):
    """Test parameter assignment using smirnoff99Frosst on laromustine with ChargeIncrementModel."""
    molecules_file_path = get_data_file_path("molecules/laromustine_tripos.mol2")
    molecule = openff.toolkit.topology.Molecule.from_file(molecules_file_path)
    forcefield = ForceField(
        ["test_forcefields/test_forcefield.offxml", "chargeincrement-test"]
    )
    check_system_creation_from_molecule(forcefield, molecule)
    # TODO: We can't implement a test for chargeincrement yet because we
    #       haven't settled on a SMIRNOFF spec for chargeincrementmodel


@pytest.mark.skip(reason="Needs to be updated for 0.2.0 syntax")
def test_create_system_molecules_parmatfrosst_gbsa(self):
    """Test creation of a System object from small molecules to test parm@frosst force field with GBSA support."""
    molecules_file_path = get_data_file_path(
        "molecules/AlkEthOH_test_filt1_tripos.mol2"
    )
    check_parameter_assignment(
        offxml_file_path="test_forcefields/Frosst_AlkEthOH_GBSA.offxml",
        molecules_file_path=molecules_file_path,
    )
    # TODO: Figure out if we just want to check that energy is finite (this is what the original test did,
    #       or compare numerically to a reference system.

>>>>>>> 01075442

# TODO: test_get_new_parameterhandler
# TODO: test_get_existing_parameterhandler
# TODO: test_get_parameter
# TODO: test_add_parameter
# TODO: test_store_cosmetic_attribs
# TODO: test_write_cosmetic_attribs
# TODO: test_store_cosmetic_elements (eg. Author)
# TODO: test_write_cosmetic_elements (eg. Author)
# TODO: add_handler_with_incompatible_kwargs (for example different scale14 vals)
# TODO: test_invalid aromaticity_model
# TODO: test_invalid_file_version
# TODO: test_library_charges
# TODO: test_forcefield_to_dict (ensure that ParameterHandlers serialize without collisions
#     and header-level attribs include handler attribs as well as attached units,
#     note that header attribs are not ordered)
# TODO: test_create_gbsa<|MERGE_RESOLUTION|>--- conflicted
+++ resolved
@@ -1737,15 +1737,10 @@
                 forcefield.get_parameter_handler("vdW", {}).method = vdw_method
                 forcefield.get_parameter_handler(
                     "Electrostatics", {}
-<<<<<<< HEAD
-                ).method = electrostatics_method
-                forcefield.create_openmm_system(topology, use_interchange=False)
-=======
                 ).periodic_potential = inputs["electrostatics_periodic_potential"]
                 omm_system = forcefield.create_openmm_system(
                     topology, use_interchange=False
                 )
->>>>>>> 01075442
 
     def test_registered_parameter_handlers(self):
         """Test registered_parameter_handlers property"""
@@ -4509,67 +4504,6 @@
         ).all()
         assert partial_charges.shape == (ethanol.n_atoms,)
 
-<<<<<<< HEAD
-=======
-    def test_get_partial_charges_vsites(self):
-        """Test that a molecule with virtual sites raises an error."""
-        ethanol: Molecule = create_ethanol()
-        force_field: ForceField = ForceField(
-            "test_forcefields/test_forcefield.offxml",
-            xml_ff_virtual_sites_monovalent_match_once,
-        )
-
-        with pytest.raises(PartialChargeVirtualSitesError):
-            force_field.get_partial_charges(ethanol)
-
-
-@pytest.mark.skip(reason="Needs to be updated for 0.2.0 syntax")
-def test_electrostatics_options(self):
-    """Test parameter assignment using smirnoff99Frosst on laromustine with various long-range electrostatics options."""
-    molecules_file_path = get_data_file_path("molecules/laromustine_tripos.mol2")
-    molecule = openff.toolkit.topology.Molecule.from_file(molecules_file_path)
-    forcefield = ForceField(
-        [smirnoff99Frosst_offxml_file_path, charge_increment_offxml_file_path]
-    )
-    for method in ["PME", "reaction-field", "Coulomb"]:
-        # Change electrostatics method
-        forcefield.forces["Electrostatics"].periodic_potential = method
-        f = partial(check_system_creation_from_molecule, forcefield, molecule)
-        f.description = "Testing {} parameter assignment using molecule {}".format(
-            offxml_file_path, molecule.name
-        )
-        # yield f
-    # TODO: Implement a similar test, where we compare OpenMM energy evals from an
-    #       AMBER-parameterized system to OFF-parameterized systems
-
-
-@pytest.mark.skip(reason="Needs to be updated for 0.2.0 syntax")
-def test_charge_increment(self):
-    """Test parameter assignment using smirnoff99Frosst on laromustine with ChargeIncrementModel."""
-    molecules_file_path = get_data_file_path("molecules/laromustine_tripos.mol2")
-    molecule = openff.toolkit.topology.Molecule.from_file(molecules_file_path)
-    forcefield = ForceField(
-        ["test_forcefields/test_forcefield.offxml", "chargeincrement-test"]
-    )
-    check_system_creation_from_molecule(forcefield, molecule)
-    # TODO: We can't implement a test for chargeincrement yet because we
-    #       haven't settled on a SMIRNOFF spec for chargeincrementmodel
-
-
-@pytest.mark.skip(reason="Needs to be updated for 0.2.0 syntax")
-def test_create_system_molecules_parmatfrosst_gbsa(self):
-    """Test creation of a System object from small molecules to test parm@frosst force field with GBSA support."""
-    molecules_file_path = get_data_file_path(
-        "molecules/AlkEthOH_test_filt1_tripos.mol2"
-    )
-    check_parameter_assignment(
-        offxml_file_path="test_forcefields/Frosst_AlkEthOH_GBSA.offxml",
-        molecules_file_path=molecules_file_path,
-    )
-    # TODO: Figure out if we just want to check that energy is finite (this is what the original test did,
-    #       or compare numerically to a reference system.
-
->>>>>>> 01075442
 
 # TODO: test_get_new_parameterhandler
 # TODO: test_get_existing_parameterhandler
