--- conflicted
+++ resolved
@@ -11,12 +11,7 @@
 import pytest
 from openff.units.openmm import from_openmm
 from openff.units.units import Quantity
-<<<<<<< HEAD
 from openff.utilities import has_package, skip_if_missing
-=======
-from openff.utilities import skip_if_missing
-from openmm import app
->>>>>>> d8e1d7a5
 
 from openff.toolkit import unit
 from openff.toolkit._tests.create_molecules import (
