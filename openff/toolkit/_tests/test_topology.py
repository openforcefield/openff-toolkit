--- conflicted
+++ resolved
@@ -144,7 +144,6 @@
         assert not topology.is_periodic
         assert len(topology.constrained_atom_pairs.items()) == 0
 
-<<<<<<< HEAD
     def test_add_molecule_index(self):
         """Ensure the index of added molecules is 0-indexed."""
         topology = Topology()
@@ -159,7 +158,7 @@
         next_index = topology.add_molecule(create_ethanol())
 
         assert next_index == 1 == topology.n_molecules - 1
-=======
+
     def test_from_molecule_bad_argument(self):
         with pytest.raises(
             ValueError,
@@ -180,7 +179,7 @@
 
         assert topology.n_molecules == 10_000
 
-        assert indices == [*range(1, 10_001)]
+        assert indices == [*range(10_000)]
 
     def test_from_molecule_nonlist(self):
         topology = Topology()
@@ -198,7 +197,6 @@
         ):
 
             topology.add_molecules("CC.CCO")
->>>>>>> 72cc6a24
 
     def test_reinitialization_box_vectors(self):
         topology = Topology()
