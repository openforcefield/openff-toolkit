--- conflicted
+++ resolved
@@ -21,16 +21,13 @@
         # the toolkit's README file!
         return list()
 
-<<<<<<< HEAD
-    readme_file_path = pathlib.Path(__file__).parents[3] / "README.md"
-
-    with open(readme_file_path.as_posix(), "r") as f:
-        readme_content = f.read()
-=======
     else:
+        readme_file_path = pathlib.Path(__file__).parents[3] / "README.md"
         with open(readme_file_path.as_posix()) as f:
             readme_content = f.read()
->>>>>>> c303f30a
+
+    with open(readme_file_path.as_posix()) as f:
+        readme_content = f.read()
 
     return re.findall("http[s]?://(?:[0-9a-zA-Z]|[-/.%:_])+", readme_content)
 
