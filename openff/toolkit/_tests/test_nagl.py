import pathlib
import re

import numpy
import pytest
<<<<<<< HEAD
from openff.units import unit
=======
from openff.nagl_models import list_available_nagl_models
>>>>>>> 5bfd85ff
from openff.utilities import has_package, skip_if_missing

from openff.toolkit import Molecule, unit
from openff.toolkit._tests.create_molecules import (
    create_acetaldehyde,
    create_cis_1_2_dichloroethene,
    create_cyclohexane,
    create_ethanol,
    create_reversed_ethanol,
)
from openff.toolkit._tests.utils import requires_openeye
from openff.toolkit.utils.exceptions import (
    ChargeMethodUnavailableError,
    ToolkitUnavailableException,
)
from openff.toolkit.utils.nagl_wrapper import NAGLToolkitWrapper
from openff.toolkit.utils.openeye_wrapper import OpenEyeToolkitWrapper

_DEFAULT_MODEL = "openff-gnn-am1bcc-0.1.0-rc.1.pt"

try:
    from openff.nagl_models import list_available_nagl_models
except ModuleNotFoundError:

    def list_available_nagl_models():
        return list()


@skip_if_missing("openff.nagl")
class TestNAGLToolkitWrapper:
    def test_version(self):
        from openff.nagl import __version__ as parsed_version

        assert parsed_version == NAGLToolkitWrapper()._toolkit_version

    @requires_openeye
    @pytest.mark.parametrize(
        "molecule_function",
        [
            create_ethanol,
            create_cis_1_2_dichloroethene,
            create_acetaldehyde,
            create_cyclohexane,
        ],
    )
    @pytest.mark.parametrize(
        "nagl_model",
        [pathlib.Path(file).name for file in list_available_nagl_models()],
    )
    def test_assign_partial_charges_basic(self, molecule_function, nagl_model):
        molecule = molecule_function()

        molecule.assign_partial_charges(
            partial_charge_method="am1bccelf10",
            toolkit_registry=OpenEyeToolkitWrapper(),
        )

        openeye_charges = molecule.partial_charges

        molecule = molecule_function()

        molecule.assign_partial_charges(
            partial_charge_method=nagl_model,
            toolkit_registry=NAGLToolkitWrapper(),
        )

        assert molecule.partial_charges is not None

        nagl_charges = molecule.partial_charges.m_as(unit.elementary_charge)
        assert nagl_charges.dtype == float

        numpy.testing.assert_allclose(
            openeye_charges.m_as(unit.elementary_charge),
            nagl_charges,
            atol=0.07,
        )

    def test_atom_order_dependence(self):
        """Regression test against atom order dependence."""
        forward = create_ethanol()
        reverse = create_reversed_ethanol()

        for molecule in [forward, reverse]:
            molecule.assign_partial_charges(
                partial_charge_method=_DEFAULT_MODEL,
                toolkit_registry=NAGLToolkitWrapper(),
            )

        numpy.testing.assert_allclose(
            forward.partial_charges,
            reverse.partial_charges[::-1],
            atol=1e-7,
        )

    def test_conformer_argument(self):
        molecule = create_ethanol()
        molecule.generate_conformers(n_conformers=2)

        with pytest.warns(
            UserWarning,
            match="optional argument.*use_conformers",
        ):
            molecule.assign_partial_charges(
                partial_charge_method=_DEFAULT_MODEL,
                toolkit_registry=NAGLToolkitWrapper(),
                use_conformers=[molecule.conformers[-1]],
            )

        with pytest.warns(
            UserWarning,
            match="optional argument.*strict_n_conformers",
        ):
            molecule.assign_partial_charges(
                partial_charge_method=_DEFAULT_MODEL,
                toolkit_registry=NAGLToolkitWrapper(),
                strict_n_conformers=1,
            )

    def test_unsupported_charge_method(self):
        with pytest.raises(
            ChargeMethodUnavailableError,
            match="Charge model hartree_fock not supported",
        ):
            create_ethanol().assign_partial_charges(
                partial_charge_method="hartree_fock",
                toolkit_registry=NAGLToolkitWrapper(),
            )

    def test_unsupported_molecule_element(self):
        si = Molecule.from_smiles("[Si+4]")
        with pytest.raises(ValueError, match="Molecule contains forbidden element 14"):
            si.assign_partial_charges(
                partial_charge_method=_DEFAULT_MODEL,
                toolkit_registry=NAGLToolkitWrapper(),
            )

    def test_unsupported_molecule_bond(self):
        mol = Molecule.from_smiles("C=[Cl+1]")
        err = re.escape("Molecule contains forbidden SMARTS pattern [#17:1]#,:,=[*:2]")
        with pytest.raises(ValueError, match=err):
            mol.assign_partial_charges(
                partial_charge_method=_DEFAULT_MODEL,
                toolkit_registry=NAGLToolkitWrapper(),
            )


@pytest.mark.skipif(
    has_package("openff.nagl"),
    reason="Test requires that OpenFF NAGL is not installed",
)
class TestNoNAGLToolkitWrapper:
    def test_nagl_toolkit_wrapper_unavailable(self):
        assert not NAGLToolkitWrapper.is_available()

    def test_init_unavailable(self):
        with pytest.raises(
            ToolkitUnavailableException,
            match="OpenFF NAGL is not available",
        ):
            NAGLToolkitWrapper()<|MERGE_RESOLUTION|>--- conflicted
+++ resolved
@@ -3,11 +3,6 @@
 
 import numpy
 import pytest
-<<<<<<< HEAD
-from openff.units import unit
-=======
-from openff.nagl_models import list_available_nagl_models
->>>>>>> 5bfd85ff
 from openff.utilities import has_package, skip_if_missing
 
 from openff.toolkit import Molecule, unit
