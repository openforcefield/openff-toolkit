--- conflicted
+++ resolved
@@ -3492,30 +3492,6 @@
     def test_from_qcschema_no_client(self):
         """Test the ability to make molecules from QCArchive record instances and dicts"""
 
-<<<<<<< HEAD
-        import json
-
-        # As the method can take a record instance or a dict with JSON encoding test both
-        # test incomplete dict
-        example_dict = {"name": "CH4"}
-        with pytest.raises(KeyError):
-            mol = Molecule.from_qcschema(example_dict)
-
-        # test an object that is not a record
-        wrong_object = "CH4"
-        with pytest.raises(AttributeError):
-            mol = Molecule.from_qcschema(wrong_object)
-
-        with open(get_data_file_path("molecules/qcportal_molecules.json")) as json_file:
-            # test loading the dict representation from a json file
-            json_mol = json.load(json_file)
-            mol = Molecule.from_qcschema(json_mol)
-            # now make a molecule from the canonical smiles and make sure they are isomorphic
-            can_mol = Molecule.from_smiles(
-                json_mol["attributes"]["canonical_isomeric_smiles"]
-            )
-            assert mol.is_isomorphic_with(can_mol) is True
-=======
         # As the method can take a record instance or a dict with JSON encoding test both
         # test incomplete dict
         example_dict = {"name": "CH4"}
@@ -3527,7 +3503,6 @@
         # This actualy raises InvalidQCInputError, but this check ensures that it's a subclass of AttributeError
         with pytest.raises(AttributeError):
             Molecule.from_qcschema(wrong_object)
->>>>>>> b733a540
 
     client_examples = [
         {
@@ -3570,14 +3545,11 @@
             "name": "OpenFF Trivalent Nitrogen Set 1",
             "index": "C(#N)N",
         },
-<<<<<<< HEAD
-=======
         {
             "dataset": "singlepoint",
             "name": "OpenFF multi-Br ESP Fragment Conformers v1.1",
             "index": "c1c(cc(cc1Br)Br)Br",
         },
->>>>>>> b733a540
     ]
 
     @pytest.mark.flaky(reruns=5)
@@ -3585,21 +3557,11 @@
     def test_from_qcschema_with_client(self, input_data):
         """For each of the examples try and make a offmol using the instance and dict and check they match"""
         import qcportal
-<<<<<<< HEAD
-=======
         from qcportal import PortalRequestError
->>>>>>> b733a540
 
         client = qcportal.PortalClient("https://api.qcarchive.molssi.org:443")
 
         ds = client.get_dataset(input_data["dataset"], input_data["name"])
-<<<<<<< HEAD
-        entry = ds.get_entry(input_data["index"].lower())
-        # now make the molecule from the record instance with and without the geometry
-        mol_from_dict = Molecule.from_qcschema(entry)
-        # make the molecule again with the geometries attached
-        mol_from_instance = Molecule.from_qcschema(entry, client)
-=======
         try:
             entry = ds.get_entry(input_data["index"])
         except PortalRequestError:
@@ -3608,7 +3570,6 @@
         mol_from_dict = Molecule.from_qcschema(entry)
         # make the molecule again with the geometries attached
         mol_from_instance = Molecule.from_qcschema(entry)  # , client)
->>>>>>> b733a540
         if hasattr(entry, "initial_molecules"):
             assert mol_from_instance.n_conformers == len(entry.initial_molecules)
         else:
@@ -3637,11 +3598,7 @@
         entry = ds.get_entry("coc(o)oc-0")
 
         # now make the molecule from the record instance with the geometry
-<<<<<<< HEAD
-        mol = Molecule.from_qcschema(entry, client)
-=======
         mol = Molecule.from_qcschema(entry)  # , client)
->>>>>>> b733a540
 
         # find and grab the initial molecule record
         iterator = client.query_molecules(
@@ -3689,11 +3646,7 @@
             "[H]c1[c:1]([c:2](c(c(c1[H])N([H])C(=O)[H])[H])[C:3]2=C(C(=C([S:4]2)[H])OC([H])([H])[H])Br)[H]".lower()
         )
         # now make the molecule from the record instance with the geometry
-<<<<<<< HEAD
-        mol_qca_record = Molecule.from_qcschema(entry, client)
-=======
         mol_qca_record = Molecule.from_qcschema(entry)  # , client)
->>>>>>> b733a540
         off_qcschema = mol_qca_record.to_qcschema()
         mol_using_from_off_qcschema = Molecule.from_qcschema(off_qcschema)
         assert_molecule_is_equal(
@@ -3718,14 +3671,9 @@
         )
         del entry.attributes["canonical_isomeric_explicit_hydrogen_mapped_smiles"]
         # now make the molecule from the record instance with the geometry
-<<<<<<< HEAD
-        with pytest.raises(KeyError):
-            Molecule.from_qcschema(entry, client)
-=======
         # We can handle this now - The code recurses down to the mols and gets their CMILESes.
         # with pytest.raises(KeyError):
         #     Molecule.from_qcschema(entry) #, client)
->>>>>>> b733a540
 
     @pytest.mark.flaky(reruns=10)
     def test_qcschema_molecule_record_round_trip_from_to_from(self):
@@ -3741,11 +3689,7 @@
         record = [*client.query_molecules(molecular_formula="C16H20N3O5")][-1]
 
         # now make the molecule from the record instance with the geometry
-<<<<<<< HEAD
-        mol_qca_record = Molecule.from_qcschema(record, client)
-=======
         mol_qca_record = Molecule.from_qcschema(record)  # , client)
->>>>>>> b733a540
         off_qcschema = mol_qca_record.to_qcschema()
         mol_using_from_off_qcschema = Molecule.from_qcschema(off_qcschema)
 
@@ -3755,8 +3699,6 @@
             "Molecule roundtrip to/from_qcschema failed",
         )
 
-<<<<<<< HEAD
-=======
         mol_dict = off_qcschema.dict()
         del mol_dict["extras"]["canonical_isomeric_explicit_hydrogen_mapped_smiles"]
         del mol_dict["identifiers"][
@@ -3765,7 +3707,6 @@
         with pytest.raises(MissingCMILESError):
             Molecule.from_qcschema(mol_dict)
 
->>>>>>> b733a540
 
 class TestMoleculeVisualization:
     @requires_pkg("IPython")
@@ -4496,14 +4437,6 @@
         # now make the molecule from the record instance with and without the geometry
         mol = MyMol.from_qcschema(entry)
 
-<<<<<<< HEAD
-        assert isinstance(mol, MyMol)
-
-        # Make from object, which will include geometry
-        mol = MyMol.from_qcschema(entry, client)
-
-=======
->>>>>>> b733a540
         assert isinstance(mol, MyMol)
 
         assert mol.n_conformers > 0
