#!/usr/bin/env python

# =============================================================================================
# MODULE DOCSTRING
# =============================================================================================
"""
Class definitions to represent a molecular system and its chemical components

.. todo::

   * Create MoleculeImage, ParticleImage, AtomImage, VirtualSiteImage here. (Or ``MoleculeInstance``?)
   * Create ``MoleculeGraph`` to represent fozen set of atom elements and bonds that can used as a key for compression
   * Add hierarchical way of traversing Topology (chains, residues)
   * Make all classes hashable and serializable.
   * JSON/BSON representations of objects?
   * Use `attrs <http://www.attrs.org/>`_ for object setter boilerplate?

"""

import copy
import itertools
import warnings
from collections import OrderedDict
from collections.abc import MutableMapping

import numpy as np
<<<<<<< HEAD
from openff.units import unit
from openff.utilities import requires_package
=======
from openmm import app, unit
from openmm.app import Aromatic, Double, Single, Triple
>>>>>>> a3186f81

from openff.toolkit.topology import Molecule
from openff.toolkit.typing.chemistry import ChemicalEnvironment
from openff.toolkit.utils import quantity_to_string, string_to_quantity
from openff.toolkit.utils.exceptions import (
    DuplicateUniqueMoleculeError,
    InvalidBoxVectorsError,
    InvalidPeriodicityError,
    MissingUniqueMoleculesError,
    NotBondedError,
)
from openff.toolkit.utils.serialization import Serializable
from openff.toolkit.utils.toolkits import (
    ALLOWED_AROMATICITY_MODELS,
    ALLOWED_CHARGE_MODELS,
    ALLOWED_FRACTIONAL_BOND_ORDER_MODELS,
    DEFAULT_AROMATICITY_MODEL,
    GLOBAL_TOOLKIT_REGISTRY,
)

# =============================================================================================
# PRIVATE SUBROUTINES
# =============================================================================================


def _TOPOLOGY_DEPRECATION_WARNING(old_method, new_method):
    warnings.warn(
        f"Topology.{old_method} is deprecated. Use Topology.{new_method} instead.",
        DeprecationWarning,
    )


class _TransformedDict(MutableMapping):
    """A dictionary that transform and sort keys.

    The function __keytransform__ can be inherited to apply an arbitrary
    key-altering function before accessing the keys.

    The function __sortfunc__ can be inherited to specify a particular
    order over which to iterate over the dictionary.

    """

    def __init__(self, *args, **kwargs):
        self.store = OrderedDict()
        self.update(dict(*args, **kwargs))  # use the free update to set keys

    def __getitem__(self, key):
        return self.store[self.__keytransform__(key)]

    def __setitem__(self, key, value):
        self.store[self.__keytransform__(key)] = value

    def __delitem__(self, key):
        del self.store[self.__keytransform__(key)]

    def __iter__(self):
        return iter(sorted(self.store, key=self.__sortfunc__))

    def __len__(self):
        return len(self.store)

    def __keytransform__(self, key):
        return key

    @staticmethod
    def __sortfunc__(key):
        return key


# TODO: Encapsulate this atom ordering logic directly into Atom/Bond/Angle/Torsion classes?
class ValenceDict(_TransformedDict):
    """Enforce uniqueness in atom indices."""

    @staticmethod
    def key_transform(key):
        """Reverse tuple if first element is larger than last element."""
        # Ensure key is a tuple.
        key = tuple(key)
        assert len(key) > 0 and len(key) < 5, "Valence keys must be at most 4 atoms"
        # Reverse the key if the first element is bigger than the last.
        if key[0] > key[-1]:
            key = tuple(reversed(key))
        return key

    @staticmethod
    def index_of(key, possible=None):
        """
        Generates a canonical ordering of the equivalent permutations of ``key`` (equivalent rearrangements of indices)
        and identifies which of those possible orderings this particular ordering is. This method is useful when
        multiple SMARTS patterns might match the same atoms, but local molecular symmetry or the use of
        wildcards in the SMARTS could make the matches occur in arbitrary order.

        This method can be restricted to a subset of the canonical orderings, by providing
        the optional ``possible`` keyword argument. If provided, the index returned by this method will be
        the index of the element in ``possible`` after undergoing the same canonical sorting as above.

        Parameters
        ----------
        key : iterable of int
            A valid key for ValenceDict
        possible : iterable of iterable of int, optional. default=``None``
            A subset of the possible orderings that this match might take.

        Returns
        -------
        index : int
        """
        assert len(key) < 4
        refkey = __class__.key_transform(key)
        if len(key) == 2:
            permutations = OrderedDict(
                {(refkey[0], refkey[1]): 0, (refkey[1], refkey[0]): 1}
            )
        elif len(key) == 3:
            permutations = OrderedDict(
                {
                    (refkey[0], refkey[1], refkey[2]): 0,
                    (refkey[2], refkey[1], refkey[0]): 1,
                }
            )
        else:
            # For a proper, only forward/backward makes sense
            permutations = OrderedDict(
                {
                    (refkey[0], refkey[1], refkey[2], refkey[3]): 0,
                    (refkey[3], refkey[1], refkey[2], refkey[0]): 1,
                }
            )
        if possible is not None:
            i = 0
            # If the possible permutations were provided, ensure that `possible` is a SUBSET of `permutations`
            assert all([p in permutations for p in possible]), (
                "Possible permutations " + str(possible) + " is impossible!"
            )
            # TODO: Double-check whether this will generalize. It seems like this would fail if ``key``
            #       were in ``permutations``, but not ``possible``

            for k in permutations:
                if all([x == y for x, y in zip(key, k)]):
                    return i
                if k in possible:
                    i += 1
        else:
            # If the possible permutations were NOT provided, then return the unique index of this permutation.
            return permutations[key]

    def __keytransform__(self, key):
        return __class__.key_transform(key)


class SortedDict(_TransformedDict):
    """Enforce uniqueness of atom index tuples, without any restrictions on atom reordering."""

    def __keytransform__(self, key):
        """Sort tuple from lowest to highest."""
        # Ensure key is a tuple.
        key = tuple(sorted(key))
        # Reverse the key if the first element is bigger than the last.
        return key


class UnsortedDict(_TransformedDict):
    ...


class TagSortedDict(_TransformedDict):
    """
    A dictionary where keys, consisting of tuples of atom indices, are kept unsorted, but only allows one permutation of a key
    to exist. Certain situations require that atom indices are not transformed in any
    way, such as when the tagged order of a match is needed downstream. For example a
    parameter using charge increments needs the ordering of the tagged match, and so
    transforming the atom indices in any way will cause that information to be lost.

    Because deduplication is needed, we still must avoid the expected situation
    where we must not allow two permutations of the same atoms to coexist. For example,
    a parameter may have matched the indices (2, 0, 1), however a parameter with higher
    priority also matches the same indices, but the tagged order is (1, 0, 2). We need
    to make sure both keys don't exist, or else two parameters will apply to
    the same atoms. We allow the ability to query using either permutation and get
    identical behavior. The defining feature here, then, is that the stored indices are
    in tagged order, but one can supply any permutation and it will resolve to the
    stored value/parameter.

    As a subtle behavior, one must be careful if an external key is used that was not
    supplied from the TagSortedDict object itself. For example:

        >>> x = TagSortedDict({(2, 5, 0): 100})
        >>> y = x[(5, 0, 2)]

    The variable y will be 100, but this does not mean the tagged order is (5, 0, 2)
    as it was supplied from the external tuple. One should either use keys only from
    __iter__ (e.g.  `for k in x`) or one must transform the key:

        >>> key = (5, 0, 2)
        >>> y = x[key]
        >>> key = x.key_transform(key)

    Where `key` will now be `(2, 5, 0)`, as it is the key stored. One can overwrite
    this key with the new one as expected:

        >>> key = (5, 0, 2)
        >>> x[key] = 50

    Now the key `(2, 5, 0)` will no longer exist, as it was replaced with `(5, 0, 2)`.
    """

    def __init__(self, *args, **kwargs):

        # Because keytransform is O(n) due to needing to check the sorted keys,
        # we cache the sorted keys separately to make keytransform O(1) at
        # the expense of storage. This is also better in the long run if the
        # key is long and repeatedly sorting isn't a negligible cost.

        # Set this before calling super init, since super will call the get/set
        # methods implemented here as it populates self via args/kwargs,
        # which will automatically populate _sorted
        self._sorted = SortedDict()

        super().__init__(*args, **kwargs)

    def __setitem__(self, key, value):
        """
        Set the key to value, but only allow one permutation of key to exist. The
        key argument will replace the old permutation:value if it exists.
        """
        key = tuple(key)
        tr_key = self.__keytransform__(key)
        if key != tr_key:
            # this means our new key is a permutation of an existing, so we should
            # replace it
            del self.store[tr_key]
        self.store[key] = value
        # save the sorted version for faster keytransform
        self._sorted[key] = key

    def __keytransform__(self, key):
        """Give the key permutation that is currently stored"""
        # we check if there is a permutation clash by saving the sorted version of
        # each key. If the sorted version of the key exists, then the return value
        # corresponds to the explicit permutation we are storing in self (the public
        # facing key). This permutation may or may not be the same as the key argument
        # supplied. If the key is not present, then no transformation should be done
        # and we should return the key as is.

        # As stated in __init__, the alternative is to, on each call, sort the saved
        # permutations and check if it is equal to the sorted supplied key. In this
        # sense, self._sorted is a cache/lookup table.
        key = tuple(key)
        return self._sorted.get(key, key)

    def key_transform(self, key):
        key = tuple(key)
        return self.__keytransform__(key)

    def clear(self):
        """
        Clear the contents
        """
        self.store.clear()
        self._sorted.clear()


class ImproperDict(_TransformedDict):
    """Symmetrize improper torsions."""

    @staticmethod
    def key_transform(key):
        """Reorder tuple in numerical order except for element[1] which is the central atom; it retains its position."""
        # Ensure key is a tuple
        key = tuple(key)
        assert len(key) == 4, "Improper keys must be 4 atoms"
        # Retrieve connected atoms
        connectedatoms = [key[0], key[2], key[3]]
        # Sort connected atoms
        connectedatoms.sort()
        # Re-store connected atoms
        key = tuple([connectedatoms[0], key[1], connectedatoms[1], connectedatoms[2]])
        return key

    @staticmethod
    def index_of(key, possible=None):
        """
        Generates a canonical ordering of the equivalent permutations of ``key`` (equivalent rearrangements of indices)
        and identifies which of those possible orderings this particular ordering is. This method is useful when
        multiple SMARTS patterns might match the same atoms, but local molecular symmetry or the use of
        wildcards in the SMARTS could make the matches occur in arbitrary order.

        This method can be restricted to a subset of the canonical orderings, by providing
        the optional ``possible`` keyword argument. If provided, the index returned by this method will be
        the index of the element in ``possible`` after undergoing the same canonical sorting as above.

        Parameters
        ----------
        key : iterable of int
            A valid key for ValenceDict
        possible : iterable of iterable of int, optional. default=``None``
            A subset of the possible orderings that this match might take.

        Returns
        -------
        index : int
        """
        assert len(key) == 4
        refkey = __class__.key_transform(key)
        permutations = OrderedDict(
            {
                (refkey[0], refkey[1], refkey[2], refkey[3]): 0,
                (refkey[0], refkey[1], refkey[3], refkey[2]): 1,
                (refkey[2], refkey[1], refkey[0], refkey[3]): 2,
                (refkey[2], refkey[1], refkey[3], refkey[0]): 3,
                (refkey[3], refkey[1], refkey[0], refkey[2]): 4,
                (refkey[3], refkey[1], refkey[2], refkey[0]): 5,
            }
        )
        if possible is not None:
            assert all(
                [p in permutations for p in possible]
            ), "Possible permuation is impossible!"
            i = 0
            for k in permutations:
                if all([x == y for x, y in zip(key, k)]):
                    return i
                if k in possible:
                    i += 1
        else:
            return permutations[key]

    def __keytransform__(self, key):
        return __class__.key_transform(key)


class Topology(Serializable):
    """
    A Topology is a chemical representation of a system containing one or more molecules appearing in a specified order.

    As of the 0.7.0 release, the Topology particle indexing system puts all atoms before all virtualsites.
    This ensures that atoms keep the same Topology particle index value, even if the Topology
    is modified during system creation by the addition of virtual sites.

    .. warning :: This API is experimental and subject to change.

    Examples
    --------

    Import some utilities

    >>> from openmm import app
    >>> from openff.toolkit.tests.utils import get_data_file_path, get_packmol_pdb_file_path
    >>> pdb_filepath = get_packmol_pdb_file_path('cyclohexane_ethanol_0.4_0.6')
    >>> monomer_names = ('cyclohexane', 'ethanol')

    Create a Topology object from a PDB file and sdf files defining the molecular contents

    >>> from openff.toolkit.topology import Molecule, Topology
    >>> pdbfile = app.PDBFile(pdb_filepath)
    >>> sdf_filepaths = [get_data_file_path(f'systems/monomers/{name}.sdf') for name in monomer_names]
    >>> unique_molecules = [Molecule.from_file(sdf_filepath) for sdf_filepath in sdf_filepaths]
    >>> topology = Topology.from_openmm(pdbfile.topology, unique_molecules=unique_molecules)

    Create a Topology object from a PDB file and IUPAC names of the molecular contents

    >>> pdbfile = app.PDBFile(pdb_filepath)
    >>> unique_molecules = [Molecule.from_iupac(name) for name in monomer_names]
    >>> topology = Topology.from_openmm(pdbfile.topology, unique_molecules=unique_molecules)

    Create an empty Topology object and add a few copies of a single benzene molecule

    >>> topology = Topology()
    >>> molecule = Molecule.from_iupac('benzene')
    >>> molecule_topology_indices = [topology.add_molecule(molecule) for index in range(10)]

    """

    def __init__(self, other=None):
        """
        Create a new Topology.

        Parameters
        ----------
        other : optional, default=None
            If specified, attempt to construct a copy of the Topology from the specified object.
            This might be a Topology object, or a file that can be used to construct a Topology object
            or serialized Topology object.

        """
        from openff.toolkit.topology.molecule import FrozenMolecule

        # Assign cheminformatics models
        model = DEFAULT_AROMATICITY_MODEL
        self._aromaticity_model = model

        # Initialize storage
        self._initialize()

        # TODO: Try to construct Topology copy from `other` if specified
        if isinstance(other, Topology):
            self.copy_initializer(other)
        elif isinstance(other, FrozenMolecule):
            self.from_molecules([other])
        elif isinstance(other, OrderedDict):
            self._initialize_from_dict(other)

    def _initialize(self):
        """
        Initializes a blank Topology.
        """
        self._aromaticity_model = DEFAULT_AROMATICITY_MODEL
        self._constrained_atom_pairs = dict()
        self._box_vectors = None
        self._molecules = list()
        self._cached_chemically_identical_molecules = None

    @property
    def reference_molecules(self):
        """
        Get an iterator of reference molecules in this Topology.

        Returns
        -------
        iterable of openff.toolkit.topology.Molecule
        """
        return self._molecules

    @classmethod
    def from_molecules(cls, molecules):
        """
        Create a new Topology object containing one copy of each of the specified molecule(s).

        Parameters
        ----------
        molecules : Molecule or iterable of Molecules
            One or more molecules to be added to the Topology

        Returns
        -------
        topology : Topology
            The Topology created from the specified molecule(s)
        """
        # Ensure that we are working with an iterable
        try:
            iter(molecules)
        except TypeError as te:
            # Make iterable object
            molecules = [molecules]

        # Create Topology and populate it with specified molecules
        topology = cls()
        for molecule in molecules:
            topology.add_molecule(molecule)

        return topology

    def assert_bonded(self, atom1, atom2):
        """
        Raise an exception if the specified atoms are not bonded in the topology.

        Parameters
        ----------
        atom1, atom2 : openff.toolkit.topology.Atom or int
            The atoms or atom topology indices to check to ensure they are bonded

        """
        if (type(atom1) is int) and (type(atom2) is int):
            atom1 = self.atom(atom1)
            atom2 = self.atom(atom2)

        # else:
        if not (self.is_bonded(atom1, atom2)):
            # TODO: Raise more specific exception.
            raise Exception(
                "Atoms {} and {} are not bonded in topology".format(atom1, atom2)
            )

    @property
    def aromaticity_model(self):
        """
        Get the aromaticity model applied to all molecules in the topology.

        Returns
        -------
        aromaticity_model : str
            Aromaticity model in use.
        """
        return self._aromaticity_model

    @aromaticity_model.setter
    def aromaticity_model(self, aromaticity_model):
        """
        Set the aromaticity model applied to all molecules in the topology.

        Parameters
        ----------
        aromaticity_model : str
            Aromaticity model to use. One of: ['OEAroModel_MDL']
        """

        if not aromaticity_model in ALLOWED_AROMATICITY_MODELS:
            msg = "Aromaticity model must be one of {}; specified '{}'".format(
                ALLOWED_AROMATICITY_MODELS, aromaticity_model
            )
            raise ValueError(msg)
        self._aromaticity_model = aromaticity_model

    @property
    def box_vectors(self):
        """Return the box vectors of the topology, if specified

        Returns
        -------
        box_vectors : openmm.unit.Quantity wrapped numpy array of shape (3, 3)
            The unit-wrapped box vectors of this topology
        """
        return self._box_vectors

    @box_vectors.setter
    def box_vectors(self, box_vectors):
        """
        Sets the box vectors to be used for this topology.

        Parameters
        ----------
        box_vectors : openmm.unit.Quantity wrapped numpy array of shape (3, 3)
            The unit-wrapped box vectors

        """
        if box_vectors is None:
            self._box_vectors = None
            return
        if not hasattr(box_vectors, "units"):
            raise InvalidBoxVectorsError("Given unitless box vectors")
        # Unit.compatible_units() returns False with itself, for some reason
        if (
            box_vectors.units != unit.nm
            and box_vectors.units not in unit.nm.compatible_units()
        ):
            raise InvalidBoxVectorsError(
                f"Cannot set box vectors with quantities with unit {box_vectors.units}"
            )

        if hasattr(box_vectors, "shape"):
            if box_vectors.shape == (3,):
                # Cannot multiply in-place without ufunc support in Pint
                box_vectors = box_vectors * np.eye(3)
            if box_vectors.shape != (3, 3):
                raise InvalidBoxVectorsError(
                    f"Box vectors must be shape (3, 3). Found shape {box_vectors.shape}"
                )
        elif isinstance(box_vectors._value, list):
            if len(box_vectors) == 3:
                box_vectors._value *= np.eye(3)

        self._box_vectors = box_vectors

    @property
    def is_periodic(self):
        """Return whether or not this Topology is intended to be described with periodic
        boundary conditions."""
        return self.box_vectors is not None

    @is_periodic.setter
    def is_periodic(self, is_periodic):
        """
        Set the partial charge model used for all molecules in the topology.

        Parameters
        ----------
        is_periodic : bool
            Whether or not this Topology is periodici

        """
        if is_periodic is True and self.box_vectors is None:
            raise InvalidPeriodicityError(
                "Cannot set is_periodic to True without box vectors. Set box "
                "vectors directly instead."
            )
        if is_periodic is False and self.box_vectors is not None:
            raise InvalidPeriodicityError(
                "Cannot set is_periodic to False while box vectors are stored. "
                "First set box_vectors to None."
            )

    @property
    def charge_model(self):
        """
        Get the partial charge model applied to all molecules in the topology.

        Returns
        -------
        charge_model : str
            Charge model used for all molecules in the Topology.

        """
        return self._charge_model

    @charge_model.setter
    def charge_model(self, charge_model):
        """
        Set the partial charge model used for all molecules in the topology.

        Parameters
        ----------
        charge_model : str
            Charge model to use for all molecules in the Topology.
            Allowed values: ['AM1-BCC']
            * ``AM1-BCC``: Canonical AM1-BCC scheme
        """
        if not charge_model in ALLOWED_CHARGE_MODELS:
            raise ValueError(
                "Charge model must be one of {}; specified '{}'".format(
                    ALLOWED_CHARGE_MODELS, charge_model
                )
            )
        self._charge_model = charge_model

    @property
    def constrained_atom_pairs(self):
        """Returns the constrained atom pairs of the Topology

        Returns
        -------
        constrained_atom_pairs : dict
             dictionary of the form d[(atom1_topology_index, atom2_topology_index)] = distance (float)
        """
        return self._constrained_atom_pairs

    @property
    def fractional_bond_order_model(self):
        """
        Get the fractional bond order model for the Topology.

        Returns
        -------
        fractional_bond_order_model : str
            Fractional bond order model in use.

        """
        return self._fractional_bond_order_model

    @fractional_bond_order_model.setter
    def fractional_bond_order_model(self, fractional_bond_order_model):
        """
        Set the fractional bond order model applied to all molecules in the topology.

        Parameters
        ----------
        fractional_bond_order_model : str
            Fractional bond order model to use. One of: ['Wiberg']

        """
        if not fractional_bond_order_model in ALLOWED_FRACTIONAL_BOND_ORDER_MODELS:
            raise ValueError(
                "Fractional bond order model must be one of {}; specified '{}'".format(
                    ALLOWED_FRACTIONAL_BOND_ORDER_MODELS, fractional_bond_order_model
                )
            )
        self._fractional_bond_order_model = fractional_bond_order_model

    @property
    def n_molecules(self):
        """Returns the number of molecules in this Topology

        Returns
        -------
        n_molecules : Iterable of Molecule
        """
        return len(self._molecules)

    @property
    def molecules(self):
        """Returns an iterator over all the Molecules in this Topology

        Returns
        -------
        molecules : Iterable of Molecule
        """
        # Yields instead of returning the list itself. This prevents user from modifying the list
        # outside the Topology's knowledge. This is essential to make sure that atom index caches
        # invalidate themselves during appropriate events.
        for molecule in self._molecules:
            yield molecule

    def molecule(self, index):
        """
        Returns the molecule with a given index in this Topology.

        Returns
        -------
        molecule : openff.toolkit.topology.Molecule
        """
        return self._molecules[index]

    @property
    def n_atoms(self):
        """
        Returns the number of  atoms in in this Topology.

        Returns
        -------
        n_topology_atoms : int
        """
        n_atoms = 0
        for reference_molecule in self.reference_molecules:
            n_atoms_per_topology_molecule = reference_molecule.n_atoms
            n_atoms += n_atoms_per_topology_molecule
        return n_atoms

    @property
    def atoms(self):
        """Returns an iterator over the atoms in this Topology. These will be in ascending order of topology index.

        Returns
        -------
        topology_atoms : Iterable of TopologyAtom
        """
        for molecule in self._molecules:
            for atom in molecule.atoms:
                yield atom

    def atom_index(self, atom):
        """
        Returns the index of a given atom in this topology

        Parameters
        ----------
        atom : openff.toolkit.topology.Atom

        Returns
        -------
        index : int
            The index of the given atom in this topology
        """
        topology_molecule_atom_start_index = 0
        for molecule in self.molecules:
            if molecule is atom.molecule:
                return molecule.atom_index(atom) + topology_molecule_atom_start_index
            else:
                topology_molecule_atom_start_index += molecule.n_atoms
        raise Exception("Atom not found in this Topology")

    def particle_index(self, particle):
        """
        Returns the index of a given particle in this topology

        Parameters
        ----------
        particle : openff.toolkit.topology.Particle

        Returns
        -------
        index : int
            The index of the given particle in this topology
        """
        for index, topology_particle in enumerate(self.particles):
            if particle is topology_particle:
                return index
        raise Exception("Particle not found in this Topology")

    def virtual_site_particle_start_index(self, virtual_site):
        """
        Returns the  particle index of the first particle of this virtual site.

        Parameters
        ----------
        virtual_site : openff.toolkit.topology.VirtualSite

        Returns
        -------
        index : int
            The topology particle index of the first particle in this virtual site.
        """
        first_particle = next(virtual_site.particles)
        return self.particle_index(first_particle)

    def molecule_index(self, molecule):
        """
        Returns the index of a given molecule in this topology

        Parameters
        ----------
        molecule : openff.toolkit.topology.FrozenMolecule

        Returns
        -------
        index : int
            The index of the given molecule in this topology
        """
        for index, topology_molecule in enumerate(self.molecules):
            if molecule is topology_molecule:
                return index
        raise Exception("Molecule not found in this Topology")

    def molecule_atom_start_index(self, molecule):
        """
        Returns the index of a molecule's first atom in this topology

        Parameters
        ----------
        molecule : openff.toolkit.topology.FrozenMolecule

        Returns
        -------
        index : int
        """
        return self.atom_index(molecule.atoms[0])

    def molecule_virtual_particle_start_index(self, molecule):
        """
        Returns the index of a molecule's first virtual particle in this topology

        Parameters
        ----------
        molecule : openff.toolkit.topology.FrozenMolecule

        Returns
        -------
        index : int
        """
        return self.particle_index(molecule.virtual_sites[0].particles[0])

    @property
    def n_bonds(self):
        """
        Returns the number of Bonds in in this Topology.

        Returns
        -------
        n_bonds : int
        """
        n_bonds = 0
        for molecule in self.molecules:
            n_bonds += molecule.n_bonds
        return n_bonds

    @property
    def bonds(self):
        """Returns an iterator over the bonds in this Topology

        Returns
        -------
        bonds : Iterable of Bond
        """
        for molecule in self.molecules:
            for bond in molecule.bonds:
                yield bond

    @property
    def n_particles(self):
        """
        Returns the number of particles (Atoms and VirtualParticles) in in this Topology.

        Returns
        -------
        n_particles : int
        """
        n_particles = 0
        for molecule in self.molecules:
            n_particles += molecule.n_particles
        return n_particles

    @property
    def particles(self):
        """
        Returns an iterator over the particles (Atoms and VirtualParticles) in this Topology. The
        particles will be in order of ascending Topology index.

        Returns
        --------
        particles : Iterable of Atom and VirtualParticle
        """
        for molecule in self.molecules:
            for atom in molecule.atoms:
                yield atom
        for molecule in self.molecules:
            for vs in molecule.virtual_sites:
                for vp in vs.particles:
                    yield vp

    @property
    def n_virtual_sites(self):
        """
        Returns the number of VirtualSites in in this Topology.

        Returns
        -------
        n_virtual_sites : iterable of TopologyVirtualSites
        """

        n_virtual_sites = 0
        for molecule in self.molecules:
            n_virtual_sites += molecule.n_virtual_sites
        return n_virtual_sites

    @property
    def virtual_sites(self):
        """Get an iterator over the virtual sites in this Topology

        Returns
        -------
        virtual_sites : Iterable of VirtualSite
        """
        for molecule in self._molecules:
            for virtual_site in molecule.virtual_sites:
                yield virtual_site

    @property
    def n_angles(self):
        """int: number of angles in this Topology."""
        return sum(mol.n_angles for mol in self._molecules)

    @property
    def angles(self):
        """Iterable of Tuple[Atom]: iterator over the angles in this Topology."""
        for molecule in self._molecules:
            for angle in molecule.angles:
                yield angle

    @property
    def n_propers(self):
        """int: number of proper torsions in this Topology."""
        return sum(mol.n_propers for mol in self._molecules)

    @property
    def propers(self):
        """Iterable of Tuple[TopologyAtom]: iterator over the proper torsions in this Topology."""
        for molecule in self.molecules:
            for proper in molecule.propers:
                yield proper

    @property
    def n_impropers(self):
        """int: number of possible improper torsions in this Topology."""
        return sum(mol.n_impropers for mol in self._molecules)

    @property
    def impropers(self):
        """Iterable of Tuple[TopologyAtom]: iterator over the possible improper torsions in this Topology."""
        for molecule in self._molecules:
            for improper in molecule.impropers:
                yield improper

    @property
    def smirnoff_impropers(self):
        """
        Iterate over improper torsions in the molecule, but only those with
        trivalent centers, reporting the central atom second in each improper.

        Note that it's possible that a trivalent center will not have an improper assigned.
        This will depend on the force field that is used.

        Also note that this will return 6 possible atom orderings around each improper
        center. In current SMIRNOFF parameterization, three of these six
        orderings will be used for the actual assignment of the improper term
        and measurement of the angles. These three orderings capture the three unique
        angles that could be calculated around the improper center, therefore the sum
        of these three terms will always return a consistent energy.

        For more details on the use of three-fold ('trefoil') impropers, see
        https://openforcefield.github.io/standards/standards/smirnoff/#impropertorsions

        .. todo:: Offer a way to do the keytransform and get the final 3 orderings in this
                  method? How can we keep this logic synced up with the parameterization
                  machinery?

        Returns
        -------
        impropers : set of tuple
            An iterator of tuples, each containing the indices of atoms making
            up a possible improper torsion. The central atom is listed second
            in each tuple.

        See Also
        --------
        impropers, amber_impropers

        """
        for molecule in self.molecules:
            for smirnoff_improper in molecule.smirnoff_impropers:
                yield smirnoff_improper

    @property
    def amber_impropers(self):
        """
        Iterate over improper torsions in the molecule, but only those with
        trivalent centers, reporting the central atom first in each improper.

        Note that it's possible that a trivalent center will not have an improper assigned.
        This will depend on the force field that is used.

        Also note that this will return 6 possible atom orderings around each improper
        center. In current AMBER parameterization, one of these six
        orderings will be used for the actual assignment of the improper term
        and measurement of the angle. This method does not encode the logic to
        determine which of the six orderings AMBER would use.

        Returns
        -------
        impropers : set of tuple
            An iterator of tuples, each containing the indices of atoms making
            up a possible improper torsion. The central atom is listed first in
            each tuple.

        See Also
        --------
        impropers, smirnoff_impropers
        """
        for molecule in self.molecules:
            for amber_improper in molecule.amber_impropers:
                yield amber_improper

    def nth_degree_neighbors(self, n_degrees: int):
        """
        Return canonicalized pairs of atoms whose shortest separation is `exactly` n bonds.
        Only pairs with increasing atom indices are returned.
        Parameters
        ----------
        n: int
            The number of bonds separating atoms in each pair
        Returns
        -------
        neighbors: iterator of tuple of Atom
            Tuples (len 2) of atom that are separated by ``n`` bonds.
        Notes
        -----
        The criteria used here relies on minimum distances; when there are multiple valid
        paths between atoms, such as atoms in rings, the shortest path is considered.
        For example, two atoms in "meta" positions with respect to each other in a benzene
        are separated by two paths, one length 2 bonds and the other length 4 bonds. This
        function would consider them to be 2 apart and would not include them if ``n=4`` was
        passed.
        """
        for molecule in self.molecules:
            for pair in molecule.nth_degree_neighbors(n_degrees=n_degrees):
                yield pair

    class _ChemicalEnvironmentMatch:
        """Represents the match of a given chemical environment query, storing
        both the matched topology atom indices and the indices of the corresponding
        reference molecule atoms, as well as a reference to the reference molecule.
        """

        @property
        def reference_atom_indices(self):
            """tuple of int: The indices of the corresponding reference molecule atoms."""
            return self._reference_atom_indices

        @property
        def reference_molecule(self):
            """topology.molecule.Molecule: The corresponding reference molecule."""
            return self._reference_molecule

        @property
        def topology_atom_indices(self):
            """tuple of int: The matched topology atom indices."""
            return self._topology_atom_indices

        def __init__(
            self, reference_atom_indices, reference_molecule, topology_atom_indices
        ):
            """Constructs a new _ChemicalEnvironmentMatch object

            Parameters
            ----------
            reference_atom_indices: tuple of int
                The indices of the corresponding reference molecule atoms.
            reference_molecule: topology.molecule.Molecule
                The corresponding reference molecule.
            topology_atom_indices: tuple of int
                The matched topology atom indices.
            """

            assert len(reference_atom_indices) == len(topology_atom_indices)

            self._reference_atom_indices = reference_atom_indices
            self._reference_molecule = reference_molecule

            self._topology_atom_indices = topology_atom_indices

    def chemical_environment_matches(
        self,
        query,
        aromaticity_model="MDL",
        unique=False,
        toolkit_registry=GLOBAL_TOOLKIT_REGISTRY,
    ):
        """
        Retrieve all matches for a given chemical environment query.

        TODO:

        * Do we want to generalize this to other kinds of queries too, like mdtraj DSL, pymol selections, atom index slices, etc?
          We could just call it topology.matches(query)

        Parameters
        ----------
        query : str or ChemicalEnvironment
            SMARTS string (with one or more tagged atoms) or ``ChemicalEnvironment`` query
            Query will internally be resolved to SMARTS using ``query.as_smarts()`` if it has an ``.as_smarts`` method.
        aromaticity_model : str
            Override the default aromaticity model for this topology and use the specified aromaticity model instead.
            Allowed values: ['MDL']

        Returns
        -------
        matches : list of Topology._ChemicalEnvironmentMatch
            A list of tuples, containing the topology indices of the matching atoms.

        """

        # Render the query to a SMARTS string
        if type(query) is str:
            smarts = query
        elif type(query) is ChemicalEnvironment:
            smarts = query.as_smarts()
        else:
            raise ValueError(
                f"Don't know how to convert query '{query}' into SMARTS string"
            )

        # Perform matching on each unique molecule, unrolling the matches to all matching copies
        # of that molecule in the Topology object.
        matches = list()

        groupings = self.identical_molecule_groups

        for unique_mol_idx, group in groupings.items():
            unique_mol = self.molecule(unique_mol_idx)
            # Find all atomsets that match this definition in the reference molecule
            # This will automatically attempt to match chemically identical atoms in
            # a canonical order within the Topology
            mol_matches = unique_mol.chemical_environment_matches(
                smarts,
                unique=unique,
                toolkit_registry=toolkit_registry,
            )

            if len(mol_matches) == 0:
                continue

            for mol_instance_idx, atom_map in group:
                mol_instance = self.molecule(mol_instance_idx)
                # Loop over matches
                for match in mol_matches:

                    # Collect indices of matching TopologyAtoms.
                    topology_atom_indices = []
                    for molecule_atom_index in match:
                        atom = mol_instance.atom(atom_map[molecule_atom_index])
                        topology_atom_indices.append(self.atom_index(atom))

                    environment_match = Topology._ChemicalEnvironmentMatch(
                        tuple(match), unique_mol, tuple(topology_atom_indices)
                    )

                    matches.append(environment_match)
        return matches

    @property
    def identical_molecule_groups(self):
        """
        Returns groups of chemically identical molecules, identified by index and atom map.

        Returns
        -------
        identical_molecule_groups : {int:[[int: {int: int}]]}
            A dict of the form {unique_mol_idx : [[topology_mol_idx, atom_map],...].
            A dict where each key is the topology molecule index of a unique chemical species, and each value is a list
            describing all of the instances of that chemical species in the topology. Each instance is a
            two-membered list where the first element is the topology molecule index, and the second element
            is a dict describing the atom map from the unique molecule to the instance of it in the topology.

                >>> from openff.toolkit.topology import Molecule, Topology
        >>> # Create a water ordered as OHH
        >>> water1 = Molecule()
        >>> water1.add_atom(8, 0, False)
        >>> water1.add_atom(1, 0, False)
        >>> water1.add_atom(1, 0, False)
        >>> water1.add_bond(0, 1, 1, False)
        >>> water1.add_bond(0, 2, 1, False)

        >>> # Create a different water ordered as HOH
        >>> water2 = Molecule()
        >>> water2.add_atom(1, 0, False)
        >>> water2.add_atom(8, 0, False)
        >>> water2.add_atom(1, 0, False)
        >>> water2.add_bond(0, 1, 1, False)
        >>> water2.add_bond(1, 2, 1, False)

        >>> top = Topology.from_molecules([water1, water2])
        >>> top.identical_molecule_groups

        {0: [[0, {0: 0, 1: 1, 2: 2}], [1, {0: 1, 1: 0, 2: 2}]]}
        """
        identity_maps = self._identify_chemically_identical_molecules()
        # Convert molecule identity maps into groups of identical molecules
        groupings = {}
        for molecule_idx in identity_maps.keys():
            unique_mol, atom_map = identity_maps[molecule_idx]
            groupings[unique_mol] = groupings.get(unique_mol, list()) + [
                [molecule_idx, atom_map]
            ]
        return groupings

    def _identify_chemically_identical_molecules(self):
        """
        Efficiently perform an all-by-all isomorphism check for the molecules in this Topology. This method
        uses the strictest form of isomorphism checking, which will NOT match distinct kekule structures of
        multiple resonance forms of the same molecule, or different kekulizations of aromatic systems.

        Returns
        -------
        identical_molecules : {int: (int, {int: int})}
            A mapping from the index of each molecule in the topology to (the index of the first appearance of
            a chemically equivalent molecule in the topology, and a mapping from the atom indices of this molecule to
            the atom indices of that chemically equivalent molecule).
            ``identical_molecules[molecule_idx] = (unique_molecule_idx, {molecule_atom_idx, unique_molecule_atom_idx})``
        """
        # Check whether this was run previously, and a cached result is available.
        if self._cached_chemically_identical_molecules is not None:
            return self._cached_chemically_identical_molecules

        # If a cached result isn't available, recalculate the identity maps.
        self._cached_chemically_identical_molecules = dict()
        already_matched_mols = set()

        for mol1_idx in range(self.n_molecules):
            if mol1_idx in already_matched_mols:
                continue
            mol1 = self.molecule(mol1_idx)
            self._cached_chemically_identical_molecules[mol1_idx] = (
                mol1_idx,
                {i: i for i in range(mol1.n_atoms)},
            )
            for mol2_idx in range(mol1_idx + 1, self.n_molecules):
                if mol2_idx in already_matched_mols:
                    continue
                mol2 = self.molecule(mol2_idx)
                are_isomorphic, atom_map = Molecule.are_isomorphic(
                    mol1, mol2, return_atom_map=True
                )
                if are_isomorphic:
                    self._cached_chemically_identical_molecules[mol2_idx] = (
                        mol1_idx,
                        atom_map,
                    )
                    already_matched_mols.add(mol2_idx)
        return self._cached_chemically_identical_molecules

    def copy_initializer(self, other):
        other_dict = copy.deepcopy(other.to_dict())
        self._initialize_from_dict(other_dict)

    def to_dict(self):
        return_dict = dict()
        return_dict["aromaticity_model"] = self._aromaticity_model
        return_dict["constrained_atom_pairs"] = dict()
        for constrained_atom_pair, distance in self._constrained_atom_pairs.items():
            return_dict["constrained_atom_pairs"][
                constrained_atom_pair
            ] = quantity_to_string(distance)

        if self._box_vectors is None:
            return_dict["box_vectors"] = None
        else:
            return_dict["box_vectors"] = copy.deepcopy(
                quantity_to_string(self._box_vectors)
            )
        return_dict["molecules"] = [mol.to_dict() for mol in self._molecules]
        return return_dict

    @classmethod
    def from_dict(cls, topology_dict):
        """
        Create a new Topology from a dictionary representation

        Parameters
        ----------
        topology_dict : OrderedDict
            A dictionary representation of the topology.

        Returns
        -------
        topology : Topology
            A Topology created from the dictionary representation

        """
        topology = cls()
        topology._initialize_from_dict(topology_dict)
        return topology

    def _initialize_from_dict(self, topology_dict):
        self._aromaticity_model = topology_dict["aromaticity_model"]
        for pair, distance in topology_dict["constrained_atom_pairs"]:
            deserialized_distance = string_to_quantity(distance)
            self.add_constraint(pair, deserialized_distance)
        if topology_dict["box_vectors"] is None:
            self._box_vectors = None
        else:
            self.box_vectors = string_to_quantity(topology_dict["box_vectors"])
        for molecule_dict in topology_dict["molecules"]:
            new_mol = Molecule.from_dict(molecule_dict)
            self.add_molecule(new_mol)

    @classmethod
    @requires_package("openmm")
    def from_openmm(cls, openmm_topology, unique_molecules=None):
        """
        Construct an OpenFF Topology object from an OpenMM Topology object.

        This method guarantees that the order of atoms in the input OpenMM Topology will be the same as the ordering
        of atoms in the output OpenFF Topology. However it does not guarantee the order of the bonds will be the same.

        Parameters
        ----------
        openmm_topology : openmm.app.Topology
            An OpenMM Topology object
        unique_molecules : iterable of objects that can be used to construct unique Molecule objects
            All unique molecules must be provided, in any order, though multiple copies of each molecule are allowed.
            The atomic elements and bond connectivity will be used to match the reference molecules
            to molecule graphs appearing in the OpenMM ``Topology``. If bond orders are present in the
            OpenMM ``Topology``, these will be used in matching as well.

        Returns
        -------
        topology : openff.toolkit.topology.Topology
            An OpenFF Topology object
        """
        import networkx as nx
        from openff.units.openmm import from_openmm

        from openff.toolkit.topology.molecule import Molecule

        # Check to see if the openMM system has defined bond orders, by looping over all Bonds in the Topology.
        omm_has_bond_orders = True
        for omm_bond in openmm_topology.bonds():
            if omm_bond.order is None:
                omm_has_bond_orders = False

        if unique_molecules is None:
            raise MissingUniqueMoleculesError(
                "Topology.from_openmm requires a list of Molecule objects "
                "passed as unique_molecules, but None was passed."
            )

        # Convert all unique mols to graphs
        topology = cls()
        graph_to_unq_mol = {}
        for unq_mol in unique_molecules:
            unq_mol_graph = unq_mol.to_networkx()
            for existing_graph in graph_to_unq_mol.keys():
                if Molecule.are_isomorphic(
                    existing_graph,
                    unq_mol_graph,
                    return_atom_map=False,
                    aromatic_matching=False,
                    formal_charge_matching=False,
                    bond_order_matching=omm_has_bond_orders,
                    atom_stereochemistry_matching=False,
                    bond_stereochemistry_matching=False,
                )[0]:
                    msg = (
                        "Error: Two unique molecules have indistinguishable "
                        "graphs: {} and {}".format(
                            unq_mol, graph_to_unq_mol[existing_graph]
                        )
                    )
                    raise DuplicateUniqueMoleculeError(msg)
            graph_to_unq_mol[unq_mol_graph] = unq_mol

        # Convert all openMM mols to graphs
        omm_topology_G = nx.Graph()
        for atom in openmm_topology.atoms():
            omm_topology_G.add_node(
                atom.index, atomic_number=atom.element.atomic_number
            )
        for bond in openmm_topology.bonds():
            omm_topology_G.add_edge(
                bond.atom1.index, bond.atom2.index, bond_order=bond.order
            )

        # For each connected subgraph (molecule) in the topology, find its match in unique_molecules
        topology_molecules_to_add = list()
        for omm_mol_G in (
            omm_topology_G.subgraph(c).copy()
            for c in nx.connected_components(omm_topology_G)
        ):
            match_found = False
            for unq_mol_G in graph_to_unq_mol.keys():
                isomorphic, mapping = Molecule.are_isomorphic(
                    omm_mol_G,
                    unq_mol_G,
                    return_atom_map=True,
                    aromatic_matching=False,
                    formal_charge_matching=False,
                    bond_order_matching=omm_has_bond_orders,
                    atom_stereochemistry_matching=False,
                    bond_stereochemistry_matching=False,
                )
                if isomorphic:
                    # Take the first valid atom indexing map
                    first_topology_atom_index = min(mapping.keys())
                    topology_molecules_to_add.append(
                        (first_topology_atom_index, unq_mol_G, mapping.items())
                    )
                    match_found = True
                    break
            if match_found is False:
                from openff.toolkit.topology.molecule import (
                    _networkx_graph_to_hill_formula,
                )

                hill_formula = _networkx_graph_to_hill_formula(omm_mol_G)
                msg = f"No match found for molecule {hill_formula}. "
                probably_missing_conect = [
                    "C",
                    "H",
                    "O",
                    "N",
                    "P",
                    "S",
                    "F",
                    "Cl",
                    "Br",
                ]
                if hill_formula in probably_missing_conect:
                    msg += (
                        "This would be a very unusual molecule to try and parameterize, "
                        "and it is likely that the data source it was read from does not "
                        "contain connectivity information. If this molecule is coming from "
                        "PDB, please ensure that the file contains CONECT records. The PDB "
                        "format documentation (https://www.wwpdb.org/documentation/"
                        'file-format-content/format33/sect10.html) states "CONECT records '
                        "are mandatory for HET groups (excluding water) and for other bonds "
                        'not specified in the standard residue connectivity table."'
                    )
                raise ValueError(msg)

        # The connected_component_subgraph function above may have scrambled the molecule order, so sort molecules
        # by their first atom's topology index
        topology_molecules_to_add.sort(key=lambda x: x[0])
        for first_index, unq_mol_G, top_to_ref_index in topology_molecules_to_add:
            local_top_to_ref_index = dict(
                [
                    (top_index - first_index, ref_index)
                    for top_index, ref_index in top_to_ref_index
                ]
            )
            unq_mol = graph_to_unq_mol[unq_mol_G]
            remapped_mol = unq_mol.remap(local_top_to_ref_index, current_to_new=False)
            topology.add_molecule(remapped_mol)

        if openmm_topology.getPeriodicBoxVectors() is not None:
            topology.box_vectors = from_openmm(openmm_topology.getPeriodicBoxVectors())

        # TODO: How can we preserve metadata from the openMM topology when creating the OFF topology?
        return topology

    @requires_package("openmm")
    def to_openmm(self, ensure_unique_atom_names=True):
        """
        Create an OpenMM Topology object.

        The OpenMM ``Topology`` object will have one residue and chain per
        molecule.

        Parameters
        ----------
        ensure_unique_atom_names : bool, optional. Default=True
            Whether to check that the molecules in each molecule have
            unique atom names, and regenerate them if not. Note that this
            looks only at molecules, and does not guarantee uniqueness in
            the entire Topology.

        Returns
        -------
        openmm_topology : openmm.app.Topology
            An OpenMM Topology object
        """
<<<<<<< HEAD
        # TODO: Simply decorate with @requires_package("openmm") when simtk compatibility no longer needed
        try:
            from openff.units.openmm import to_openmm
            from openmm import app
            from openmm.app import Topology as OMMTopology
            from openmm.app.element import Element as OMMElement
        except ImportError:
            from openff.units.simtk import to_simtk as to_openmm
            from simtk.openmm import app
            from simtk.openmm.app import Topology as OMMTopology
            from simtk.openmm.app.element import Element as OMMElement
=======
        from openmm.app import Topology as OMMTopology
        from openmm.app.element import Element as OMMElement
>>>>>>> a3186f81

        omm_topology = OMMTopology()

        # Create unique atom names
        if ensure_unique_atom_names:
            for ref_mol in self.reference_molecules:
                if not ref_mol.has_unique_atom_names:
                    ref_mol.generate_unique_atom_names()

        # Keep track of which chains and residues have been added.
        mol_to_chains = {}
        mol_to_residues = {}

        # Go through atoms in OpenFF to preserve the order.
        omm_atoms = []
        # We need to iterate over the topology molecules if we want to
        # keep track of chains/residues as Atom.topology_molecule is
        # instantiated every time and can't be used as a key.
        for molecule in self.molecules:
            molecule_id = self.molecule_index(molecule)
            residue_id = molecule.name
            for atom in molecule.atoms:
                # reference_molecule = topology_molecule#.reference_molecule
                # n_molecules = 1
                # n_molecules = len(
                #    self._reference_molecule_to_topology_molecules[reference_molecule]
                # )

                # assert not (hasattr(molecule, "residues"))
                # Get rid of this logic, replace chain with topology_molecule_index and residue with molecule.name
                # Later override these using atom metadata/hierarchyiterators if possible
                ## Add 1 chain per molecule unless there are more than 5 copies,
                ## in which case we add a single chain for all of them.
                # if n_molecules <= 5:
                #    # We associate a chain to each molecule.
                #    key_molecule = topology_molecule
                # else:
                #    # We associate a chain to all the topology molecule.
                #    key_molecule = reference_molecule

                # Create a new chain if it doesn't exit.
                # try:
                #    chain = mol_to_chains[key_molecule]
                # except KeyError:
                #    chain = omm_topology.addChain()
                #    mol_to_chains[key_molecule] = chain
                try:
                    chain = mol_to_chains[molecule_id]
                except KeyError:
                    chain = omm_topology.addChain()
                    mol_to_chains[molecule_id] = chain

                # Add one residue for each topology molecule.
                try:
                    residue = mol_to_residues[molecule_id]
                except KeyError:
                    residue = omm_topology.addResidue(residue_id, chain)
                    mol_to_residues[molecule_id] = residue

                # Add atom.
                element = OMMElement.getByAtomicNumber(atom.atomic_number)
                # omm_atom = omm_topology.addAtom(atom.atom.name, element, residue)
                omm_atom = omm_topology.addAtom(atom.name, element, residue)

                # Make sure that OpenFF and OpenMM Topology atoms have the same indices.
                # assert atom.topology_atom_index == int(omm_atom.id) - 1
                # print(self.topology_atom_index(atom))
                assert self.atom_index(atom) == int(omm_atom.id) - 1
                omm_atoms.append(omm_atom)

        # Add all bonds.
        bond_types = {1: app.Single, 2: app.Double, 3: app.Triple}
        for bond in self.topology_bonds:
            atom1, atom2 = bond.atoms
            atom1_idx, atom2_idx = self.atom_index(atom1), self.atom_index(atom2)
            bond_type = (
                # Aromatic if bond.bond.is_aromatic else bond_types[bond.bond_order]
                app.Aromatic
                if bond.is_aromatic
                else bond_types[bond.bond_order]
            )
            omm_topology.addBond(
                omm_atoms[atom1_idx],
                omm_atoms[atom2_idx],
                type=bond_type,
                order=bond.bond_order,
            )

        if self.box_vectors is not None:
            omm_topology.setPeriodicBoxVectors(to_openmm(self.box_vectors))
        return omm_topology

    @requires_package("openmm")
    def to_file(self, filename, positions, file_format="PDB", keepIds=False):
        """
        Save coordinates and topology to a PDB file.

        Reference: https://github.com/openforcefield/openff-toolkit/issues/502

        Notes:

        1. This doesn't handle virtual sites (they're ignored)
        2. Atom numbering may not remain same, for example if the atoms
           in water are numbered as 1001, 1002, 1003, they would change
           to 1, 2, 3. This doesn't affect the topology or coordinates or
           atom-ordering in any way.
        3. Same issue with the amino acid names in the pdb file, they are
           not returned.

        Parameters
        ----------
        filename : str
            name of the pdb file to write to
        positions : n_atoms x 3 numpy array or openmm.unit.Quantity-wrapped n_atoms x 3 iterable
            Can be an openmm 'quantity' object which has atomic positions as a list of Vec3s along with associated units, otherwise a 3D array of UNITLESS numbers are considered as "Angstroms" by default
        file_format : str
            Output file format. Case insensitive. Currently only supported value is "pdb".

        """
        from openmm import app
        from openmm import unit as openmm_unit

        openmm_top = self.to_openmm()
        if not isinstance(positions, openmm_unit.Quantity):
            if isinstance(positions, np.ndarray):
                positions = unit.Quantity(positions, unit.angstroms)

            from openff.units.openmm import to_openmm

            positions = to_openmm(positions)

        file_format = file_format.upper()
        if file_format != "PDB":
            raise NotImplementedError("Topology.to_file supports only PDB format")

        # writing to PDB file
        with open(filename, "w") as outfile:
            app.PDBFile.writeFile(openmm_top, positions, outfile, keepIds)

    @requires_package("mdtraj")
    @staticmethod
    def from_mdtraj(mdtraj_topology, unique_molecules=None):
        """
        Construct an OpenFF Topology object from an MDTraj Topology object.

        Parameters
        ----------
        mdtraj_topology : mdtraj.Topology
            An MDTraj Topology object
        unique_molecules : iterable of objects that can be used to construct unique Molecule objects
            All unique molecules must be provided, in any order, though multiple copies of each molecule are allowed.
            The atomic elements and bond connectivity will be used to match the reference molecules
            to molecule graphs appearing in the MDTraj ``Topology``. If bond orders are present in the
            MDTraj ``Topology``, these will be used in matching as well.

        Returns
        -------
        topology : openff.toolkit.topology.Topology
            An OpenFF Topology object
        """
        return Topology.from_openmm(
            mdtraj_topology.to_openmm(), unique_molecules=unique_molecules
        )

    # Avoid removing this method, even though it is private and would not be difficult for most
    # users to replace. Also avoid making it public as round-trips with MDTraj are likely
    # to not preserve necessary information.
    @requires_package("mdtraj")
    def _to_mdtraj(self):
        """
        Create an MDTraj Topology object.
        Returns
        ----------
        mdtraj_topology : mdtraj.Topology
            An MDTraj Topology object
        """
        import mdtraj as md

        return md.Topology.from_openmm(self.to_openmm())

    # TODO: Jeff prepended an underscore on this before 0.2.0 release to remove it from the API.
    #       This function is deprecated and expects the OpenEye toolkit. We need to discuss what
    #       to do with this functionality in light of our move to the ToolkitWrapper architecture.
    #       Also, as written, this function implies several things about our toolkit's ability to
    #       handle biopolymers. We need to discuss how much of this functionality we will expose
    #       and how we can make our toolkit's current scope clear to users..
    @staticmethod
    def _from_openeye(oemol):
        """
        Create a Molecule from an OpenEye molecule.

        Requires the OpenEye toolkit to be installed.

        Parameters
        ----------
        oemol : openeye.oechem.OEMol
            An OpenEye molecule

        Returns
        -------
        molecule : openff.toolkit.topology.Molecule
            An OpenFF molecule

        """
        # TODO: Convert this to cls.from_molecules(Molecule.from_openeye())?
        # OE Hierarchical molecule view
        hv = oechem.OEHierView(
            oemol,
            oechem.OEAssumption_BondedResidue
            + oechem.OEAssumption_ResPerceived
            + oechem.OEAssumption_PDBOrder,
        )

        # Create empty OpenMM Topology
        topology = app.Topology()
        # Dictionary used to map oe atoms to openmm atoms
        oe_atom_to_openmm_at = {}

        for chain in hv.GetChains():
            # TODO: Fail if hv contains more than one molecule.

            # Create empty OpenMM Chain
            openmm_chain = topology.addChain(chain.GetChainID())

            for frag in chain.GetFragments():

                for hres in frag.GetResidues():

                    # Get OE residue
                    oe_res = hres.GetOEResidue()
                    # Create OpenMM residue
                    openmm_res = topology.addResidue(oe_res.GetName(), openmm_chain)

                    for oe_at in hres.GetAtoms():
                        # Select atom element based on the atomic number
                        element = app.element.Element.getByAtomicNumber(
                            oe_at.GetAtomicNum()
                        )
                        # Add atom OpenMM atom to the topology
                        openmm_at = topology.addAtom(
                            oe_at.GetName(), element, openmm_res
                        )
                        openmm_at.index = oe_at.GetIdx()
                        # Add atom to the mapping dictionary
                        oe_atom_to_openmm_at[oe_at] = openmm_at

        if topology.getNumAtoms() != mol.NumAtoms():
            oechem.OEThrow.Error(
                "OpenMM topology and OEMol number of atoms mismatching: "
                "OpenMM = {} vs OEMol  = {}".format(
                    topology.getNumAtoms(), mol.NumAtoms()
                )
            )

        # Count the number of bonds in the openmm topology
        omm_bond_count = 0

        def IsAmideBond(oe_bond):
            # TODO: Can this be replaced by a SMARTS query?

            # This supporting function checks if the passed bond is an amide bond or not.
            # Our definition of amide bond C-N between a Carbon and a Nitrogen atom is:
            #          O
            #          ║
            #  CA or O-C-N-
            #            |

            # The amide bond C-N is a single bond
            if oe_bond.GetOrder() != 1:
                return False

            atomB = oe_bond.GetBgn()
            atomE = oe_bond.GetEnd()

            # The amide bond is made by Carbon and Nitrogen atoms
            if not (
                atomB.IsCarbon()
                and atomE.IsNitrogen()
                or (atomB.IsNitrogen() and atomE.IsCarbon())
            ):
                return False

            # Select Carbon and Nitrogen atoms
            if atomB.IsCarbon():
                C_atom = atomB
                N_atom = atomE
            else:
                C_atom = atomE
                N_atom = atomB

            # Carbon and Nitrogen atoms must have 3 neighbour atoms
            if not (C_atom.GetDegree() == 3 and N_atom.GetDegree() == 3):
                return False

            double_bonds = 0
            single_bonds = 0

            for bond in C_atom.GetBonds():
                # The C-O bond can be single or double.
                if (bond.GetBgn() == C_atom and bond.GetEnd().IsOxygen()) or (
                    bond.GetBgn().IsOxygen() and bond.GetEnd() == C_atom
                ):
                    if bond.GetOrder() == 2:
                        double_bonds += 1
                    if bond.GetOrder() == 1:
                        single_bonds += 1
                # The CA-C bond is single
                if (bond.GetBgn() == C_atom and bond.GetEnd().IsCarbon()) or (
                    bond.GetBgn().IsCarbon() and bond.GetEnd() == C_atom
                ):
                    if bond.GetOrder() == 1:
                        single_bonds += 1
            # Just one double and one single bonds are connected to C
            # In this case the bond is an amide bond
            if double_bonds == 1 and single_bonds == 1:
                return True
            else:
                return False

        # Creating bonds
        for oe_bond in mol.GetBonds():
            # Set the bond type
            if oe_bond.GetType() != "":
                if oe_bond.GetType() in [
                    "Single",
                    "Double",
                    "Triple",
                    "Aromatic",
                    "Amide",
                ]:
                    off_bondtype = oe_bond.GetType()
                else:
                    off_bondtype = None
            else:
                if oe_bond.IsAromatic():
                    oe_bond.SetType("Aromatic")
                    off_bondtype = "Aromatic"
                elif oe_bond.GetOrder() == 2:
                    oe_bond.SetType("Double")
                    off_bondtype = "Double"
                elif oe_bond.GetOrder() == 3:
                    oe_bond.SetType("Triple")
                    off_bondtype = "Triple"
                elif IsAmideBond(oe_bond):
                    oe_bond.SetType("Amide")
                    off_bondtype = "Amide"
                elif oe_bond.GetOrder() == 1:
                    oe_bond.SetType("Single")
                    off_bondtype = "Single"
                else:
                    off_bondtype = None

            molecule.add_bond(
                oe_atom_to_openmm_at[oe_bond.GetBgn()],
                oe_atom_to_openmm_at[oe_bond.GetEnd()],
                type=off_bondtype,
                order=oe_bond.GetOrder(),
            )

        if molecule.n_bondsphe != mol.NumBonds():
            oechem.OEThrow.Error(
                "OpenMM topology and OEMol number of bonds mismatching: "
                "OpenMM = {} vs OEMol  = {}".format(omm_bond_count, mol.NumBonds())
            )

        dic = mol.GetCoords()
        positions = [Vec3(v[0], v[1], v[2]) for k, v in dic.items()] * unit.angstrom

        return topology, positions

    # TODO: Jeff prepended an underscore on this before 0.2.0 release to remove it from the API.
    #       This function is deprecated and expects the OpenEye toolkit. We need to discuss what
    #       to do with this functionality in light of our move to the ToolkitWrapper architecture.
    #       It also expects Topology to be organized by chain, which is not currently the case.
    #       Bringing this function back would require non-trivial engineering and testing, and we
    #       would want to discuss what "guarantee" of correctness it could offer.
    def _to_openeye(self, positions=None, aromaticity_model=DEFAULT_AROMATICITY_MODEL):
        """
        Create an OpenEye OEMol from the topology

        Requires the OpenEye toolkit to be installed.

        Returns
        -------
        oemol : openeye.oechem.OEMol
            An OpenEye molecule
        positions : openmm.unit.Quantity with shape [nparticles,3], optional, default=None
            Positions to use in constructing OEMol.
            If virtual sites are present in the Topology, these indices will be skipped.

        NOTE: This comes from https://github.com/oess/oeommtools/blob/master/oeommtools/utils.py

        """
        oe_mol = oechem.OEMol()

        # Python set used to identify atoms that are not in protein residues
        keep = set(proteinResidues).union(dnaResidues).union(rnaResidues)

        for chain in topology.chains():
            for res in chain.residues():
                # Create an OEResidue
                oe_res = oechem.OEResidue()
                # Set OEResidue name
                oe_res.SetName(res.name)
                # If the atom is not a protein atom then set its heteroatom
                # flag to True
                if res.name not in keep:
                    oe_res.SetFragmentNumber(chain.index + 1)
                    oe_res.SetHetAtom(True)
                # Set OEResidue Chain ID
                oe_res.SetChainID(chain.id)
                # res_idx = int(res.id) - chain.index * len(chain._residues)
                # Set OEResidue number
                oe_res.SetResidueNumber(int(res.id))

                for openmm_at in res.atoms():
                    # Create an OEAtom  based on the atomic number
                    oe_atom = oe_mol.NewAtom(openmm_at.element._atomic_number)
                    # Set atom name
                    oe_atom.SetName(openmm_at.name)
                    # Set Symbol
                    oe_atom.SetType(openmm_at.element.symbol)
                    # Set Atom index
                    oe_res.SetSerialNumber(openmm_at.index + 1)
                    # Commit the changes
                    oechem.OEAtomSetResidue(oe_atom, oe_res)
                    # Update the dictionary OpenMM to OE
                    openmm_atom_to_oe_atom[openmm_at] = oe_atom

        if self.n_atoms != oe_mol.NumAtoms():
            raise Exception(
                "OEMol has an unexpected number of atoms: "
                "Molecule has {} atoms, while OEMol has {} atoms".format(
                    topology.n_atom, oe_mol.NumAtoms()
                )
            )

        # Create bonds
        for off_bond in self.topology_bonds():
            oe_mol.NewBond(oe_atoms[bond.atom1], oe_atoms[bond.atom2], bond.bond_order)
            if off_bond.type:
                if off_bond.type == "Aromatic":
                    oe_atom0.SetAromatic(True)
                    oe_atom1.SetAromatic(True)
                    oe_bond.SetAromatic(True)
                    oe_bond.SetType("Aromatic")
                elif off_bond.type in ["Single", "Double", "Triple", "Amide"]:
                    oe_bond.SetType(omm_bond.type)
                else:
                    oe_bond.SetType("")

        if self.n_bonds != oe_mol.NumBonds():
            oechem.OEThrow.Erorr(
                "OEMol has an unexpected number of bonds:: "
                "Molecule has {} bonds, while OEMol has {} bonds".format(
                    self.n_bond, oe_mol.NumBonds()
                )
            )

        if positions is not None:
            # Set the OEMol positions
            particle_indices = [
                atom.particle_index for atom in self.topology_atoms
            ]  # get particle indices
            pos = positions[particle_indices].m_as(unit.angstrom)
            pos = list(itertools.chain.from_iterable(pos))
            oe_mol.SetCoords(pos)
            oechem.OESetDimensionFromCoords(oe_mol)

        return oe_mol

    def get_bond_between(self, i, j):
        """Returns the bond between two atoms

        Parameters
        ----------
        i, j : int or TopologyAtom
            Atoms or atom indices to check

        Returns
        -------
        bond : TopologyBond
            The bond between i and j.

        """
        from openff.toolkit.topology import Atom

        if (type(i) is int) and (type(j) is int):
            atomi = self.atom(i)
            atomj = self.atom(j)
        elif (type(i) is Atom) and (type(j) is Atom):
            atomi = i
            atomj = j
        else:
            raise Exception(
                "Invalid input passed to is_bonded(). Expected ints or TopologyAtoms, "
                "got {} and {}".format(i, j)
            )

        for bond in atomi.bonds:
            for atom in bond.atoms:
                if atom == atomi:
                    continue
                if atom == atomj:
                    return bond

        raise NotBondedError("No bond between atom {} and {}".format(i, j))

    def is_bonded(self, i, j):
        """Returns True if the two atoms are bonded

        Parameters
        ----------
        i, j : int or TopologyAtom
            Atoms or atom indices to check

        Returns
        -------
        is_bonded : bool
            True if atoms are bonded, False otherwise.

        """
        try:
            self.get_bond_between(i, j)
            return True
        except NotBondedError:
            return False

    def atom(self, atom_topology_index):
        """
        Get the TopologyAtom at a given Topology atom index.

        Parameters
        ----------
        atom_topology_index : int
             The index of the TopologyAtom in this Topology

        Returns
        -------
        An openff.toolkit.topology.TopologyAtom
        """
        assert type(atom_topology_index) is int
        assert 0 <= atom_topology_index < self.n_topology_atoms
        this_molecule_start_index = 0
        next_molecule_start_index = 0
        for topology_molecule in self._molecules:
            next_molecule_start_index += topology_molecule.n_atoms
            if next_molecule_start_index > atom_topology_index:
                atom_molecule_index = atom_topology_index - this_molecule_start_index
                # NOTE: the index here should still be in the topology index order, NOT the reference molecule's
                return topology_molecule.atom(atom_molecule_index)
            this_molecule_start_index += topology_molecule.n_atoms

        # Potentially more computationally efficient lookup ( O(largest_molecule_natoms)? )
        # start_index_2_top_mol is an ordered dict of [starting_atom_index] --> [topology_molecule]
        # search_range = range(atom_topology_index - largest_molecule_natoms, atom_topology_index)
        # search_index = atom_topology_index
        # while not(search_index in start_index_2_top_mol.keys()): # Only efficient if start_index_2_top_mol.keys() is a set (constant time lookups)
        #     search_index -= 1
        # topology_molecule = start_index_2_top_mol(search_index)
        # atom_molecule_index = atom_topology_index - search_index
        # return topology_molecule.atom(atom_molecule_index)

    def virtual_site(self, vsite_topology_index):
        """
        Get the TopologyAtom at a given Topology atom index.

        Parameters
        ----------
        vsite_topology_index : int
             The index of the TopologyVirtualSite in this Topology

        Returns
        -------
        An openff.toolkit.topology.TopologyVirtualSite

        """
        assert type(vsite_topology_index) is int
        assert 0 <= vsite_topology_index < self.n_virtual_sites
        this_molecule_start_index = 0
        next_molecule_start_index = 0
        for molecule in self._molecules:
            next_molecule_start_index += molecule.n_virtual_sites
            if next_molecule_start_index > vsite_topology_index:
                vsite_molecule_index = vsite_topology_index - this_molecule_start_index
                return molecule.virtual_site(vsite_molecule_index)
            this_molecule_start_index += molecule.n_virtual_sites

    def bond(self, bond_topology_index):
        """
        Get the TopologyBond at a given Topology bond index.

        Parameters
        ----------
        bond_topology_index : int
             The index of the TopologyBond in this Topology

        Returns
        -------
        An openff.toolkit.topology.TopologyBond
        """
        assert type(bond_topology_index) is int
        assert 0 <= bond_topology_index < self.n_topology_bonds
        this_molecule_start_index = 0
        next_molecule_start_index = 0
        for topology_molecule in self._molecules:
            next_molecule_start_index += topology_molecule.n_bonds
            if next_molecule_start_index > bond_topology_index:
                bond_molecule_index = bond_topology_index - this_molecule_start_index
                return topology_molecule.bond(bond_molecule_index)
            this_molecule_start_index += topology_molecule.n_bonds

    def add_particle(self, particle):
        """Add a Particle to the Topology.

        Parameters
        ----------
        particle : Particle
            The Particle to be added.
            The Topology will take ownership of the Particle.

        """
        pass

    def add_molecule(self, molecule):
        self._molecules.append(copy.deepcopy(molecule))
        self._cached_chemically_identical_molecules = None
        return len(self._molecules)

    # Outdated now that topologies contain full copies of molecules
    def _add_molecule(self, molecule, local_topology_to_reference_index=None):
        """Add a Molecule to the Topology. You can optionally request that the atoms be added to the Topology in
        a different order than they appear in the Molecule.

        Parameters
        ----------
        molecule : Molecule
            The Molecule to be added.
        local_topology_to_reference_index: dict, optional, default = None
            Dictionary of {TopologyMolecule_atom_index : Molecule_atom_index} for the TopologyMolecule that will be
            built. If None, this function will add the atoms to the Topology in the order that they appear in the
            reference molecule.

        Returns
        -------
        index : int
            The index of this molecule in the topology
        """
        from openff.toolkit.topology.molecule import FrozenMolecule, Molecule

        if local_topology_to_reference_index is None:
            local_topology_to_reference_index = dict(
                (i, i) for i in range(molecule.n_atoms)
            )

        mol_smiles = molecule.to_smiles()
        reference_molecule = None
        for potential_ref_mol in self._reference_molecule_to_topology_molecules.keys():
            if mol_smiles == potential_ref_mol.to_smiles():
                # If the molecule is already in the Topology.reference_molecules, add another reference to it in
                # Topology.molecules
                reference_molecule = potential_ref_mol

                # Graph-match this molecule to see if it's in the same order
                # Default settings use full matching
                _, atom_map = Molecule.are_isomorphic(
                    molecule, reference_molecule, return_atom_map=True
                )
                if atom_map is None:
                    raise Exception(1)
                new_mapping = {}
                for local_top_idx, ref_idx in local_topology_to_reference_index.items():
                    new_mapping[local_top_idx] = atom_map[ref_idx]
                local_topology_to_reference_index = new_mapping
                # raise Exception(local_topology_to_reference_index)
                break
        if reference_molecule is None:
            # If it's a new unique molecule, make and store an immutable copy of it
            reference_molecule = FrozenMolecule(molecule)
            self._reference_molecule_to_topology_molecules[reference_molecule] = list()

        topology_molecule = TopologyMolecule(
            reference_molecule, self, local_topology_to_reference_index
        )
        self._topology_molecules.append(topology_molecule)
        self._reference_molecule_to_topology_molecules[reference_molecule].append(
            self._topology_molecules[-1]
        )

        index = len(self._topology_molecules) - 1
        return index

    def add_constraint(self, iatom, jatom, distance=True):
        """
        Mark a pair of atoms as constrained.

        Constraints between atoms that are not bonded (e.g., rigid waters) are permissible.

        Parameters
        ----------
        iatom, jatom : Atom
            Atoms to mark as constrained
            These atoms may be bonded or not in the Topology
        distance : openmm.unit.Quantity, optional, default=True
            Constraint distance
            ``True`` if distance has yet to be determined
            ``False`` if constraint is to be removed

        """
        # Check that constraint hasn't already been specified.
        if (iatom, jatom) in self._constrained_atom_pairs:
            existing_distance = self._constrained_atom_pairs[(iatom, jatom)]
            if isinstance(existing_distance, unit.Quantity) and distance is True:
                raise Exception(
                    f"Atoms ({iatom},{jatom}) already constrained with distance {existing_distance} but attempting to override with unspecified distance"
                )
            if (existing_distance is True) and (distance is True):
                raise Exception(
                    f"Atoms ({iatom},{jatom}) already constrained with unspecified distance but attempting to override with unspecified distance"
                )
            if distance is False:
                del self._constrained_atom_pairs[(iatom, jatom)]
                del self._constrained_atom_pairs[(jatom, iatom)]
                return

        self._constrained_atom_pairs[(iatom, jatom)] = distance
        self._constrained_atom_pairs[(jatom, iatom)] = distance

    def is_constrained(self, iatom, jatom):
        """
        Check if a pair of atoms are marked as constrained.

        Parameters
        ----------
        iatom, jatom : int
            Indices of atoms to mark as constrained.

        Returns
        -------
        distance : openmm.unit.Quantity or bool
            True if constrained but constraints have not yet been applied
            Distance if constraint has already been added to System

        """
        if (iatom, jatom) in self._constrained_atom_pairs:
            return self._constrained_atom_pairs[(iatom, jatom)]
        else:
            return False

    def hierarchy_iterator(self, iter_name):
        """
        Get a HierarchyElement iterator from all of the molecules in this topology that provide the appropriately
        named iterator. This iterator will yield HierarchyElements sorted first by the order that molecules are
        listed in the Topology, and second by the specific sorting of HierarchyElements defined in each molecule.

        Parameters
        ----------
        iter_name: string
            The iterator name associated with the HierarchyScheme to retrieve (for example 'residues' or 'chains')

        Returns
        -------
        iterator of HierarchyElement
        """
        for molecule in self._molecules:
            if hasattr(molecule, iter_name):
                for item in getattr(molecule, iter_name):
                    yield item

    # DEPRECATED API POINTS
    @property
    def n_topology_atoms(self):
        """
        Returns the number of atoms in in this Topology.

        Returns
        -------
        n_topology_atoms : int
        """
        _TOPOLOGY_DEPRECATION_WARNING("n_topology_atom", "n_atoms")
        return self.n_atoms

    @property
    def topology_atoms(self):
        """
        Returns an iterator over the atoms in this Topology. These will be in ascending order of topology index.

        Returns
        -------
        topology_atoms : Iterable of Atom
        """
        _TOPOLOGY_DEPRECATION_WARNING("topology_atoms", "atoms")
        return self.atoms

    @property
    def n_topology_bonds(self):
        """
        Returns the number of bonds in in this Topology.

        Returns
        -------
        n_bonds : int
        """
        _TOPOLOGY_DEPRECATION_WARNING("n_topology_bonds", "n_bonds")
        return self.n_bonds

    @property
    def topology_bonds(self):
        """Returns an iterator over the bonds in this Topology

        Returns
        -------
        topology_bonds : Iterable of Bond
        """
        _TOPOLOGY_DEPRECATION_WARNING("topology_bonds", "bonds")
        return self.bonds

    @property
    def n_topology_particles(self):
        """
        Returns the number of topology particles (TopologyAtoms and TopologyVirtualSites) in in this Topology.

        Returns
        -------
        n_topology_particles : int
        """
        _TOPOLOGY_DEPRECATION_WARNING("n_topology_particles", "n_particles")
        return self.n_particles

    @property
    def topology_particles(self):
        """Returns an iterator over the particles (TopologyAtoms and TopologyVirtualSites) in this Topology. The
        TopologyAtoms will be in order of ascending Topology index.

        Returns
        --------
        topology_particles : Iterable of TopologyAtom and TopologyVirtualSite
        """
        _TOPOLOGY_DEPRECATION_WARNING("topology_particles", "particles")
        return self.particles

    @property
    def n_topology_virtual_sites(self):
        """
        Deprecated - Use Topology.n_virtual_sites instead.
        """
        _TOPOLOGY_DEPRECATION_WARNING("n_topology_virtual_sites", "n_virtual_sites")
        return self.n_virtual_sites

    @property
    def topology_virtual_sites(self):
        """Get an iterator over the virtual sites in this Topology

        Returns
        -------
        topology_virtual_sites : Iterable of TopologyVirtualSite
        """
        _TOPOLOGY_DEPRECATION_WARNING("topology_virtual_sites", "virtual_sites")
        return self.virtual_sites

    @property
    def n_reference_molecules(self):
        """
        Returns the number of reference (unique) molecules in in this Topology.

        Returns
        -------
        n_reference_molecules : int
        """
        _TOPOLOGY_DEPRECATION_WARNING("n_reference_molecules", "n_molecules")
        return self.n_molecules

    @property
    def n_topology_molecules(self):
        """
        Returns the number of topology molecules in in this Topology.

        Returns
        -------
        n_topology_molecules : int
        """
        _TOPOLOGY_DEPRECATION_WARNING("n_topology_molecules", "n_molecules")
        return self.n_molecules

    @property
    def topology_molecules(self):
        """Returns an iterator over all the TopologyMolecules in this Topology

        Returns
        -------
        topology_molecules : Iterable of TopologyMolecule
        """
        _TOPOLOGY_DEPRECATION_WARNING("topology_molecules", "molecules")
        return self.molecules<|MERGE_RESOLUTION|>--- conflicted
+++ resolved
@@ -24,13 +24,8 @@
 from collections.abc import MutableMapping
 
 import numpy as np
-<<<<<<< HEAD
 from openff.units import unit
 from openff.utilities import requires_package
-=======
-from openmm import app, unit
-from openmm.app import Aromatic, Double, Single, Triple
->>>>>>> a3186f81
 
 from openff.toolkit.topology import Molecule
 from openff.toolkit.typing.chemistry import ChemicalEnvironment
@@ -1509,22 +1504,8 @@
         openmm_topology : openmm.app.Topology
             An OpenMM Topology object
         """
-<<<<<<< HEAD
-        # TODO: Simply decorate with @requires_package("openmm") when simtk compatibility no longer needed
-        try:
-            from openff.units.openmm import to_openmm
-            from openmm import app
-            from openmm.app import Topology as OMMTopology
-            from openmm.app.element import Element as OMMElement
-        except ImportError:
-            from openff.units.simtk import to_simtk as to_openmm
-            from simtk.openmm import app
-            from simtk.openmm.app import Topology as OMMTopology
-            from simtk.openmm.app.element import Element as OMMElement
-=======
         from openmm.app import Topology as OMMTopology
         from openmm.app.element import Element as OMMElement
->>>>>>> a3186f81
 
         omm_topology = OMMTopology()
 
