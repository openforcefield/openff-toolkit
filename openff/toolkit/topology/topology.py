"""
Class definitions to represent a molecular system and its chemical components

.. todo::

   * Create MoleculeImage, ParticleImage, AtomImage here. (Or ``MoleculeInstance``?)
   * Create ``MoleculeGraph`` to represent fozen set of atom elements and bonds that can used as a key for compression
   * Add hierarchical way of traversing Topology (chains, residues)
   * Make all classes hashable and serializable.
   * JSON/BSON representations of objects?
   * Use `attrs <http://www.attrs.org/>`_ for object setter boilerplate?

"""
import copy
import itertools
import warnings
from collections import OrderedDict
from collections.abc import MutableMapping
from typing import TYPE_CHECKING, Generator, List, Union

import numpy as np
from openff.units import unit
from openff.utilities import requires_package

from openff.toolkit.topology import Molecule
from openff.toolkit.topology._mm_molecule import _SimpleBond, _SimpleMolecule
from openff.toolkit.typing.chemistry import ChemicalEnvironment
from openff.toolkit.utils import quantity_to_string, string_to_quantity
from openff.toolkit.utils.exceptions import (
    DuplicateUniqueMoleculeError,
    InvalidBoxVectorsError,
    InvalidPeriodicityError,
    MissingUniqueMoleculesError,
    NotBondedError,
)
from openff.toolkit.utils.serialization import Serializable
from openff.toolkit.utils.toolkits import (
    ALLOWED_AROMATICITY_MODELS,
    DEFAULT_AROMATICITY_MODEL,
    GLOBAL_TOOLKIT_REGISTRY,
)

if TYPE_CHECKING:
    from openff.toolkit.topology.molecule import Atom


def _topology_deprecation(old_method, new_method):
    warnings.warn(
        f"Topology.{old_method} is deprecated. Use Topology.{new_method} instead.",
        TopologyDeprecationWarning,
    )


class TopologyDeprecationWarning(UserWarning):
    """Warning for deprecated portions of the Topology API."""


class _TransformedDict(MutableMapping):
    """A dictionary that transform and sort keys.

    The function __keytransform__ can be inherited to apply an arbitrary
    key-altering function before accessing the keys.

    The function __sortfunc__ can be inherited to specify a particular
    order over which to iterate over the dictionary.

    """

    def __init__(self, *args, **kwargs):
        self.store = OrderedDict()
        self.update(dict(*args, **kwargs))  # use the free update to set keys

    def __getitem__(self, key):
        return self.store[self.__keytransform__(key)]

    def __setitem__(self, key, value):
        self.store[self.__keytransform__(key)] = value

    def __delitem__(self, key):
        del self.store[self.__keytransform__(key)]

    def __iter__(self):
        return iter(sorted(self.store, key=self.__sortfunc__))

    def __len__(self):
        return len(self.store)

    def __keytransform__(self, key):
        return key

    @staticmethod
    def __sortfunc__(key):
        return key


# TODO: Encapsulate this atom ordering logic directly into Atom/Bond/Angle/Torsion classes?
class ValenceDict(_TransformedDict):
    """Enforce uniqueness in atom indices."""

    @staticmethod
    def key_transform(key):
        """Reverse tuple if first element is larger than last element."""
        # Ensure key is a tuple.
        key = tuple(key)
        assert len(key) > 0 and len(key) < 5, "Valence keys must be at most 4 atoms"
        # Reverse the key if the first element is bigger than the last.
        if key[0] > key[-1]:
            key = tuple(reversed(key))
        return key

    @staticmethod
    def index_of(key, possible=None):
        """
        Generates a canonical ordering of the equivalent permutations of ``key`` (equivalent rearrangements of indices)
        and identifies which of those possible orderings this particular ordering is. This method is useful when
        multiple SMARTS patterns might match the same atoms, but local molecular symmetry or the use of
        wildcards in the SMARTS could make the matches occur in arbitrary order.

        This method can be restricted to a subset of the canonical orderings, by providing
        the optional ``possible`` keyword argument. If provided, the index returned by this method will be
        the index of the element in ``possible`` after undergoing the same canonical sorting as above.

        Parameters
        ----------
        key : iterable of int
            A valid key for ValenceDict
        possible : iterable of iterable of int, optional. default=``None``
            A subset of the possible orderings that this match might take.

        Returns
        -------
        index : int
        """
        assert len(key) < 4
        refkey = __class__.key_transform(key)
        if len(key) == 2:
            permutations = OrderedDict(
                {(refkey[0], refkey[1]): 0, (refkey[1], refkey[0]): 1}
            )
        elif len(key) == 3:
            permutations = OrderedDict(
                {
                    (refkey[0], refkey[1], refkey[2]): 0,
                    (refkey[2], refkey[1], refkey[0]): 1,
                }
            )
        else:
            # For a proper, only forward/backward makes sense
            permutations = OrderedDict(
                {
                    (refkey[0], refkey[1], refkey[2], refkey[3]): 0,
                    (refkey[3], refkey[1], refkey[2], refkey[0]): 1,
                }
            )
        if possible is not None:
            i = 0
            # If the possible permutations were provided, ensure that `possible` is a SUBSET of `permutations`
            assert all([p in permutations for p in possible]), (
                "Possible permutations " + str(possible) + " is impossible!"
            )
            # TODO: Double-check whether this will generalize. It seems like this would fail if ``key``
            #       were in ``permutations``, but not ``possible``

            for k in permutations:
                if all([x == y for x, y in zip(key, k)]):
                    return i
                if k in possible:
                    i += 1
        else:
            # If the possible permutations were NOT provided, then return the unique index of this permutation.
            return permutations[key]

    def __keytransform__(self, key):
        return __class__.key_transform(key)


class SortedDict(_TransformedDict):
    """Enforce uniqueness of atom index tuples, without any restrictions on atom reordering."""

    def __keytransform__(self, key):
        """Sort tuple from lowest to highest."""
        # Ensure key is a tuple.
        key = tuple(sorted(key))
        # Reverse the key if the first element is bigger than the last.
        return key


class UnsortedDict(_TransformedDict):
    ...


class TagSortedDict(_TransformedDict):
    """
    A dictionary where keys, consisting of tuples of atom indices, are kept unsorted, but only allows one permutation
    of a key to exist. Certain situations require that atom indices are not transformed in any way, such as when the
    tagged order of a match is needed downstream. For example a parameter using charge increments needs the ordering of
    the tagged match, and so transforming the atom indices in any way will cause that information to be lost.

    Because deduplication is needed, we still must avoid the expected situation
    where we must not allow two permutations of the same atoms to coexist. For example,
    a parameter may have matched the indices (2, 0, 1), however a parameter with higher
    priority also matches the same indices, but the tagged order is (1, 0, 2). We need
    to make sure both keys don't exist, or else two parameters will apply to
    the same atoms. We allow the ability to query using either permutation and get
    identical behavior. The defining feature here, then, is that the stored indices are
    in tagged order, but one can supply any permutation and it will resolve to the
    stored value/parameter.

    As a subtle behavior, one must be careful if an external key is used that was not
    supplied from the TagSortedDict object itself. For example:

        >>> x = TagSortedDict({(2, 5, 0): 100})
        >>> y = x[(5, 0, 2)]

    The variable y will be 100, but this does not mean the tagged order is (5, 0, 2)
    as it was supplied from the external tuple. One should either use keys only from
    __iter__ (e.g.  `for k in x`) or one must transform the key:

        >>> key = (5, 0, 2)
        >>> y = x[key]
        >>> key = x.key_transform(key)

    Where `key` will now be `(2, 5, 0)`, as it is the key stored. One can overwrite
    this key with the new one as expected:

        >>> key = (5, 0, 2)
        >>> x[key] = 50

    Now the key `(2, 5, 0)` will no longer exist, as it was replaced with `(5, 0, 2)`.
    """

    def __init__(self, *args, **kwargs):

        # Because keytransform is O(n) due to needing to check the sorted keys,
        # we cache the sorted keys separately to make keytransform O(1) at
        # the expense of storage. This is also better in the long run if the
        # key is long and repeatedly sorting isn't a negligible cost.

        # Set this before calling super init, since super will call the get/set
        # methods implemented here as it populates self via args/kwargs,
        # which will automatically populate _sorted
        self._sorted = SortedDict()

        super().__init__(*args, **kwargs)

    def __setitem__(self, key, value):
        """
        Set the key to value, but only allow one permutation of key to exist. The
        key argument will replace the old permutation:value if it exists.
        """
        key = tuple(key)
        tr_key = self.__keytransform__(key)
        if key != tr_key:
            # this means our new key is a permutation of an existing, so we should
            # replace it
            del self.store[tr_key]
        self.store[key] = value
        # save the sorted version for faster keytransform
        self._sorted[key] = key

    def __keytransform__(self, key):
        """Give the key permutation that is currently stored"""
        # we check if there is a permutation clash by saving the sorted version of
        # each key. If the sorted version of the key exists, then the return value
        # corresponds to the explicit permutation we are storing in self (the public
        # facing key). This permutation may or may not be the same as the key argument
        # supplied. If the key is not present, then no transformation should be done
        # and we should return the key as is.

        # As stated in __init__, the alternative is to, on each call, sort the saved
        # permutations and check if it is equal to the sorted supplied key. In this
        # sense, self._sorted is a cache/lookup table.
        key = tuple(key)
        return self._sorted.get(key, key)

    def key_transform(self, key):
        key = tuple(key)
        return self.__keytransform__(key)

    def clear(self):
        """
        Clear the contents
        """
        self.store.clear()
        self._sorted.clear()


class ImproperDict(_TransformedDict):
    """Symmetrize improper torsions."""

    @staticmethod
    def key_transform(key):
        """
        Reorder tuple in numerical order except for element[1] which is the central atom; it retains its position.
        """
        # Ensure key is a tuple
        key = tuple(key)
        assert len(key) == 4, "Improper keys must be 4 atoms"
        # Retrieve connected atoms
        connectedatoms = [key[0], key[2], key[3]]
        # Sort connected atoms
        connectedatoms.sort()
        # Re-store connected atoms
        key = tuple([connectedatoms[0], key[1], connectedatoms[1], connectedatoms[2]])
        return key

    @staticmethod
    def index_of(key, possible=None):
        """
        Generates a canonical ordering of the equivalent permutations of ``key`` (equivalent rearrangements of indices)
        and identifies which of those possible orderings this particular ordering is. This method is useful when
        multiple SMARTS patterns might match the same atoms, but local molecular symmetry or the use of wildcards in
        the SMARTS could make the matches occur in arbitrary order.

        This method can be restricted to a subset of the canonical orderings, by providing the optional ``possible``
        keyword argument. If provided, the index returned by this method will be the index of the element in
        ``possible`` after undergoing the same canonical sorting as above.

        Parameters
        ----------
        key : iterable of int
            A valid key for ValenceDict
        possible : iterable of iterable of int, optional. default=``None``
            A subset of the possible orderings that this match might take.

        Returns
        -------
        index : int
        """
        assert len(key) == 4
        refkey = __class__.key_transform(key)
        permutations = OrderedDict(
            {
                (refkey[0], refkey[1], refkey[2], refkey[3]): 0,
                (refkey[0], refkey[1], refkey[3], refkey[2]): 1,
                (refkey[2], refkey[1], refkey[0], refkey[3]): 2,
                (refkey[2], refkey[1], refkey[3], refkey[0]): 3,
                (refkey[3], refkey[1], refkey[0], refkey[2]): 4,
                (refkey[3], refkey[1], refkey[2], refkey[0]): 5,
            }
        )
        if possible is not None:
            assert all(
                [p in permutations for p in possible]
            ), "Possible permuation is impossible!"
            i = 0
            for k in permutations:
                if all([x == y for x, y in zip(key, k)]):
                    return i
                if k in possible:
                    i += 1
        else:
            return permutations[key]

    def __keytransform__(self, key):
        return __class__.key_transform(key)


class Topology(Serializable):
    """
    A Topology is a chemical representation of a system containing one or more molecules appearing in a specified
    order.

    .. warning :: This API is experimental and subject to change.

    Examples
    --------

    Import some utilities

    >>> from openmm import app
    >>> from openff.toolkit.tests.utils import get_data_file_path, get_packmol_pdb_file_path
    >>> pdb_filepath = get_packmol_pdb_file_path('cyclohexane_ethanol_0.4_0.6')
    >>> monomer_names = ('cyclohexane', 'ethanol')

    Create a Topology object from a PDB file and sdf files defining the molecular contents

    >>> from openff.toolkit import Molecule, Topology
    >>> pdbfile = app.PDBFile(pdb_filepath)
    >>> sdf_filepaths = [get_data_file_path(f'systems/monomers/{name}.sdf') for name in monomer_names]
    >>> unique_molecules = [Molecule.from_file(sdf_filepath) for sdf_filepath in sdf_filepaths]
    >>> topology = Topology.from_openmm(pdbfile.topology, unique_molecules=unique_molecules)

    Create a Topology object from a PDB file and IUPAC names of the molecular contents

    >>> pdbfile = app.PDBFile(pdb_filepath)
    >>> unique_molecules = [Molecule.from_iupac(name) for name in monomer_names]
    >>> topology = Topology.from_openmm(pdbfile.topology, unique_molecules=unique_molecules)

    Create an empty Topology object and add a few copies of a single benzene molecule

    >>> topology = Topology()
    >>> molecule = Molecule.from_iupac('benzene')
    >>> molecule_topology_indices = [topology.add_molecule(molecule) for index in range(10)]

    """

    def __init__(self, other=None):
        """
        Create a new Topology.

        Parameters
        ----------
        other : optional, default=None
            If specified, attempt to construct a copy of the Topology from the specified object.
            This might be a Topology object, or a file that can be used to construct a Topology object
            or serialized Topology object.

        """
        from openff.toolkit.topology.molecule import FrozenMolecule

        # Assign cheminformatics models
        model = DEFAULT_AROMATICITY_MODEL
        self._aromaticity_model = model

        # Initialize storage
        self._initialize()

        # TODO: Try to construct Topology copy from `other` if specified
        if isinstance(other, Topology):
            self.copy_initializer(other)
        elif isinstance(other, FrozenMolecule):
            self.from_molecules([other])
        elif isinstance(other, OrderedDict):
            self._initialize_from_dict(other)

    def _initialize(self):
        """
        Initializes a blank Topology.
        """
        self._aromaticity_model = DEFAULT_AROMATICITY_MODEL
        self._constrained_atom_pairs = dict()
        self._box_vectors = None
        self._molecules = list()
        self._cached_chemically_identical_molecules = None

    # Should this be deprecated?
    @property
    def reference_molecules(self) -> List[Molecule]:
        """
        Get a list of reference molecules in this Topology.

        Returns
        -------
        iterable of openff.toolkit.topology.Molecule
        """
        return self._molecules

    @classmethod
    def from_molecules(cls, molecules: Union[Molecule, List[Molecule]]):
        """
        Create a new Topology object containing one copy of each of the specified molecule(s).

        Parameters
        ----------
        molecules : Molecule or iterable of Molecules
            One or more molecules to be added to the Topology

        Returns
        -------
        topology : Topology
            The Topology created from the specified molecule(s)
        """
        # Ensure that we are working with an iterable
        if isinstance(molecules, (Molecule, _SimpleMolecule)):
            molecules = [molecules]

        # Create Topology and populate it with specified molecules
        topology = cls()
        for molecule in molecules:
            topology.add_molecule(molecule)

        return topology

    def assert_bonded(self, atom1, atom2):
        """
        Raise an exception if the specified atoms are not bonded in the topology.

        Parameters
        ----------
        atom1, atom2 : openff.toolkit.topology.Atom or int
            The atoms or atom topology indices to check to ensure they are bonded

        """
        if (type(atom1) is int) and (type(atom2) is int):
            atom1 = self.atom(atom1)
            atom2 = self.atom(atom2)

        # else:
        if not (self.is_bonded(atom1, atom2)):
            # TODO: Raise more specific exception.
            raise Exception(
                "Atoms {} and {} are not bonded in topology".format(atom1, atom2)
            )

    @property
    def aromaticity_model(self):
        """
        Get the aromaticity model applied to all molecules in the topology.

        Returns
        -------
        aromaticity_model : str
            Aromaticity model in use.
        """
        return self._aromaticity_model

    @aromaticity_model.setter
    def aromaticity_model(self, aromaticity_model):
        """
        Set the aromaticity model applied to all molecules in the topology.

        Parameters
        ----------
        aromaticity_model : str
            Aromaticity model to use. One of: ['OEAroModel_MDL']
        """

        if aromaticity_model not in ALLOWED_AROMATICITY_MODELS:
            msg = "Aromaticity model must be one of {}; specified '{}'".format(
                ALLOWED_AROMATICITY_MODELS, aromaticity_model
            )
            raise ValueError(msg)
        self._aromaticity_model = aromaticity_model

    @property
    def box_vectors(self):
        """Return the box vectors of the topology, if specified

        Returns
        -------
        box_vectors : unit-wrapped numpy array of shape (3, 3)
            The unit-wrapped box vectors of this topology
        """
        return self._box_vectors

    @box_vectors.setter
    def box_vectors(self, box_vectors):
        """
        Sets the box vectors to be used for this topology.

        Parameters
        ----------
        box_vectors : unit-wrapped numpy array of shape (3, 3)
            The unit-wrapped box vectors

        """
        if box_vectors is None:
            self._box_vectors = None
            return
        if not hasattr(box_vectors, "units"):
            raise InvalidBoxVectorsError("Given unitless box vectors")
        # Unit.compatible_units() returns False with itself, for some reason
        if (box_vectors.units != unit.nm) and (
            box_vectors.units not in unit.nm.compatible_units()
        ):
            raise InvalidBoxVectorsError(
                f"Cannot set box vectors with quantities with unit {box_vectors.units}"
            )

        if hasattr(box_vectors, "shape"):
            if box_vectors.shape == (3,):
                # Cannot multiply in-place without ufunc support in Pint
                box_vectors = box_vectors * np.eye(3)
            if box_vectors.shape != (3, 3):
                raise InvalidBoxVectorsError(
                    f"Box vectors must be shape (3, 3). Found shape {box_vectors.shape}"
                )
        else:
            raise InvalidBoxVectorsError(
                f"Cannot set box vectors with object of type {type(box_vectors)}"
            )

        self._box_vectors = box_vectors

    @property
    def is_periodic(self):
        """Return whether or not this Topology is intended to be described with periodic
        boundary conditions."""
        return self.box_vectors is not None

    @is_periodic.setter
    def is_periodic(self, is_periodic):
        """
        Set the partial charge model used for all molecules in the topology.

        Parameters
        ----------
        is_periodic : bool
            Whether or not this Topology is periodici

        """
        if is_periodic is True and self.box_vectors is None:
            raise InvalidPeriodicityError(
                "Cannot set is_periodic to True without box vectors. Set box "
                "vectors directly instead."
            )
        if is_periodic is False and self.box_vectors is not None:
            raise InvalidPeriodicityError(
                "Cannot set is_periodic to False while box vectors are stored. "
                "First set box_vectors to None."
            )

    @property
    def constrained_atom_pairs(self):
        """Returns the constrained atom pairs of the Topology

        Returns
        -------
        constrained_atom_pairs : dict
             dictionary of the form d[(atom1_topology_index, atom2_topology_index)] = distance (float)
        """
        return self._constrained_atom_pairs

    @property
    def n_molecules(self):
        """Returns the number of molecules in this Topology

        Returns
        -------
        n_molecules : Iterable of Molecule
        """
        return len(self._molecules)

    @property
    def molecules(self) -> Generator[Union[Molecule, _SimpleMolecule], None, None]:
        """Returns an iterator over all the Molecules in this Topology

        Returns
        -------
        molecules : Iterable of Molecule
        """
        # Yields instead of returning the list itself. This prevents user from modifying the list
        # outside the Topology's knowledge. This is essential to make sure that atom index caches
        # invalidate themselves during appropriate events.
        for molecule in self._molecules:
            yield molecule

    def molecule(self, index):
        """
        Returns the molecule with a given index in this Topology.

        Returns
        -------
        molecule : openff.toolkit.topology.Molecule
        """
        return self._molecules[index]

    @property
    def n_atoms(self) -> int:
        """
        Returns the number of  atoms in in this Topology.

        Returns
        -------
        n_atoms : int
        """
        n_atoms = 0
        for molecule in self.molecules:
            n_atoms += molecule.n_atoms
        return n_atoms

    @property
    def atoms(self) -> Generator["Atom", None, None]:
        """Returns an iterator over the atoms in this Topology. These will be in ascending order of topology index.

        Returns
        -------
        atoms : Generator of TopologyAtom
        """
        for molecule in self._molecules:
            for atom in molecule.atoms:
                yield atom

    def atom_index(self, atom):
        """
        Returns the index of a given atom in this topology

        Parameters
        ----------
        atom : openff.toolkit.topology.Atom

        Returns
        -------
        index : int
            The index of the given atom in this topology
        """
        topology_molecule_atom_start_index = 0
        for molecule in self.molecules:
            if molecule is atom.molecule:
                return molecule.atom_index(atom) + topology_molecule_atom_start_index
            else:
                topology_molecule_atom_start_index += molecule.n_atoms
        raise Exception("Atom not found in this Topology")

    def particle_index(self, particle) -> int:
        """
        Returns the index of a given particle in this topology

        Parameters
        ----------
        particle : openff.toolkit.topology.Particle

        Returns
        -------
        index : int
            The index of the given particle in this topology
        """
        for index, iter_particle in enumerate(self.particles):
            if particle is iter_particle:
                return index
        raise Exception("Particle not found in this Topology")

    def molecule_index(self, molecule):
        """
        Returns the index of a given molecule in this topology

        Parameters
        ----------
        molecule : openff.toolkit.topology.FrozenMolecule

        Returns
        -------
        index : int
            The index of the given molecule in this topology
        """
        for index, iter_molecule in enumerate(self.molecules):
            if molecule is iter_molecule:
                return index
        raise Exception("Molecule not found in this Topology")

    def molecule_atom_start_index(self, molecule):
        """
        Returns the index of a molecule's first atom in this topology

        Parameters
        ----------
        molecule : openff.toolkit.topology.FrozenMolecule

        Returns
        -------
        index : int
        """
        return self.atom_index(molecule.atoms[0])

    @property
    def n_bonds(self):
        """
        Returns the number of Bonds in in this Topology.

        Returns
        -------
        n_bonds : int
        """
        n_bonds = 0
        for molecule in self.molecules:
            n_bonds += molecule.n_bonds
        return n_bonds

    @property
    def bonds(self):
        """Returns an iterator over the bonds in this Topology

        Returns
        -------
        bonds : Iterable of Bond
        """
        for molecule in self.molecules:
            for bond in molecule.bonds:
                yield bond

    @property
    def n_particles(self) -> int:
        """
        Returns the number of particles (Atoms) in in this Topology.

        Returns
        -------
        n_particles : int
        """
        n_particles = 0
        for molecule in self.molecules:
            n_particles += molecule.n_particles
        return n_particles

    @property
    def particles(self):
        """
        Returns an iterator over the particles (Atoms) in this Topology. The
        particles will be in order of ascending Topology index.

        Returns
        --------
        particles : Iterable of Atom
        """
        for molecule in self.molecules:
            for atom in molecule.atoms:
                yield atom

    @property
    def n_angles(self):
        """int: number of angles in this Topology."""
        return sum(mol.n_angles for mol in self._molecules)

    @property
    def angles(self):
        """Iterable of Tuple[Atom]: iterator over the angles in this Topology."""
        for molecule in self._molecules:
            for angle in molecule.angles:
                yield angle

    @property
    def n_propers(self):
        """int: number of proper torsions in this Topology."""
        return sum(mol.n_propers for mol in self._molecules)

    @property
    def propers(self):
        """Iterable of Tuple[TopologyAtom]: iterator over the proper torsions in this Topology."""
        for molecule in self.molecules:
            for proper in molecule.propers:
                yield proper

    @property
    def n_impropers(self):
        """int: number of possible improper torsions in this Topology."""
        return sum(mol.n_impropers for mol in self._molecules)

    @property
    def impropers(self):
        """Iterable of Tuple[TopologyAtom]: iterator over the possible improper torsions in this Topology."""
        for molecule in self._molecules:
            for improper in molecule.impropers:
                yield improper

    @property
    def smirnoff_impropers(self):
        """
        Iterate over improper torsions in the molecule, but only those with
        trivalent centers, reporting the central atom second in each improper.

        Note that it's possible that a trivalent center will not have an improper assigned.
        This will depend on the force field that is used.

        Also note that this will return 6 possible atom orderings around each improper
        center. In current SMIRNOFF parameterization, three of these six
        orderings will be used for the actual assignment of the improper term
        and measurement of the angles. These three orderings capture the three unique
        angles that could be calculated around the improper center, therefore the sum
        of these three terms will always return a consistent energy.

        For more details on the use of three-fold ('trefoil') impropers, see
        https://openforcefield.github.io/standards/standards/smirnoff/#impropertorsions

        .. todo:: Offer a way to do the keytransform and get the final 3 orderings in this
                  method? How can we keep this logic synced up with the parameterization
                  machinery?

        Returns
        -------
        impropers : set of tuple
            An iterator of tuples, each containing the indices of atoms making
            up a possible improper torsion. The central atom is listed second
            in each tuple.

        See Also
        --------
        impropers, amber_impropers

        """
        for molecule in self.molecules:
            for smirnoff_improper in molecule.smirnoff_impropers:
                yield smirnoff_improper

    @property
    def amber_impropers(self):
        """
        Iterate over improper torsions in the molecule, but only those with
        trivalent centers, reporting the central atom first in each improper.

        Note that it's possible that a trivalent center will not have an improper assigned.
        This will depend on the force field that is used.

        Also note that this will return 6 possible atom orderings around each improper
        center. In current AMBER parameterization, one of these six
        orderings will be used for the actual assignment of the improper term
        and measurement of the angle. This method does not encode the logic to
        determine which of the six orderings AMBER would use.

        Returns
        -------
        impropers : set of tuple
            An iterator of tuples, each containing the indices of atoms making
            up a possible improper torsion. The central atom is listed first in
            each tuple.

        See Also
        --------
        impropers, smirnoff_impropers
        """
        for molecule in self.molecules:
            for amber_improper in molecule.amber_impropers:
                yield amber_improper

    def nth_degree_neighbors(self, n_degrees: int):
        """
        Return canonicalized pairs of atoms whose shortest separation is `exactly` n bonds.
        Only pairs with increasing atom indices are returned.

        Parameters
        ----------
        n: int
            The number of bonds separating atoms in each pair

        Returns
        -------
        neighbors: iterator of tuple of Atom
            Tuples (len 2) of atom that are separated by ``n`` bonds.

        Notes
        -----
        The criteria used here relies on minimum distances; when there are multiple valid
        paths between atoms, such as atoms in rings, the shortest path is considered.
        For example, two atoms in "meta" positions with respect to each other in a benzene
        are separated by two paths, one length 2 bonds and the other length 4 bonds. This
        function would consider them to be 2 apart and would not include them if ``n=4`` was
        passed.
        """
        for molecule in self.molecules:
            for pair in molecule.nth_degree_neighbors(n_degrees=n_degrees):
                yield pair

    class _ChemicalEnvironmentMatch:
        """Represents the match of a given chemical environment query, storing
        both the matched topology atom indices and the indices of the corresponding
        reference molecule atoms, as well as a reference to the reference molecule.
        """

        @property
        def reference_atom_indices(self):
            """tuple of int: The indices of the corresponding reference molecule atoms."""
            return self._reference_atom_indices

        @property
        def reference_molecule(self):
            """topology.molecule.Molecule: The corresponding reference molecule."""
            return self._reference_molecule

        @property
        def topology_atom_indices(self):
            """tuple of int: The matched topology atom indices."""
            return self._topology_atom_indices

        def __init__(
            self, reference_atom_indices, reference_molecule, topology_atom_indices
        ):
            """Constructs a new _ChemicalEnvironmentMatch object

            Parameters
            ----------
            reference_atom_indices: tuple of int
                The indices of the corresponding reference molecule atoms.
            reference_molecule: topology.molecule.Molecule
                The corresponding reference molecule.
            topology_atom_indices: tuple of int
                The matched topology atom indices.
            """

            assert len(reference_atom_indices) == len(topology_atom_indices)

            self._reference_atom_indices = reference_atom_indices
            self._reference_molecule = reference_molecule

            self._topology_atom_indices = topology_atom_indices

    def chemical_environment_matches(
        self,
        query,
        aromaticity_model="MDL",
        unique=False,
        toolkit_registry=GLOBAL_TOOLKIT_REGISTRY,
    ):
        """
        Retrieve all matches for a given chemical environment query.

        TODO:

        * Do we want to generalize this to other kinds of queries too, like mdtraj DSL, pymol selections, atom index
          slices, etc? We could just call it topology.matches(query)

        Parameters
        ----------
        query : str or ChemicalEnvironment
            SMARTS string (with one or more tagged atoms) or ``ChemicalEnvironment`` query
            Query will internally be resolved to SMARTS using ``query.as_smarts()`` if it has an ``.as_smarts`` method.
        aromaticity_model : str
            Override the default aromaticity model for this topology and use the specified aromaticity model instead.
            Allowed values: ['MDL']

        Returns
        -------
        matches : list of Topology._ChemicalEnvironmentMatch
            A list of tuples, containing the topology indices of the matching atoms.

        """

        # Render the query to a SMARTS string
        if type(query) is str:
            smarts = query
        elif type(query) is ChemicalEnvironment:
            smarts = query.as_smarts()
        else:
            raise ValueError(
                f"Don't know how to convert query '{query}' into SMARTS string"
            )

        # Perform matching on each unique molecule, unrolling the matches to all matching copies
        # of that molecule in the Topology object.
        matches = list()

        groupings = self.identical_molecule_groups

        for unique_mol_idx, group in groupings.items():
            unique_mol = self.molecule(unique_mol_idx)
            # Find all atomsets that match this definition in the reference molecule
            # This will automatically attempt to match chemically identical atoms in
            # a canonical order within the Topology
            mol_matches = unique_mol.chemical_environment_matches(
                smarts,
                unique=unique,
                toolkit_registry=toolkit_registry,
            )

            if len(mol_matches) == 0:
                continue

            for mol_instance_idx, atom_map in group:
                mol_instance = self.molecule(mol_instance_idx)
                # Loop over matches
                for match in mol_matches:

                    # Collect indices of matching TopologyAtoms.
                    topology_atom_indices = []
                    for molecule_atom_index in match:
                        atom = mol_instance.atom(atom_map[molecule_atom_index])
                        topology_atom_indices.append(self.atom_index(atom))

                    environment_match = Topology._ChemicalEnvironmentMatch(
                        tuple(match), unique_mol, tuple(topology_atom_indices)
                    )

                    matches.append(environment_match)
        return matches

    @property
    def identical_molecule_groups(self):
        """
        Returns groups of chemically identical molecules, identified by index and atom map.

        Returns
        -------
        identical_molecule_groups : {int:[[int: {int: int}]]}
            A dict of the form {unique_mol_idx : [[topology_mol_idx, atom_map],...].
            A dict where each key is the topology molecule index of a unique chemical species, and each value is a list
            describing all of the instances of that chemical species in the topology. Each instance is a
            two-membered list where the first element is the topology molecule index, and the second element
            is a dict describing the atom map from the unique molecule to the instance of it in the topology.

        >>> from openff.toolkit import Molecule, Topology
        >>> # Create a water ordered as OHH
        >>> water1 = Molecule()
        >>> water1.add_atom(8, 0, False)
        >>> water1.add_atom(1, 0, False)
        >>> water1.add_atom(1, 0, False)
        >>> water1.add_bond(0, 1, 1, False)
        >>> water1.add_bond(0, 2, 1, False)

        >>> # Create a different water ordered as HOH
        >>> water2 = Molecule()
        >>> water2.add_atom(1, 0, False)
        >>> water2.add_atom(8, 0, False)
        >>> water2.add_atom(1, 0, False)
        >>> water2.add_bond(0, 1, 1, False)
        >>> water2.add_bond(1, 2, 1, False)

        >>> top = Topology.from_molecules([water1, water2])
        >>> top.identical_molecule_groups

        {0: [[0, {0: 0, 1: 1, 2: 2}], [1, {0: 1, 1: 0, 2: 2}]]}
        """
        identity_maps = self._identify_chemically_identical_molecules()
        # Convert molecule identity maps into groups of identical molecules
        groupings = {}
        for molecule_idx in identity_maps.keys():
            unique_mol, atom_map = identity_maps[molecule_idx]
            groupings[unique_mol] = groupings.get(unique_mol, list()) + [
                [molecule_idx, atom_map]
            ]
        return groupings

    def _identify_chemically_identical_molecules(self):
        """
        Efficiently perform an all-by-all isomorphism check for the molecules in this Topology. This method
        uses the strictest form of isomorphism checking, which will NOT match distinct kekule structures of
        multiple resonance forms of the same molecule, or different kekulizations of aromatic systems.

        Returns
        -------
        identical_molecules : {int: (int, {int: int})}
            A mapping from the index of each molecule in the topology to (the index of the first appearance of
            a chemically equivalent molecule in the topology, and a mapping from the atom indices of this molecule to
            the atom indices of that chemically equivalent molecule).
            ``identical_molecules[molecule_idx] = (
                unique_molecule_idx, {molecule_atom_idx, unique_molecule_atom_idx}
            )``
        """
        # Check whether this was run previously, and a cached result is available.
        if self._cached_chemically_identical_molecules is not None:
            return self._cached_chemically_identical_molecules

        # If a cached result isn't available, recalculate the identity maps.
        self._cached_chemically_identical_molecules = dict()
        already_matched_mols = set()

        for mol1_idx in range(self.n_molecules):
            if mol1_idx in already_matched_mols:
                continue
            mol1 = self.molecule(mol1_idx)
            self._cached_chemically_identical_molecules[mol1_idx] = (
                mol1_idx,
                {i: i for i in range(mol1.n_atoms)},
            )
            for mol2_idx in range(mol1_idx + 1, self.n_molecules):
                if mol2_idx in already_matched_mols:
                    continue
                mol2 = self.molecule(mol2_idx)
                are_isomorphic, atom_map = Molecule.are_isomorphic(
                    mol1, mol2, return_atom_map=True
                )
                if are_isomorphic:
                    self._cached_chemically_identical_molecules[mol2_idx] = (
                        mol1_idx,
                        atom_map,
                    )
                    already_matched_mols.add(mol2_idx)
        return self._cached_chemically_identical_molecules

    def copy_initializer(self, other):
        other_dict = copy.deepcopy(other.to_dict())
        self._initialize_from_dict(other_dict)

    def to_dict(self):
        from openff.toolkit.utils.utils import serialize_numpy

        return_dict = dict()
        return_dict["aromaticity_model"] = self._aromaticity_model
        return_dict["constrained_atom_pairs"] = dict()
        for constrained_atom_pair, distance in self._constrained_atom_pairs.items():
            return_dict["constrained_atom_pairs"][
                constrained_atom_pair
            ] = quantity_to_string(distance)

        if self._box_vectors is None:
            return_dict["box_vectors"] = None
            return_dict["box_vectors_unit"] = None
        else:
            box_vectors_unitless = self.box_vectors.m_as(unit.nanometer)
            box_vectors_serialized, box_vectors_shape = serialize_numpy(
                box_vectors_unitless
            )
            if box_vectors_shape != (3, 3):
                raise RuntimeError(
                    f"Box vectors are assumed to be (3, 3); found shape {box_vectors_shape}"
                )
            return_dict["box_vectors"] = box_vectors_serialized
            return_dict["box_vectors_unit"] = "nanometer"
        return_dict["molecules"] = [mol.to_dict() for mol in self._molecules]
        return return_dict

    @classmethod
    def from_dict(cls, topology_dict):
        """
        Create a new Topology from a dictionary representation

        Parameters
        ----------
        topology_dict : OrderedDict
            A dictionary representation of the topology.

        Returns
        -------
        topology : Topology
            A Topology created from the dictionary representation

        """
        topology = cls()
        topology._initialize_from_dict(topology_dict)
        return topology

    def _initialize_from_dict(self, topology_dict):
        from openff.toolkit.utils.utils import deserialize_numpy

        self._aromaticity_model = topology_dict["aromaticity_model"]
        for pair, distance in topology_dict["constrained_atom_pairs"]:
            deserialized_distance = string_to_quantity(distance)
            self.add_constraint(pair, deserialized_distance)

        if topology_dict["box_vectors"] is None:
            self._box_vectors = None
        else:
            # The box_vectors setters _should_ ensure (3, 3) shape, and
            # to_dict enforces this at serialization time
            box_vectors_unitless = deserialize_numpy(
                topology_dict["box_vectors"],
                (3, 3),
            )
            box_vectors_unit = getattr(unit, topology_dict["box_vectors_unit"])
            self.box_vectors = unit.Quantity(box_vectors_unitless, box_vectors_unit)

        for molecule_dict in topology_dict["molecules"]:
            new_mol = Molecule.from_dict(molecule_dict)
            self.add_molecule(new_mol)

    @staticmethod
    @requires_package("openmm")
    def _openmm_topology_to_networkx(openmm_topology):
        import networkx as nx

        # Convert all openMM mols to graphs
        omm_topology_G = nx.Graph()
        for atom in openmm_topology.atoms():
            omm_topology_G.add_node(
                atom.index,
                atomic_number=atom.element.atomic_number,
                atom_name=atom.name,
                residue_name=atom.residue.name,
                residue_id=atom.residue.id,
                chain_id=atom.residue.chain.id,
            )
        for bond in openmm_topology.bonds():
            omm_topology_G.add_edge(
                bond.atom1.index, bond.atom2.index, bond_order=bond.order
            )
        return omm_topology_G

    @classmethod
    @requires_package("openmm")
    def from_openmm(cls, openmm_topology, unique_molecules=None):
        """
        Construct an OpenFF Topology object from an OpenMM Topology object.

        This method guarantees that the order of atoms in the input OpenMM Topology will be the same as the ordering
        of atoms in the output OpenFF Topology. However it does not guarantee the order of the bonds will be the same.

        Parameters
        ----------
        openmm_topology : openmm.app.Topology
            An OpenMM Topology object
        unique_molecules : iterable of objects that can be used to construct unique Molecule objects
            All unique molecules must be provided, in any order, though multiple copies of each molecule are allowed.
            The atomic elements and bond connectivity will be used to match the reference molecules
            to molecule graphs appearing in the OpenMM ``Topology``. If bond orders are present in the
            OpenMM ``Topology``, these will be used in matching as well.

        Returns
        -------
        topology : openff.toolkit.topology.Topology
            An OpenFF Topology object
        """
        import networkx as nx
        from openff.units.openmm import from_openmm

        from openff.toolkit.topology.molecule import Molecule

        # Check to see if the openMM system has defined bond orders, by looping over all Bonds in the Topology.
        omm_has_bond_orders = True
        for omm_bond in openmm_topology.bonds():
            if omm_bond.order is None:
                omm_has_bond_orders = False

        if unique_molecules is None:
            raise MissingUniqueMoleculesError(
                "Topology.from_openmm requires a list of Molecule objects "
                "passed as unique_molecules, but None was passed."
            )

        # Convert all unique mols to graphs
        topology = cls()
        graph_to_unq_mol = {}
        for unq_mol in unique_molecules:
            unq_mol_graph = unq_mol.to_networkx()
            for existing_graph in graph_to_unq_mol.keys():
                if Molecule.are_isomorphic(
                    existing_graph,
                    unq_mol_graph,
                    return_atom_map=False,
                    aromatic_matching=False,
                    formal_charge_matching=False,
                    bond_order_matching=omm_has_bond_orders,
                    atom_stereochemistry_matching=False,
                    bond_stereochemistry_matching=False,
                )[0]:
                    msg = (
                        "Error: Two unique molecules have indistinguishable "
                        "graphs: {} and {}".format(
                            unq_mol, graph_to_unq_mol[existing_graph]
                        )
                    )
                    raise DuplicateUniqueMoleculeError(msg)
            graph_to_unq_mol[unq_mol_graph] = unq_mol

        omm_topology_G = cls._openmm_topology_to_networkx(openmm_topology)
        # For each connected subgraph (molecule) in the topology, find its match in unique_molecules
        topology_molecules_to_add = list()
        for omm_mol_G in (
            omm_topology_G.subgraph(c).copy()
            for c in nx.connected_components(omm_topology_G)
        ):
            match_found = False
            for unq_mol_G in graph_to_unq_mol.keys():
                isomorphic, mapping = Molecule.are_isomorphic(
                    omm_mol_G,
                    unq_mol_G,
                    return_atom_map=True,
                    aromatic_matching=False,
                    formal_charge_matching=False,
                    bond_order_matching=omm_has_bond_orders,
                    atom_stereochemistry_matching=False,
                    bond_stereochemistry_matching=False,
                )
                if isomorphic:
                    # Take the first valid atom indexing map
                    first_topology_atom_index = min(mapping.keys())
                    topology_molecules_to_add.append(
                        (
                            first_topology_atom_index,
                            unq_mol_G,
                            mapping.items(),
                            omm_mol_G,
                        )
                    )
                    match_found = True
                    break
            if match_found is False:
                from openff.toolkit.topology.molecule import (
                    _networkx_graph_to_hill_formula,
                )

                hill_formula = _networkx_graph_to_hill_formula(omm_mol_G)
                msg = f"No match found for molecule {hill_formula}. "
                probably_missing_conect = [
                    "C",
                    "H",
                    "O",
                    "N",
                    "P",
                    "S",
                    "F",
                    "Cl",
                    "Br",
                ]
                if hill_formula in probably_missing_conect:
                    msg += (
                        "This would be a very unusual molecule to try and parameterize, "
                        "and it is likely that the data source it was read from does not "
                        "contain connectivity information. If this molecule is coming from "
                        "PDB, please ensure that the file contains CONECT records. The PDB "
                        "format documentation (https://www.wwpdb.org/documentation/"
                        'file-format-content/format33/sect10.html) states "CONECT records '
                        "are mandatory for HET groups (excluding water) and for other bonds "
                        'not specified in the standard residue connectivity table."'
                    )
                raise ValueError(msg)

        # The connected_component_subgraph function above may have scrambled the molecule order, so sort molecules
        # by their first atom's topology index
        topology_molecules_to_add.sort(key=lambda x: x[0])
        for (
            first_index,
            unq_mol_G,
            top_to_ref_index,
            omm_mol_G,
        ) in topology_molecules_to_add:
            local_top_to_ref_index = dict(
                [
                    (top_index - first_index, ref_index)
                    for top_index, ref_index in top_to_ref_index
                ]
            )
            unq_mol = graph_to_unq_mol[unq_mol_G]
            remapped_mol = unq_mol.remap(local_top_to_ref_index, current_to_new=False)
            # Transfer hierarchy metadata from openmm mol graph to offmol metadata
            for omm_atom, off_atom in zip(omm_mol_G.nodes, remapped_mol.atoms):
                off_atom.name = omm_mol_G.nodes[omm_atom]["atom_name"]
                off_atom.metadata["residue_name"] = omm_mol_G.nodes[omm_atom][
                    "residue_name"
                ]
                off_atom.metadata["residue_number"] = int(
                    omm_mol_G.nodes[omm_atom]["residue_id"]
                )
                off_atom.metadata["chain_id"] = omm_mol_G.nodes[omm_atom]["chain_id"]
            topology.add_molecule(remapped_mol)

        if openmm_topology.getPeriodicBoxVectors() is not None:
            topology.box_vectors = from_openmm(openmm_topology.getPeriodicBoxVectors())

        # TODO: How can we preserve metadata from the openMM topology when creating the OFF topology?
        return topology

    @requires_package("openmm")
    def to_openmm(self, ensure_unique_atom_names=True):
        """
        Create an OpenMM Topology object.

        The OpenMM ``Topology`` object will have one residue and chain per
        molecule.

        Parameters
        ----------
        ensure_unique_atom_names : bool, optional. Default=True
            Whether to check that the molecules in each molecule have
            unique atom names, and regenerate them if not. Note that this
            looks only at molecules, and does not guarantee uniqueness in
            the entire Topology.

        Returns
        -------
        openmm_topology : openmm.app.Topology
            An OpenMM Topology object
        """
        from openmm import app

        from openff.toolkit.topology.molecule import Bond

        omm_topology = app.Topology()

        # Create unique atom names
        if ensure_unique_atom_names:
            for ref_mol in self.reference_molecules:
                if not ref_mol.has_unique_atom_names:
                    ref_mol.generate_unique_atom_names()

        # Go through atoms in OpenFF to preserve the order.
        omm_atoms = []

        # For each atom in each molecule, determine which chain/residue it should be a part of
        for molecule in self.molecules:
            # No chain or residue can span more than one OFF molecule, so reset these to None for the first
            # atom in each molecule.
            last_chain = None
            last_residue = None
            for atom in molecule.atoms:
<<<<<<< HEAD
                # reference_molecule = topology_molecule#.reference_molecule
                # n_molecules = 1
                # n_molecules = len(
                #    self._reference_molecule_to_topology_molecules[reference_molecule]
                # )

                # assert not (hasattr(molecule, "residues"))
                # Get rid of this logic, replace chain with topology_molecule_index and residue with molecule.name
                # Later override these using atom metadata/hierarchyiterators if possible
                # Add 1 chain per molecule unless there are more than 5 copies,
                # in which case we add a single chain for all of them.
                # if n_molecules <= 5:
                #    # We associate a chain to each molecule.
                #    key_molecule = topology_molecule
                # else:
                #    # We associate a chain to all the topology molecule.
                #    key_molecule = reference_molecule

                # Create a new chain if it doesn't exit.
                # try:
                #    chain = mol_to_chains[key_molecule]
                # except KeyError:
                #    chain = omm_topology.addChain()
                #    mol_to_chains[key_molecule] = chain
                try:
                    chain = mol_to_chains[molecule_id]
                except KeyError:
                    chain = omm_topology.addChain()
                    mol_to_chains[molecule_id] = chain

                # Add one residue for each topology molecule.
                try:
                    residue = mol_to_residues[molecule_id]
                except KeyError:
                    residue = omm_topology.addResidue(residue_id, chain)
                    mol_to_residues[molecule_id] = residue
=======
                # If the residue name is undefined, assume a default of "UNK"
                if "residue_name" in atom.metadata:
                    atom_residue_name = atom.metadata["residue_name"]
                else:
                    atom_residue_name = "UNK"

                # If the residue number is undefined, assume a default of "0"
                if "residue_number" in atom.metadata:
                    atom_residue_number = atom.metadata["residue_number"]
                else:
                    atom_residue_number = "0"

                # If the chain ID is undefined, assume a default of "X"
                if "chain_id" in atom.metadata:
                    atom_chain_id = atom.metadata["chain_id"]
                else:
                    atom_chain_id = "X"

                # Determine whether this atom should be part of the last atom's chain, or if it
                # should start a new chain
                if last_chain is None:
                    chain = omm_topology.addChain(atom_chain_id)
                elif last_chain.id == atom_chain_id:
                    chain = last_chain
                else:
                    chain = omm_topology.addChain(atom_chain_id)
                # Determine whether this atom should be a part of the last atom's residue, or if it
                # should start a new residue
                if last_residue is None:
                    residue = omm_topology.addResidue(atom_residue_name, chain)
                    residue.id = atom_residue_number
                elif (
                    (last_residue.name == atom_residue_name)
                    and (int(last_residue.id) == int(atom_residue_number))
                    and (chain.id == last_chain.id)
                ):
                    residue = last_residue
                else:
                    residue = omm_topology.addResidue(atom_residue_name, chain)
                    residue.id = atom_residue_number
>>>>>>> 52542c60

                # Add atom.
                element = app.Element.getByAtomicNumber(atom.atomic_number)
                omm_atom = omm_topology.addAtom(atom.name, element, residue)

                # Make sure that OpenFF and OpenMM Topology atoms have the same indices.
                assert self.atom_index(atom) == int(omm_atom.id) - 1
                omm_atoms.append(omm_atom)

                last_chain = chain
                last_residue = residue

            # Add all bonds.
            bond_types = {1: app.Single, 2: app.Double, 3: app.Triple}
            for bond in molecule.bonds:
                atom1, atom2 = bond.atoms
                atom1_idx, atom2_idx = self.atom_index(atom1), self.atom_index(atom2)
                if isinstance(bond, Bond):
                    if bond.is_aromatic:
                        bond_type = app.Aromatic
                    else:
                        bond_type = bond_types[bond.bond_order]
                    bond_order = bond.bond_order
                elif isinstance(bond, _SimpleBond):
                    bond_type = None
                    bond_order = None
                else:
                    raise RuntimeError(
                        "Unexpected bond type found while iterating over Topology.bonds."
                        f"Found {type(bond)}, allowed are Bond and _SimpleBond."
                    )

                omm_topology.addBond(
                    omm_atoms[atom1_idx],
                    omm_atoms[atom2_idx],
                    type=bond_type,
                    order=bond_order,
                )

        if self.box_vectors is not None:
            from openff.units.openmm import to_openmm

            omm_topology.setPeriodicBoxVectors(to_openmm(self.box_vectors))
        return omm_topology

    @requires_package("openmm")
    def to_file(
        self, filename: str, positions, file_format: str = "PDB", keepIds=False
    ):
        """
        Save coordinates and topology to a PDB file.

        Reference: https://github.com/openforcefield/openff-toolkit/issues/502

        Notes:

        1. Atom numbering may not remain same, for example if the atoms
           in water are numbered as 1001, 1002, 1003, they would change
           to 1, 2, 3. This doesn't affect the topology or coordinates or
           atom-ordering in any way.
        2. Same issue with the amino acid names in the pdb file, they are
           not returned.

        Parameters
        ----------
        filename : str
            name of the pdb file to write to
        positions : n_atoms x 3 numpy array or openmm.unit.Quantity-wrapped n_atoms x 3 iterable
            Can be a
              - `openmm.unit.Quantity' object which has atomic positions as a list of unit-tagged `Vec3` objects
              - `openff.units.unit.Quantity` object which wraps a `numpy.ndarray` with units
              - (unitless) 2D `numpy.ndarray`, in which it is assumed that the positions are in units of Angstroms.
            For all data types, must have shape (n_atoms, 3) where n_atoms is the number of atoms in this topology.
        file_format : str
            Output file format. Case insensitive. Currently only supported value is "pdb".

        """
        from openmm import app
        from openmm import unit as openmm_unit

        openmm_top = self.to_openmm()

        if isinstance(positions, openmm_unit.Quantity):
            openmm_positions = positions
        elif isinstance(positions, unit.Quantity):
            from openff.units.openmm import to_openmm as to_openmm_quantity

            openmm_positions = to_openmm_quantity(positions)
        elif isinstance(positions, np.ndarray):
            openmm_positions = openmm_unit.Quantity(positions, openmm_unit.angstroms)
        else:
            raise ValueError(f"Could not process positions of type {type(positions)}.")

        file_format = file_format.upper()
        if file_format != "PDB":
            raise NotImplementedError("Topology.to_file supports only PDB format")

        # writing to PDB file
        with open(filename, "w") as outfile:
            app.PDBFile.writeFile(openmm_top, openmm_positions, outfile, keepIds)

    @classmethod
    @requires_package("mdtraj")
    def from_mdtraj(cls, mdtraj_topology, unique_molecules=None):
        """
        Construct an OpenFF Topology object from an MDTraj Topology object.

        Parameters
        ----------
        mdtraj_topology : mdtraj.Topology
            An MDTraj Topology object
        unique_molecules : iterable of objects that can be used to construct unique Molecule objects
            All unique molecules must be provided, in any order, though multiple copies of each molecule are allowed.
            The atomic elements and bond connectivity will be used to match the reference molecules
            to molecule graphs appearing in the MDTraj ``Topology``. If bond orders are present in the
            MDTraj ``Topology``, these will be used in matching as well.

        Returns
        -------
        topology : openff.toolkit.topology.Topology
            An OpenFF Topology object
        """
        return cls.from_openmm(
            mdtraj_topology.to_openmm(), unique_molecules=unique_molecules
        )

    # Avoid removing this method, even though it is private and would not be difficult for most
    # users to replace. Also avoid making it public as round-trips with MDTraj are likely
    # to not preserve necessary information.
    @requires_package("mdtraj")
    def _to_mdtraj(self):
        """
        Create an MDTraj Topology object.
        Returns
        ----------
        mdtraj_topology : mdtraj.Topology
            An MDTraj Topology object
        """
        import mdtraj as md

        return md.Topology.from_openmm(self.to_openmm())

    # TODO: Jeff prepended an underscore on this before 0.2.0 release to remove it from the API.
    #       This function is deprecated and expects the OpenEye toolkit. We need to discuss what
    #       to do with this functionality in light of our move to the ToolkitWrapper architecture.
    #       Also, as written, this function implies several things about our toolkit's ability to
    #       handle biopolymers. We need to discuss how much of this functionality we will expose
    #       and how we can make our toolkit's current scope clear to users.
    @requires_package("openeye.oechem")
    @requires_package("openmm")
    @staticmethod
    def _from_openeye(oemol):
        """
        Create a Molecule from an OpenEye molecule.

        Requires the OpenEye toolkit to be installed.

        Parameters
        ----------
        oemol : openeye.oechem.OEMol
            An OpenEye molecule

        Returns
        -------
        molecule : openff.toolkit.topology.Molecule
            An OpenFF molecule

        """
        from openeye import oechem
        from openmm import Vec3, app

        # TODO: Convert this to cls.from_molecules(Molecule.from_openeye())?
        # OE Hierarchical molecule view
        hv = oechem.OEHierView(
            oemol,
            oechem.OEAssumption_BondedResidue
            + oechem.OEAssumption_ResPerceived
            + oechem.OEAssumption_PDBOrder,
        )

        # Create empty OpenMM Topology
        topology = app.Topology()
        # Dictionary used to map oe atoms to openmm atoms
        oe_atom_to_openmm_at = {}

        for chain in hv.GetChains():
            # TODO: Fail if hv contains more than one molecule.

            # Create empty OpenMM Chain
            openmm_chain = topology.addChain(chain.GetChainID())

            for frag in chain.GetFragments():

                for hres in frag.GetResidues():

                    # Get OE residue
                    oe_res = hres.GetOEResidue()
                    # Create OpenMM residue
                    openmm_res = topology.addResidue(oe_res.GetName(), openmm_chain)

                    for oe_at in hres.GetAtoms():
                        # Select atom element based on the atomic number
                        element = app.element.Element.getByAtomicNumber(
                            oe_at.GetAtomicNum()
                        )
                        # Add atom OpenMM atom to the topology
                        openmm_at = topology.addAtom(
                            oe_at.GetName(), element, openmm_res
                        )
                        openmm_at.index = oe_at.GetIdx()
                        # Add atom to the mapping dictionary
                        oe_atom_to_openmm_at[oe_at] = openmm_at

        if topology.getNumAtoms() != oemol.NumAtoms():
            oechem.OEThrow.Error(
                "OpenMM topology and OEMol number of atoms mismatching: "
                "OpenMM = {} vs OEMol  = {}".format(
                    topology.getNumAtoms(), oemol.NumAtoms()
                )
            )

        # Count the number of bonds in the openmm topology
        omm_bond_count = 0

        def IsAmideBond(oe_bond):
            # TODO: Can this be replaced by a SMARTS query?

            # This supporting function checks if the passed bond is an amide bond or not.
            # Our definition of amide bond C-N between a Carbon and a Nitrogen atom is:
            #          O
            #          ║
            #  CA or O-C-N-
            #            |

            # The amide bond C-N is a single bond
            if oe_bond.GetOrder() != 1:
                return False

            atomB = oe_bond.GetBgn()
            atomE = oe_bond.GetEnd()

            # The amide bond is made by Carbon and Nitrogen atoms
            if not (
                (atomB.IsCarbon() and atomE.IsNitrogen())
                or ((atomB.IsNitrogen() and atomE.IsCarbon()))
            ):
                return False

            # Select Carbon and Nitrogen atoms
            if atomB.IsCarbon():
                C_atom = atomB
                N_atom = atomE
            else:
                C_atom = atomE
                N_atom = atomB

            # Carbon and Nitrogen atoms must have 3 neighbour atoms
            if not (C_atom.GetDegree() == 3 and N_atom.GetDegree() == 3):
                return False

            double_bonds = 0
            single_bonds = 0

            for bond in C_atom.GetBonds():
                # The C-O bond can be single or double.
                if (bond.GetBgn() == C_atom and bond.GetEnd().IsOxygen()) or (
                    bond.GetBgn().IsOxygen() and bond.GetEnd() == C_atom
                ):
                    if bond.GetOrder() == 2:
                        double_bonds += 1
                    if bond.GetOrder() == 1:
                        single_bonds += 1
                # The CA-C bond is single
                if (bond.GetBgn() == C_atom and bond.GetEnd().IsCarbon()) or (
                    bond.GetBgn().IsCarbon() and bond.GetEnd() == C_atom
                ):
                    if bond.GetOrder() == 1:
                        single_bonds += 1
            # Just one double and one single bonds are connected to C
            # In this case the bond is an amide bond
            if double_bonds == 1 and single_bonds == 1:
                return True
            else:
                return False

        # Creating bonds
        for oe_bond in oemol.GetBonds():
            # Set the bond type
            if oe_bond.GetType() != "":
                if oe_bond.GetType() in [
                    "Single",
                    "Double",
                    "Triple",
                    "Aromatic",
                    "Amide",
                ]:
                    off_bondtype = oe_bond.GetType()
                else:
                    off_bondtype = None
            else:
                if oe_bond.IsAromatic():
                    oe_bond.SetType("Aromatic")
                    off_bondtype = "Aromatic"
                elif oe_bond.GetOrder() == 2:
                    oe_bond.SetType("Double")
                    off_bondtype = "Double"
                elif oe_bond.GetOrder() == 3:
                    oe_bond.SetType("Triple")
                    off_bondtype = "Triple"
                elif IsAmideBond(oe_bond):
                    oe_bond.SetType("Amide")
                    off_bondtype = "Amide"
                elif oe_bond.GetOrder() == 1:
                    oe_bond.SetType("Single")
                    off_bondtype = "Single"
                else:
                    off_bondtype = None

            molecule.add_bond(
                oe_atom_to_openmm_at[oe_bond.GetBgn()],
                oe_atom_to_openmm_at[oe_bond.GetEnd()],
                type=off_bondtype,
                order=oe_bond.GetOrder(),
            )

        if molecule.n_bondsphe != mol.NumBonds():
            oechem.OEThrow.Error(
                "OpenMM topology and OEMol number of bonds mismatching: "
                "OpenMM = {} vs OEMol  = {}".format(omm_bond_count, mol.NumBonds())
            )

        dic = mol.GetCoords()
        positions = [Vec3(v[0], v[1], v[2]) for k, v in dic.items()] * unit.angstrom

        return topology, positions

    # TODO: Jeff prepended an underscore on this before 0.2.0 release to remove it from the API.
    #       This function is deprecated and expects the OpenEye toolkit. We need to discuss what
    #       to do with this functionality in light of our move to the ToolkitWrapper architecture.
    #       It also expects Topology to be organized by chain, which is not currently the case.
    #       Bringing this function back would require non-trivial engineering and testing, and we
    #       would want to discuss what "guarantee" of correctness it could offer.
    @requires_package("openeye.oechem")
    def _to_openeye(self, positions=None, aromaticity_model=DEFAULT_AROMATICITY_MODEL):
        """
        Create an OpenEye OEMol from the topology

        Requires the OpenEye toolkit to be installed.

        Returns
        -------
        oemol : openeye.oechem.OEMol
            An OpenEye molecule
        positions : unit-wrapped array with shape [nparticles,3], optional, default=None
            Positions to use in constructing OEMol.

        NOTE: This comes from https://github.com/oess/oeommtools/blob/master/oeommtools/utils.py

        """
        from openeye import oechem

        oe_mol = oechem.OEMol()

        # Python set used to identify atoms that are not in protein residues
        keep = set(proteinResidues).union(dnaResidues).union(rnaResidues)

        for chain in topology.chains():
            for res in chain.residues():
                # Create an OEResidue
                oe_res = oechem.OEResidue()
                # Set OEResidue name
                oe_res.SetName(res.name)
                # If the atom is not a protein atom then set its heteroatom
                # flag to True
                if res.name not in keep:
                    oe_res.SetFragmentNumber(chain.index + 1)
                    oe_res.SetHetAtom(True)
                # Set OEResidue Chain ID
                oe_res.SetChainID(chain.id)
                # res_idx = int(res.id) - chain.index * len(chain._residues)
                # Set OEResidue number
                oe_res.SetResidueNumber(int(res.id))

                for openmm_at in res.atoms():
                    # Create an OEAtom  based on the atomic number
                    oe_atom = oe_mol.NewAtom(openmm_at.element._atomic_number)
                    # Set atom name
                    oe_atom.SetName(openmm_at.name)
                    # Set Symbol
                    oe_atom.SetType(openmm_at.element.symbol)
                    # Set Atom index
                    oe_res.SetSerialNumber(openmm_at.index + 1)
                    # Commit the changes
                    oechem.OEAtomSetResidue(oe_atom, oe_res)
                    # Update the dictionary OpenMM to OE
                    openmm_atom_to_oe_atom[openmm_at] = oe_atom

        if self.n_atoms != oe_mol.NumAtoms():
            raise Exception(
                "OEMol has an unexpected number of atoms: Topology has {self.n_atoms} atoms while OEMol has "
                "{oe_mol.NumAtoms()} atoms."
            )

        # Create bonds
        for off_bond in self.bonds():
            oe_mol.NewBond(oe_atoms[bond.atom1], oe_atoms[bond.atom2], bond.bond_order)
            if off_bond.type:
                if off_bond.type == "Aromatic":
                    oe_atom0.SetAromatic(True)
                    oe_atom1.SetAromatic(True)
                    oe_bond.SetAromatic(True)
                    oe_bond.SetType("Aromatic")
                elif off_bond.type in ["Single", "Double", "Triple", "Amide"]:
                    oe_bond.SetType(omm_bond.type)
                else:
                    oe_bond.SetType("")

        if self.n_bonds != oe_mol.NumBonds():
            oechem.OEThrow.Erorr(
                "OEMol has an unexpected number of bonds:: "
                "Molecule has {} bonds, while OEMol has {} bonds".format(
                    self.n_bond, oe_mol.NumBonds()
                )
            )

        if positions is not None:
            # Set the OEMol positions
            particle_indices = [
                atom.particle_index for atom in self.atoms
            ]  # get particle indices
            pos = positions[particle_indices].m_as(unit.angstrom)
            pos = list(itertools.chain.from_iterable(pos))
            oe_mol.SetCoords(pos)
            oechem.OESetDimensionFromCoords(oe_mol)

        return oe_mol

    def get_bond_between(self, i, j):
        """Returns the bond between two atoms

        Parameters
        ----------
        i, j : int or TopologyAtom
            Atoms or atom indices to check

        Returns
        -------
        bond : TopologyBond
            The bond between i and j.

        """
        from openff.toolkit.topology import Atom

        if (type(i) is int) and (type(j) is int):
            atomi = self.atom(i)
            atomj = self.atom(j)
        elif (type(i) is Atom) and (type(j) is Atom):
            atomi = i
            atomj = j
        else:
            raise Exception(
                "Invalid input passed to is_bonded(). Expected ints or TopologyAtoms, "
                "got {} and {}".format(i, j)
            )

        for bond in atomi.bonds:
            for atom in bond.atoms:
                if atom == atomi:
                    continue
                if atom == atomj:
                    return bond

        raise NotBondedError("No bond between atom {} and {}".format(i, j))

    def is_bonded(self, i, j):
        """Returns True if the two atoms are bonded

        Parameters
        ----------
        i, j : int or TopologyAtom
            Atoms or atom indices to check

        Returns
        -------
        is_bonded : bool
            True if atoms are bonded, False otherwise.

        """
        try:
            self.get_bond_between(i, j)
            return True
        except NotBondedError:
            return False

    def atom(self, atom_topology_index):
        """
        Get the TopologyAtom at a given Topology atom index.

        Parameters
        ----------
        atom_topology_index : int
             The index of the TopologyAtom in this Topology

        Returns
        -------
        An openff.toolkit.topology.TopologyAtom
        """
        assert type(atom_topology_index) is int
        assert 0 <= atom_topology_index < self.n_atoms
        this_molecule_start_index = 0
        next_molecule_start_index = 0
        for molecule in self.molecules:
            next_molecule_start_index += molecule.n_atoms
            if next_molecule_start_index > atom_topology_index:
                atom_molecule_index = atom_topology_index - this_molecule_start_index
                # NOTE: the index here should still be in the topology index order, NOT the reference molecule's
                return molecule.atom(atom_molecule_index)
            this_molecule_start_index += molecule.n_atoms

        # Potentially more computationally efficient lookup ( O(largest_molecule_natoms)? )
        # start_index_2_top_mol is an ordered dict of [starting_atom_index] --> [topology_molecule]
        # search_range = range(atom_topology_index - largest_molecule_natoms, atom_topology_index)
        # search_index = atom_topology_index
        # Only efficient if start_index_2_top_mol.keys() is a set (constant time lookups)
        # while not(search_index in start_index_2_top_mol.keys()):
        #     search_index -= 1
        # topology_molecule = start_index_2_top_mol(search_index)
        # atom_molecule_index = atom_topology_index - search_index
        # return topology_molecule.atom(atom_molecule_index)

    def bond(self, bond_topology_index):
        """
        Get the TopologyBond at a given Topology bond index.

        Parameters
        ----------
        bond_topology_index : int
             The index of the TopologyBond in this Topology

        Returns
        -------
        An openff.toolkit.topology.TopologyBond
        """
        assert type(bond_topology_index) is int
        assert 0 <= bond_topology_index < self.n_bonds
        this_molecule_start_index = 0
        next_molecule_start_index = 0
        for molecule in self._molecules:
            next_molecule_start_index += molecule.n_bonds
            if next_molecule_start_index > bond_topology_index:
                bond_molecule_index = bond_topology_index - this_molecule_start_index
                return molecule.bond(bond_molecule_index)
            this_molecule_start_index += molecule.n_bonds

    def add_particle(self, particle):
        """Add a Particle to the Topology.

        Parameters
        ----------
        particle : Particle
            The Particle to be added.
            The Topology will take ownership of the Particle.

        """
        pass

    def add_molecule(self, molecule: Union[Molecule, _SimpleMolecule]) -> int:
        self._molecules.append(copy.deepcopy(molecule))
        self._cached_chemically_identical_molecules = None
        return len(self._molecules)

    def add_constraint(self, iatom, jatom, distance=True):
        """
        Mark a pair of atoms as constrained.

        Constraints between atoms that are not bonded (e.g., rigid waters) are permissible.

        Parameters
        ----------
        iatom, jatom : Atom
            Atoms to mark as constrained
            These atoms may be bonded or not in the Topology
        distance : unit-wrapped float, optional, default=True
            Constraint distance
            ``True`` if distance has yet to be determined
            ``False`` if constraint is to be removed

        """
        # Check that constraint hasn't already been specified.
        if (iatom, jatom) in self._constrained_atom_pairs:
            existing_distance = self._constrained_atom_pairs[(iatom, jatom)]
            if isinstance(existing_distance, unit.Quantity) and distance is True:
                raise Exception(
                    f"Atoms ({iatom},{jatom}) already constrained with distance {existing_distance} "
                    "but attempting to override with unspecified distance"
                )
            if (existing_distance is True) and (distance is True):
                raise Exception(
                    f"Atoms ({iatom},{jatom}) already constrained with unspecified distance "
                    "but attempting to override with unspecified distance"
                )
            if distance is False:
                del self._constrained_atom_pairs[(iatom, jatom)]
                del self._constrained_atom_pairs[(jatom, iatom)]
                return

        self._constrained_atom_pairs[(iatom, jatom)] = distance
        self._constrained_atom_pairs[(jatom, iatom)] = distance

    def is_constrained(self, iatom, jatom):
        """
        Check if a pair of atoms are marked as constrained.

        Parameters
        ----------
        iatom, jatom : int
            Indices of atoms to mark as constrained.

        Returns
        -------
        distance : unit-wrapped float or bool
            True if constrained but constraints have not yet been applied
            Distance if constraint has already been added to Topology

        """
        if (iatom, jatom) in self._constrained_atom_pairs:
            return self._constrained_atom_pairs[(iatom, jatom)]
        else:
            return False

    def hierarchy_iterator(self, iter_name):
        """
        Get a HierarchyElement iterator from all of the molecules in this topology that provide the appropriately
        named iterator. This iterator will yield HierarchyElements sorted first by the order that molecules are
        listed in the Topology, and second by the specific sorting of HierarchyElements defined in each molecule.

        Parameters
        ----------
        iter_name: string
            The iterator name associated with the HierarchyScheme to retrieve (for example 'residues' or 'chains')

        Returns
        -------
        iterator of HierarchyElement
        """
        for molecule in self._molecules:
            if hasattr(molecule, iter_name):
                for item in getattr(molecule, iter_name):
                    yield item

    # DEPRECATED API POINTS
    @property
    def n_topology_atoms(self) -> int:
        """DEPRECATED: Use Topology.n_atoms instead."""
        _topology_deprecation("n_topology_atoms", "n_atoms")
        return self.n_atoms

    @property
    def topology_atoms(self):
        """DEPRECATED: Use Topology.atoms instead."""
        _topology_deprecation("topology_atoms", "atoms")
        return self.atoms

    @property
    def n_topology_bonds(self) -> int:
        """DEPRECATED: Use Topology.n_bonds instead."""
        _topology_deprecation("n_topology_bonds", "n_bonds")
        return self.n_bonds

    @property
    def topology_bonds(self):
        """DEPRECATED: Use Topology.bonds instead."""
        _topology_deprecation("topology_bonds", "bonds")
        return self.bonds

    @property
    def n_topology_particles(self) -> int:
        """DEPRECATED: Use Topology.n_particles instead."""
        _topology_deprecation("n_topology_particles", "n_particles")
        return self.n_particles

    @property
    def topology_particles(self):
        """DEPRECATED: Use Topology.particles instead."""
        _topology_deprecation("topology_particles", "particles")
        return self.particles

    @property
    def n_reference_molecules(self) -> int:
        """DEPRECATED: Use Topology.n_molecules instead."""
        _topology_deprecation("n_reference_molecules", "n_molecules")
        return self.n_molecules

    @property
    def n_topology_molecules(self) -> int:
        """DEPRECATED: Use Topology.n_molecules instead."""
        _topology_deprecation("n_topology_molecules", "n_molecules")
        return self.n_molecules

    @property
    def topology_molecules(self):
        """DEPRECATED: Use Topology.molecules instead."""
        _topology_deprecation("topology_molecules", "molecules")
        return self.molecules<|MERGE_RESOLUTION|>--- conflicted
+++ resolved
@@ -1450,44 +1450,6 @@
             last_chain = None
             last_residue = None
             for atom in molecule.atoms:
-<<<<<<< HEAD
-                # reference_molecule = topology_molecule#.reference_molecule
-                # n_molecules = 1
-                # n_molecules = len(
-                #    self._reference_molecule_to_topology_molecules[reference_molecule]
-                # )
-
-                # assert not (hasattr(molecule, "residues"))
-                # Get rid of this logic, replace chain with topology_molecule_index and residue with molecule.name
-                # Later override these using atom metadata/hierarchyiterators if possible
-                # Add 1 chain per molecule unless there are more than 5 copies,
-                # in which case we add a single chain for all of them.
-                # if n_molecules <= 5:
-                #    # We associate a chain to each molecule.
-                #    key_molecule = topology_molecule
-                # else:
-                #    # We associate a chain to all the topology molecule.
-                #    key_molecule = reference_molecule
-
-                # Create a new chain if it doesn't exit.
-                # try:
-                #    chain = mol_to_chains[key_molecule]
-                # except KeyError:
-                #    chain = omm_topology.addChain()
-                #    mol_to_chains[key_molecule] = chain
-                try:
-                    chain = mol_to_chains[molecule_id]
-                except KeyError:
-                    chain = omm_topology.addChain()
-                    mol_to_chains[molecule_id] = chain
-
-                # Add one residue for each topology molecule.
-                try:
-                    residue = mol_to_residues[molecule_id]
-                except KeyError:
-                    residue = omm_topology.addResidue(residue_id, chain)
-                    mol_to_residues[molecule_id] = residue
-=======
                 # If the residue name is undefined, assume a default of "UNK"
                 if "residue_name" in atom.metadata:
                     atom_residue_name = atom.metadata["residue_name"]
@@ -1528,7 +1490,6 @@
                 else:
                     residue = omm_topology.addResidue(atom_residue_name, chain)
                     residue.id = atom_residue_number
->>>>>>> 52542c60
 
                 # Add atom.
                 element = app.Element.getByAtomicNumber(atom.atomic_number)
