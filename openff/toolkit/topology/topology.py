--- conflicted
+++ resolved
@@ -47,13 +47,7 @@
 )
 
 if TYPE_CHECKING:
-<<<<<<< HEAD
-    from openff.units.unit import Quantity
-
-    from openff.toolkit.topology.molecule import Atom, Bond
-=======
     from openff.toolkit.topology.molecule import Atom
->>>>>>> 27490afb
 
 # =============================================================================================
 # PRIVATE SUBROUTINES
