--- conflicted
+++ resolved
@@ -69,25 +69,9 @@
     from openmm.unit import Quantity as OMMQuantity
 
     from openff.toolkit.topology.molecule import Atom, Bond
-<<<<<<< HEAD
-=======
-    from openff.toolkit.utils.toolkits import ToolkitRegistry, ToolkitWrapper
-
+    from openff.toolkit.utils import ToolkitRegistry, ToolkitWrapper
 
 TKR: TypeAlias = Union["ToolkitRegistry", "ToolkitWrapper"]
-
-
-def _topology_deprecation(old_method, new_method):
-    warnings.warn(
-        f"Topology.{old_method} is deprecated. Use Topology.{new_method} instead.",
-        TopologyDeprecationWarning,
-        stacklevel=2,
-    )
-
-
-class TopologyDeprecationWarning(UserWarning):
-    """Warning for deprecated portions of the Topology API."""
->>>>>>> 6c51d92b
 
 
 class _TransformedDict(MutableMapping):
@@ -832,51 +816,31 @@
 
     @property
     def angles(self) -> Generator[Tuple["Atom", ...], None, None]:
-<<<<<<< HEAD
         """Iterator over the angles in this Topology. Returns a Generator of Tuple[Atom]."""
-=======
-        """Iterable of Tuple[Atom]: iterator over the angles in this Topology."""
->>>>>>> 6c51d92b
         for molecule in self._molecules:
             for angle in molecule.angles:
                 yield angle
 
     @property
     def n_propers(self) -> int:
-<<<<<<< HEAD
-        """The nnumber of proper torsions in this Topology."""
-=======
-        """int: number of proper torsions in this Topology."""
->>>>>>> 6c51d92b
+        """The number of proper torsions in this Topology."""
         return sum(mol.n_propers for mol in self._molecules)
 
     @property
     def propers(self) -> Generator[Tuple["Atom", ...], None, None]:
-<<<<<<< HEAD
         """Iterate over the proper torsions in this Topology. Returns a Generator of Tuple[Atom]."""
-=======
-        """Iterable of Tuple[TopologyAtom]: iterator over the proper torsions in this Topology."""
->>>>>>> 6c51d92b
         for molecule in self.molecules:
             for proper in molecule.propers:
                 yield proper
 
     @property
     def n_impropers(self) -> int:
-<<<<<<< HEAD
         """The number of possible improper torsions in this Topology."""
-=======
-        """int: number of possible improper torsions in this Topology."""
->>>>>>> 6c51d92b
         return sum(mol.n_impropers for mol in self._molecules)
 
     @property
     def impropers(self) -> Generator[Tuple["Atom", ...], None, None]:
-<<<<<<< HEAD
         """Iterate over the improper torsions in this Topology. Returns a Generator of Tuple[Atom]."""
-=======
-        """Iterable of Tuple[TopologyAtom]: iterator over the possible improper torsions in this Topology."""
->>>>>>> 6c51d92b
         for molecule in self._molecules:
             for improper in molecule.impropers:
                 yield improper
@@ -1083,12 +1047,7 @@
                 mol_instance = self.molecule(mol_instance_idx)
                 # Loop over matches
                 for match in mol_matches:
-<<<<<<< HEAD
-
                     # Collect indices of matching `Atom`s
-=======
-                    # Collect indices of matching TopologyAtoms.
->>>>>>> 6c51d92b
                     topology_atom_indices = []
                     for molecule_atom_index in match:
                         atom = mol_instance.atom(atom_map[molecule_atom_index])
@@ -2451,15 +2410,9 @@
             atomi = i
             atomj = j
         else:
-<<<<<<< HEAD
-            raise Exception(
+            raise ValueError(
                 "Invalid input passed to is_bonded(). Expected ints or `Atom`s, "
                 "got {} and {}".format(type(i), type(j))
-=======
-            raise ValueError(
-                "Invalid input passed to is_bonded(). Expected ints or TopologyAtoms, "
-                "got {} and {}".format(i, j)
->>>>>>> 6c51d92b
             )
 
         for bond in atomi.bonds:
@@ -2549,16 +2502,7 @@
 
         Returns
         -------
-<<<<<<< HEAD
         An openff.toolkit.topology.Bond
-=======
-        An openff.toolkit.topology.TopologyBond
-
-        Raises
-        ------
-        ValueError if bond_topology_index is not an int
-        BondNotInTopologyError if bond_topology_index is not in the range [0, self.n_bonds)
->>>>>>> 6c51d92b
         """
         if not isinstance(bond_topology_index, int):
             raise ValueError(
