"""
Class definitions to represent a molecular system and its chemical components

.. todo::

   * Create MoleculeImage, ParticleImage, AtomImage here. (Or ``MoleculeInstance``?)
   * Create ``MoleculeGraph`` to represent fozen set of atom elements and bonds that can used as a key for compression
   * Add hierarchical way of traversing Topology (chains, residues)
   * Make all classes hashable and serializable.
   * JSON/BSON representations of objects?
   * Use `attrs <http://www.attrs.org/>`_ for object setter boilerplate?

"""

import re
from collections import defaultdict
from collections.abc import MutableMapping
from contextlib import nullcontext
from copy import deepcopy
from pathlib import Path
from typing import (
    TYPE_CHECKING,
    Generator,
    Iterable,
    Iterator,
    Literal,
    Optional,
    TextIO,
    Union,
)

import numpy as np
from networkx import Graph
from numpy.typing import NDArray
from openff.units import ensure_quantity
from typing_extensions import TypeAlias

from openff.toolkit import Quantity, unit
from openff.toolkit.topology import Molecule
from openff.toolkit.topology._mm_molecule import (
    _SimpleAtom,
    _SimpleBond,
    _SimpleMolecule,
)
from openff.toolkit.topology.molecule import FrozenMolecule, HierarchyElement
from openff.toolkit.utils import quantity_to_string, string_to_quantity
from openff.toolkit.utils.constants import (
    ALLOWED_AROMATICITY_MODELS,
    DEFAULT_AROMATICITY_MODEL,
)
from openff.toolkit.utils.exceptions import (
    AtomNotInTopologyError,
    BondNotInTopologyError,
    ConstraintExsistsError,
    DuplicateUniqueMoleculeError,
    IncompatibleUnitError,
    InvalidAromaticityModelError,
    InvalidBoxVectorsError,
    InvalidPeriodicityError,
    MissingConformersError,
    MissingUniqueMoleculesError,
    MoleculeNotInTopologyError,
    NotBondedError,
    VirtualSitesUnsupportedError,
    WrongShapeError,
)
from openff.toolkit.utils.serialization import Serializable
from openff.toolkit.utils.toolkits import GLOBAL_TOOLKIT_REGISTRY
from openff.toolkit.utils.utils import get_data_file_path, requires_package

if TYPE_CHECKING:
    import mdtraj
    import openmm.app
    from nglview import NGLWidget
    from openmm.unit import Quantity as OMMQuantity

    from openff.toolkit.topology.molecule import Atom, Bond
    from openff.toolkit.utils import ToolkitRegistry, ToolkitWrapper

TKR: TypeAlias = Union["ToolkitRegistry", "ToolkitWrapper"]
MoleculeLike: TypeAlias = Union["Molecule", "FrozenMolecule", "_SimpleMolecule"]


class _TransformedDict(MutableMapping):
    """A dictionary that transform and sort keys.

    The function __keytransform__ can be inherited to apply an arbitrary
    key-altering function before accessing the keys.

    The function __sortfunc__ can be inherited to specify a particular
    order over which to iterate over the dictionary.

    """

    def __init__(self, *args, **kwargs):
        self.store = dict()
        self.update(dict(*args, **kwargs))  # use the free update to set keys

    def __getitem__(self, key):
        return self.store[self.__keytransform__(key)]

    def __setitem__(self, key, value):
        self.store[self.__keytransform__(key)] = value

    def __delitem__(self, key):
        del self.store[self.__keytransform__(key)]

    def __iter__(self):
        return iter(sorted(self.store, key=self.__sortfunc__))

    def __len__(self):
        return len(self.store)

    def __keytransform__(self, key):
        return key

    @staticmethod
    def __sortfunc__(key):
        return key

    @classmethod
    def _return_possible_index_of(cls, key, possible, permutations):
        """
        Returns canonical ordering of ``key``, given a dictionary of ordered
        ``permutations`` and a list of allowed orders ``possible``.

        Parameters
        ----------
        key: tuple of int
            A key of indices
        possible: list of tuples of int
            List of possible keys
        permutations: dict[tuple[int, ...], int]
            Dictionary of canonical orders
        """
        key = tuple(key)
        possible = [tuple(p) for p in possible]
        impossible = [p for p in possible if p not in permutations]
        if impossible:
            raise ValueError(f"Impossible permutations {impossible} for key {key}!")
        possible_permutations = [k for k in permutations if k in possible]
        for i, permutation in enumerate(possible_permutations):
            if key == permutation:
                return i
        raise ValueError(f"key {key} not in possible {possible}")


# TODO: Encapsulate this atom ordering logic directly into Atom/Bond/Angle/Torsion classes?
class ValenceDict(_TransformedDict):
    """Enforce uniqueness in atom indices."""

    @staticmethod
    def key_transform(key):
        """Reverse tuple if first element is larger than last element."""
        key = tuple(key)
        if key[0] > key[-1]:
            key = tuple(reversed(key))
        return key

    @classmethod
    def index_of(
        cls,
        key: Iterable[int],
        possible: Optional[Iterable[Iterable[int]]] = None,
    ) -> int:
        """
        Generates a canonical ordering of the equivalent permutations of ``key`` (equivalent rearrangements of indices)
        and identifies which of those possible orderings this particular ordering is. This method is useful when
        multiple SMARTS patterns might match the same atoms, but local molecular symmetry or the use of
        wildcards in the SMARTS could make the matches occur in arbitrary order.

        This method can be restricted to a subset of the canonical orderings, by providing
        the optional ``possible`` keyword argument. If provided, the index returned by this method will be
        the index of the element in ``possible`` after undergoing the same canonical sorting as above.

        Parameters
        ----------
        key
            A valid key for ValenceDict
        possible
            A subset of the possible orderings that this match might take.

        Returns
        -------
        index
        """
        refkey = cls.key_transform(key)
        permutations = {refkey: 0, refkey[::-1]: 1}
        if possible is not None:
            return cls._return_possible_index_of(
                key, possible=possible, permutations=permutations
            )
        else:
            return permutations[tuple(key)]

    def __keytransform__(self, key):
        return self.key_transform(key)


class SortedDict(_TransformedDict):
    """Enforce uniqueness of atom index tuples, without any restrictions on atom reordering."""

    def __keytransform__(self, key):
        """Sort tuple from lowest to highest."""
        key = tuple(sorted(key))
        return key


class UnsortedDict(_TransformedDict):
    pass


class TagSortedDict(_TransformedDict):
    """
    A dictionary where keys, consisting of tuples of atom indices, are kept unsorted, but only allows one permutation
    of a key to exist. Certain situations require that atom indices are not transformed in any way, such as when the
    tagged order of a match is needed downstream. For example a parameter using charge increments needs the ordering of
    the tagged match, and so transforming the atom indices in any way will cause that information to be lost.

    Because deduplication is needed, we still must avoid the expected situation
    where we must not allow two permutations of the same atoms to coexist. For example,
    a parameter may have matched the indices (2, 0, 1), however a parameter with higher
    priority also matches the same indices, but the tagged order is (1, 0, 2). We need
    to make sure both keys don't exist, or else two parameters will apply to
    the same atoms. We allow the ability to query using either permutation and get
    identical behavior. The defining feature here, then, is that the stored indices are
    in tagged order, but one can supply any permutation and it will resolve to the
    stored value/parameter.

    As a subtle behavior, one must be careful if an external key is used that was not
    supplied from the TagSortedDict object itself. For example:

        >>> x = TagSortedDict({(2, 5, 0): 100})
        >>> y = x[(5, 0, 2)]

    The variable y will be 100, but this does not mean the tagged order is (5, 0, 2)
    as it was supplied from the external tuple. One should either use keys only from
    __iter__ (e.g.  `for k in x`) or one must transform the key:

        >>> key = (5, 0, 2)
        >>> y = x[key]
        >>> key = x.key_transform(key)

    Where `key` will now be `(2, 5, 0)`, as it is the key stored. One can overwrite
    this key with the new one as expected:

        >>> key = (5, 0, 2)
        >>> x[key] = 50

    Now the key `(2, 5, 0)` will no longer exist, as it was replaced with `(5, 0, 2)`.
    """

    def __init__(self, *args, **kwargs):
        # Because keytransform is O(n) due to needing to check the sorted keys,
        # we cache the sorted keys separately to make keytransform O(1) at
        # the expense of storage. This is also better in the long run if the
        # key is long and repeatedly sorting isn't a negligible cost.

        # Set this before calling super init, since super will call the get/set
        # methods implemented here as it populates self via args/kwargs,
        # which will automatically populate _sorted
        self._sorted = SortedDict()

        super().__init__(*args, **kwargs)

    def __setitem__(self, key, value):
        """
        Set the key to value, but only allow one permutation of key to exist. The
        key argument will replace the old permutation:value if it exists.
        """
        key = tuple(key)
        tr_key = self.__keytransform__(key)
        if key != tr_key:
            # this means our new key is a permutation of an existing, so we should
            # replace it
            del self.store[tr_key]
        self.store[key] = value
        # save the sorted version for faster keytransform
        self._sorted[key] = key

    def __keytransform__(self, key):
        """Give the key permutation that is currently stored"""
        # we check if there is a permutation clash by saving the sorted version of
        # each key. If the sorted version of the key exists, then the return value
        # corresponds to the explicit permutation we are storing in self (the public
        # facing key). This permutation may or may not be the same as the key argument
        # supplied. If the key is not present, then no transformation should be done
        # and we should return the key as is.

        # As stated in __init__, the alternative is to, on each call, sort the saved
        # permutations and check if it is equal to the sorted supplied key. In this
        # sense, self._sorted is a cache/lookup table.
        key = tuple(key)
        return self._sorted.get(key, key)

    def key_transform(self, key):
        key = tuple(key)
        return self.__keytransform__(key)

    def clear(self):
        """
        Clear the contents
        """
        self.store.clear()
        self._sorted.clear()


class ImproperDict(_TransformedDict):
    """Symmetrize improper torsions."""

    @staticmethod
    def key_transform(key):
        """
        Reorder tuple in numerical order except for element[1] which is the central atom; it retains its position.
        """
        # Ensure key is a tuple
        key = tuple(key)
        assert len(key) == 4, "Improper keys must be 4 atoms"
        # Retrieve connected atoms
        connectedatoms = [key[0], key[2], key[3]]
        # Sort connected atoms
        connectedatoms.sort()
        # Re-store connected atoms
        key = tuple([connectedatoms[0], key[1], connectedatoms[1], connectedatoms[2]])
        return key

    @classmethod
    def index_of(cls, key, possible=None):
        """
        Generates a canonical ordering of the equivalent permutations of ``key`` (equivalent rearrangements of indices)
        and identifies which of those possible orderings this particular ordering is. This method is useful when
        multiple SMARTS patterns might match the same atoms, but local molecular symmetry or the use of wildcards in
        the SMARTS could make the matches occur in arbitrary order.

        This method can be restricted to a subset of the canonical orderings, by providing the optional ``possible``
        keyword argument. If provided, the index returned by this method will be the index of the element in
        ``possible`` after undergoing the same canonical sorting as above.

        Parameters
        ----------
        key
            A valid key for ValenceDict
        possible
            A subset of the possible orderings that this match might take.

        Returns
        -------
        index
        """
        key = tuple(key)
        assert len(key) == 4
        refkey = cls.key_transform(key)
        permutations = {
            (refkey[0], refkey[1], refkey[2], refkey[3]): 0,
            (refkey[0], refkey[1], refkey[3], refkey[2]): 1,
            (refkey[2], refkey[1], refkey[0], refkey[3]): 2,
            (refkey[2], refkey[1], refkey[3], refkey[0]): 3,
            (refkey[3], refkey[1], refkey[0], refkey[2]): 4,
            (refkey[3], refkey[1], refkey[2], refkey[0]): 5,
        }
        if possible is not None:
            return cls._return_possible_index_of(
                key, possible=possible, permutations=permutations
            )
        else:
            return permutations[key]

    def __keytransform__(self, key):
        return __class__.key_transform(key)  # type: ignore[name-defined]


class Topology(Serializable):
    """
    A Topology is a chemical representation of a system containing one or more molecules appearing in a specified
    order.

    .. warning :: This API is experimental and subject to change.

    Examples
    --------

    Import some utilities

    >>> from openmm import app
    >>> from openff.toolkit._tests.utils import get_data_file_path, get_packmol_pdb_file_path
    >>> pdb_filepath = get_packmol_pdb_file_path('cyclohexane_ethanol_0.4_0.6')
    >>> monomer_names = ('cyclohexane', 'ethanol')

    Create a Topology object from a PDB file and sdf files defining the molecular contents

    >>> from openff.toolkit import Molecule, Topology
    >>> pdbfile = app.PDBFile(pdb_filepath)
    >>> sdf_filepaths = [get_data_file_path(f'systems/monomers/{name}.sdf') for name in monomer_names]
    >>> unique_molecules = [Molecule.from_file(sdf_filepath) for sdf_filepath in sdf_filepaths]
    >>> topology = Topology.from_openmm(pdbfile.topology, unique_molecules=unique_molecules)

    Create a Topology object from a PDB file and IUPAC names of the molecular contents

    >>> pdbfile = app.PDBFile(pdb_filepath)
    >>> unique_molecules = [Molecule.from_iupac(name) for name in monomer_names]
    >>> topology = Topology.from_openmm(pdbfile.topology, unique_molecules=unique_molecules)

    Create an empty Topology object and add a few copies of a single benzene molecule

    >>> topology = Topology()
    >>> molecule = Molecule.from_iupac('benzene')
    >>> molecule_topology_indices = [topology.add_molecule(molecule) for index in range(10)]

    """

    _constrained_atom_pairs: dict[tuple[int, int], Union[Quantity, bool]]

    def __init__(self, other=None):
        """
        Create a new Topology.

        Parameters
        ----------
        other
            If specified, attempt to construct a copy of the Topology from the specified object.
            This might be a Topology object, or a file that can be used to construct a Topology object
            or serialized Topology object.

        """
        # Assign cheminformatics models
        self._aromaticity_model = DEFAULT_AROMATICITY_MODEL

        # Initialize storage
        self._initialize()

        # TODO: Try to construct Topology copy from `other` if specified
        if isinstance(other, Topology):
            self.copy_initializer(other)
        elif isinstance(other, FrozenMolecule):
            self.from_molecules([other])
        elif isinstance(other, dict):
            self._initialize_from_dict(other)

    def _initialize(self):
        """
        Initializes a blank Topology.
        """
        self._constrained_atom_pairs = dict()
        self._box_vectors = None
        self._molecules = list()
        self._cached_chemically_identical_molecules = None

    def __iadd__(self, other):
        """Add two Topology objects in-place.

        This method has the following effects:
        * The cache (_cached_chemically_identical_molecules) is reset
        * The constrained atom pairs (Topology.constrained_atom_pairs) is reset
        * Box vectors are **not** updated.

        """
        if self.aromaticity_model != other.aromaticity_model:
            raise InvalidAromaticityModelError(
                "Mismatch in aromaticity models. Trying to add a Topology with aromaticity model "
                f"{other.aromaticity_model} to a Topology with aromaticity model "
                f"{self.aromaticity_model}"
            )

        self._cached_chemically_identical_molecules = None

        constrained_atom_pairs_to_add = other.constrained_atom_pairs
        atom_index_offset = self.n_atoms

        for molecule in other.molecules:
            self._add_molecule_keep_cache(molecule)
        self._invalidate_cached_properties()

        for key, value in constrained_atom_pairs_to_add.items():
            new_key = tuple(index + atom_index_offset for index in key)
            self._constrained_atom_pairs[new_key] = value

        return self

    def __add__(self, other):
        """Add two Topology objects. See Topology.__iadd__ for details."""
        combined = deepcopy(self)
        combined += other

        return combined

    @property
    def unique_molecules(self) -> Iterator[Union[Molecule, _SimpleMolecule]]:
        """
        Get a list of chemically unique molecules in this Topology.

        Molecules are considered unique if they fail an isomorphism check with
        default values (see :meth:`Molecule.is_isomorphic_with`).
        The order of molecules returned by this property is arbitrary.
        """
        for mol_idx in self.identical_molecule_groups.keys():
            yield deepcopy(self.molecule(mol_idx))

    @property
    def n_unique_molecules(self) -> int:
        """Returns the number of unique molecules in this Topology"""
        return len(self.identical_molecule_groups)

    @classmethod
    def from_molecules(
<<<<<<< HEAD
        cls, molecules: Union[FrozenMolecule, list[FrozenMolecule]]
=======
        cls,
        molecules: Union[MoleculeLike, list[MoleculeLike]],
>>>>>>> 3c56d299
    ) -> "Topology":
        """
        Create a new Topology object containing one copy of each of the specified molecule(s).

        Parameters
        ----------
        molecules
            One or more molecules to be added to the Topology

        Returns
        -------
        topology
            The Topology created from the specified molecule(s)
        """
        # Ensure that we are working with an iterable
        if isinstance(molecules, (FrozenMolecule, _SimpleMolecule)):
            molecules = [molecules]

        # Create Topology and populate it with specified molecules
        topology = cls()
        for molecule in molecules:
            topology._add_molecule_keep_cache(molecule)
        topology._invalidate_cached_properties()

        return topology

    def assert_bonded(self, atom1: Union[int, "Atom"], atom2: Union[int, "Atom"]):
        """
        Raise an exception if the specified atoms are not bonded in the topology.

        Parameters
        ----------
        atom1, atom2
            The atoms or atom topology indices to check to ensure they are bonded

        """
        if isinstance(atom1, int) and isinstance(atom2, int):
            atom1 = self.atom(atom1)
            atom2 = self.atom(atom2)

        if not (self.is_bonded(atom1, atom2)):
            # TODO: Raise more specific exception.
            raise NotBondedError(
                f"Atoms {atom1} and {atom2} are not bonded in topology"
            )

    @property
    def aromaticity_model(self) -> str:
        """
        Get the aromaticity model applied to all molecules in the topology.

        Returns
        -------
        aromaticity_model
            Aromaticity model in use.
        """
        return self._aromaticity_model

    @aromaticity_model.setter
    def aromaticity_model(self, aromaticity_model):
        """
        Set the aromaticity model applied to all molecules in the topology.

        Parameters
        ----------
        aromaticity_model
            Aromaticity model to use. One of: ['OEAroModel_MDL']
        """
        if aromaticity_model not in ALLOWED_AROMATICITY_MODELS:
            raise InvalidAromaticityModelError(
                f"Read aromaticity model {aromaticity_model} which is not in the set of allowed aromaticity models:  "
                f"{ALLOWED_AROMATICITY_MODELS}."
            )

        self._aromaticity_model = aromaticity_model

    @property
    def box_vectors(self):
        """Return the box vectors of the topology, if specified

        Returns
        -------
        box_vectors
            The unit-wrapped box vectors of this topology
        """
        return self._box_vectors

    @box_vectors.setter
    def box_vectors(self, box_vectors):
        """
        Sets the box vectors to be used for this topology.

        Parameters
        ----------
        box_vectors
            The unit-wrapped box vectors

        """
        if box_vectors is None:
            self._box_vectors = None
            return
        if not hasattr(box_vectors, "units"):
            if hasattr(box_vectors, "unit"):
                # this is probably an openmm.unit.Quantity; we should gracefully import OpenMM but
                # the chances of this being an object with the two previous conditions met is low
                box_vectors = ensure_quantity(box_vectors, "openff")

            else:
                raise InvalidBoxVectorsError("Given unitless box vectors")

        # Unit.compatible_units() returns False with itself, for some reason
        if (box_vectors.units != unit.nm) and (
            box_vectors.units not in unit.nm.compatible_units()
        ):
            raise InvalidBoxVectorsError(
                f"Cannot set box vectors with quantities with unit {box_vectors.units}"
            )

        if hasattr(box_vectors, "shape"):
            if box_vectors.shape == (3,):
                # Cannot multiply in-place without ufunc support in Pint
                box_vectors = box_vectors * np.eye(3)
            if box_vectors.shape != (3, 3):
                raise InvalidBoxVectorsError(
                    f"Box vectors must be shape (3, 3). Found shape {box_vectors.shape}"
                )
        else:
            raise InvalidBoxVectorsError(
                f"Cannot set box vectors with object of type {type(box_vectors)}"
            )

        self._box_vectors = box_vectors

    @property
    def is_periodic(self) -> bool:
        """Return whether or not this Topology is intended to be described with periodic
        boundary conditions."""
        return self.box_vectors is not None

    @is_periodic.setter
    def is_periodic(self, is_periodic: bool):
        """
        Set whether or not this topology is periodic.

        Parameters
        ----------
        is_periodic
            Whether or not this Topology is periodici

        """
        if is_periodic is True and self.box_vectors is None:
            raise InvalidPeriodicityError(
                "Cannot set is_periodic to True without box vectors. Set box "
                "vectors directly instead."
            )
        if is_periodic is False and self.box_vectors is not None:
            raise InvalidPeriodicityError(
                "Cannot set is_periodic to False while box vectors are stored. "
                "First set box_vectors to None."
            )

    @property
    def constrained_atom_pairs(self) -> dict[tuple[int, int], Union[Quantity, bool]]:
        """Returns the constrained atom pairs of the Topology

        Returns
        -------
        constrained_atom_pairs
             dictionary of the form {(atom1_topology_index, atom2_topology_index): distance}
        """
        return self._constrained_atom_pairs

    @property
    def n_molecules(self) -> int:
        """Returns the number of molecules in this Topology"""
        return len(self._molecules)

    @property
    def molecules(self) -> Generator[MoleculeLike, None, None]:
        """Returns an iterator over all the Molecules in this Topology

        Returns
        -------
        molecules
        """
        # Yields instead of returning the list itself. This prevents user from modifying the list
        # outside the Topology's knowledge. This is essential to make sure that atom index caches
        # invalidate themselves during appropriate events.
        for molecule in self._molecules:
            yield molecule

    def molecule(self, index: int) -> Union[Molecule, _SimpleMolecule]:
        """
        Returns the molecule with a given index in this Topology.

        Returns
        -------
        molecule
        """
        return self._molecules[index]

    @property
    def n_atoms(self) -> int:
        """
        Returns the number of  atoms in in this Topology.

        Returns
        -------
        n_atoms
        """
        n_atoms = 0
        for molecule in self.molecules:
            n_atoms += molecule.n_atoms
        return n_atoms

    @property
    def atoms(self) -> Generator["Atom", None, None]:
        """Returns an iterator over the atoms in this Topology. These will be in ascending order of topology index.

        Returns
        -------
        atoms
        """
        for molecule in self._molecules:
            for atom in molecule.atoms:
                yield atom

    def atom_index(self, atom: "Atom") -> int:
        """
        Returns the index of a given atom in this topology

        Parameters
        ----------
        atom

        Returns
        -------
        index
            The index of the given atom in this topology

        Raises
        ------
        AtomNotInTopologyError
            If the given atom is not in this topology
        """
        # If the atom's topology atom index isn't cached, calculate it for the whole topology
        if "_topology_atom_index" not in atom.__dict__:
            self._build_atom_index_cache()
        # After computing the topology atom indices for all atoms in this topology, if this
        # atom still doesn't have a topology atom index assigned, then it must not be in this topology
        if "_topology_atom_index" not in atom.__dict__:
            raise AtomNotInTopologyError("Atom not found in this Topology")

        return atom._topology_atom_index  # type: ignore[attr-defined]

    def molecule_index(self, molecule: MoleculeLike) -> int:
        """
        Returns the index of a given molecule in this topology

        Parameters
        ----------
        molecule

        Returns
        -------
        index
            The index of the given molecule in this topology

        Raises
        ------
        MoleculeNotInTopologyError
            If the given atom is not in this topology
        """
        for index, iter_molecule in enumerate(self.molecules):
            if molecule is iter_molecule:
                return index

        raise MoleculeNotInTopologyError("Molecule not found in this Topology")

    def molecule_atom_start_index(self, molecule: Molecule) -> int:
        """
        Returns the index of a molecule's first atom in this topology

        Parameters
        ----------
        molecule

        Returns
        -------
        index
        """
        return self.atom_index(molecule.atoms[0])

    @property
    def n_bonds(self) -> int:
        """
        Returns the number of Bonds in in this Topology.

        Returns
        -------
        n_bonds
        """
        n_bonds = 0
        for molecule in self.molecules:
            n_bonds += molecule.n_bonds
        return n_bonds

    @property
    def bonds(self) -> Generator["Bond", None, None]:
        """Returns an iterator over the bonds in this Topology

        Returns
        -------
        bonds
        """
        for molecule in self.molecules:
            for bond in molecule.bonds:
                yield bond

    @property
    def n_angles(self) -> int:
        """int: number of angles in this Topology."""
        return sum(mol.n_angles for mol in self._molecules)

    @property
    def angles(self) -> Generator[tuple["Atom", ...], None, None]:
        """Iterator over the angles in this Topology. Returns a Generator of tuple[Atom]."""
        for molecule in self._molecules:
            for angle in molecule.angles:
                yield angle

    @property
    def n_propers(self) -> int:
        """The number of proper torsions in this Topology."""
        return sum(mol.n_propers for mol in self._molecules)

    @property
    def propers(self) -> Generator[tuple[Union["Atom", _SimpleAtom], ...], None, None]:
        """Iterable of tuple[Atom]: iterator over the proper torsions in this Topology."""
        for molecule in self.molecules:
            for proper in molecule.propers:
                yield proper

    @property
    def n_impropers(self) -> int:
        """The number of possible improper torsions in this Topology."""
        return sum(mol.n_impropers for mol in self._molecules)

    @property
    def impropers(self) -> Generator[tuple["Atom", ...], None, None]:
        """Generator of tuple[Atom]: iterator over the possible improper torsions in this Topology."""
        for molecule in self._molecules:
            for improper in molecule.impropers:
                yield improper

    @property
    def smirnoff_impropers(
        self,
    ) -> Generator[tuple[Union["Atom", _SimpleAtom], ...], None, None]:
        """
        Iterate over improper torsions in the molecule, but only those with
        trivalent centers, reporting the central atom second in each improper.

        Note that it's possible that a trivalent center will not have an improper assigned.
        This will depend on the force field that is used.

        Also note that this will return 6 possible atom orderings around each improper
        center. In current SMIRNOFF parameterization, three of these six
        orderings will be used for the actual assignment of the improper term
        and measurement of the angles. These three orderings capture the three unique
        angles that could be calculated around the improper center, therefore the sum
        of these three terms will always return a consistent energy.

        For more details on the use of three-fold ('trefoil') impropers, see
        https://openforcefield.github.io/standards/standards/smirnoff/#impropertorsions

        .. todo:: Offer a way to do the keytransform and get the final 3 orderings in this
                  method? How can we keep this logic synced up with the parameterization
                  machinery?

        Returns
        -------
        smirnoff_impropers
            An iterator of tuples, each containing the Atom objects comprising
            up a possible improper torsion. The central atom is listed second in
            each tuple.

        See Also
        --------
        impropers, amber_impropers

        """
        for molecule in self.molecules:
            for smirnoff_improper in molecule.smirnoff_impropers:
                yield smirnoff_improper

    @property
    def amber_impropers(
        self,
    ) -> Generator[tuple[Union["Atom", _SimpleAtom], ...], None, None]:
        """
        Iterate over improper torsions in the molecule, but only those with
        trivalent centers, reporting the central atom first in each improper.

        Note that it's possible that a trivalent center will not have an improper assigned.
        This will depend on the force field that is used.

        Also note that this will return 6 possible atom orderings around each improper
        center. In current AMBER parameterization, one of these six
        orderings will be used for the actual assignment of the improper term
        and measurement of the angle. This method does not encode the logic to
        determine which of the six orderings AMBER would use.

        Returns
        -------
        amber_impropers
            An iterator of tuples, each containing the Atom objects comprising
            up a possible improper torsion. The central atom is listed first in
            each tuple.

        See Also
        --------
        impropers, smirnoff_impropers
        """
        for molecule in self.molecules:
            for amber_improper in molecule.amber_impropers:
                yield amber_improper

    def nth_degree_neighbors(self, n_degrees: int):
        """
        Return canonicalized pairs of atoms whose shortest separation is `exactly` n bonds.
        Only pairs with increasing atom indices are returned.

        Parameters
        ----------
        n: int
            The number of bonds separating atoms in each pair

        Returns
        -------
        neighbors: iterator of tuple of Atom
            Tuples (len 2) of atom that are separated by ``n`` bonds.

        Notes
        -----
        The criteria used here relies on minimum distances; when there are multiple valid
        paths between atoms, such as atoms in rings, the shortest path is considered.
        For example, two atoms in "meta" positions with respect to each other in a benzene
        are separated by two paths, one length 2 bonds and the other length 4 bonds. This
        function would consider them to be 2 apart and would not include them if ``n=4`` was
        passed.
        """
        for molecule in self.molecules:
            for pair in molecule.nth_degree_neighbors(n_degrees=n_degrees):
                yield pair

    class _ChemicalEnvironmentMatch:
        """Represents the match of a given chemical environment query, storing
        both the matched topology atom indices and the indices of the corresponding
        reference molecule atoms, as well as a reference to the reference molecule.
        """

        @property
        def reference_atom_indices(self):
            """tuple of int: The indices of the corresponding reference molecule atoms."""
            return self._reference_atom_indices

        @property
        def reference_molecule(self):
            """topology.molecule.Molecule: The corresponding reference molecule."""
            return self._reference_molecule

        @property
        def topology_atom_indices(self):
            """tuple of int: The matched topology atom indices."""
            return self._topology_atom_indices

        def __init__(
            self, reference_atom_indices, reference_molecule, topology_atom_indices
        ):
            """Constructs a new _ChemicalEnvironmentMatch object

            Parameters
            ----------
            reference_atom_indices: tuple of int
                The indices of the corresponding reference molecule atoms.
            reference_molecule: topology.molecule.Molecule
                The corresponding reference molecule.
            topology_atom_indices: tuple of int
                The matched topology atom indices.
            """

            assert len(reference_atom_indices) == len(topology_atom_indices)

            self._reference_atom_indices = reference_atom_indices
            self._reference_molecule = reference_molecule

            self._topology_atom_indices = topology_atom_indices

    def chemical_environment_matches(
        self,
        query: str,
        aromaticity_model: str = "MDL",
        unique: bool = False,
        toolkit_registry: TKR = GLOBAL_TOOLKIT_REGISTRY,
    ):
        """
        Retrieve all matches for a given chemical environment query.

        TODO:

        * Do we want to generalize this to other kinds of queries too, like mdtraj DSL, pymol selections, atom index
          slices, etc? We could just call it topology.matches(query)

        Parameters
        ----------
        query
            SMARTS string (with one or more tagged atoms)
        aromaticity_model
            Override the default aromaticity model for this topology and use the specified aromaticity model instead.
            Allowed values: ['MDL']

        Returns
        -------
        matches
            A list of tuples, containing the topology indices of the matching atoms.

        """

        # Render the query to a SMARTS string
        if isinstance(query, str):
            smarts = query
        else:
            raise ValueError(
                f"Don't know how to convert query '{query}' into SMARTS string"
            )

        # Perform matching on each unique molecule, unrolling the matches to all matching copies
        # of that molecule in the Topology object.
        matches = list()

        groupings = self.identical_molecule_groups

        for unique_mol_idx, group in groupings.items():
            unique_mol = self.molecule(unique_mol_idx)
            # Find all atomsets that match this definition in the reference molecule
            # This will automatically attempt to match chemically identical atoms in
            # a canonical order within the Topology
            mol_matches = unique_mol.chemical_environment_matches(  # type: ignore[union-attr]
                smarts,
                unique=unique,
                toolkit_registry=toolkit_registry,
            )

            if len(mol_matches) == 0:
                continue

            for mol_instance_idx, atom_map in group:
                mol_instance = self.molecule(mol_instance_idx)
                # Loop over matches
                for match in mol_matches:
                    # Collect indices of matching `Atom`s
                    topology_atom_indices = []
                    for molecule_atom_index in match:
                        atom = mol_instance.atom(atom_map[molecule_atom_index])
                        topology_atom_indices.append(self.atom_index(atom))

                    environment_match = Topology._ChemicalEnvironmentMatch(
                        tuple(match), unique_mol, tuple(topology_atom_indices)
                    )

                    matches.append(environment_match)
        return matches

    @property
    def identical_molecule_groups(self) -> dict[int, list[tuple[int, dict[int, int]]]]:
        """
        Returns groups of chemically identical molecules, identified by index and atom map.

        Returns
        -------
        identical_molecule_groups
            A dict of the form ``{unique_mol_idx : [(topology_mol_idx, atom_map), ...].``
            Each key is the topology molecule index of the first instance of a
            unique chemical species. Iterating over the keys will yield all of
            the unique chemical species in the topology. Each value is a list
            of all instances of that chemical species in the topology. Each
            element of the list is a 2-tuple where the first element is the
            molecule index of the instance, and the second element maps the atom
            topology indices of the key molecule to the instance. The molecule
            instance corresponding to the key is included in the list, so the
            list is a complete list of all instances of that chemical species.

        Examples
        --------

        >>> from openff.toolkit import Molecule, Topology
        >>> # Create a water ordered as OHH
        >>> water1 = Molecule()
        >>> water1.add_atom(8, 0, False)
        0
        >>> water1.add_atom(1, 0, False)
        1
        >>> water1.add_atom(1, 0, False)
        2
        >>> _ = water1.add_bond(0, 1, 1, False)
        >>> _ = water1.add_bond(0, 2, 1, False)
        ...
        >>> # Create a different water ordered as HOH
        >>> water2 = Molecule()
        >>> water2.add_atom(1, 0, False)
        0
        >>> water2.add_atom(8, 0, False)
        1
        >>> water2.add_atom(1, 0, False)
        2
        >>> _ = water2.add_bond(0, 1, 1, False)
        >>> _ = water2.add_bond(1, 2, 1, False)
        ...
        >>> top = Topology.from_molecules([water1, water2])
        >>> top.identical_molecule_groups
        {0: [(0, {0: 0, 1: 1, 2: 2}), (1, {0: 1, 1: 0, 2: 2})]}
        """
        # Check whether this was run previously, and a cached result is available.
        if self._cached_chemically_identical_molecules is not None:
            return self._cached_chemically_identical_molecules

        # Convert molecule identity maps into groups of identical molecules
        identity_maps = self._identify_chemically_identical_molecules()
        groupings: dict[int, list[tuple[int, dict[int, int]]]] = defaultdict(list)
        for molecule_idx, (unique_mol, atom_map) in identity_maps.items():
            groupings[unique_mol] += [(molecule_idx, atom_map)]

        self._cached_chemically_identical_molecules = dict(groupings)

        return self._cached_chemically_identical_molecules

    def _identify_chemically_identical_molecules(
        self,
    ) -> dict[int, tuple[int, dict[int, int]]]:
        """
        Perform an all-by-all isomorphism check over molecules in the Topology.

        Efficiently performs an all-by-all isomorphism check for the molecules in
        this Topology. This method uses the strictest form of isomorphism
        checking, which will NOT match distinct kekule structures of multiple
        resonance forms of the same molecule, or different kekulizations of
        aromatic systems.

        Returns
        -------
        identical_molecules
            A mapping from the index of each molecule in the topology to (the
            index of the first appearance of a chemically equivalent molecule in
            the topology, and a mapping from the atom indices of this molecule
            to the atom indices of that chemically equivalent molecule).
            ``identical_molecules[molecule_idx] = (
                unique_molecule_idx, {molecule_atom_idx, unique_molecule_atom_idx}
            )``
        """
        identity_maps: dict[int, tuple] = dict()
        already_matched_mols = set()

        for mol1_idx in range(self.n_molecules):
            if mol1_idx in already_matched_mols:
                continue
            mol1 = self.molecule(mol1_idx)
            identity_maps[mol1_idx] = (
                mol1_idx,
                {i: i for i in range(mol1.n_atoms)},
            )
            for mol2_idx in range(mol1_idx + 1, self.n_molecules):
                if mol2_idx in already_matched_mols:
                    continue
                mol2 = self.molecule(mol2_idx)
                if isinstance(mol1, type(mol2)) or isinstance(mol2, type(mol1)):
                    are_isomorphic, atom_map = mol1.are_isomorphic(
                        mol1, mol2, return_atom_map=True
                    )
                else:
                    are_isomorphic = False

                if are_isomorphic:
                    identity_maps[mol2_idx] = (
                        mol1_idx,
                        atom_map,
                    )
                    already_matched_mols.add(mol2_idx)

        return identity_maps

    def _build_atom_index_cache(self):
        topology_molecule_atom_start_index = 0
        for molecule in self.molecules:
            for at in molecule.atoms:
                at._topology_atom_index = (
                    topology_molecule_atom_start_index + at.molecule_atom_index
                )
            topology_molecule_atom_start_index += molecule.n_atoms

    def _invalidate_cached_properties(self):
        self._cached_chemically_identical_molecules = None
        for atom in self.atoms:
            if "_topology_atom_index" in atom.__dict__:
                del atom.__dict__["_topology_atom_index"]

    def copy_initializer(self, other):
        import copy

        self.aromaticity_model = other.aromaticity_model
        self._constrained_atom_pairs = copy.deepcopy(other._constrained_atom_pairs)
        self._box_vectors = copy.deepcopy(other._box_vectors)
        self._molecules = copy.deepcopy(other._molecules)
        self._invalidate_cached_properties()

    def to_dict(self) -> dict:
        from openff.toolkit.utils.utils import serialize_numpy

        return_dict: dict[
            str,
            Union[
                None, str, bytes, bool, tuple, list[dict], dict[tuple[int, int], str]
            ],
        ] = dict()

        return_dict["aromaticity_model"] = self._aromaticity_model
<<<<<<< HEAD

        return_dict["constrained_atom_pairs"] = {
            constrained_atom_pair: quantity_to_string(distance)
            for constrained_atom_pair, distance in self._constrained_atom_pairs.items()
        }
=======
        return_dict["constrained_atom_pairs"] = dict()
        for constrained_atom_pair, distance in self._constrained_atom_pairs.items():
            return_dict["constrained_atom_pairs"][constrained_atom_pair] = (
                quantity_to_string(distance)
            )
>>>>>>> 3c56d299

        if self._box_vectors is None:
            return_dict["box_vectors"] = None
            return_dict["box_vectors_unit"] = None
        else:
            box_vectors_unitless = self.box_vectors.m_as(unit.nanometer)
            box_vectors_serialized, box_vectors_shape = serialize_numpy(
                box_vectors_unitless
            )
            if box_vectors_shape != (3, 3):
                raise RuntimeError(
                    f"Box vectors are assumed to be (3, 3); found shape {box_vectors_shape}"
                )
            return_dict["box_vectors"] = box_vectors_serialized
            return_dict["box_vectors_unit"] = "nanometer"

        return_dict["molecules"] = [mol.to_dict() for mol in self._molecules]

        return return_dict

    @classmethod
    def from_dict(cls, topology_dict: dict):
        """
        Create a new Topology from a dictionary representation

        Parameters
        ----------
        topology_dict
            A dictionary representation of the topology.

        Returns
        -------
        topology
            A Topology created from the dictionary representation

        """
        topology = cls()
        topology._initialize_from_dict(topology_dict)
        return topology

    def _initialize_from_dict(self, topology_dict):
        from openff.toolkit.utils.utils import deserialize_numpy

        self._aromaticity_model = topology_dict["aromaticity_model"]
        for pair, distance in topology_dict["constrained_atom_pairs"]:
            deserialized_distance = string_to_quantity(distance)
            self.add_constraint(pair, deserialized_distance)

        if topology_dict["box_vectors"] is None:
            self._box_vectors = None
        else:
            # The box_vectors setters _should_ ensure (3, 3) shape, and
            # to_dict enforces this at serialization time
            box_vectors_unitless = deserialize_numpy(
                topology_dict["box_vectors"],
                (3, 3),
            )
            box_vectors_unit = getattr(unit, topology_dict["box_vectors_unit"])
            self.box_vectors = Quantity(box_vectors_unitless, box_vectors_unit)

        for molecule_dict in topology_dict["molecules"]:
            new_mol = Molecule.from_dict(molecule_dict)
            self._add_molecule_keep_cache(new_mol)
        self._invalidate_cached_properties()

    @staticmethod
    @requires_package("openmm")
    def _openmm_topology_to_networkx(openmm_topology):
        import networkx as nx

        # Convert all openMM mols to graphs
        omm_topology_G = nx.Graph()
        for atom in openmm_topology.atoms():
            if atom.element is None:
                raise VirtualSitesUnsupportedError(
                    f"Atom {atom} has element None and is probably a virtual site. Virtual sites "
                    "cannot be stored in `Topology` objects but can be stored in `Interchange` "
                    "objects produced by `ForceField`s with virtual site parameters."
                )
            omm_topology_G.add_node(
                atom.index,
                atomic_number=atom.element.atomic_number,
                atom_name=atom.name,
                residue_name=atom.residue.name,
                residue_id=atom.residue.id,
                insertion_code=atom.residue.insertionCode,
                chain_id=atom.residue.chain.id,
            )
        for bond in openmm_topology.bonds():
            omm_topology_G.add_edge(
                bond.atom1.index, bond.atom2.index, bond_order=bond.order
            )
        return omm_topology_G

    @classmethod
    @requires_package("openmm")
    def from_openmm(
        cls,
        openmm_topology: "openmm.app.Topology",
        unique_molecules: Optional[Iterable[FrozenMolecule]] = None,
        positions: Union[None, Quantity, "OMMQuantity"] = None,
    ) -> "Topology":
        """
        Construct an OpenFF Topology object from an OpenMM Topology object.

        This method guarantees that the order of atoms in the input OpenMM
        Topology will be the same as the ordering of atoms in the output OpenFF
        Topology. However it does not guarantee the order of the bonds will be
        the same.

        Hierarchy schemes are taken from the OpenMM topology, not from
        ``unique_molecules``.

        If any virtual sites are detected in the OpenMM topology,
        ``VirtualSitesUnsupportedError`` is raised because the ``Topology``
        object model does not store virtual sites.

        Parameters
        ----------
        openmm_topology
            The OpenMM Topology object to convert
        unique_molecules
            An iterable containing all the unique molecules in the topology.
            This is used to identify the molecules in the OpenMM topology and
            provide any missing chemical information. Each chemical species in
            the topology must be specified exactly once, though the topology
            may have any number of copies, including zero. The chemical
            elements of atoms and their bond connectivity will be used to match
            these reference molecules to the molecules appearing in the
            topology. If bond orders are specified in the topology, these will
            be used in matching as well.
        positions
            Positions for the atoms in the new topology.

        Returns
        -------
        topology
            An OpenFF Topology object, constructed from the molecules in
            ``unique_molecules``, with the same atom order as the input topology.

        Raises
        ------
        MissingUniqueMoleculesError
            If ``unique_molecules`` is ``None``
        DuplicateUniqueMoleculeError
            If the same connectivity graph is represented by two different
            molecules in ``unique_molecules``
        ValueError
            If a chemically impossible molecule is detected in the topology
        """
        import networkx as nx
        from openff.units.openmm import from_openmm

        from openff.toolkit.topology.molecule import Molecule

        # Check to see if the openMM system has defined bond orders, by looping over all Bonds in the Topology.
        omm_has_bond_orders = True
        for omm_bond in openmm_topology.bonds():
            if omm_bond.order is None:
                omm_has_bond_orders = False

        if unique_molecules is None:
            raise MissingUniqueMoleculesError(
                "Topology.from_openmm requires a list of Molecule objects "
                "passed as unique_molecules, but None was passed."
            )

        # Convert all unique mols to graphs
        topology = cls()
        graph_to_unq_mol: dict[Graph, FrozenMolecule] = {}
        for unq_mol in unique_molecules:
            unq_mol_graph = unq_mol.to_networkx()
            for existing_graph in graph_to_unq_mol.keys():
                if Molecule.are_isomorphic(
                    existing_graph,
                    unq_mol_graph,
                    return_atom_map=False,
                    aromatic_matching=False,
                    formal_charge_matching=False,
                    bond_order_matching=omm_has_bond_orders,
                    atom_stereochemistry_matching=False,
                    bond_stereochemistry_matching=False,
                )[0]:
                    msg = (
                        "Error: Two unique molecules have indistinguishable "
                        "graphs: {} and {}".format(
                            unq_mol, graph_to_unq_mol[existing_graph]
                        )
                    )
                    raise DuplicateUniqueMoleculeError(msg)
            graph_to_unq_mol[unq_mol_graph] = unq_mol

        omm_topology_G = cls._openmm_topology_to_networkx(openmm_topology)
        # For each connected subgraph (molecule) in the topology, find its match in unique_molecules
        topology_molecules_to_add = list()
        for omm_mol_G in (
            omm_topology_G.subgraph(c).copy()
            for c in nx.connected_components(omm_topology_G)
        ):
            match_found = False
            for unq_mol_G in graph_to_unq_mol.keys():
                isomorphic, mapping = Molecule.are_isomorphic(
                    omm_mol_G,
                    unq_mol_G,
                    return_atom_map=True,
                    aromatic_matching=False,
                    formal_charge_matching=False,
                    bond_order_matching=omm_has_bond_orders,
                    atom_stereochemistry_matching=False,
                    bond_stereochemistry_matching=False,
                )
                if isomorphic:
                    # Take the first valid atom indexing map
                    first_topology_atom_index = min(mapping.keys())  # type: ignore[union-attr]
                    topology_molecules_to_add.append(
                        (
                            first_topology_atom_index,
                            unq_mol_G,
                            mapping.items(),  # type: ignore[union-attr]
                            omm_mol_G,
                        )
                    )
                    match_found = True
                    break
            if match_found is False:
                from openff.toolkit.topology.molecule import (
                    _networkx_graph_to_hill_formula,
                )

                hill_formula = _networkx_graph_to_hill_formula(omm_mol_G)
                msg = f"No match found for molecule {hill_formula}. "
                probably_missing_conect = [
                    "C",
                    "H",
                    "O",
                    "N",
                    "P",
                    "S",
                    "F",
                    "Cl",
                    "Br",
                ]
                if hill_formula in probably_missing_conect:
                    msg += (
                        "This would be a very unusual molecule to try and parameterize, "
                        "and it is likely that the data source it was read from does not "
                        "contain connectivity information. If this molecule is coming from "
                        "PDB, please ensure that the file contains CONECT records. The PDB "
                        "format documentation (https://www.wwpdb.org/documentation/"
                        'file-format-content/format33/sect10.html) states "CONECT records '
                        "are mandatory for HET groups (excluding water) and for other bonds "
                        'not specified in the standard residue connectivity table."'
                    )
                raise ValueError(msg)

        # The connected_component_subgraph function above may have scrambled the molecule order, so sort molecules
        # by their first atom's topology index
        topology_molecules_to_add.sort(key=lambda x: x[0])
        for (
            first_index,
            unq_mol_G,
            top_to_ref_index,
            omm_mol_G,
        ) in topology_molecules_to_add:
            local_top_to_ref_index = dict(
                [
                    (top_index - first_index, ref_index)
                    for top_index, ref_index in top_to_ref_index
                ]
            )
            unq_mol = graph_to_unq_mol[unq_mol_G]
            remapped_mol = unq_mol.remap(local_top_to_ref_index, current_to_new=False)
            # Transfer hierarchy metadata from openmm mol graph to offmol metadata
            for off_atom_idx in range(remapped_mol.n_atoms):
                off_atom = remapped_mol.atom(off_atom_idx)

                omm_atom_idx = off_atom_idx + first_index

                off_atom.name = omm_mol_G.nodes[omm_atom_idx]["atom_name"]
                off_atom.metadata["residue_name"] = omm_mol_G.nodes[omm_atom_idx][
                    "residue_name"
                ]
                off_atom.metadata["residue_number"] = int(
                    omm_mol_G.nodes[omm_atom_idx]["residue_id"]
                )
                off_atom.metadata["insertion_code"] = omm_mol_G.nodes[omm_atom_idx][
                    "insertion_code"
                ]

                off_atom.metadata["chain_id"] = omm_mol_G.nodes[omm_atom_idx][
                    "chain_id"
                ]

            remapped_mol.add_default_hierarchy_schemes()
            topology._add_molecule_keep_cache(remapped_mol)
        topology._invalidate_cached_properties()

        if openmm_topology.getPeriodicBoxVectors() is not None:
            topology.box_vectors = from_openmm(openmm_topology.getPeriodicBoxVectors())

        if positions is not None:
            topology.set_positions(ensure_quantity(positions, "openff"))

        # TODO: How can we preserve metadata from the openMM topology when creating the OFF topology?
        return topology

    def _ensure_unique_atom_names(self, ensure_unique_atom_names: Union[str, bool]):
        """See `Topology.to_openmm`"""
        if not ensure_unique_atom_names:
            return
        for molecule in self._molecules:
            if isinstance(ensure_unique_atom_names, str) and hasattr(
                molecule, ensure_unique_atom_names
            ):
                for hier_elem in getattr(molecule, ensure_unique_atom_names):
                    if not hier_elem.has_unique_atom_names:
                        hier_elem.generate_unique_atom_names()
            elif not molecule.has_unique_atom_names:
                molecule.generate_unique_atom_names()

    @classmethod
    @requires_package("openmm")
    def from_pdb(
        cls,
        file_path: Union[str, Path, TextIO],
        unique_molecules: Optional[Iterable[Molecule]] = None,
        toolkit_registry=GLOBAL_TOOLKIT_REGISTRY,
        _custom_substructures: Optional[dict[str, list[str]]] = None,
        _additional_substructures: Optional[Iterable[Molecule]] = None,
    ):
        """
        Loads supported or user-specified molecules from a PDB file.

        Currently, canonical proteins, waters, and monoatomic ions are supported
        without CONECT records via residue and atom names, and molecules
        specified in the ``unique_molecules`` argument are supported when
        CONECT records are provided.

        .. warning::
            Molecules in the resulting Topology will adopt
            the geometric stereochemistry in the PDB, even if this conflicts
            with the stereochemistry specified in ``unique_molecules``.

        All molecules in the PDB file have the following requirements:

        * Polymer molecules must use the standard atom names described in the
          `PDB Chemical Component Dictionary <https://www.wwpdb.org/data/ccd>`_
          (PDB CCD).
        * There must be no missing atoms (all hydrogens must be explicit).
        * All particles must correspond to an atomic nucleus (particles in the
          PDB representing "virtual sites" or "extra points" are not allowed).
        * All bonds must be specified by either CONECT records, or for
          polymers and water by the PDB CCD via the residue and atom name.
        * CONECT records must correspond only to chemical bonds (CONECT records
          representing an angle constraints are not allowed).
        * CONECT records may be redundant with connectivity defined by residue
          templates.

        Currently, the only supported polymers are proteins made of the 20
        canonical amino acids. For details on the polymer loading used here,
        see :py:meth:`Molecule.from_polymer_pdb`.

        Waters can be recognized in either of two ways:

        * By the residue name "HOH" and atom names "H1", "H2", and "O".
        * By ATOM records which include element information and CONECT records.

        Monoatomic ions supported by Sage are recognized (Na+, Li+, K+, Rb+,
        Cs+, F-, Cl-, Br-, and I-). To load other monoatomic ions, use the
        ``unique_molecules`` keyword argument.

        The ``unique_molecules`` keyword argument can be used to load arbitrary
        molecules from the PDB file. These molecules match a group of atoms in
        the PDB file when their atomic elements and connectivity are identical;
        elements and CONECT records must therefore be explicitly specified in
        the PDB file. Information missing from the PDB format, such as bond
        orders and formal charges, is then taken from the matching unique
        molecule. Unique molecule matches will overwrite bond order and formal
        charge assignments from other sources. Stereochemistry is assigned
        based on the geometry in the PDB, even if this differs from the
        stereochemistry in the unique molecule.

        A user-defined molecule in the PDB file must exactly match a unique
        molecule to successfully load it - substructures and superstructures
        will raise :py:exc:`UnassignedChemistryInPDBError`. Unique molecules
        need not be present in the PDB.

        Metadata such as residues, chains, and atom names are recorded in the
        ``Atom.metadata`` attribute, which is a dictionary mapping from the
        strings ``"residue_name"``, ``"residue_number"``, ``"insertion_code"``,
        and ``"chain_id"`` to the appropriate value. The topology returned by
        this method can expose residue and chain iterators which can be
        accessed using :py:meth:`Topology.hierarchy_iterator`, such as
        ``top.hierarchy_iterator("residues")`` and ``top.hierarchy_iterator
        ("chains")``.

        A CRYST line in the PDB, if present, will be interpreted as periodic
        box vectors in Angstroms.

        Parameters
        ----------
        file_path
            PDB information to be passed to OpenMM PDBFile object for loading
        unique_molecules
            OpenFF Molecule objects corresponding to the molecules in the input
            PDB. See above for details.
        toolkit_registry
            The ToolkitRegistry to use as the cheminformatics backend.
        _custom_substructures: dict[str, list[str]], Default = {}
            Experimental and unstable. Dictionary where keys are the names of new substructures
            (cannot overlap with existing amino acid names) and the values are the new substructure
            entries that follow the same format as those used in the amino acid substructure library
        _additional_substructures
            Experimental and unstable. Molecule with atom.metadata["substructure_atom"] =
            True or False for all atoms. Currently only stable for independent, standalone
            molecules not bonded to a larger protein/molecule. (For that use _custom_substructures)

        Returns
        -------
        topology

        Raises
        ------

        UnassignedChemistryInPDBError
            If an atom or bond could not be assigned; the exception will
            provide a detailed diagnostic of what went wrong.

        Examples
        --------

        >>> from openff.toolkit import Topology
        >>> from openff.toolkit.utils import get_data_file_path
        >>> top = Topology.from_pdb(get_data_file_path("proteins/TwoMol_SER_CYS.pdb"))
        >>> # The molecules in the loaded topology are full-fledged OpenFF Molecule objects
        >>> for match in top.chemical_environment_matches('[O:1]=[C:2][N:3][H:4]'): print(match.topology_atom_indices)
        (1, 0, 6, 13)
        (9, 8, 17, 19)
        (24, 23, 29, 36)
        (32, 31, 40, 42)
        >>> [*top.hierarchy_iterator("residues")]
        [HierarchyElement ('A', '1', ' ', 'ACE') of iterator 'residues' containing 6 atom(s),
         HierarchyElement ('A', '2', ' ', 'SER') of iterator 'residues' containing 11 atom(s),
         HierarchyElement ('A', '3', ' ', 'NME') of iterator 'residues' containing 6 atom(s),
         HierarchyElement ('B', '1', ' ', 'ACE') of iterator 'residues' containing 6 atom(s),
         HierarchyElement ('B', '2', ' ', 'CYS') of iterator 'residues' containing 11 atom(s),
         HierarchyElement ('B', '3', ' ', 'NME') of iterator 'residues' containing 6 atom(s)]

        Polymer systems can also be supported if ``_custom_substructures`` are
        given as a ``dict[str, list[str]]``, where the keys are unique atom
        names and the values are lists of substructure SMARTS. The substructure
        SMARTS must follow the same format as given in the `residue
        substructure connectivity library
        <https://github.com/openforcefield/openff-toolkit/blob/main/openff/toolkit/data/proteins/aa_residues_substructures_explicit_bond_orders_with_caps_explicit_connectivity.json>`_:
        ``"<bond>[#<atomic number>D<degree>+<formal charge>:<id>]<bond>"`` for monomer
        atoms and ``"<bond>[*:<id>]"`` for adjacent neighboring atoms
        (NOTE: This functionality is experimental!)

        >>> PE_substructs = {
        ...     "PE": [
        ...         "[#6D4+0:2](-[#1D1+0:3])(-[#1D1+0:4])(-[#6D4+0:5](-[#1D1+0:6])(-[#1D1+0:7])-[*:8])-[*:1]",
        ...         "[#6D4+0:2](-[#1D1+0:3])(-[#1D1+0:4])(-[#6D4+0:5](-[#1D1+0:6])(-[#1D1+0:7])-[#1D1+0:8])-[*:1]",
        ...         "[#6D4+0:2](-[#1D1+0:3])(-[#1D1+0:4])(-[#6D4+0:5](-[#1D1+0:6])(-[#1D1+0:7])-[*:8])-[#1D1+0:1]",
        ...     ]
        ... }
        >>> top = Topology.from_pdb(
        ...          get_data_file_path("systems/test_systems/PE.pdb"),
        ...          _custom_substructures=PE_substructs,
        ...      )
        """
        import io
        import json

        import openmm.unit as openmm_unit
        from openmm.app import PDBFile

        if isinstance(file_path, (str, io.TextIOWrapper)):
            pass
        elif isinstance(file_path, Path):
            file_path = file_path.as_posix()
        else:
            raise ValueError(f"Unexpected type {type(file_path)}")

        if not _custom_substructures:
            _custom_substructures = dict()

        pdb = PDBFile(file_path)

        substructure_file_path = get_data_file_path(
            "proteins/aa_residues_substructures_explicit_bond_orders_with_caps_explicit_connectivity.json"
        )

        with open(substructure_file_path, "r") as subfile:
            substructure_dictionary = json.load(
                subfile
            )  # preserving order is useful later when saving metadata
        substructure_dictionary["HOH"] = {"[H:1][O:2][H:3]": ["H1", "O", "H2"]}
        substructure_dictionary["Li"] = {"[Li+1:1]": ["Li"]}
        substructure_dictionary["Na"] = {"[Na+1:1]": ["Na"]}
        substructure_dictionary["K"] = {"[K+1:1]": ["K"]}
        substructure_dictionary["Rb"] = {"[Rb+1:1]": ["Rb"]}
        substructure_dictionary["Cs"] = {"[Cs+1:1]": ["Cs"]}
        substructure_dictionary["F"] = {"[F-1:1]": ["F"]}
        substructure_dictionary["Cl"] = {"[Cl-1:1]": ["Cl"]}
        substructure_dictionary["Br"] = {"[Br-1:1]": ["Br"]}
        substructure_dictionary["I"] = {"[I-1:1]": ["I"]}

        if not (unique_molecules):
            unique_molecules = []

        substructure_dictionary["UNIQUE_MOLECULE"] = {}

        for unique_molecule in unique_molecules:
            mapped_smiles = unique_molecule.to_smiles(mapped=True)
            substructure_dictionary["UNIQUE_MOLECULE"][mapped_smiles] = [
                a.name for a in unique_molecule.atoms
            ]

        substructure_dictionary["ADDITIONAL_SUBSTRUCTURE"] = {}

        if _additional_substructures:
            for mol in _additional_substructures:
                label_mol = Molecule(mol)
                c = 0
                label_mol.properties["atom_map"] = {}
                for atom in label_mol.atoms:
                    if atom.metadata["substructure_atom"]:
                        label_mol.properties["atom_map"][atom.molecule_atom_index] = c
                        c += 1
                smi = label_mol.to_smiles(mapped=True)
                # remove unmapped atoms from mapped smiles. This will catch things like
                # `[H]` and `[Cl]` but not anything with 3 characters like `[H:1]`
                smi = re.sub("\[[A-Za-z]{1,2}\]", "[*]", smi)
                # Remove any orphaned () that remain
                smi = smi.replace("()", "")

                substructure_dictionary["ADDITIONAL_SUBSTRUCTURE"][smi] = []

        substructure_dictionary["ADDITIONAL_SUBSTRUCTURE_OVERLAP"] = {}

        coords_angstrom = np.array(
            [[*vec3.value_in_unit(openmm_unit.angstrom)] for vec3 in pdb.getPositions()]
        )

        topology = toolkit_registry.call(
            "_polymer_openmm_pdbfile_to_offtop",
            cls,
            pdb,
            substructure_dictionary,
            coords_angstrom,
            _custom_substructures,
        )

        for off_atom, atom in zip([*topology.atoms], pdb.topology.atoms()):
            off_atom.metadata["residue_name"] = atom.residue.name
            off_atom.metadata["residue_number"] = atom.residue.id
            off_atom.metadata["insertion_code"] = atom.residue.insertionCode
            off_atom.metadata["chain_id"] = atom.residue.chain.id
            off_atom.name = atom.name

        for offmol in topology.molecules:
            offmol.add_default_hierarchy_schemes()

        return topology

    @requires_package("openmm")
    def to_openmm(
        self,
        ensure_unique_atom_names: Union[str, bool] = "residues",
    ) -> "openmm.app.Topology":
        """
        Create an OpenMM Topology object.

        The atom metadata fields `residue_name`, `residue_number`, `insertion_code`, and `chain_id`
        are used to group atoms into OpenMM residues and chains.

        Contiguously-indexed atoms with the same `residue_name`, `residue_number`, `insertion_code`,
        and `chain_id` will be put into the same OpenMM residue.

        Contiguously-indexed residues with with the same `chain_id` will be put
        into the same OpenMM chain.

        This method will never make an OpenMM chain or residue larger than the
        OpenFF Molecule that it came from. In other words, no chain or residue
        will span two OpenFF Molecules.

        This method will **not** populate the OpenMM Topology with virtual sites.

        Parameters
        ----------
        ensure_unique_atom_names
            Whether to generate new atom names to ensure uniqueness within a
            molecule or hierarchy element.

            - If the name of a :class:`HierarchyScheme` is given as a string,
              new atom names will be generated so that each element of that
              scheme has unique atom names. Molecules without the given
              hierarchy scheme will be given unique atom names within that
              molecule.
            - If ``True``, new atom names will be generated so that atom names
              are unique within a molecule.
            - If ``False``, the existing atom names will be used.

        Returns
        -------
        openmm_topology
            An OpenMM Topology object
        """
        # TODO: MT needs to write a virtual sites section of the Interchange user guide.
        #       Once that exists, the last note in this docstring should link to that.
        from openmm import app

        from openff.toolkit.topology.molecule import Bond

        off_topology = Topology(self)
        omm_topology = app.Topology()

        off_topology._ensure_unique_atom_names(ensure_unique_atom_names)

        # Go through atoms in OpenFF to preserve the order.
        omm_atoms = []

        # For each atom in each molecule, determine which chain/residue it should be a part of
        for molecule in off_topology.molecules:
            # No chain or residue can span more than one OFF molecule, so reset these to None for the first
            # atom in each molecule.
            last_chain = None
            last_residue = None
            for atom in molecule.atoms:
                # If the residue name is undefined, assume a default of "UNK"
                if "residue_name" in atom.metadata:
                    atom_residue_name = atom.metadata["residue_name"]
                else:
                    atom_residue_name = "UNK"

                # If the residue number is undefined, assume a default of "0"
                if "residue_number" in atom.metadata:
                    atom_residue_number = atom.metadata["residue_number"]
                else:
                    atom_residue_number = "0"

                # If the insertion code  is undefined, assume a default of " "
                if "insertion_code" in atom.metadata:
                    atom_insertion_code = atom.metadata["insertion_code"]
                else:
                    atom_insertion_code = " "

                # If the chain ID is undefined, assume a default of "X"
                if "chain_id" in atom.metadata:
                    atom_chain_id = atom.metadata["chain_id"]
                else:
                    atom_chain_id = "X"

                # Determine whether this atom should be part of the last atom's chain, or if it
                # should start a new chain
                if last_chain is None:
                    chain = omm_topology.addChain(atom_chain_id)
                elif last_chain.id == atom_chain_id:
                    chain = last_chain
                else:
                    chain = omm_topology.addChain(atom_chain_id)
                # Determine whether this atom should be a part of the last atom's residue, or if it
                # should start a new residue
                if last_residue is None:
                    residue = omm_topology.addResidue(
                        atom_residue_name,
                        chain,
                        id=atom_residue_number,
                        insertionCode=atom_insertion_code,
                    )
                elif (
                    (last_residue.name == atom_residue_name)
                    and (int(last_residue.id) == int(atom_residue_number))
                    and (last_residue.insertionCode == atom_insertion_code)
                    and (chain.id == last_chain.id)
                ):
                    residue = last_residue
                else:
                    residue = omm_topology.addResidue(
                        atom_residue_name,
                        chain,
                        id=atom_residue_number,
                        insertionCode=atom_insertion_code,
                    )

                # Add atom.
                element = app.Element.getByAtomicNumber(atom.atomic_number)
                omm_atom = omm_topology.addAtom(atom.name, element, residue)

                # Make sure that OpenFF and OpenMM Topology atoms have the same indices.
                assert off_topology.atom_index(atom) == int(omm_atom.id) - 1
                omm_atoms.append(omm_atom)

                last_chain = chain
                last_residue = residue

            # Add all bonds.
            bond_types = {1: app.Single, 2: app.Double, 3: app.Triple}
            for bond in molecule.bonds:
                atom1, atom2 = bond.atoms
                atom1_idx, atom2_idx = off_topology.atom_index(
                    atom1
                ), off_topology.atom_index(atom2)
                if isinstance(bond, Bond):
                    if bond.is_aromatic:
                        bond_type = app.Aromatic
                    else:
                        bond_type = bond_types[bond.bond_order]
                    bond_order = bond.bond_order
                elif isinstance(bond, _SimpleBond):
                    bond_type = None
                    bond_order = None
                else:
                    raise RuntimeError(
                        "Unexpected bond type found while iterating over Topology.bonds."
                        f"Found {type(bond)}, allowed are Bond and _SimpleBond."
                    )

                omm_topology.addBond(
                    omm_atoms[atom1_idx],
                    omm_atoms[atom2_idx],
                    type=bond_type,
                    order=bond_order,
                )

        if off_topology.box_vectors is not None:
            from openff.units.openmm import to_openmm

            omm_topology.setPeriodicBoxVectors(to_openmm(off_topology.box_vectors))
        return omm_topology

    @requires_package("openmm")
    def to_file(
        self,
        file: Union[Path, str, TextIO],
        positions: Optional[Union["OMMQuantity", Quantity, NDArray]] = None,
        file_format: Literal["PDB"] = "PDB",
        keep_ids: bool = False,
        ensure_unique_atom_names: Union[str, bool] = "residues",
    ):
        """
        Save coordinates and topology to a PDB file.

        Reference: https://github.com/openforcefield/openff-toolkit/issues/502

        Notes:

        1. Atom numbering may not remain same, for example if the atoms
           in water are numbered as 1001, 1002, 1003, they would change
           to 1, 2, 3. This doesn't affect the topology or coordinates or
           atom-ordering in any way.
        2. Same issue with the amino acid names in the pdb file, they are
           not returned.

        Parameters
        ----------
        file
            A file-like object to write to, or a path to save the file to.
        positions
            May be a...

            - ``openmm.unit.Quantity`` object which has atomic positions as a
              List of unit-tagged ``Vec3`` objects
            - ``openff.units.unit.Quantity`` object which wraps a
              ``numpy.ndarray`` with dimensions of length
            - (unitless) 2D ``numpy.ndarray``, in which it is assumed that the
              positions are in units of Angstroms.
            - ``None`` (the default), in which case the first conformer of
              each molecule in the topology will be used.

        file_format
            Output file format. Case insensitive. Currently only supported values
            are ``"PDB"``.
        keep_ids
            If ``True``, keep the residue and chain IDs specified in the Topology
            rather than generating new ones.
        ensure_unique_atom_names
            Whether to generate new atom names to ensure uniqueness within a
            molecule or hierarchy element.

            - If the name of a :class:`HierarchyScheme` is given as a string,
              new atom names will be generated so that each element of that
              scheme has unique atom names. Molecules without the given
              hierarchy scheme will be given unique atom names within that
              molecule.
            - If ``True``, new atom names will be generated so that atom names
              are unique within a molecule.
            - If ``False``, the existing atom names will be used.

            Note that this option cannot guarantee name uniqueness for formats
            like PDB that truncate long atom names.

        """
        import openmm.app
        import openmm.unit

        # Convert the topology to OpenMM
        openmm_top = self.to_openmm(ensure_unique_atom_names=ensure_unique_atom_names)

        # Get positions in OpenMM format
        if isinstance(positions, openmm.unit.Quantity):
            openmm_positions: openmm.unit.Quantity = positions
        elif isinstance(positions, Quantity):
            openmm_positions = positions.to_openmm()
        elif isinstance(positions, np.ndarray):
            openmm_positions = openmm.unit.Quantity(positions, openmm.unit.angstroms)
        elif positions is None:
            openmm_positions = self.get_positions().to_openmm()  # type: ignore[union-attr]
        else:
            raise ValueError(f"Could not process positions of type {type(positions)}.")

        if file_format.upper() == "PDB":
            import openmm

            # Convert the topology to OpenMM
            openmm_top = self.to_openmm(
                ensure_unique_atom_names=ensure_unique_atom_names
            )

            # Write PDB file
            ctx_manager: Union[nullcontext[TextIO], TextIO]  # MyPy needs some help here
            if isinstance(file, (str, Path)):
                ctx_manager = open(file, "w")
            else:
                ctx_manager = nullcontext(file)
            with ctx_manager as outfile:
                openmm.app.PDBFile.writeFile(
                    topology=openmm_top,
                    positions=openmm_positions,
                    file=outfile,
                    keepIds=keep_ids,
                )

        else:
            raise NotImplementedError("Topology.to_file supports only PDB")

    def get_positions(self) -> Optional[Quantity]:
        """
        Copy the positions of the topology into a new array.

        Topology positions are stored as the first conformer of each molecule.
        If any molecule has no conformers, this method returns ``None``. Note
        that modifying the returned array will not update the positions in the
        topology. To change the positions, use :meth:`Topology.set_positions`.

        See Also
        --------
        set_positions
        """
        conformers = []
        for molecule in self.molecules:
            try:
                conformer = molecule.conformers[0]  # type: ignore[index]
            except (IndexError, TypeError):
                return None

            conformer = conformer.m_as(unit.nanometer)

            conformers.append(conformer)
        positions = np.concatenate(conformers, axis=0)

        return Quantity(positions, unit.nanometer)

    def set_positions(self, array: Quantity):
        """
        Set the positions in a topology by copying from a single n×3 array.

        Note that modifying the original array will not update the positions
        in the topology; it must be passed again to ``set_positions()``.

        Parameters
        ----------

        array
            Positions for the topology. Should be a unit-wrapped array-like
            object with shape (n_atoms, 3) and dimensions of length.

        See Also
        --------
        get_positions
        """
        if not isinstance(array, Quantity):
            raise IncompatibleUnitError(
                "array should be an OpenFF Quantity with dimensions of length"
            )

        # Copy the array in nanometers and make it an OpenFF Quantity
        array = Quantity(np.asarray(array.to(unit.nanometer).magnitude), unit.nanometer)
        if array.shape != (self.n_atoms, 3):
            raise WrongShapeError(
                f"Array has shape {array.shape} but should have shape {self.n_atoms, 3}"
            )

        start = 0
        for molecule in self.molecules:
            stop = start + molecule.n_atoms
            if molecule.conformers is None:
                if isinstance(molecule, Molecule):
                    molecule._conformers = [array[start:stop]]
                else:
                    molecule.conformers = [array[start:stop]]  # type: ignore[misc]
            else:
                molecule.conformers[0:1] = [array[start:stop]]
            start = stop

    @classmethod
    @requires_package("mdtraj")
    def from_mdtraj(
        cls,
        mdtraj_topology: "mdtraj.Topology",
        unique_molecules: Optional[Iterable[MoleculeLike]] = None,
        positions: Union[None, "OMMQuantity", Quantity] = None,
    ):
        """
        Construct an OpenFF ``Topology`` from an MDTraj ``Topology``

        This method guarantees that the order of atoms in the input MDTraj
        Topology will be the same as the ordering of atoms in the output OpenFF
        Topology. However it does not guarantee the order of the bonds will be
        the same.

        Hierarchy schemes are taken from the MDTraj topology, not from
        ``unique_molecules``.

        Parameters
        ----------
        mdtraj_topology
            The MDTraj Topology object to convert
        unique_molecules
            An iterable containing all the unique molecules in the topology.
            This is used to identify the molecules in the MDTraj topology and
            provide any missing chemical information. Each chemical species in
            the topology must be specified exactly once, though the topology
            may have any number of copies, including zero. The chemical
            elements of atoms and their bond connectivity will be used to match
            these reference molecules to the molecules appearing in the
            topology. If bond orders are specified in the topology, these will
            be used in matching as well.
        positions
            Positions for the atoms in the new topology.

        Returns
        -------
        topology
            An OpenFF Topology object, constructed from the molecules in
            ``unique_molecules``, with the same atom order as the input topology.

        Raises
        ------
        MissingUniqueMoleculesError
            If ``unique_molecules`` is ``None``
        DuplicateUniqueMoleculeError
            If the same connectivity graph is represented by two different
            molecules in ``unique_molecules``
        ValueError
            If a chemically impossible molecule is detected in the topology
        """
        return cls.from_openmm(
            mdtraj_topology.to_openmm(),
            unique_molecules=unique_molecules,
            positions=positions,
        )

    # Avoid removing this method, even though it is private and would not be difficult for most
    # users to replace. Also avoid making it public as round-trips with MDTraj are likely
    # to not preserve necessary information.
    @requires_package("mdtraj")
    def _to_mdtraj(self):
        """
        Create an MDTraj Topology object.
        Returns
        ----------
        mdtraj_topology
            An MDTraj Topology object
        """
        import mdtraj as md

        return md.Topology.from_openmm(self.to_openmm())

    def get_bond_between(self, i: Union[int, "Atom"], j: Union[int, "Atom"]) -> "Bond":
        """Returns the bond between two atoms

        Parameters
        ----------
        i, j
            Atoms or atom indices to check

        Returns
        -------
        bond
            The bond between i and j.

        """
        from openff.toolkit.topology import Atom

        if (type(i) is int) and (type(j) is int):
            atomi = self.atom(i)
            atomj = self.atom(j)
        elif (type(i) is Atom) and (type(j) is Atom):
            atomi = i
            atomj = j
        else:
            raise ValueError(
                "Invalid input passed to is_bonded(). Expected ints or `Atom`s, "
                "got {} and {}".format(type(i), type(j))
            )

        for bond in atomi.bonds:
            for atom in bond.atoms:
                if atom == atomi:
                    continue
                if atom == atomj:
                    return bond

        raise NotBondedError("No bond between atom {} and {}".format(i, j))

    def is_bonded(self, i: Union[int, "Atom"], j: Union[int, "Atom"]) -> bool:
        """Returns True if the two atoms are bonded

        Parameters
        ----------
        i, j
            Atoms or atom indices to check

        Returns
        -------
        is_bonded
            True if atoms are bonded, False otherwise.

        """
        try:
            self.get_bond_between(i, j)
            return True
        except NotBondedError:
            return False

    def atom(self, atom_topology_index: int) -> "Atom":
        """
        Get the Atom at a given Topology atom index.

        Parameters
        ----------
        atom_topology_index
             The index of the Atom in this Topology

        Returns
        -------
        An openff.toolkit.topology.Atom
        """
        if not isinstance(atom_topology_index, int):
            raise ValueError(
                "Argument passed to `Topology.atom` must be an int. "
                f"Given argument of type {type(atom_topology_index)}."
            )

        if not (0 <= atom_topology_index < self.n_atoms):
            raise AtomNotInTopologyError(
                f"No atom with index {atom_topology_index} exists in this topology, "
                f"which contains {self.n_atoms} atoms."
            )

        this_molecule_start_index = 0
        next_molecule_start_index = 0
        for molecule in self.molecules:
            next_molecule_start_index += molecule.n_atoms
            if next_molecule_start_index > atom_topology_index:
                atom_molecule_index = atom_topology_index - this_molecule_start_index
                # NOTE: the index here should still be in the topology index order, NOT the reference molecule's
                return molecule.atom(atom_molecule_index)
            this_molecule_start_index += molecule.n_atoms

        raise AtomNotInTopologyError(
            f"No atom with index {atom_topology_index} exists in this topology, "
            f"which contains {self.n_atoms} atoms."
        )

        # Potentially more computationally efficient lookup ( O(largest_molecule_natoms)? )
        # start_index_2_top_mol is an ordered dict of [starting_atom_index] --> [topology_molecule]
        # search_range = range(atom_topology_index - largest_molecule_natoms, atom_topology_index)
        # search_index = atom_topology_index
        # Only efficient if start_index_2_top_mol.keys() is a set (constant time lookups)
        # while not(search_index in start_index_2_top_mol.keys()):
        #     search_index -= 1
        # topology_molecule = start_index_2_top_mol(search_index)
        # atom_molecule_index = atom_topology_index - search_index
        # return topology_molecule.atom(atom_molecule_index)

    def bond(self, bond_topology_index: int) -> "Bond":  # type: ignore[return]
        """
        Get the Bond at a given Topology bond index.

        Parameters
        ----------
        bond_topology_index
             The index of the Bond in this Topology

        Returns
        -------
        An openff.toolkit.topology.Bond
        """
        if not isinstance(bond_topology_index, int):
            raise ValueError(
                "Argument passed to `Topology.bond` must be an int. "
                f"Given argument of type {type(bond_topology_index)}."
            )

        if not (0 <= bond_topology_index < self.n_bonds):
            raise BondNotInTopologyError(
                f"No bond with index {bond_topology_index} exists in this topology, "
                f"which contains {self.n_bonds} bonds."
            )

        this_molecule_start_index = 0
        next_molecule_start_index = 0
        for molecule in self._molecules:
            next_molecule_start_index += molecule.n_bonds
            if next_molecule_start_index > bond_topology_index:
                bond_molecule_index = bond_topology_index - this_molecule_start_index
                return molecule.bond(bond_molecule_index)
            this_molecule_start_index += molecule.n_bonds

    def add_molecule(self, molecule: MoleculeLike) -> int:
        """Add a copy of the molecule to the topology"""
        idx = self._add_molecule_keep_cache(molecule)
        self._invalidate_cached_properties()
        return idx

<<<<<<< HEAD
    def _add_molecule_keep_cache(
        self,
        molecule: Union[FrozenMolecule, _SimpleMolecule],
    ) -> int:
=======
    def _add_molecule_keep_cache(self, molecule: MoleculeLike) -> int:
>>>>>>> 3c56d299
        self._molecules.append(deepcopy(molecule))
        return len(self._molecules)

    def add_constraint(self, iatom, jatom, distance=True):
        """
        Mark a pair of atoms as constrained.

        Constraints between atoms that are not bonded (e.g., rigid waters) are permissible.

        Parameters
        ----------
        iatom, jatom
            Atoms to mark as constrained
            These atoms may be bonded or not in the Topology
        distance
            Constraint distance
            ``True`` if distance has yet to be determined
            ``False`` if constraint is to be removed

        """
        # Check that constraint hasn't already been specified.
        if (iatom, jatom) in self._constrained_atom_pairs:
            existing_distance = self._constrained_atom_pairs[(iatom, jatom)]
            if isinstance(existing_distance, Quantity) and distance is True:
                raise ConstraintExsistsError(
                    f"Atoms ({iatom},{jatom}) already constrained with distance {existing_distance} "
                    "but attempting to override with unspecified distance"
                )
            if (existing_distance is True) and (distance is True):
                raise ConstraintExsistsError(
                    f"Atoms ({iatom},{jatom}) already constrained with unspecified distance "
                    "but attempting to override with unspecified distance"
                )
            if distance is False:
                del self._constrained_atom_pairs[(iatom, jatom)]
                del self._constrained_atom_pairs[(jatom, iatom)]
                return

        self._constrained_atom_pairs[(iatom, jatom)] = distance
        self._constrained_atom_pairs[(jatom, iatom)] = distance

    def is_constrained(self, iatom, jatom):
        """
        Check if a pair of atoms are marked as constrained.

        Parameters
        ----------
        iatom, jatom
            Indices of atoms to mark as constrained.

        Returns
        -------
        distance
            True if constrained but constraints have not yet been applied
            Distance if constraint has already been added to Topology

        """
        if (iatom, jatom) in self._constrained_atom_pairs:
            return self._constrained_atom_pairs[(iatom, jatom)]
        else:
            return False

    @requires_package("nglview")
    def visualize(self, ensure_correct_connectivity: bool = False) -> "NGLWidget":
        """
        Visualize with NGLView.

        Requires all molecules in this topology have positions.

        NGLView is a 3D molecular visualization library for use in Jupyter
        notebooks. Note that for performance reasons, by default the
        visualized connectivity is inferred from positions and may not reflect
        the connectivity in the ``Topology``.

        Parameters
        ----------

        ensure_correct_connectivity
            If ``True``, the visualization will be guaranteed to reflect the
            connectivity in the ``Topology``. Note that this will severely
            degrade performance, especially for topologies with many atoms.

        Examples
        --------

        Visualize a complex PDB file

        >>> from openff.toolkit import Topology
        >>> from openff.toolkit.utils.utils import get_data_file_path
        >>> pdb_filename = get_data_file_path("systems/test_systems/T4_lysozyme_water_ions.pdb")
        >>> topology = Topology.from_pdb(pdb_filename)
        >>> topology.visualize()  # doctest: +SKIP

        """
        import nglview

        from openff.toolkit.utils._viz import TopologyNGLViewStructure

        if ensure_correct_connectivity:
            raise ValueError(
                "`ensure_correct_connectivity` not (yet) implemented "
                "(requires passing multi-molecule SDF files to NGLview)"
            )

        if self.get_positions() is None:
            raise MissingConformersError(
                "All molecules in this topology must have positions for it to be visualized in a widget."
            )

        widget = nglview.NGLWidget(
            TopologyNGLViewStructure(
                topology=self,
                ext="pdb",
            ),
            representations=[
                dict(type="unitcell", params=dict()),
            ],
        )

        widget.add_representation("line", sele="water")
        widget.add_representation("spacefill", sele="ion")
        widget.add_representation("cartoon", sele="protein")
        widget.add_representation(
            "licorice",
            sele="not water and not ion and not protein",
            radius=0.25,
            multipleBond=bool(ensure_correct_connectivity),
        )

        return widget

    def hierarchy_iterator(
        self,
        iter_name: str,
    ) -> Iterator[HierarchyElement]:
        """
        Iterate over all molecules with the given hierarchy scheme.

        Get an iterator over hierarchy elements from all of the molecules in
        this topology that provide the appropriately named iterator. This
        iterator will yield hierarchy elements sorted first by the order that
        molecules are listed in the Topology, and second by the specific
        sorting of hierarchy elements defined in each molecule. Molecules
        without the named iterator are not included.

        Parameters
        ----------
        iter_name
            The iterator name associated with the HierarchyScheme to retrieve
            (for example 'residues' or 'chains')

        Returns
        -------
        iterator of :class:`HierarchyElement`

        See also
        --------
        HierarchyScheme, HierarchyElement, Molecule.hierarchy_schemes
        """
        for molecule in self._molecules:
            if hasattr(molecule, iter_name):
                for item in getattr(molecule, iter_name):
                    yield item

    def __getattr__(self, name: str) -> list["HierarchyElement"]:
        """If a requested attribute is not found, check the hierarchy schemes"""
        # Avoid attempting to process dunder methods as hierarchy scheme iterator names
        if name.startswith("__"):
            raise AttributeError

        try:
            return [
                element
                for molecule in self.molecules
                for element in molecule.hierarchy_schemes[name].hierarchy_elements
            ]
        except (KeyError, AttributeError) as error:
            raise AttributeError(
                f"'{self.__class__.__name__}' object has no attribute '{name}'. If looking for a "
                "`HierarchyScheme` iterator, not all molecules in this topology have an interator "
                f"name {name} defined."
            ) from error<|MERGE_RESOLUTION|>--- conflicted
+++ resolved
@@ -502,12 +502,8 @@
 
     @classmethod
     def from_molecules(
-<<<<<<< HEAD
-        cls, molecules: Union[FrozenMolecule, list[FrozenMolecule]]
-=======
         cls,
         molecules: Union[MoleculeLike, list[MoleculeLike]],
->>>>>>> 3c56d299
     ) -> "Topology":
         """
         Create a new Topology object containing one copy of each of the specified molecule(s).
@@ -1234,19 +1230,11 @@
         ] = dict()
 
         return_dict["aromaticity_model"] = self._aromaticity_model
-<<<<<<< HEAD
 
         return_dict["constrained_atom_pairs"] = {
             constrained_atom_pair: quantity_to_string(distance)
             for constrained_atom_pair, distance in self._constrained_atom_pairs.items()
         }
-=======
-        return_dict["constrained_atom_pairs"] = dict()
-        for constrained_atom_pair, distance in self._constrained_atom_pairs.items():
-            return_dict["constrained_atom_pairs"][constrained_atom_pair] = (
-                quantity_to_string(distance)
-            )
->>>>>>> 3c56d299
 
         if self._box_vectors is None:
             return_dict["box_vectors"] = None
@@ -2374,14 +2362,7 @@
         self._invalidate_cached_properties()
         return idx
 
-<<<<<<< HEAD
-    def _add_molecule_keep_cache(
-        self,
-        molecule: Union[FrozenMolecule, _SimpleMolecule],
-    ) -> int:
-=======
     def _add_molecule_keep_cache(self, molecule: MoleculeLike) -> int:
->>>>>>> 3c56d299
         self._molecules.append(deepcopy(molecule))
         return len(self._molecules)
 
