--- conflicted
+++ resolved
@@ -828,11 +828,7 @@
 
     @property
     def propers(self) -> Generator[Tuple["Atom", ...], None, None]:
-<<<<<<< HEAD
-        """Iterate over the proper torsions in this Topology. Returns a Generator of Tuple[Atom]."""
-=======
-        """Iterable of Tuple[Atom]: iterator over the proper torsions in this Topology."""
->>>>>>> beb55797
+        """Generator of Tuple[Atom]: iterator over the proper torsions in this Topology."""
         for molecule in self.molecules:
             for proper in molecule.propers:
                 yield proper
@@ -844,11 +840,7 @@
 
     @property
     def impropers(self) -> Generator[Tuple["Atom", ...], None, None]:
-<<<<<<< HEAD
-        """Iterate over the improper torsions in this Topology. Returns a Generator of Tuple[Atom]."""
-=======
-        """Iterable of Tuple[Atom]: iterator over the possible improper torsions in this Topology."""
->>>>>>> beb55797
+        """Generator of Tuple[Atom]: iterator over the possible improper torsions in this Topology."""
         for molecule in self._molecules:
             for improper in molecule.impropers:
                 yield improper
@@ -1055,11 +1047,7 @@
                 mol_instance = self.molecule(mol_instance_idx)
                 # Loop over matches
                 for match in mol_matches:
-<<<<<<< HEAD
                     # Collect indices of matching `Atom`s
-=======
-                    # Collect indices of matching atoms
->>>>>>> beb55797
                     topology_atom_indices = []
                     for molecule_atom_index in match:
                         atom = mol_instance.atom(atom_map[molecule_atom_index])
@@ -2425,11 +2413,7 @@
         else:
             raise ValueError(
                 "Invalid input passed to is_bonded(). Expected ints or `Atom`s, "
-<<<<<<< HEAD
                 "got {} and {}".format(type(i), type(j))
-=======
-                "got {} and {}".format(i, j)
->>>>>>> beb55797
             )
 
         for bond in atomi.bonds:
@@ -2461,11 +2445,7 @@
         except NotBondedError:
             return False
 
-<<<<<<< HEAD
-    def atom(self, atom_topology_index: int) -> "Atom":  # type: ignore[return]
-=======
     def atom(self, atom_topology_index: int) -> "Atom":
->>>>>>> beb55797
         """
         Get the Atom at a given Topology atom index.
 
@@ -2477,10 +2457,6 @@
         Returns
         -------
         An openff.toolkit.topology.Atom
-<<<<<<< HEAD
-
-=======
->>>>>>> beb55797
         """
         if not isinstance(atom_topology_index, int):
             raise ValueError(
