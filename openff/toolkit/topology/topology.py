"""
Class definitions to represent a molecular system and its chemical components

.. todo::

   * Create MoleculeImage, ParticleImage, AtomImage here. (Or ``MoleculeInstance``?)
   * Create ``MoleculeGraph`` to represent fozen set of atom elements and bonds that can used as a key for compression
   * Add hierarchical way of traversing Topology (chains, residues)
   * Make all classes hashable and serializable.
   * JSON/BSON representations of objects?
   * Use `attrs <http://www.attrs.org/>`_ for object setter boilerplate?

"""
import re
from collections import defaultdict
from collections.abc import MutableMapping
from contextlib import nullcontext
from copy import deepcopy
from pathlib import Path
from typing import (
    TYPE_CHECKING,
    Generator,
    Iterable,
    Iterator,
    Literal,
    Optional,
    TextIO,
    Union,
)

import numpy as np
from networkx import Graph
from numpy.typing import NDArray
from openff.units import ensure_quantity
from typing_extensions import TypeAlias

from openff.toolkit import Quantity, unit
from openff.toolkit.topology import Molecule
from openff.toolkit.topology._mm_molecule import (
    _SimpleAtom,
    _SimpleBond,
    _SimpleMolecule,
)
from openff.toolkit.topology.molecule import FrozenMolecule, HierarchyElement
from openff.toolkit.utils import quantity_to_string, string_to_quantity
from openff.toolkit.utils.constants import (
    ALLOWED_AROMATICITY_MODELS,
    DEFAULT_AROMATICITY_MODEL,
)
from openff.toolkit.utils.exceptions import (
    AtomNotInTopologyError,
    BondNotInTopologyError,
    ConstraintExsistsError,
    DuplicateUniqueMoleculeError,
    IncompatibleUnitError,
    InvalidAromaticityModelError,
    InvalidBoxVectorsError,
    InvalidPeriodicityError,
    MissingConformersError,
    MissingUniqueMoleculesError,
    MoleculeNotInTopologyError,
    NotBondedError,
    VirtualSitesUnsupportedError,
    WrongShapeError,
)
from openff.toolkit.utils.serialization import Serializable
from openff.toolkit.utils.toolkits import GLOBAL_TOOLKIT_REGISTRY
from openff.toolkit.utils.utils import get_data_file_path, requires_package

if TYPE_CHECKING:
    import mdtraj
    import openmm.app
    from nglview import NGLWidget
    from openmm.unit import Quantity as OMMQuantity

    from openff.toolkit.topology.molecule import Atom, Bond
    from openff.toolkit.utils import ToolkitRegistry, ToolkitWrapper

TKR: TypeAlias = Union["ToolkitRegistry", "ToolkitWrapper"]


class _TransformedDict(MutableMapping):
    """A dictionary that transform and sort keys.

    The function __keytransform__ can be inherited to apply an arbitrary
    key-altering function before accessing the keys.

    The function __sortfunc__ can be inherited to specify a particular
    order over which to iterate over the dictionary.

    """

    def __init__(self, *args, **kwargs):
        self.store = dict()
        self.update(dict(*args, **kwargs))  # use the free update to set keys

    def __getitem__(self, key):
        return self.store[self.__keytransform__(key)]

    def __setitem__(self, key, value):
        self.store[self.__keytransform__(key)] = value

    def __delitem__(self, key):
        del self.store[self.__keytransform__(key)]

    def __iter__(self):
        return iter(sorted(self.store, key=self.__sortfunc__))

    def __len__(self):
        return len(self.store)

    def __keytransform__(self, key):
        return key

    @staticmethod
    def __sortfunc__(key):
        return key

    @classmethod
    def _return_possible_index_of(cls, key, possible, permutations):
        """
        Returns canonical ordering of ``key``, given a dictionary of ordered
        ``permutations`` and a list of allowed orders ``possible``.

        Parameters
        ----------
        key: tuple of int
            A key of indices
        possible: list of tuples of int
            List of possible keys
        permutations: dict[tuple[int, ...], int]
            Dictionary of canonical orders
        """
        key = tuple(key)
        possible = [tuple(p) for p in possible]
        impossible = [p for p in possible if p not in permutations]
        if impossible:
            raise ValueError(f"Impossible permutations {impossible} for key {key}!")
        possible_permutations = [k for k in permutations if k in possible]
        for i, permutation in enumerate(possible_permutations):
            if key == permutation:
                return i
        raise ValueError(f"key {key} not in possible {possible}")


# TODO: Encapsulate this atom ordering logic directly into Atom/Bond/Angle/Torsion classes?
class ValenceDict(_TransformedDict):
    """Enforce uniqueness in atom indices."""

    @staticmethod
    def key_transform(key):
        """Reverse tuple if first element is larger than last element."""
        key = tuple(key)
        if key[0] > key[-1]:
            key = tuple(reversed(key))
        return key

    @classmethod
    def index_of(cls, key, possible=None):
        """
        Generates a canonical ordering of the equivalent permutations of ``key`` (equivalent rearrangements of indices)
        and identifies which of those possible orderings this particular ordering is. This method is useful when
        multiple SMARTS patterns might match the same atoms, but local molecular symmetry or the use of
        wildcards in the SMARTS could make the matches occur in arbitrary order.

        This method can be restricted to a subset of the canonical orderings, by providing
        the optional ``possible`` keyword argument. If provided, the index returned by this method will be
        the index of the element in ``possible`` after undergoing the same canonical sorting as above.

        Parameters
        ----------
        key : iterable of int
            A valid key for ValenceDict
        possible : iterable of iterable of int, optional. default=``None``
            A subset of the possible orderings that this match might take.

        Returns
        -------
        index : int
        """
        refkey = cls.key_transform(key)
        permutations = {refkey: 0, refkey[::-1]: 1}
        if possible is not None:
            return cls._return_possible_index_of(
                key, possible=possible, permutations=permutations
            )
        else:
            return permutations[tuple(key)]

    def __keytransform__(self, key):
        return self.key_transform(key)


class SortedDict(_TransformedDict):
    """Enforce uniqueness of atom index tuples, without any restrictions on atom reordering."""

    def __keytransform__(self, key):
        """Sort tuple from lowest to highest."""
        key = tuple(sorted(key))
        return key


class UnsortedDict(_TransformedDict):
    ...


class TagSortedDict(_TransformedDict):
    """
    A dictionary where keys, consisting of tuples of atom indices, are kept unsorted, but only allows one permutation
    of a key to exist. Certain situations require that atom indices are not transformed in any way, such as when the
    tagged order of a match is needed downstream. For example a parameter using charge increments needs the ordering of
    the tagged match, and so transforming the atom indices in any way will cause that information to be lost.

    Because deduplication is needed, we still must avoid the expected situation
    where we must not allow two permutations of the same atoms to coexist. For example,
    a parameter may have matched the indices (2, 0, 1), however a parameter with higher
    priority also matches the same indices, but the tagged order is (1, 0, 2). We need
    to make sure both keys don't exist, or else two parameters will apply to
    the same atoms. We allow the ability to query using either permutation and get
    identical behavior. The defining feature here, then, is that the stored indices are
    in tagged order, but one can supply any permutation and it will resolve to the
    stored value/parameter.

    As a subtle behavior, one must be careful if an external key is used that was not
    supplied from the TagSortedDict object itself. For example:

        >>> x = TagSortedDict({(2, 5, 0): 100})
        >>> y = x[(5, 0, 2)]

    The variable y will be 100, but this does not mean the tagged order is (5, 0, 2)
    as it was supplied from the external tuple. One should either use keys only from
    __iter__ (e.g.  `for k in x`) or one must transform the key:

        >>> key = (5, 0, 2)
        >>> y = x[key]
        >>> key = x.key_transform(key)

    Where `key` will now be `(2, 5, 0)`, as it is the key stored. One can overwrite
    this key with the new one as expected:

        >>> key = (5, 0, 2)
        >>> x[key] = 50

    Now the key `(2, 5, 0)` will no longer exist, as it was replaced with `(5, 0, 2)`.
    """

    def __init__(self, *args, **kwargs):
        # Because keytransform is O(n) due to needing to check the sorted keys,
        # we cache the sorted keys separately to make keytransform O(1) at
        # the expense of storage. This is also better in the long run if the
        # key is long and repeatedly sorting isn't a negligible cost.

        # Set this before calling super init, since super will call the get/set
        # methods implemented here as it populates self via args/kwargs,
        # which will automatically populate _sorted
        self._sorted = SortedDict()

        super().__init__(*args, **kwargs)

    def __setitem__(self, key, value):
        """
        Set the key to value, but only allow one permutation of key to exist. The
        key argument will replace the old permutation:value if it exists.
        """
        key = tuple(key)
        tr_key = self.__keytransform__(key)
        if key != tr_key:
            # this means our new key is a permutation of an existing, so we should
            # replace it
            del self.store[tr_key]
        self.store[key] = value
        # save the sorted version for faster keytransform
        self._sorted[key] = key

    def __keytransform__(self, key):
        """Give the key permutation that is currently stored"""
        # we check if there is a permutation clash by saving the sorted version of
        # each key. If the sorted version of the key exists, then the return value
        # corresponds to the explicit permutation we are storing in self (the public
        # facing key). This permutation may or may not be the same as the key argument
        # supplied. If the key is not present, then no transformation should be done
        # and we should return the key as is.

        # As stated in __init__, the alternative is to, on each call, sort the saved
        # permutations and check if it is equal to the sorted supplied key. In this
        # sense, self._sorted is a cache/lookup table.
        key = tuple(key)
        return self._sorted.get(key, key)

    def key_transform(self, key):
        key = tuple(key)
        return self.__keytransform__(key)

    def clear(self):
        """
        Clear the contents
        """
        self.store.clear()
        self._sorted.clear()


class ImproperDict(_TransformedDict):
    """Symmetrize improper torsions."""

    @staticmethod
    def key_transform(key):
        """
        Reorder tuple in numerical order except for element[1] which is the central atom; it retains its position.
        """
        # Ensure key is a tuple
        key = tuple(key)
        assert len(key) == 4, "Improper keys must be 4 atoms"
        # Retrieve connected atoms
        connectedatoms = [key[0], key[2], key[3]]
        # Sort connected atoms
        connectedatoms.sort()
        # Re-store connected atoms
        key = tuple([connectedatoms[0], key[1], connectedatoms[1], connectedatoms[2]])
        return key

    @classmethod
    def index_of(cls, key, possible=None):
        """
        Generates a canonical ordering of the equivalent permutations of ``key`` (equivalent rearrangements of indices)
        and identifies which of those possible orderings this particular ordering is. This method is useful when
        multiple SMARTS patterns might match the same atoms, but local molecular symmetry or the use of wildcards in
        the SMARTS could make the matches occur in arbitrary order.

        This method can be restricted to a subset of the canonical orderings, by providing the optional ``possible``
        keyword argument. If provided, the index returned by this method will be the index of the element in
        ``possible`` after undergoing the same canonical sorting as above.

        Parameters
        ----------
        key : iterable of int
            A valid key for ValenceDict
        possible : iterable of iterable of int, optional. default=``None``
            A subset of the possible orderings that this match might take.

        Returns
        -------
        index : int
        """
        key = tuple(key)
        assert len(key) == 4
        refkey = cls.key_transform(key)
        permutations = {
            (refkey[0], refkey[1], refkey[2], refkey[3]): 0,
            (refkey[0], refkey[1], refkey[3], refkey[2]): 1,
            (refkey[2], refkey[1], refkey[0], refkey[3]): 2,
            (refkey[2], refkey[1], refkey[3], refkey[0]): 3,
            (refkey[3], refkey[1], refkey[0], refkey[2]): 4,
            (refkey[3], refkey[1], refkey[2], refkey[0]): 5,
        }
        if possible is not None:
            return cls._return_possible_index_of(
                key, possible=possible, permutations=permutations
            )
        else:
            return permutations[key]

    def __keytransform__(self, key):
        return __class__.key_transform(key)


class Topology(Serializable):
    """
    A Topology is a chemical representation of a system containing one or more molecules appearing in a specified
    order.

    .. warning :: This API is experimental and subject to change.

    Examples
    --------

    Import some utilities

    >>> from openmm import app
    >>> from openff.toolkit._tests.utils import get_data_file_path, get_packmol_pdb_file_path
    >>> pdb_filepath = get_packmol_pdb_file_path('cyclohexane_ethanol_0.4_0.6')
    >>> monomer_names = ('cyclohexane', 'ethanol')

    Create a Topology object from a PDB file and sdf files defining the molecular contents

    >>> from openff.toolkit import Molecule, Topology
    >>> pdbfile = app.PDBFile(pdb_filepath)
    >>> sdf_filepaths = [get_data_file_path(f'systems/monomers/{name}.sdf') for name in monomer_names]
    >>> unique_molecules = [Molecule.from_file(sdf_filepath) for sdf_filepath in sdf_filepaths]
    >>> topology = Topology.from_openmm(pdbfile.topology, unique_molecules=unique_molecules)

    Create a Topology object from a PDB file and IUPAC names of the molecular contents

    >>> pdbfile = app.PDBFile(pdb_filepath)
    >>> unique_molecules = [Molecule.from_iupac(name) for name in monomer_names]
    >>> topology = Topology.from_openmm(pdbfile.topology, unique_molecules=unique_molecules)

    Create an empty Topology object and add a few copies of a single benzene molecule

    >>> topology = Topology()
    >>> molecule = Molecule.from_iupac('benzene')
    >>> molecule_topology_indices = [topology.add_molecule(molecule) for index in range(10)]

    """

    def __init__(self, other=None):
        """
        Create a new Topology.

        Parameters
        ----------
        other : optional, default=None
            If specified, attempt to construct a copy of the Topology from the specified object.
            This might be a Topology object, or a file that can be used to construct a Topology object
            or serialized Topology object.

        """
        from openff.toolkit.topology.molecule import FrozenMolecule

        # Assign cheminformatics models
        self._aromaticity_model = DEFAULT_AROMATICITY_MODEL

        # Initialize storage
        self._initialize()

        # TODO: Try to construct Topology copy from `other` if specified
        if isinstance(other, Topology):
            self.copy_initializer(other)
        elif isinstance(other, FrozenMolecule):
            self.from_molecules([other])
        elif isinstance(other, dict):
            self._initialize_from_dict(other)

    def _initialize(self):
        """
        Initializes a blank Topology.
        """
        self._constrained_atom_pairs = dict()
        self._box_vectors = None
        self._molecules = list()
        self._cached_chemically_identical_molecules = None

    def __iadd__(self, other):
        """Add two Topology objects in-place.

        This method has the following effects:
        * The cache (_cached_chemically_identical_molecules) is reset
        * The constrained atom pairs (Topology.constrained_atom_pairs) is reset
        * Box vectors are **not** updated.

        """
        if self.aromaticity_model != other.aromaticity_model:
            raise InvalidAromaticityModelError(
                "Mismatch in aromaticity models. Trying to add a Topology with aromaticity model "
                f"{other.aromaticity_model} to a Topology with aromaticity model "
                f"{self.aromaticity_model}"
            )

        self._cached_chemically_identical_molecules = None

        constrained_atom_pairs_to_add = other.constrained_atom_pairs
        atom_index_offset = self.n_atoms

        for molecule in other.molecules:
            self._add_molecule_keep_cache(molecule)
        self._invalidate_cached_properties()

        for key, value in constrained_atom_pairs_to_add.items():
            new_key = tuple(index + atom_index_offset for index in key)
            self._constrained_atom_pairs[new_key] = value

        return self

    def __add__(self, other):
        """Add two Topology objects. See Topology.__iadd__ for details."""
        combined = deepcopy(self)
        combined += other

        return combined

    @property
    def unique_molecules(self) -> Iterator[Molecule]:
        """
        Get a list of chemically unique molecules in this Topology.

        Molecules are considered unique if they fail an isomorphism check with
        default values (see :meth:`Molecule.is_isomorphic_with`).
        The order of molecules returned by this property is arbitrary.
        """
        for mol_idx in self.identical_molecule_groups.keys():
            yield deepcopy(self.molecule(mol_idx))

    @property
    def n_unique_molecules(self) -> int:
        """Returns the number of unique molecules in this Topology"""
        return len(self.identical_molecule_groups)

    @classmethod
    def from_molecules(cls, molecules: Union[Molecule, list[Molecule]]) -> "Topology":
        """
        Create a new Topology object containing one copy of each of the specified molecule(s).

        Parameters
        ----------
        molecules : Molecule or iterable of Molecules
            One or more molecules to be added to the Topology

        Returns
        -------
        topology : Topology
            The Topology created from the specified molecule(s)
        """
        # Ensure that we are working with an iterable
        if isinstance(molecules, (FrozenMolecule, _SimpleMolecule)):
            molecules = [molecules]

        # Create Topology and populate it with specified molecules
        topology = cls()
        for molecule in molecules:
            topology._add_molecule_keep_cache(molecule)
        topology._invalidate_cached_properties()

        return topology

    def assert_bonded(self, atom1: Union[int, "Atom"], atom2: Union[int, "Atom"]):
        """
        Raise an exception if the specified atoms are not bonded in the topology.

        Parameters
        ----------
        atom1, atom2 : openff.toolkit.topology.Atom or int
            The atoms or atom topology indices to check to ensure they are bonded

        """
        if isinstance(atom1, int) and isinstance(atom2, int):
            atom1 = self.atom(atom1)
            atom2 = self.atom(atom2)

        if not (self.is_bonded(atom1, atom2)):
            # TODO: Raise more specific exception.
            raise NotBondedError(
                f"Atoms {atom1} and {atom2} are not bonded in topology"
            )

    @property
    def aromaticity_model(self) -> str:
        """
        Get the aromaticity model applied to all molecules in the topology.

        Returns
        -------
        aromaticity_model : str
            Aromaticity model in use.
        """
        return self._aromaticity_model

    @aromaticity_model.setter
    def aromaticity_model(self, aromaticity_model):
        """
        Set the aromaticity model applied to all molecules in the topology.

        Parameters
        ----------
        aromaticity_model : str
            Aromaticity model to use. One of: ['OEAroModel_MDL']
        """
        if aromaticity_model not in ALLOWED_AROMATICITY_MODELS:
            raise InvalidAromaticityModelError(
                f"Read aromaticity model {aromaticity_model} which is not in the set of allowed aromaticity models:  "
                f"{ALLOWED_AROMATICITY_MODELS}."
            )

        self._aromaticity_model = aromaticity_model

    @property
    def box_vectors(self):
        """Return the box vectors of the topology, if specified

        Returns
        -------
        box_vectors : unit-wrapped numpy array of shape (3, 3)
            The unit-wrapped box vectors of this topology
        """
        return self._box_vectors

    @box_vectors.setter
    def box_vectors(self, box_vectors):
        """
        Sets the box vectors to be used for this topology.

        Parameters
        ----------
        box_vectors : unit-wrapped numpy array of shape (3, 3)
            The unit-wrapped box vectors

        """
        if box_vectors is None:
            self._box_vectors = None
            return
        if not hasattr(box_vectors, "units"):
            if hasattr(box_vectors, "unit"):
                # this is probably an openmm.unit.Quantity; we should gracefully import OpenMM but
                # the chances of this being an object with the two previous conditions met is low
                box_vectors = ensure_quantity(box_vectors, "openff")

            else:
                raise InvalidBoxVectorsError("Given unitless box vectors")

        # Unit.compatible_units() returns False with itself, for some reason
        if (box_vectors.units != unit.nm) and (
            box_vectors.units not in unit.nm.compatible_units()
        ):
            raise InvalidBoxVectorsError(
                f"Cannot set box vectors with quantities with unit {box_vectors.units}"
            )

        if hasattr(box_vectors, "shape"):
            if box_vectors.shape == (3,):
                # Cannot multiply in-place without ufunc support in Pint
                box_vectors = box_vectors * np.eye(3)
            if box_vectors.shape != (3, 3):
                raise InvalidBoxVectorsError(
                    f"Box vectors must be shape (3, 3). Found shape {box_vectors.shape}"
                )
        else:
            raise InvalidBoxVectorsError(
                f"Cannot set box vectors with object of type {type(box_vectors)}"
            )

        self._box_vectors = box_vectors

    @property
    def is_periodic(self):
        """Return whether or not this Topology is intended to be described with periodic
        boundary conditions."""
        return self.box_vectors is not None

    @is_periodic.setter
    def is_periodic(self, is_periodic):
        """
        Set the partial charge model used for all molecules in the topology.

        Parameters
        ----------
        is_periodic : bool
            Whether or not this Topology is periodici

        """
        if is_periodic is True and self.box_vectors is None:
            raise InvalidPeriodicityError(
                "Cannot set is_periodic to True without box vectors. Set box "
                "vectors directly instead."
            )
        if is_periodic is False and self.box_vectors is not None:
            raise InvalidPeriodicityError(
                "Cannot set is_periodic to False while box vectors are stored. "
                "First set box_vectors to None."
            )

    @property
    def constrained_atom_pairs(self) -> dict[tuple[int], Union[Quantity, bool]]:
        """Returns the constrained atom pairs of the Topology

        Returns
        -------
        constrained_atom_pairs : dict of tuple[int]: Union[unit.Quantity, bool]
             dictionary of the form {(atom1_topology_index, atom2_topology_index): distance}
        """
        return self._constrained_atom_pairs

    @property
    def n_molecules(self) -> int:
        """Returns the number of molecules in this Topology"""
        return len(self._molecules)

    @property
    def molecules(self) -> Generator[Union[Molecule, _SimpleMolecule], None, None]:
        """Returns an iterator over all the Molecules in this Topology

        Returns
        -------
        molecules : Iterable of Molecule
        """
        # Yields instead of returning the list itself. This prevents user from modifying the list
        # outside the Topology's knowledge. This is essential to make sure that atom index caches
        # invalidate themselves during appropriate events.
        for molecule in self._molecules:
            yield molecule

    def molecule(self, index):
        """
        Returns the molecule with a given index in this Topology.

        Returns
        -------
        molecule : openff.toolkit.topology.Molecule
        """
        return self._molecules[index]

    @property
    def n_atoms(self) -> int:
        """
        Returns the number of  atoms in in this Topology.

        Returns
        -------
        n_atoms : int
        """
        n_atoms = 0
        for molecule in self.molecules:
            n_atoms += molecule.n_atoms
        return n_atoms

    @property
    def atoms(self) -> Generator["Atom", None, None]:
        """Returns an iterator over the atoms in this Topology. These will be in ascending order of topology index.

        Returns
        -------
        atoms : Generator of Atom
        """
        for molecule in self._molecules:
            for atom in molecule.atoms:
                yield atom

    def atom_index(self, atom: "Atom") -> int:
        """
        Returns the index of a given atom in this topology

        Parameters
        ----------
        atom : openff.toolkit.topology.Atom

        Returns
        -------
        index : int
            The index of the given atom in this topology

        Raises
        ------
        AtomNotInTopologyError
            If the given atom is not in this topology
        """
        # If the atom's topology atom index isn't cached, calculate it for the whole topology
        if "_topology_atom_index" not in atom.__dict__:
            self._build_atom_index_cache()
        # After computing the topology atom indices for all atoms in this topology, if this
        # atom still doesn't have a topology atom index assigned, then it must not be in this topology
        if "_topology_atom_index" not in atom.__dict__:
            raise AtomNotInTopologyError("Atom not found in this Topology")

        return atom._topology_atom_index  # type: ignore[attr-defined]

    def molecule_index(self, molecule: Molecule) -> int:
        """
        Returns the index of a given molecule in this topology

        Parameters
        ----------
        molecule : openff.toolkit.topology.FrozenMolecule

        Returns
        -------
        index : int
            The index of the given molecule in this topology

        Raises
        ------
        MoleculeNotInTopologyError
            If the given atom is not in this topology
        """
        for index, iter_molecule in enumerate(self.molecules):
            if molecule is iter_molecule:
                return index

        raise MoleculeNotInTopologyError("Molecule not found in this Topology")

    def molecule_atom_start_index(self, molecule: Molecule) -> int:
        """
        Returns the index of a molecule's first atom in this topology

        Parameters
        ----------
        molecule : openff.toolkit.topology.FrozenMolecule

        Returns
        -------
        index : int
        """
        return self.atom_index(molecule.atoms[0])

    @property
    def n_bonds(self) -> int:
        """
        Returns the number of Bonds in in this Topology.

        Returns
        -------
        n_bonds : int
        """
        n_bonds = 0
        for molecule in self.molecules:
            n_bonds += molecule.n_bonds
        return n_bonds

    @property
    def bonds(self) -> Generator["Bond", None, None]:
        """Returns an iterator over the bonds in this Topology

        Returns
        -------
        bonds : Iterable of Bond
        """
        for molecule in self.molecules:
            for bond in molecule.bonds:
                yield bond

    @property
    def n_angles(self) -> int:
        """int: number of angles in this Topology."""
        return sum(mol.n_angles for mol in self._molecules)

    @property
    def angles(self) -> Generator[tuple["Atom", ...], None, None]:
        """Iterator over the angles in this Topology. Returns a Generator of tuple[Atom]."""
        for molecule in self._molecules:
            for angle in molecule.angles:
                yield angle

    @property
    def n_propers(self) -> int:
        """The number of proper torsions in this Topology."""
        return sum(mol.n_propers for mol in self._molecules)

    @property
    def propers(self) -> Generator[tuple[Union["Atom", _SimpleAtom], ...], None, None]:
        """Iterable of tuple[Atom]: iterator over the proper torsions in this Topology."""
        for molecule in self.molecules:
            for proper in molecule.propers:
                yield proper

    @property
    def n_impropers(self) -> int:
        """The number of possible improper torsions in this Topology."""
        return sum(mol.n_impropers for mol in self._molecules)

    @property
    def impropers(self) -> Generator[tuple["Atom", ...], None, None]:
        """Generator of tuple[Atom]: iterator over the possible improper torsions in this Topology."""
        for molecule in self._molecules:
            for improper in molecule.impropers:
                yield improper

    @property
    def smirnoff_impropers(
        self,
    ) -> Generator[tuple[Union["Atom", _SimpleAtom], ...], None, None]:
        """
        Iterate over improper torsions in the molecule, but only those with
        trivalent centers, reporting the central atom second in each improper.

        Note that it's possible that a trivalent center will not have an improper assigned.
        This will depend on the force field that is used.

        Also note that this will return 6 possible atom orderings around each improper
        center. In current SMIRNOFF parameterization, three of these six
        orderings will be used for the actual assignment of the improper term
        and measurement of the angles. These three orderings capture the three unique
        angles that could be calculated around the improper center, therefore the sum
        of these three terms will always return a consistent energy.

        For more details on the use of three-fold ('trefoil') impropers, see
        https://openforcefield.github.io/standards/standards/smirnoff/#impropertorsions

        .. todo:: Offer a way to do the keytransform and get the final 3 orderings in this
                  method? How can we keep this logic synced up with the parameterization
                  machinery?

        Returns
        -------
        smirnoff_impropers : Generator of tuples of Atom
            An iterator of tuples, each containing the Atom objects comprising
            up a possible improper torsion. The central atom is listed second in
            each tuple.

        See Also
        --------
        impropers, amber_impropers

        """
        for molecule in self.molecules:
            for smirnoff_improper in molecule.smirnoff_impropers:
                yield smirnoff_improper

    @property
    def amber_impropers(
        self,
    ) -> Generator[tuple[Union["Atom", _SimpleAtom], ...], None, None]:
        """
        Iterate over improper torsions in the molecule, but only those with
        trivalent centers, reporting the central atom first in each improper.

        Note that it's possible that a trivalent center will not have an improper assigned.
        This will depend on the force field that is used.

        Also note that this will return 6 possible atom orderings around each improper
        center. In current AMBER parameterization, one of these six
        orderings will be used for the actual assignment of the improper term
        and measurement of the angle. This method does not encode the logic to
        determine which of the six orderings AMBER would use.

        Returns
        -------
        amber_impropers : Generator of tuples of Atom
            An iterator of tuples, each containing the Atom objects comprising
            up a possible improper torsion. The central atom is listed first in
            each tuple.

        See Also
        --------
        impropers, smirnoff_impropers
        """
        for molecule in self.molecules:
            for amber_improper in molecule.amber_impropers:
                yield amber_improper

    def nth_degree_neighbors(self, n_degrees: int):
        """
        Return canonicalized pairs of atoms whose shortest separation is `exactly` n bonds.
        Only pairs with increasing atom indices are returned.

        Parameters
        ----------
        n: int
            The number of bonds separating atoms in each pair

        Returns
        -------
        neighbors: iterator of tuple of Atom
            Tuples (len 2) of atom that are separated by ``n`` bonds.

        Notes
        -----
        The criteria used here relies on minimum distances; when there are multiple valid
        paths between atoms, such as atoms in rings, the shortest path is considered.
        For example, two atoms in "meta" positions with respect to each other in a benzene
        are separated by two paths, one length 2 bonds and the other length 4 bonds. This
        function would consider them to be 2 apart and would not include them if ``n=4`` was
        passed.
        """
        for molecule in self.molecules:
            for pair in molecule.nth_degree_neighbors(n_degrees=n_degrees):
                yield pair

    class _ChemicalEnvironmentMatch:
        """Represents the match of a given chemical environment query, storing
        both the matched topology atom indices and the indices of the corresponding
        reference molecule atoms, as well as a reference to the reference molecule.
        """

        @property
        def reference_atom_indices(self):
            """tuple of int: The indices of the corresponding reference molecule atoms."""
            return self._reference_atom_indices

        @property
        def reference_molecule(self):
            """topology.molecule.Molecule: The corresponding reference molecule."""
            return self._reference_molecule

        @property
        def topology_atom_indices(self):
            """tuple of int: The matched topology atom indices."""
            return self._topology_atom_indices

        def __init__(
            self, reference_atom_indices, reference_molecule, topology_atom_indices
        ):
            """Constructs a new _ChemicalEnvironmentMatch object

            Parameters
            ----------
            reference_atom_indices: tuple of int
                The indices of the corresponding reference molecule atoms.
            reference_molecule: topology.molecule.Molecule
                The corresponding reference molecule.
            topology_atom_indices: tuple of int
                The matched topology atom indices.
            """

            assert len(reference_atom_indices) == len(topology_atom_indices)

            self._reference_atom_indices = reference_atom_indices
            self._reference_molecule = reference_molecule

            self._topology_atom_indices = topology_atom_indices

    def chemical_environment_matches(
        self,
        query: str,
        aromaticity_model: str = "MDL",
        unique: bool = False,
        toolkit_registry: TKR = GLOBAL_TOOLKIT_REGISTRY,
    ):
        """
        Retrieve all matches for a given chemical environment query.

        TODO:

        * Do we want to generalize this to other kinds of queries too, like mdtraj DSL, pymol selections, atom index
          slices, etc? We could just call it topology.matches(query)

        Parameters
        ----------
        query : str
            SMARTS string (with one or more tagged atoms)
        aromaticity_model : str
            Override the default aromaticity model for this topology and use the specified aromaticity model instead.
            Allowed values: ['MDL']

        Returns
        -------
        matches : list of Topology._ChemicalEnvironmentMatch
            A list of tuples, containing the topology indices of the matching atoms.

        """

        # Render the query to a SMARTS string
        if isinstance(query, str):
            smarts = query
        else:
            raise ValueError(
                f"Don't know how to convert query '{query}' into SMARTS string"
            )

        # Perform matching on each unique molecule, unrolling the matches to all matching copies
        # of that molecule in the Topology object.
        matches = list()

        groupings = self.identical_molecule_groups

        for unique_mol_idx, group in groupings.items():
            unique_mol = self.molecule(unique_mol_idx)
            # Find all atomsets that match this definition in the reference molecule
            # This will automatically attempt to match chemically identical atoms in
            # a canonical order within the Topology
            mol_matches = unique_mol.chemical_environment_matches(
                smarts,
                unique=unique,
                toolkit_registry=toolkit_registry,
            )

            if len(mol_matches) == 0:
                continue

            for mol_instance_idx, atom_map in group:
                mol_instance = self.molecule(mol_instance_idx)
                # Loop over matches
                for match in mol_matches:
                    # Collect indices of matching `Atom`s
                    topology_atom_indices = []
                    for molecule_atom_index in match:
                        atom = mol_instance.atom(atom_map[molecule_atom_index])
                        topology_atom_indices.append(self.atom_index(atom))

                    environment_match = Topology._ChemicalEnvironmentMatch(
                        tuple(match), unique_mol, tuple(topology_atom_indices)
                    )

                    matches.append(environment_match)
        return matches

    @property
    def identical_molecule_groups(self) -> dict[int, list[tuple[int, dict[int, int]]]]:
        """
        Returns groups of chemically identical molecules, identified by index and atom map.

        Returns
        -------
        identical_molecule_groups
            A dict of the form ``{unique_mol_idx : [(topology_mol_idx, atom_map), ...].``
            Each key is the topology molecule index of the first instance of a
            unique chemical species. Iterating over the keys will yield all of
            the unique chemical species in the topology. Each value is a list
            of all instances of that chemical species in the topology. Each
            element of the list is a 2-tuple where the first element is the
            molecule index of the instance, and the second element maps the atom
            topology indices of the key molecule to the instance. The molecule
            instance corresponding to the key is included in the list, so the
            list is a complete list of all instances of that chemical species.

        Examples
        --------

        >>> from openff.toolkit import Molecule, Topology
        >>> # Create a water ordered as OHH
        >>> water1 = Molecule()
        >>> water1.add_atom(8, 0, False)
        0
        >>> water1.add_atom(1, 0, False)
        1
        >>> water1.add_atom(1, 0, False)
        2
        >>> _ = water1.add_bond(0, 1, 1, False)
        >>> _ = water1.add_bond(0, 2, 1, False)
        ...
        >>> # Create a different water ordered as HOH
        >>> water2 = Molecule()
        >>> water2.add_atom(1, 0, False)
        0
        >>> water2.add_atom(8, 0, False)
        1
        >>> water2.add_atom(1, 0, False)
        2
        >>> _ = water2.add_bond(0, 1, 1, False)
        >>> _ = water2.add_bond(1, 2, 1, False)
        ...
        >>> top = Topology.from_molecules([water1, water2])
        >>> top.identical_molecule_groups
        {0: [(0, {0: 0, 1: 1, 2: 2}), (1, {0: 1, 1: 0, 2: 2})]}
        """
        # Check whether this was run previously, and a cached result is available.
        if self._cached_chemically_identical_molecules is not None:
            return self._cached_chemically_identical_molecules

        # Convert molecule identity maps into groups of identical molecules
        identity_maps = self._identify_chemically_identical_molecules()
        groupings: dict[int, list[tuple[int, dict[int, int]]]] = defaultdict(list)
        for molecule_idx, (unique_mol, atom_map) in identity_maps.items():
            groupings[unique_mol] += [(molecule_idx, atom_map)]

        self._cached_chemically_identical_molecules = dict(groupings)

        return self._cached_chemically_identical_molecules

    def _identify_chemically_identical_molecules(
        self,
    ) -> dict[int, tuple[int, dict[int, int]]]:
        """
        Perform an all-by-all isomorphism check over molecules in the Topology.

        Efficiently performs an all-by-all isomorphism check for the molecules in
        this Topology. This method uses the strictest form of isomorphism
        checking, which will NOT match distinct kekule structures of multiple
        resonance forms of the same molecule, or different kekulizations of
        aromatic systems.

        Returns
        -------
        identical_molecules : {int: (int, {int: int})}
            A mapping from the index of each molecule in the topology to (the
            index of the first appearance of a chemically equivalent molecule in
            the topology, and a mapping from the atom indices of this molecule
            to the atom indices of that chemically equivalent molecule).
            ``identical_molecules[molecule_idx] = (
                unique_molecule_idx, {molecule_atom_idx, unique_molecule_atom_idx}
            )``
        """
        identity_maps: dict[int, tuple[int, dict[int, int]]] = dict()
        already_matched_mols = set()

        for mol1_idx in range(self.n_molecules):
            if mol1_idx in already_matched_mols:
                continue
            mol1 = self.molecule(mol1_idx)
            identity_maps[mol1_idx] = (
                mol1_idx,
                {i: i for i in range(mol1.n_atoms)},
            )
            for mol2_idx in range(mol1_idx + 1, self.n_molecules):
                if mol2_idx in already_matched_mols:
                    continue
                mol2 = self.molecule(mol2_idx)
                if isinstance(mol1, type(mol2)) or isinstance(mol2, type(mol1)):
                    are_isomorphic, atom_map = mol1.are_isomorphic(
                        mol1, mol2, return_atom_map=True
                    )
                else:
                    are_isomorphic = False

                if are_isomorphic:
                    identity_maps[mol2_idx] = (
                        mol1_idx,
                        atom_map,
                    )
                    already_matched_mols.add(mol2_idx)

        return identity_maps

    def _build_atom_index_cache(self):
        topology_molecule_atom_start_index = 0
        for molecule in self.molecules:
            for at in molecule.atoms:
                at._topology_atom_index = (
                    topology_molecule_atom_start_index + at.molecule_atom_index
                )
            topology_molecule_atom_start_index += molecule.n_atoms

    def _invalidate_cached_properties(self):
        self._cached_chemically_identical_molecules = None
        for atom in self.atoms:
            if "_topology_atom_index" in atom.__dict__:
                del atom.__dict__["_topology_atom_index"]

    def copy_initializer(self, other):
        other_dict = deepcopy(other.to_dict())
        self._initialize_from_dict(other_dict)

    def to_dict(self):
        from openff.toolkit.utils.utils import serialize_numpy

        return_dict = dict()
        return_dict["aromaticity_model"] = self._aromaticity_model
        return_dict["constrained_atom_pairs"] = dict()
        for constrained_atom_pair, distance in self._constrained_atom_pairs.items():
            return_dict["constrained_atom_pairs"][
                constrained_atom_pair
            ] = quantity_to_string(distance)

        if self._box_vectors is None:
            return_dict["box_vectors"] = None
            return_dict["box_vectors_unit"] = None
        else:
            box_vectors_unitless = self.box_vectors.m_as(unit.nanometer)
            box_vectors_serialized, box_vectors_shape = serialize_numpy(
                box_vectors_unitless
            )
            if box_vectors_shape != (3, 3):
                raise RuntimeError(
                    f"Box vectors are assumed to be (3, 3); found shape {box_vectors_shape}"
                )
            return_dict["box_vectors"] = box_vectors_serialized
            return_dict["box_vectors_unit"] = "nanometer"
        return_dict["molecules"] = [mol.to_dict() for mol in self._molecules]
        return return_dict

    @classmethod
    def from_dict(cls, topology_dict: dict):
        """
        Create a new Topology from a dictionary representation

        Parameters
        ----------
        topology_dict : dict
            A dictionary representation of the topology.

        Returns
        -------
        topology : Topology
            A Topology created from the dictionary representation

        """
        topology = cls()
        topology._initialize_from_dict(topology_dict)
        return topology

    def _initialize_from_dict(self, topology_dict):
        from openff.toolkit.utils.utils import deserialize_numpy

        self._aromaticity_model = topology_dict["aromaticity_model"]
        for pair, distance in topology_dict["constrained_atom_pairs"]:
            deserialized_distance = string_to_quantity(distance)
            self.add_constraint(pair, deserialized_distance)

        if topology_dict["box_vectors"] is None:
            self._box_vectors = None
        else:
            # The box_vectors setters _should_ ensure (3, 3) shape, and
            # to_dict enforces this at serialization time
            box_vectors_unitless = deserialize_numpy(
                topology_dict["box_vectors"],
                (3, 3),
            )
            box_vectors_unit = getattr(unit, topology_dict["box_vectors_unit"])
            self.box_vectors = Quantity(box_vectors_unitless, box_vectors_unit)

        for molecule_dict in topology_dict["molecules"]:
            new_mol = Molecule.from_dict(molecule_dict)
            self._add_molecule_keep_cache(new_mol)
        self._invalidate_cached_properties()

    @staticmethod
    @requires_package("openmm")
    def _openmm_topology_to_networkx(openmm_topology):
        import networkx as nx

        # Convert all openMM mols to graphs
        omm_topology_G = nx.Graph()
        for atom in openmm_topology.atoms():
            if atom.element is None:
                raise VirtualSitesUnsupportedError(
                    f"Atom {atom} has element None and is probably a virtual site. Virtual sites "
                    "cannot be stored in `Topology` objects but can be stored in `Interchange` "
                    "objects produced by `ForceField`s with virtual site parameters."
                )
            omm_topology_G.add_node(
                atom.index,
                atomic_number=atom.element.atomic_number,
                atom_name=atom.name,
                residue_name=atom.residue.name,
                residue_id=atom.residue.id,
                insertion_code=atom.residue.insertionCode,
                chain_id=atom.residue.chain.id,
            )
        for bond in openmm_topology.bonds():
            omm_topology_G.add_edge(
                bond.atom1.index, bond.atom2.index, bond_order=bond.order
            )
        return omm_topology_G

    @classmethod
    @requires_package("openmm")
    def from_openmm(
        cls,
        openmm_topology: "openmm.app.Topology",
        unique_molecules: Optional[Iterable[FrozenMolecule]] = None,
        positions: Union[None, Quantity, "OMMQuantity"] = None,
    ) -> "Topology":
        """
        Construct an OpenFF Topology object from an OpenMM Topology object.

        This method guarantees that the order of atoms in the input OpenMM
        Topology will be the same as the ordering of atoms in the output OpenFF
        Topology. However it does not guarantee the order of the bonds will be
        the same.

        Hierarchy schemes are taken from the OpenMM topology, not from
        ``unique_molecules``.

        If any virtual sites are detected in the OpenMM topology,
        ``VirtualSitesUnsupportedError`` is raised because the ``Topology``
        object model does not store virtual sites.

        Parameters
        ----------
        openmm_topology
            The OpenMM Topology object to convert
        unique_molecules
            An iterable containing all the unique molecules in the topology.
            This is used to identify the molecules in the OpenMM topology and
            provide any missing chemical information. Each chemical species in
            the topology must be specified exactly once, though the topology
            may have any number of copies, including zero. The chemical
            elements of atoms and their bond connectivity will be used to match
            these reference molecules to the molecules appearing in the
            topology. If bond orders are specified in the topology, these will
            be used in matching as well.
        positions
            Positions for the atoms in the new topology.

        Returns
        -------
        topology
            An OpenFF Topology object, constructed from the molecules in
            ``unique_molecules``, with the same atom order as the input topology.

        Raises
        ------
        MissingUniqueMoleculesError
            If ``unique_molecules`` is ``None``
        DuplicateUniqueMoleculeError
            If the same connectivity graph is represented by two different
            molecules in ``unique_molecules``
        ValueError
            If a chemically impossible molecule is detected in the topology
        """
        import networkx as nx
        from openff.units.openmm import from_openmm

        from openff.toolkit.topology.molecule import Molecule

        # Check to see if the openMM system has defined bond orders, by looping over all Bonds in the Topology.
        omm_has_bond_orders = True
        for omm_bond in openmm_topology.bonds():
            if omm_bond.order is None:
                omm_has_bond_orders = False

        if unique_molecules is None:
            raise MissingUniqueMoleculesError(
                "Topology.from_openmm requires a list of Molecule objects "
                "passed as unique_molecules, but None was passed."
            )

        # Convert all unique mols to graphs
        topology = cls()
        graph_to_unq_mol: dict[Graph, FrozenMolecule] = {}
        for unq_mol in unique_molecules:
            unq_mol_graph = unq_mol.to_networkx()
            for existing_graph in graph_to_unq_mol.keys():
                if Molecule.are_isomorphic(
                    existing_graph,
                    unq_mol_graph,
                    return_atom_map=False,
                    aromatic_matching=False,
                    formal_charge_matching=False,
                    bond_order_matching=omm_has_bond_orders,
                    atom_stereochemistry_matching=False,
                    bond_stereochemistry_matching=False,
                )[0]:
                    msg = (
                        "Error: Two unique molecules have indistinguishable "
                        "graphs: {} and {}".format(
                            unq_mol, graph_to_unq_mol[existing_graph]
                        )
                    )
                    raise DuplicateUniqueMoleculeError(msg)
            graph_to_unq_mol[unq_mol_graph] = unq_mol

        omm_topology_G = cls._openmm_topology_to_networkx(openmm_topology)
        # For each connected subgraph (molecule) in the topology, find its match in unique_molecules
        topology_molecules_to_add = list()
        for omm_mol_G in (
            omm_topology_G.subgraph(c).copy()
            for c in nx.connected_components(omm_topology_G)
        ):
            match_found = False
            for unq_mol_G in graph_to_unq_mol.keys():
                isomorphic, mapping = Molecule.are_isomorphic(
                    omm_mol_G,
                    unq_mol_G,
                    return_atom_map=True,
                    aromatic_matching=False,
                    formal_charge_matching=False,
                    bond_order_matching=omm_has_bond_orders,
                    atom_stereochemistry_matching=False,
                    bond_stereochemistry_matching=False,
                )
                if isomorphic:
                    # Take the first valid atom indexing map
                    first_topology_atom_index = min(mapping.keys())  # type: ignore[union-attr]
                    topology_molecules_to_add.append(
                        (
                            first_topology_atom_index,
                            unq_mol_G,
                            mapping.items(),  # type: ignore[union-attr]
                            omm_mol_G,
                        )
                    )
                    match_found = True
                    break
            if match_found is False:
                from openff.toolkit.topology.molecule import (
                    _networkx_graph_to_hill_formula,
                )

                hill_formula = _networkx_graph_to_hill_formula(omm_mol_G)
                msg = f"No match found for molecule {hill_formula}. "
                probably_missing_conect = [
                    "C",
                    "H",
                    "O",
                    "N",
                    "P",
                    "S",
                    "F",
                    "Cl",
                    "Br",
                ]
                if hill_formula in probably_missing_conect:
                    msg += (
                        "This would be a very unusual molecule to try and parameterize, "
                        "and it is likely that the data source it was read from does not "
                        "contain connectivity information. If this molecule is coming from "
                        "PDB, please ensure that the file contains CONECT records. The PDB "
                        "format documentation (https://www.wwpdb.org/documentation/"
                        'file-format-content/format33/sect10.html) states "CONECT records '
                        "are mandatory for HET groups (excluding water) and for other bonds "
                        'not specified in the standard residue connectivity table."'
                    )
                raise ValueError(msg)

        # The connected_component_subgraph function above may have scrambled the molecule order, so sort molecules
        # by their first atom's topology index
        topology_molecules_to_add.sort(key=lambda x: x[0])
        for (
            first_index,
            unq_mol_G,
            top_to_ref_index,
            omm_mol_G,
        ) in topology_molecules_to_add:
            local_top_to_ref_index = dict(
                [
                    (top_index - first_index, ref_index)
                    for top_index, ref_index in top_to_ref_index
                ]
            )
            unq_mol = graph_to_unq_mol[unq_mol_G]
            remapped_mol = unq_mol.remap(local_top_to_ref_index, current_to_new=False)
            # Transfer hierarchy metadata from openmm mol graph to offmol metadata
            for off_atom_idx in range(remapped_mol.n_atoms):
                off_atom = remapped_mol.atom(off_atom_idx)

                omm_atom_idx = off_atom_idx + first_index

                off_atom.name = omm_mol_G.nodes[omm_atom_idx]["atom_name"]
                off_atom.metadata["residue_name"] = omm_mol_G.nodes[omm_atom_idx][
                    "residue_name"
                ]
                off_atom.metadata["residue_number"] = int(
                    omm_mol_G.nodes[omm_atom_idx]["residue_id"]
                )
                off_atom.metadata["insertion_code"] = omm_mol_G.nodes[omm_atom_idx][
                    "insertion_code"
                ]

                off_atom.metadata["chain_id"] = omm_mol_G.nodes[omm_atom_idx][
                    "chain_id"
                ]

            remapped_mol.add_default_hierarchy_schemes()
            topology._add_molecule_keep_cache(remapped_mol)
        topology._invalidate_cached_properties()

        if openmm_topology.getPeriodicBoxVectors() is not None:
            topology.box_vectors = from_openmm(openmm_topology.getPeriodicBoxVectors())

        if positions is not None:
            topology.set_positions(ensure_quantity(positions, "openff"))

        # TODO: How can we preserve metadata from the openMM topology when creating the OFF topology?
        return topology

    def _ensure_unique_atom_names(self, ensure_unique_atom_names: Union[str, bool]):
        """See `Topology.to_openmm`"""
        if not ensure_unique_atom_names:
            return
        for molecule in self._molecules:
            if isinstance(ensure_unique_atom_names, str) and hasattr(
                molecule, ensure_unique_atom_names
            ):
                for hier_elem in getattr(molecule, ensure_unique_atom_names):
                    if not hier_elem.has_unique_atom_names:
                        hier_elem.generate_unique_atom_names()
            elif not molecule.has_unique_atom_names:
                molecule.generate_unique_atom_names()

    @classmethod
    @requires_package("openmm")
    def from_pdb(
        cls,
        file_path: Union[str, Path, TextIO],
        unique_molecules: Optional[Iterable[Molecule]] = None,
        toolkit_registry=GLOBAL_TOOLKIT_REGISTRY,
        _custom_substructures: Optional[dict[str, list[str]]] = None,
        _additional_substructures: Optional[Iterable[Molecule]] = None,
    ):
        """
        Loads supported or user-specified molecules from a PDB file.

        Currently, canonical proteins, waters, and monoatomic ions are supported
        without CONECT records via residue and atom names, and molecules
        specified in the ``unique_molecules`` argument are supported when
        CONECT records are provided.

        .. warning::
            Molecules in the resulting Topology will adopt
            the geometric stereochemistry in the PDB, even if this conflicts
            with the stereochemistry specified in ``unique_molecules``.

        All molecules in the PDB file have the following requirements:

        * Polymer molecules must use the standard atom names described in the
          `PDB Chemical Component dictionary <https://www.wwpdb.org/data/ccd>`_
          (PDB CCD).
        * There must be no missing atoms (all hydrogens must be explicit).
        * All particles must correspond to an atomic nucleus (particles in the
          PDB representing "virtual sites" or "extra points" are not allowed).
        * All bonds must be specified by either CONECT records, or for
          polymers and water by the PDB CCD via the residue and atom name.
        * CONECT records must correspond only to chemical bonds (CONECT records
          representing an angle constraints are not allowed).
        * CONECT records may be redundant with connectivity defined by residue
          templates.

        Currently, the only supported polymers are proteins made of the 20
        canonical amino acids. For details on the polymer loading used here,
        see :py:meth:`Molecule.from_polymer_pdb`.

        Waters can be recognized in either of two ways:

        * By the residue name "HOH" and atom names "H1", "H2", and "O".
        * By ATOM records which include element information and CONECT records.

        Monoatomic ions supported by Sage are recognized (Na+, Li+, K+, Rb+,
        Cs+, F-, Cl-, Br-, and I-). To load other monoatomic ions, use the
        ``unique_molecules`` keyword argument.

        The ``unique_molecules`` keyword argument can be used to load arbitrary
        molecules from the PDB file. These molecules match a group of atoms in
        the PDB file when their atomic elements and connectivity are identical;
        elements and CONECT records must therefore be explicitly specified in
        the PDB file. Information missing from the PDB format, such as bond
        orders and formal charges, is then taken from the matching unique
        molecule. Unique molecule matches will overwrite bond order and formal
        charge assignments from other sources. Stereochemistry is assigned
        based on the geometry in the PDB, even if this differs from the
        stereochemistry in the unique molecule.

        A user-defined molecule in the PDB file must exactly match a unique
        molecule to successfully load it - substructures and superstructures
        will raise :py:exc:`UnassignedChemistryInPDBError`. Unique molecules
        need not be present in the PDB.

        Metadata such as residues, chains, and atom names are recorded in the
        ``Atom.metadata`` attribute, which is a dictionary mapping from the
        strings ``"residue_name"``, ``"residue_number"``, ``"insertion_code"``,
        and ``"chain_id"`` to the appropriate value. The topology returned by
        this method can expose residue and chain iterators which can be
        accessed using :py:meth:`Topology.hierarchy_iterator`, such as
        ``top.hierarchy_iterator("residues")`` and ``top.hierarchy_iterator
        ("chains")``.

        A CRYST line in the PDB, if present, will be interpreted as periodic
        box vectors in Angstroms.

        Parameters
        ----------
        file_path : str, Path, or file object
            PDB information to be passed to OpenMM PDBFile object for loading
        unique_molecules : Iterable of Molecule. Default = None
            OpenFF Molecule objects corresponding to the molecules in the input
            PDB. See above for details.
        toolkit_registry : ToolkitRegistry. Default = None
            The ToolkitRegistry to use as the cheminformatics backend.
        _custom_substructures: dict[str, list[str]], Default = {}
            Experimental and unstable. Dictionary where keys are the names of new substructures
            (cannot overlap with existing amino acid names) and the values are the new substructure
            entries that follow the same format as those used in the amino acid substructure library
        _additional_substructures : Iterable of Molecule, Default = None
            Experimental and unstable. Molecule with atom.metadata["substructure_atom"] =
            True or False for all atoms. Currently only stable for independent, standalone
            molecules not bonded to a larger protein/molecule. (For that use _custom_substructures)

        Returns
        -------
        topology : openff.toolkit.topology.Topology

        Raises
        ------

        UnassignedChemistryInPDBError
            If an atom or bond could not be assigned; the exception will
            provide a detailed diagnostic of what went wrong.

        Examples
        --------

        >>> from openff.toolkit import Topology
        >>> from openff.toolkit.utils import get_data_file_path
        >>> top = Topology.from_pdb(get_data_file_path("proteins/TwoMol_SER_CYS.pdb"))
        >>> # The molecules in the loaded topology are full-fledged OpenFF Molecule objects
        >>> for match in top.chemical_environment_matches('[O:1]=[C:2][N:3][H:4]'): print(match.topology_atom_indices)
        (1, 0, 6, 13)
        (9, 8, 17, 19)
        (24, 23, 29, 36)
        (32, 31, 40, 42)
        >>> [*top.hierarchy_iterator("residues")]
        [HierarchyElement ('A', '1', ' ', 'ACE') of iterator 'residues' containing 6 atom(s),
         HierarchyElement ('A', '2', ' ', 'SER') of iterator 'residues' containing 11 atom(s),
         HierarchyElement ('A', '3', ' ', 'NME') of iterator 'residues' containing 6 atom(s),
         HierarchyElement ('B', '1', ' ', 'ACE') of iterator 'residues' containing 6 atom(s),
         HierarchyElement ('B', '2', ' ', 'CYS') of iterator 'residues' containing 11 atom(s),
         HierarchyElement ('B', '3', ' ', 'NME') of iterator 'residues' containing 6 atom(s)]

<<<<<<< HEAD
        Polymer systems can also be supported if ``_custom_substructures`` are
        given as a ``Dict[str, List[str]]``, where the keys are unique atom
        names and the values are lists of substructure smarts. The substructure
        smarts must follow the same format as given in the `residue
        substructure connectivity library
        <https://github.com/openforcefield/openff-toolkit/blob/main/openff/toolkit/data/proteins/aa_residues_substructures_explicit_bond_orders_with_caps_explicit_connectivity.json>`_:
        ``"[#<atomic number>D<degree>+<formal charge>:<id>]"`` for monomer
        atoms and ``"<bond>[*:<id>]"`` for adjacent neighboring atoms
        (NOTE: This functionality is experimental!)
=======
         Polymer systems can also be supported if _custom_substructures are given as a dict[str, list[str]],
         where the keys are unique atom names and the values are lists of substructure smarts. The
         substructure smarts must follow the same format as given in
         "proteins/aa_residues_substructures_explicit_bond_orders_with_caps_explicit_connectivity.json":
         ”<bond>[#<atomic number>D<degree>+<formal charge>:<id>]<bond>” for monomer atoms and
         ”<bond>[*:<id>]” for adjacent neighboring atoms
         (NOTE: This functionality is experimental!)
>>>>>>> 524a0e6a

        >>> PE_substructs = {
        ...     "PE": [
        ...         "[#6D4+0:2](-[#1D1+0:3])(-[#1D1+0:4])(-[#6D4+0:5](-[#1D1+0:6])(-[#1D1+0:7])-[*:8])-[*:1]",
        ...         "[#6D4+0:2](-[#1D1+0:3])(-[#1D1+0:4])(-[#6D4+0:5](-[#1D1+0:6])(-[#1D1+0:7])-[#1D1+0:8])-[*:1]",
        ...         "[#6D4+0:2](-[#1D1+0:3])(-[#1D1+0:4])(-[#6D4+0:5](-[#1D1+0:6])(-[#1D1+0:7])-[*:8])-[#1D1+0:1]",
        ...     ]
        ... }
        >>> top = Topology.from_pdb(
        ...          get_data_file_path("systems/test_systems/PE.pdb"),
        ...          _custom_substructures=PE_substructs,
        ...      )
        """
        import io
        import json

        import openmm.unit as openmm_unit
        from openmm.app import PDBFile

        if isinstance(file_path, (str, io.TextIOWrapper)):
            pass
        elif isinstance(file_path, Path):
            file_path = file_path.as_posix()
        else:
            raise ValueError(f"Unexpected type {type(file_path)}")

        if not _custom_substructures:
            _custom_substructures = dict()

        pdb = PDBFile(file_path)

        substructure_file_path = get_data_file_path(
            "proteins/aa_residues_substructures_explicit_bond_orders_with_caps_explicit_connectivity.json"
        )

        with open(substructure_file_path, "r") as subfile:
            substructure_dictionary = json.load(
                subfile
            )  # preserving order is useful later when saving metadata
        substructure_dictionary["HOH"] = {"[H:1][O:2][H:3]": ["H1", "O", "H2"]}
        substructure_dictionary["Li"] = {"[Li+1:1]": ["Li"]}
        substructure_dictionary["Na"] = {"[Na+1:1]": ["Na"]}
        substructure_dictionary["K"] = {"[K+1:1]": ["K"]}
        substructure_dictionary["Rb"] = {"[Rb+1:1]": ["Rb"]}
        substructure_dictionary["Cs"] = {"[Cs+1:1]": ["Cs"]}
        substructure_dictionary["F"] = {"[F-1:1]": ["F"]}
        substructure_dictionary["Cl"] = {"[Cl-1:1]": ["Cl"]}
        substructure_dictionary["Br"] = {"[Br-1:1]": ["Br"]}
        substructure_dictionary["I"] = {"[I-1:1]": ["I"]}

        if not (unique_molecules):
            unique_molecules = []

        substructure_dictionary["UNIQUE_MOLECULE"] = {}

        for unique_molecule in unique_molecules:
            mapped_smiles = unique_molecule.to_smiles(mapped=True)
            substructure_dictionary["UNIQUE_MOLECULE"][mapped_smiles] = [
                a.name for a in unique_molecule.atoms
            ]

        substructure_dictionary["ADDITIONAL_SUBSTRUCTURE"] = {}

        if _additional_substructures:
            for mol in _additional_substructures:
                label_mol = Molecule(mol)
                c = 0
                label_mol.properties["atom_map"] = {}
                for atom in label_mol.atoms:
                    if atom.metadata["substructure_atom"]:
                        label_mol.properties["atom_map"][atom.molecule_atom_index] = c
                        c += 1
                smi = label_mol.to_smiles(mapped=True)
                # remove unmapped atoms from mapped smiles. This will catch things like
                # `[H]` and `[Cl]` but not anything with 3 characters like `[H:1]`
                smi = re.sub("\[[A-Za-z]{1,2}\]", "[*]", smi)
                # Remove any orphaned () that remain
                smi = smi.replace("()", "")

                substructure_dictionary["ADDITIONAL_SUBSTRUCTURE"][smi] = []

        substructure_dictionary["ADDITIONAL_SUBSTRUCTURE_OVERLAP"] = {}

        coords_angstrom = np.array(
            [[*vec3.value_in_unit(openmm_unit.angstrom)] for vec3 in pdb.getPositions()]
        )

        topology = toolkit_registry.call(
            "_polymer_openmm_pdbfile_to_offtop",
            cls,
            pdb,
            substructure_dictionary,
            coords_angstrom,
            _custom_substructures,
        )

        for off_atom, atom in zip([*topology.atoms], pdb.topology.atoms()):
            off_atom.metadata["residue_name"] = atom.residue.name
            off_atom.metadata["residue_number"] = atom.residue.id
            off_atom.metadata["insertion_code"] = atom.residue.insertionCode
            off_atom.metadata["chain_id"] = atom.residue.chain.id
            off_atom.name = atom.name

        for offmol in topology.molecules:
            offmol.add_default_hierarchy_schemes()

        return topology

    @requires_package("openmm")
    def to_openmm(self, ensure_unique_atom_names: Union[str, bool] = "residues"):
        """
        Create an OpenMM Topology object.

        The atom metadata fields `residue_name`, `residue_number`, `insertion_code`, and `chain_id`
        are used to group atoms into OpenMM residues and chains.

        Contiguously-indexed atoms with the same `residue_name`, `residue_number`, `insertion_code`,
        and `chain_id` will be put into the same OpenMM residue.

        Contiguously-indexed residues with with the same `chain_id` will be put
        into the same OpenMM chain.

        This method will never make an OpenMM chain or residue larger than the
        OpenFF Molecule that it came from. In other words, no chain or residue
        will span two OpenFF Molecules.

        This method will **not** populate the OpenMM Topology with virtual sites.

        Parameters
        ----------
        ensure_unique_atom_names
            Whether to generate new atom names to ensure uniqueness within a
            molecule or hierarchy element.

            - If the name of a :class:`HierarchyScheme` is given as a string,
              new atom names will be generated so that each element of that
              scheme has unique atom names. Molecules without the given
              hierarchy scheme will be given unique atom names within that
              molecule.
            - If ``True``, new atom names will be generated so that atom names
              are unique within a molecule.
            - If ``False``, the existing atom names will be used.

        Returns
        -------
        openmm_topology : openmm.app.Topology
            An OpenMM Topology object
        """
        # TODO: MT needs to write a virtual sites section of the Interchange user guide.
        #       Once that exists, the last note in this docstring should link to that.
        from openmm import app

        from openff.toolkit.topology.molecule import Bond

        off_topology = Topology(self)
        omm_topology = app.Topology()

        off_topology._ensure_unique_atom_names(ensure_unique_atom_names)

        # Go through atoms in OpenFF to preserve the order.
        omm_atoms = []

        # For each atom in each molecule, determine which chain/residue it should be a part of
        for molecule in off_topology.molecules:
            # No chain or residue can span more than one OFF molecule, so reset these to None for the first
            # atom in each molecule.
            last_chain = None
            last_residue = None
            for atom in molecule.atoms:
                # If the residue name is undefined, assume a default of "UNK"
                if "residue_name" in atom.metadata:
                    atom_residue_name = atom.metadata["residue_name"]
                else:
                    atom_residue_name = "UNK"

                # If the residue number is undefined, assume a default of "0"
                if "residue_number" in atom.metadata:
                    atom_residue_number = atom.metadata["residue_number"]
                else:
                    atom_residue_number = "0"

                # If the insertion code  is undefined, assume a default of " "
                if "insertion_code" in atom.metadata:
                    atom_insertion_code = atom.metadata["insertion_code"]
                else:
                    atom_insertion_code = " "

                # If the chain ID is undefined, assume a default of "X"
                if "chain_id" in atom.metadata:
                    atom_chain_id = atom.metadata["chain_id"]
                else:
                    atom_chain_id = "X"

                # Determine whether this atom should be part of the last atom's chain, or if it
                # should start a new chain
                if last_chain is None:
                    chain = omm_topology.addChain(atom_chain_id)
                elif last_chain.id == atom_chain_id:
                    chain = last_chain
                else:
                    chain = omm_topology.addChain(atom_chain_id)
                # Determine whether this atom should be a part of the last atom's residue, or if it
                # should start a new residue
                if last_residue is None:
                    residue = omm_topology.addResidue(
                        atom_residue_name,
                        chain,
                        id=atom_residue_number,
                        insertionCode=atom_insertion_code,
                    )
                elif (
                    (last_residue.name == atom_residue_name)
                    and (int(last_residue.id) == int(atom_residue_number))
                    and (last_residue.insertionCode == atom_insertion_code)
                    and (chain.id == last_chain.id)
                ):
                    residue = last_residue
                else:
                    residue = omm_topology.addResidue(
                        atom_residue_name,
                        chain,
                        id=atom_residue_number,
                        insertionCode=atom_insertion_code,
                    )

                # Add atom.
                element = app.Element.getByAtomicNumber(atom.atomic_number)
                omm_atom = omm_topology.addAtom(atom.name, element, residue)

                # Make sure that OpenFF and OpenMM Topology atoms have the same indices.
                assert off_topology.atom_index(atom) == int(omm_atom.id) - 1
                omm_atoms.append(omm_atom)

                last_chain = chain
                last_residue = residue

            # Add all bonds.
            bond_types = {1: app.Single, 2: app.Double, 3: app.Triple}
            for bond in molecule.bonds:
                atom1, atom2 = bond.atoms
                atom1_idx, atom2_idx = off_topology.atom_index(
                    atom1
                ), off_topology.atom_index(atom2)
                if isinstance(bond, Bond):
                    if bond.is_aromatic:
                        bond_type = app.Aromatic
                    else:
                        bond_type = bond_types[bond.bond_order]
                    bond_order = bond.bond_order
                elif isinstance(bond, _SimpleBond):
                    bond_type = None
                    bond_order = None
                else:
                    raise RuntimeError(
                        "Unexpected bond type found while iterating over Topology.bonds."
                        f"Found {type(bond)}, allowed are Bond and _SimpleBond."
                    )

                omm_topology.addBond(
                    omm_atoms[atom1_idx],
                    omm_atoms[atom2_idx],
                    type=bond_type,
                    order=bond_order,
                )

        if off_topology.box_vectors is not None:
            from openff.units.openmm import to_openmm

            omm_topology.setPeriodicBoxVectors(to_openmm(off_topology.box_vectors))
        return omm_topology

    @requires_package("openmm")
    def to_file(
        self,
        file: Union[Path, str, TextIO],
        positions: Optional[Union["OMMQuantity", Quantity, NDArray]] = None,
        file_format: Literal["PDB"] = "PDB",
        keep_ids: bool = False,
        ensure_unique_atom_names: Union[str, bool] = "residues",
    ):
        """
        Save coordinates and topology to a PDB file.

        Reference: https://github.com/openforcefield/openff-toolkit/issues/502

        Notes:

        1. Atom numbering may not remain same, for example if the atoms
           in water are numbered as 1001, 1002, 1003, they would change
           to 1, 2, 3. This doesn't affect the topology or coordinates or
           atom-ordering in any way.
        2. Same issue with the amino acid names in the pdb file, they are
           not returned.

        Parameters
        ----------
        file
            A file-like object to write to, or a path to save the file to.
        positions : Array with shape ``(n_atoms, 3)`` and dimensions of length
            May be a...

            - ``openmm.unit.Quantity`` object which has atomic positions as a
              List of unit-tagged ``Vec3`` objects
            - ``openff.units.unit.Quantity`` object which wraps a
              ``numpy.ndarray`` with dimensions of length
            - (unitless) 2D ``numpy.ndarray``, in which it is assumed that the
              positions are in units of Angstroms.
            - ``None`` (the default), in which case the first conformer of
              each molecule in the topology will be used.

        file_format
            Output file format. Case insensitive. Currently only supported values
            are ``"PDB"``.
        keep_ids
            If ``True``, keep the residue and chain IDs specified in the Topology
            rather than generating new ones.
        ensure_unique_atom_names
            Whether to generate new atom names to ensure uniqueness within a
            molecule or hierarchy element.

            - If the name of a :class:`HierarchyScheme` is given as a string,
              new atom names will be generated so that each element of that
              scheme has unique atom names. Molecules without the given
              hierarchy scheme will be given unique atom names within that
              molecule.
            - If ``True``, new atom names will be generated so that atom names
              are unique within a molecule.
            - If ``False``, the existing atom names will be used.

            Note that this option cannot guarantee name uniqueness for formats
            like PDB that truncate long atom names.

        """
        import openmm.app
        import openmm.unit

        # Convert the topology to OpenMM
        openmm_top = self.to_openmm(ensure_unique_atom_names=ensure_unique_atom_names)

        # Get positions in OpenMM format
        if isinstance(positions, openmm.unit.Quantity):
            openmm_positions: openmm.unit.Quantity = positions
        elif isinstance(positions, Quantity):
            openmm_positions = positions.to_openmm()
        elif isinstance(positions, np.ndarray):
            openmm_positions = openmm.unit.Quantity(positions, openmm.unit.angstroms)
        elif positions is None:
            openmm_positions = self.get_positions().to_openmm()  # type: ignore[union-attr]
        else:
            raise ValueError(f"Could not process positions of type {type(positions)}.")

        if file_format.upper() == "PDB":
            import openmm

            # Convert the topology to OpenMM
            openmm_top = self.to_openmm(
                ensure_unique_atom_names=ensure_unique_atom_names
            )

            # Write PDB file
            ctx_manager: Union[nullcontext[TextIO], TextIO]  # MyPy needs some help here
            if isinstance(file, (str, Path)):
                ctx_manager = open(file, "w")
            else:
                ctx_manager = nullcontext(file)
            with ctx_manager as outfile:
                openmm.app.PDBFile.writeFile(
                    topology=openmm_top,
                    positions=openmm_positions,
                    file=outfile,
                    keepIds=keep_ids,
                )

        else:
            raise NotImplementedError("Topology.to_file supports only PDB")

    def get_positions(self) -> Optional[Quantity]:
        """
        Copy the positions of the topology into a new array.

        Topology positions are stored as the first conformer of each molecule.
        If any molecule has no conformers, this method returns ``None``. Note
        that modifying the returned array will not update the positions in the
        topology. To change the positions, use :meth:`Topology.set_positions`.

        See Also
        ========
        set_positions
        """
        conformers = []
        for molecule in self.molecules:
            try:
                conformer = molecule.conformers[0]
            except (IndexError, TypeError):
                return None

            conformer = conformer.m_as(unit.nanometer)

            conformers.append(conformer)
        positions = np.concatenate(conformers, axis=0)

        return Quantity(positions, unit.nanometer)

    def set_positions(self, array: Quantity):
        """
        Set the positions in a topology by copying from a single n×3 array.

        Note that modifying the original array will not update the positions
        in the topology; it must be passed again to ``set_positions()``.

        Parameters
        ==========

        array
            Positions for the topology. Should be a unit-wrapped array-like
            object with shape (n_atoms, 3) and dimensions of length.

        See Also
        ========
        get_positions
        """
        if not isinstance(array, Quantity):
            raise IncompatibleUnitError(
                "array should be an OpenFF Quantity with dimensions of length"
            )

        # Copy the array in nanometers and make it an OpenFF Quantity
        array = Quantity(np.asarray(array.to(unit.nanometer).magnitude), unit.nanometer)
        if array.shape != (self.n_atoms, 3):
            raise WrongShapeError(
                f"Array has shape {array.shape} but should have shape {self.n_atoms, 3}"
            )

        start = 0
        for molecule in self.molecules:
            stop = start + molecule.n_atoms
            if molecule.conformers is None:
                if isinstance(molecule, Molecule):
                    molecule._conformers = [array[start:stop]]
                else:
                    molecule.conformers = [array[start:stop]]
            else:
                molecule.conformers[0:1] = [array[start:stop]]
            start = stop

    @classmethod
    @requires_package("mdtraj")
    def from_mdtraj(
        cls,
        mdtraj_topology: "mdtraj.Topology",
        unique_molecules: Optional[Iterable[FrozenMolecule]] = None,
        positions: Union[None, "OMMQuantity", Quantity] = None,
    ):
        """
        Construct an OpenFF ``Topology`` from an MDTraj ``Topology``

        This method guarantees that the order of atoms in the input MDTraj
        Topology will be the same as the ordering of atoms in the output OpenFF
        Topology. However it does not guarantee the order of the bonds will be
        the same.

        Hierarchy schemes are taken from the MDTraj topology, not from
        ``unique_molecules``.

        Parameters
        ----------
        mdtraj_topology
            The MDTraj Topology object to convert
        unique_molecules
            An iterable containing all the unique molecules in the topology.
            This is used to identify the molecules in the MDTraj topology and
            provide any missing chemical information. Each chemical species in
            the topology must be specified exactly once, though the topology
            may have any number of copies, including zero. The chemical
            elements of atoms and their bond connectivity will be used to match
            these reference molecules to the molecules appearing in the
            topology. If bond orders are specified in the topology, these will
            be used in matching as well.
        positions
            Positions for the atoms in the new topology.

        Returns
        -------
        topology
            An OpenFF Topology object, constructed from the molecules in
            ``unique_molecules``, with the same atom order as the input topology.

        Raises
        ------
        MissingUniqueMoleculesError
            If ``unique_molecules`` is ``None``
        DuplicateUniqueMoleculeError
            If the same connectivity graph is represented by two different
            molecules in ``unique_molecules``
        ValueError
            If a chemically impossible molecule is detected in the topology
        """
        return cls.from_openmm(
            mdtraj_topology.to_openmm(),
            unique_molecules=unique_molecules,
            positions=positions,
        )

    # Avoid removing this method, even though it is private and would not be difficult for most
    # users to replace. Also avoid making it public as round-trips with MDTraj are likely
    # to not preserve necessary information.
    @requires_package("mdtraj")
    def _to_mdtraj(self):
        """
        Create an MDTraj Topology object.
        Returns
        ----------
        mdtraj_topology : mdtraj.Topology
            An MDTraj Topology object
        """
        import mdtraj as md

        return md.Topology.from_openmm(self.to_openmm())

    def get_bond_between(self, i: Union[int, "Atom"], j: Union[int, "Atom"]) -> "Bond":
        """Returns the bond between two atoms

        Parameters
        ----------
        i, j : int or Atom
            Atoms or atom indices to check

        Returns
        -------
        bond : Bond
            The bond between i and j.

        """
        from openff.toolkit.topology import Atom

        if (type(i) is int) and (type(j) is int):
            atomi = self.atom(i)
            atomj = self.atom(j)
        elif (type(i) is Atom) and (type(j) is Atom):
            atomi = i
            atomj = j
        else:
            raise ValueError(
                "Invalid input passed to is_bonded(). Expected ints or `Atom`s, "
                "got {} and {}".format(type(i), type(j))
            )

        for bond in atomi.bonds:
            for atom in bond.atoms:
                if atom == atomi:
                    continue
                if atom == atomj:
                    return bond

        raise NotBondedError("No bond between atom {} and {}".format(i, j))

    def is_bonded(self, i: Union[int, "Atom"], j: Union[int, "Atom"]) -> bool:
        """Returns True if the two atoms are bonded

        Parameters
        ----------
        i, j : int or Atom
            Atoms or atom indices to check

        Returns
        -------
        is_bonded : bool
            True if atoms are bonded, False otherwise.

        """
        try:
            self.get_bond_between(i, j)
            return True
        except NotBondedError:
            return False

    def atom(self, atom_topology_index: int) -> "Atom":
        """
        Get the Atom at a given Topology atom index.

        Parameters
        ----------
        atom_topology_index : int
             The index of the Atom in this Topology

        Returns
        -------
        An openff.toolkit.topology.Atom
        """
        if not isinstance(atom_topology_index, int):
            raise ValueError(
                "Argument passed to `Topology.atom` must be an int. "
                f"Given argument of type {type(atom_topology_index)}."
            )

        if not (0 <= atom_topology_index < self.n_atoms):
            raise AtomNotInTopologyError(
                f"No atom with index {atom_topology_index} exists in this topology, "
                f"which contains {self.n_atoms} atoms."
            )

        this_molecule_start_index = 0
        next_molecule_start_index = 0
        for molecule in self.molecules:
            next_molecule_start_index += molecule.n_atoms
            if next_molecule_start_index > atom_topology_index:
                atom_molecule_index = atom_topology_index - this_molecule_start_index
                # NOTE: the index here should still be in the topology index order, NOT the reference molecule's
                return molecule.atom(atom_molecule_index)
            this_molecule_start_index += molecule.n_atoms

        raise AtomNotInTopologyError(
            f"No atom with index {atom_topology_index} exists in this topology, "
            f"which contains {self.n_atoms} atoms."
        )

        # Potentially more computationally efficient lookup ( O(largest_molecule_natoms)? )
        # start_index_2_top_mol is an ordered dict of [starting_atom_index] --> [topology_molecule]
        # search_range = range(atom_topology_index - largest_molecule_natoms, atom_topology_index)
        # search_index = atom_topology_index
        # Only efficient if start_index_2_top_mol.keys() is a set (constant time lookups)
        # while not(search_index in start_index_2_top_mol.keys()):
        #     search_index -= 1
        # topology_molecule = start_index_2_top_mol(search_index)
        # atom_molecule_index = atom_topology_index - search_index
        # return topology_molecule.atom(atom_molecule_index)

    def bond(self, bond_topology_index: int) -> "Bond":  # type: ignore[return]
        """
        Get the Bond at a given Topology bond index.

        Parameters
        ----------
        bond_topology_index : int
             The index of the Bond in this Topology

        Returns
        -------
        An openff.toolkit.topology.Bond
        """
        if not isinstance(bond_topology_index, int):
            raise ValueError(
                "Argument passed to `Topology.bond` must be an int. "
                f"Given argument of type {type(bond_topology_index)}."
            )

        if not (0 <= bond_topology_index < self.n_bonds):
            raise BondNotInTopologyError(
                f"No bond with index {bond_topology_index} exists in this topology, "
                f"which contains {self.n_bonds} bonds."
            )

        this_molecule_start_index = 0
        next_molecule_start_index = 0
        for molecule in self._molecules:
            next_molecule_start_index += molecule.n_bonds
            if next_molecule_start_index > bond_topology_index:
                bond_molecule_index = bond_topology_index - this_molecule_start_index
                return molecule.bond(bond_molecule_index)
            this_molecule_start_index += molecule.n_bonds

    def add_molecule(self, molecule: Union[Molecule, _SimpleMolecule]) -> int:
        """Add a copy of the molecule to the topology"""
        idx = self._add_molecule_keep_cache(molecule)
        self._invalidate_cached_properties()
        return idx

    def _add_molecule_keep_cache(
        self,
        molecule: Union[Molecule, _SimpleMolecule],
    ) -> int:
        self._molecules.append(deepcopy(molecule))
        return len(self._molecules)

    def add_constraint(self, iatom, jatom, distance=True):
        """
        Mark a pair of atoms as constrained.

        Constraints between atoms that are not bonded (e.g., rigid waters) are permissible.

        Parameters
        ----------
        iatom, jatom : Atom
            Atoms to mark as constrained
            These atoms may be bonded or not in the Topology
        distance : unit-wrapped float, optional, default=True
            Constraint distance
            ``True`` if distance has yet to be determined
            ``False`` if constraint is to be removed

        """
        # Check that constraint hasn't already been specified.
        if (iatom, jatom) in self._constrained_atom_pairs:
            existing_distance = self._constrained_atom_pairs[(iatom, jatom)]
            if isinstance(existing_distance, Quantity) and distance is True:
                raise ConstraintExsistsError(
                    f"Atoms ({iatom},{jatom}) already constrained with distance {existing_distance} "
                    "but attempting to override with unspecified distance"
                )
            if (existing_distance is True) and (distance is True):
                raise ConstraintExsistsError(
                    f"Atoms ({iatom},{jatom}) already constrained with unspecified distance "
                    "but attempting to override with unspecified distance"
                )
            if distance is False:
                del self._constrained_atom_pairs[(iatom, jatom)]
                del self._constrained_atom_pairs[(jatom, iatom)]
                return

        self._constrained_atom_pairs[(iatom, jatom)] = distance
        self._constrained_atom_pairs[(jatom, iatom)] = distance

    def is_constrained(self, iatom, jatom):
        """
        Check if a pair of atoms are marked as constrained.

        Parameters
        ----------
        iatom, jatom : int
            Indices of atoms to mark as constrained.

        Returns
        -------
        distance : unit-wrapped float or bool
            True if constrained but constraints have not yet been applied
            Distance if constraint has already been added to Topology

        """
        if (iatom, jatom) in self._constrained_atom_pairs:
            return self._constrained_atom_pairs[(iatom, jatom)]
        else:
            return False

    @requires_package("nglview")
    def visualize(self, ensure_correct_connectivity: bool = False) -> "NGLWidget":
        """
        Visualize with NGLView.

        Requires all molecules in this topology have positions.

        NGLView is a 3D molecular visualization library for use in Jupyter
        notebooks. Note that for performance reasons, by default the
        visualized connectivity is inferred from positions and may not reflect
        the connectivity in the ``Topology``.

        Parameters
        ==========

        ensure_correct_connectivity: bool, default=False
            If ``True``, the visualization will be guaranteed to reflect the
            connectivity in the ``Topology``. Note that this will severely
            degrade performance, especially for topologies with many atoms.

        Examples
        ========

        Visualize a complex PDB file

        >>> from openff.toolkit import Topology
        >>> from openff.toolkit.utils.utils import get_data_file_path
        >>> pdb_filename = get_data_file_path("systems/test_systems/T4_lysozyme_water_ions.pdb")
        >>> topology = Topology.from_pdb(pdb_filename)
        >>> topology.visualize()  # doctest: +SKIP

        """
        import nglview

        from openff.toolkit.utils._viz import TopologyNGLViewStructure

        if ensure_correct_connectivity:
            raise ValueError(
                "`ensure_correct_connectivity` not (yet) implemented "
                "(requires passing multi-molecule SDF files to NGLview)"
            )

        if self.get_positions() is None:
            raise MissingConformersError(
                "All molecules in this topology must have positions for it to be visualized in a widget."
            )

        widget = nglview.NGLWidget(
            TopologyNGLViewStructure(
                topology=self,
                ext="pdb",
            ),
            representations=[
                dict(type="unitcell", params=dict()),
            ],
        )

        widget.add_representation("line", sele="water")
        widget.add_representation("spacefill", sele="ion")
        widget.add_representation("cartoon", sele="protein")
        widget.add_representation(
            "licorice",
            sele="not water and not ion and not protein",
            radius=0.25,
            multipleBond=bool(ensure_correct_connectivity),
        )

        return widget

    def hierarchy_iterator(
        self,
        iter_name: str,
    ) -> Iterator[HierarchyElement]:
        """
        Iterate over all molecules with the given hierarchy scheme.

        Get an iterator over hierarchy elements from all of the molecules in
        this topology that provide the appropriately named iterator. This
        iterator will yield hierarchy elements sorted first by the order that
        molecules are listed in the Topology, and second by the specific
        sorting of hierarchy elements defined in each molecule. Molecules
        without the named iterator are not included.

        Parameters
        ----------
        iter_name
            The iterator name associated with the HierarchyScheme to retrieve
            (for example 'residues' or 'chains')

        Returns
        -------
        iterator of :class:`HierarchyElement`

        See also
        --------
        HierarchyScheme, HierarchyElement, Molecule.hierarchy_schemes
        """
        for molecule in self._molecules:
            if hasattr(molecule, iter_name):
                for item in getattr(molecule, iter_name):
                    yield item

    def __getattr__(self, name: str) -> list["HierarchyElement"]:
        """If a requested attribute is not found, check the hierarchy schemes"""
        # Avoid attempting to process dunder methods as hierarchy scheme iterator names
        if name.startswith("__"):
            raise AttributeError

        try:
            return [
                element
                for molecule in self.molecules
                for element in molecule.hierarchy_schemes[name].hierarchy_elements
            ]
        except (KeyError, AttributeError) as error:
            raise AttributeError(
                f"'{self.__class__.__name__}' object has no attribute '{name}'. If looking for a "
                "`HierarchyScheme` iterator, not all molecules in this topology have an interator "
                f"name {name} defined."
            ) from error<|MERGE_RESOLUTION|>--- conflicted
+++ resolved
@@ -1559,7 +1559,7 @@
         All molecules in the PDB file have the following requirements:
 
         * Polymer molecules must use the standard atom names described in the
-          `PDB Chemical Component dictionary <https://www.wwpdb.org/data/ccd>`_
+          `PDB Chemical Component Dictionary <https://www.wwpdb.org/data/ccd>`_
           (PDB CCD).
         * There must be no missing atoms (all hydrogens must be explicit).
         * All particles must correspond to an atomic nucleus (particles in the
@@ -1661,25 +1661,15 @@
          HierarchyElement ('B', '2', ' ', 'CYS') of iterator 'residues' containing 11 atom(s),
          HierarchyElement ('B', '3', ' ', 'NME') of iterator 'residues' containing 6 atom(s)]
 
-<<<<<<< HEAD
         Polymer systems can also be supported if ``_custom_substructures`` are
-        given as a ``Dict[str, List[str]]``, where the keys are unique atom
-        names and the values are lists of substructure smarts. The substructure
-        smarts must follow the same format as given in the `residue
+        given as a ``dict[str, list[str]]``, where the keys are unique atom
+        names and the values are lists of substructure SMARTS. The substructure
+        SMARTS must follow the same format as given in the `residue
         substructure connectivity library
         <https://github.com/openforcefield/openff-toolkit/blob/main/openff/toolkit/data/proteins/aa_residues_substructures_explicit_bond_orders_with_caps_explicit_connectivity.json>`_:
-        ``"[#<atomic number>D<degree>+<formal charge>:<id>]"`` for monomer
+        ``"<bond>[#<atomic number>D<degree>+<formal charge>:<id>]<bond>"`` for monomer
         atoms and ``"<bond>[*:<id>]"`` for adjacent neighboring atoms
         (NOTE: This functionality is experimental!)
-=======
-         Polymer systems can also be supported if _custom_substructures are given as a dict[str, list[str]],
-         where the keys are unique atom names and the values are lists of substructure smarts. The
-         substructure smarts must follow the same format as given in
-         "proteins/aa_residues_substructures_explicit_bond_orders_with_caps_explicit_connectivity.json":
-         ”<bond>[#<atomic number>D<degree>+<formal charge>:<id>]<bond>” for monomer atoms and
-         ”<bond>[*:<id>]” for adjacent neighboring atoms
-         (NOTE: This functionality is experimental!)
->>>>>>> 524a0e6a
 
         >>> PE_substructs = {
         ...     "PE": [
