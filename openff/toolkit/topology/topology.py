#!/usr/bin/env python

# =============================================================================================
# MODULE DOCSTRING
# =============================================================================================
"""
Class definitions to represent a molecular system and its chemical components

.. todo::

   * Create MoleculeImage, ParticleImage, AtomImage, VirtualSiteImage here. (Or ``MoleculeInstance``?)
   * Create ``MoleculeGraph`` to represent fozen set of atom elements and bonds that can used as a key for compression
   * Add hierarchical way of traversing Topology (chains, residues)
   * Make all classes hashable and serializable.
   * JSON/BSON representations of objects?
   * Use `attrs <http://www.attrs.org/>`_ for object setter boilerplate?

"""

import itertools
from collections import OrderedDict
from collections.abc import MutableMapping

import numpy as np

try:
    from openmm import app, unit
    from openmm.app import Aromatic, Double, Single, Triple
except ImportError:
    from simtk import unit
    from simtk.openmm import app
    from simtk.openmm.app import Aromatic, Double, Single, Triple

from openff.toolkit.typing.chemistry import ChemicalEnvironment
from openff.toolkit.utils.exceptions import (
    DuplicateUniqueMoleculeError,
    InvalidBoxVectorsError,
    InvalidPeriodicityError,
    MissingUniqueMoleculesError,
    NotBondedError,
)
from openff.toolkit.utils.serialization import Serializable
from openff.toolkit.utils.toolkits import (
    ALLOWED_AROMATICITY_MODELS,
    ALLOWED_CHARGE_MODELS,
    ALLOWED_FRACTIONAL_BOND_ORDER_MODELS,
    DEFAULT_AROMATICITY_MODEL,
    GLOBAL_TOOLKIT_REGISTRY,
)


class _TransformedDict(MutableMapping):
    """A dictionary that transform and sort keys.

    The function __keytransform__ can be inherited to apply an arbitrary
    key-altering function before accessing the keys.

    The function __sortfunc__ can be inherited to specify a particular
    order over which to iterate over the dictionary.

    """

    def __init__(self, *args, **kwargs):
        self.store = OrderedDict()
        self.update(dict(*args, **kwargs))  # use the free update to set keys

    def __getitem__(self, key):
        return self.store[self.__keytransform__(key)]

    def __setitem__(self, key, value):
        self.store[self.__keytransform__(key)] = value

    def __delitem__(self, key):
        del self.store[self.__keytransform__(key)]

    def __iter__(self):
        return iter(sorted(self.store, key=self.__sortfunc__))

    def __len__(self):
        return len(self.store)

    def __keytransform__(self, key):
        return key

    @staticmethod
    def __sortfunc__(key):
        return key


# TODO: Encapsulate this atom ordering logic directly into Atom/Bond/Angle/Torsion classes?
class ValenceDict(_TransformedDict):
    """Enforce uniqueness in atom indices."""

    @staticmethod
    def key_transform(key):
        """Reverse tuple if first element is larger than last element."""
        # Ensure key is a tuple.
        key = tuple(key)
        assert len(key) > 0 and len(key) < 5, "Valence keys must be at most 4 atoms"
        # Reverse the key if the first element is bigger than the last.
        if key[0] > key[-1]:
            key = tuple(reversed(key))
        return key

    @staticmethod
    def index_of(key, possible=None):
        """
        Generates a canonical ordering of the equivalent permutations of ``key`` (equivalent rearrangements of indices)
        and identifies which of those possible orderings this particular ordering is. This method is useful when
        multiple SMARTS patterns might match the same atoms, but local molecular symmetry or the use of
        wildcards in the SMARTS could make the matches occur in arbitrary order.

        This method can be restricted to a subset of the canonical orderings, by providing
        the optional ``possible`` keyword argument. If provided, the index returned by this method will be
        the index of the element in ``possible`` after undergoing the same canonical sorting as above.

        Parameters
        ----------
        key : iterable of int
            A valid key for ValenceDict
        possible : iterable of iterable of int, optional. default=``None``
            A subset of the possible orderings that this match might take.

        Returns
        -------
        index : int
        """
        assert len(key) < 4
        refkey = __class__.key_transform(key)
        if len(key) == 2:
            permutations = OrderedDict(
                {(refkey[0], refkey[1]): 0, (refkey[1], refkey[0]): 1}
            )
        elif len(key) == 3:
            permutations = OrderedDict(
                {
                    (refkey[0], refkey[1], refkey[2]): 0,
                    (refkey[2], refkey[1], refkey[0]): 1,
                }
            )
        else:
            # For a proper, only forward/backward makes sense
            permutations = OrderedDict(
                {
                    (refkey[0], refkey[1], refkey[2], refkey[3]): 0,
                    (refkey[3], refkey[1], refkey[2], refkey[0]): 1,
                }
            )
        if possible is not None:
            i = 0
            # If the possible permutations were provided, ensure that `possible` is a SUBSET of `permutations`
            assert all([p in permutations for p in possible]), (
                "Possible permutations " + str(possible) + " is impossible!"
            )
            # TODO: Double-check whether this will generalize. It seems like this would fail if ``key``
            #       were in ``permutations``, but not ``possible``

            for k in permutations:
                if all([x == y for x, y in zip(key, k)]):
                    return i
                if k in possible:
                    i += 1
        else:
            # If the possible permutations were NOT provided, then return the unique index of this permutation.
            return permutations[key]

    def __keytransform__(self, key):
        return __class__.key_transform(key)


class SortedDict(_TransformedDict):
    """Enforce uniqueness of atom index tuples, without any restrictions on atom reordering."""

    def __keytransform__(self, key):
        """Sort tuple from lowest to highest."""
        # Ensure key is a tuple.
        key = tuple(sorted(key))
        # Reverse the key if the first element is bigger than the last.
        return key


class UnsortedDict(_TransformedDict):
    ...


class TagSortedDict(_TransformedDict):
    """
    A dictionary where keys, consisting of tuples of atom indices, are kept unsorted, but only allows one permutation of a key
    to exist. Certain situations require that atom indices are not transformed in any
    way, such as when the tagged order of a match is needed downstream. For example a
    parameter using charge increments needs the ordering of the tagged match, and so
    transforming the atom indices in any way will cause that information to be lost.

    Because deduplication is needed, we still must avoid the expected situation
    where we must not allow two permutations of the same atoms to coexist. For example,
    a parameter may have matched the indices (2, 0, 1), however a parameter with higher
    priority also matches the same indices, but the tagged order is (1, 0, 2). We need
    to make sure both keys don't exist, or else two parameters will apply to
    the same atoms. We allow the ability to query using either permutation and get
    identical behavior. The defining feature here, then, is that the stored indices are
    in tagged order, but one can supply any permutation and it will resolve to the
    stored value/parameter.

    As a subtle behavior, one must be careful if an external key is used that was not
    supplied from the TagSortedDict object itself. For example:

        >>> x = TagSortedDict({(2, 5, 0): 100})
        >>> y = x[(5, 0, 2)]

    The variable y will be 100, but this does not mean the tagged order is (5, 0, 2)
    as it was supplied from the external tuple. One should either use keys only from
    __iter__ (e.g.  `for k in x`) or one must transform the key:

        >>> key = (5, 0, 2)
        >>> y = x[key]
        >>> key = x.key_transform(key)

    Where `key` will now be `(2, 5, 0)`, as it is the key stored. One can overwrite
    this key with the new one as expected:

        >>> key = (5, 0, 2)
        >>> x[key] = 50

    Now the key `(2, 5, 0)` will no longer exist, as it was replaced with `(5, 0, 2)`.
    """

    def __init__(self, *args, **kwargs):

        # Because keytransform is O(n) due to needing to check the sorted keys,
        # we cache the sorted keys separately to make keytransform O(1) at
        # the expense of storage. This is also better in the long run if the
        # key is long and repeatedly sorting isn't a negligible cost.

        # Set this before calling super init, since super will call the get/set
        # methods implemented here as it populates self via args/kwargs,
        # which will automatically populate _sorted
        self._sorted = SortedDict()

        super().__init__(*args, **kwargs)

    def __setitem__(self, key, value):
        """
        Set the key to value, but only allow one permutation of key to exist. The
        key argument will replace the old permutation:value if it exists.
        """
        key = tuple(key)
        tr_key = self.__keytransform__(key)
        if key != tr_key:
            # this means our new key is a permutation of an existing, so we should
            # replace it
            del self.store[tr_key]
        self.store[key] = value
        # save the sorted version for faster keytransform
        self._sorted[key] = key

    def __keytransform__(self, key):
        """Give the key permutation that is currently stored"""
        # we check if there is a permutation clash by saving the sorted version of
        # each key. If the sorted version of the key exists, then the return value
        # corresponds to the explicit permutation we are storing in self (the public
        # facing key). This permutation may or may not be the same as the key argument
        # supplied. If the key is not present, then no transformation should be done
        # and we should return the key as is.

        # As stated in __init__, the alternative is to, on each call, sort the saved
        # permutations and check if it is equal to the sorted supplied key. In this
        # sense, self._sorted is a cache/lookup table.
        key = tuple(key)
        return self._sorted.get(key, key)

    def key_transform(self, key):
        key = tuple(key)
        return self.__keytransform__(key)

    def clear(self):
        """
        Clear the contents
        """
        self.store.clear()
        self._sorted.clear()


class ImproperDict(_TransformedDict):
    """Symmetrize improper torsions."""

    @staticmethod
    def key_transform(key):
        """Reorder tuple in numerical order except for element[1] which is the central atom; it retains its position."""
        # Ensure key is a tuple
        key = tuple(key)
        assert len(key) == 4, "Improper keys must be 4 atoms"
        # Retrieve connected atoms
        connectedatoms = [key[0], key[2], key[3]]
        # Sort connected atoms
        connectedatoms.sort()
        # Re-store connected atoms
        key = tuple([connectedatoms[0], key[1], connectedatoms[1], connectedatoms[2]])
        return key

    @staticmethod
    def index_of(key, possible=None):
        """
        Generates a canonical ordering of the equivalent permutations of ``key`` (equivalent rearrangements of indices)
        and identifies which of those possible orderings this particular ordering is. This method is useful when
        multiple SMARTS patterns might match the same atoms, but local molecular symmetry or the use of
        wildcards in the SMARTS could make the matches occur in arbitrary order.

        This method can be restricted to a subset of the canonical orderings, by providing
        the optional ``possible`` keyword argument. If provided, the index returned by this method will be
        the index of the element in ``possible`` after undergoing the same canonical sorting as above.

        Parameters
        ----------
        key : iterable of int
            A valid key for ValenceDict
        possible : iterable of iterable of int, optional. default=``None``
            A subset of the possible orderings that this match might take.

        Returns
        -------
        index : int
        """
        assert len(key) == 4
        refkey = __class__.key_transform(key)
        permutations = OrderedDict(
            {
                (refkey[0], refkey[1], refkey[2], refkey[3]): 0,
                (refkey[0], refkey[1], refkey[3], refkey[2]): 1,
                (refkey[2], refkey[1], refkey[0], refkey[3]): 2,
                (refkey[2], refkey[1], refkey[3], refkey[0]): 3,
                (refkey[3], refkey[1], refkey[0], refkey[2]): 4,
                (refkey[3], refkey[1], refkey[2], refkey[0]): 5,
            }
        )
        if possible is not None:
            assert all(
                [p in permutations for p in possible]
            ), "Possible permuation is impossible!"
            i = 0
            for k in permutations:
                if all([x == y for x, y in zip(key, k)]):
                    return i
                if k in possible:
                    i += 1
        else:
            return permutations[key]

    def __keytransform__(self, key):
        return __class__.key_transform(key)


# =============================================================================================
# TOPOLOGY OBJECTS
# =============================================================================================


# =============================================================================================
# TopologyAtom
# =============================================================================================


class TopologyAtom(Serializable):
    """
    A TopologyAtom is a lightweight data structure that represents a single openff.toolkit.topology.molecule.Atom in
    a Topology. A TopologyAtom consists of two references -- One to its fully detailed "atom", an
    openff.toolkit.topology.molecule.Atom, and another to its parent "topology_molecule", which occupies a spot in
    the parent Topology's TopologyMolecule list.

    As some systems can be very large, there is no always-existing representation of a TopologyAtom. They are created on
    demand as the user requests them.

    .. warning :: This API is experimental and subject to change.

    """

    def __init__(self, atom, topology_molecule):
        """
        Create a new TopologyAtom.

        Parameters
        ----------
        atom : An openff.toolkit.topology.molecule.Atom
            The reference atom
        topology_molecule : An openff.toolkit.topology.TopologyMolecule
            The TopologyMolecule that this TopologyAtom belongs to
        """
        # TODO: Type checks
        self._atom = atom
        self._topology_molecule = topology_molecule

    @property
    def atom(self):
        """
        Get the reference Atom for this TopologyAtom.

        Returns
        -------
        an openff.toolkit.topology.molecule.Atom
        """
        return self._atom

    @property
    def atomic_number(self):
        """
        Get the atomic number of this atom

        Returns
        -------
        int
        """
        return self._atom.atomic_number

    @property
    def element(self):
        """
        Get the element name of this atom.

        Returns
        -------
        openmm.app.element.Element
        """
        return self._atom.element

    @property
    def topology_molecule(self):
        """
        Get the TopologyMolecule that this TopologyAtom belongs to.

        Returns
        -------
        openff.toolkit.topology.TopologyMolecule
        """
        return self._topology_molecule

    @property
    def molecule(self):
        """
        Get the reference Molecule that this TopologyAtom belongs to.

        Returns
        -------
        openff.toolkit.topology.molecule.Molecule
        """
        return self._topology_molecule.molecule

    @property
    def topology_atom_index(self):
        """
        Get the index of this atom in its parent Topology.

        Returns
        -------
        int
            The index of this atom in its parent topology.
        """
        mapped_molecule_atom_index = self._topology_molecule._ref_to_top_index[
            self._atom.molecule_atom_index
        ]
        return (
            self._topology_molecule.atom_start_topology_index
            + mapped_molecule_atom_index
        )

    @property
    def topology_particle_index(self):
        """
        Get the index of this particle in its parent Topology.

        Returns
        -------
        int
            The index of this atom in its parent topology.
        """
        # This assumes that the particles in a topology are listed with all atoms from all TopologyMolecules
        # first, followed by all VirtualSites from all TopologyMolecules second
        return self.topology_atom_index

    @property
    def topology_bonds(self):
        """
        Get the TopologyBonds connected to this TopologyAtom.

        Returns
        -------
        iterator of openff.toolkit.topology.TopologyBonds
        """

        for bond in self._atom.bonds:
            reference_mol_bond_index = bond.molecule_bond_index
            yield self._topology_molecule.bond(reference_mol_bond_index)

    def __eq__(self, other):
        return (self._atom == other._atom) and (
            self._topology_molecule == other._topology_molecule
        )

    def __repr__(self):
        return "TopologyAtom {} with reference atom {} and parent TopologyMolecule {}".format(
            self.topology_atom_index, self._atom, self._topology_molecule
        )

    def to_dict(self):
        """Convert to dictionary representation."""
        # Implement abstract method Serializable.to_dict()
        raise NotImplementedError()  # TODO

    @classmethod
    def from_dict(cls, d):
        """Static constructor from dictionary representation."""
        # Implement abstract method Serializable.to_dict()
        raise NotImplementedError()  # TODO

    # @property
    # def bonds(self):
    #    """
    #    Get the Bonds connected to this TopologyAtom.
    #
    #    Returns
    #    -------
    #    iterator of openff.toolkit.topology.molecule.Bonds
    #    """
    #    for bond in self._atom.bonds:
    #        yield bond

    # TODO: Add all atom properties here? Or just make people use TopologyAtom.atom for that?


# =============================================================================================
# TopologyBond
# =============================================================================================


class TopologyBond(Serializable):
    """
    A TopologyBond is a lightweight data structure that represents a single openff.toolkit.topology.molecule.Bond in
    a Topology. A TopologyBond consists of two references -- One to its fully detailed "bond", an
    openff.toolkit.topology.molecule.Bond, and another to its parent "topology_molecule", which occupies a spot in
    the parent Topology's TopologyMolecule list.

    As some systems can be very large, there is no always-existing representation of a TopologyBond. They are created on
    demand as the user requests them.

    .. warning :: This API is experimental and subject to change.

    """

    def __init__(self, bond, topology_molecule):
        """

        Parameters
        ----------
        bond : An openff.toolkit.topology.molecule.Bond
            The reference bond.
        topology_molecule : An openff.toolkit.topology.TopologyMolecule
            The TopologyMolecule that this TopologyBond belongs to.
        """
        # TODO: Type checks
        self._bond = bond
        self._topology_molecule = topology_molecule

    @property
    def bond(self):
        """
        Get the reference Bond for this TopologyBond.

        Returns
        -------
        an openff.toolkit.topology.molecule.Bond
        """
        return self._bond

    @property
    def topology_molecule(self):
        """
        Get the TopologyMolecule that this TopologyBond belongs to.

        Returns
        -------
        openff.toolkit.topology.TopologyMolecule
        """
        return self._topology_molecule

    @property
    def topology_bond_index(self):
        """
        Get the index of this bond in its parent Topology.

        Returns
        -------
        int
            The index of this bond in its parent topology.
        """
        return (
            self._topology_molecule.bond_start_topology_index
            + self._bond.molecule_bond_index
        )

    @property
    def molecule(self):
        """
        Get the reference Molecule that this TopologyBond belongs to.

        Returns
        -------
        openff.toolkit.topology.molecule.Molecule
        """
        return self._topology_molecule.molecule

    @property
    def bond_order(self):
        """
        Get the order of this TopologyBond.

        Returns
        -------
        int : bond order
        """
        return self._bond.bond_order

    @property
    def atoms(self):
        """
        Get the TopologyAtoms connected to this TopologyBond.

        Returns
        -------
        iterator of openff.toolkit.topology.TopologyAtom
        """
        for ref_atom in self._bond.atoms:
            yield TopologyAtom(ref_atom, self._topology_molecule)

    def to_dict(self):
        """Convert to dictionary representation."""
        # Implement abstract method Serializable.to_dict()
        raise NotImplementedError()  # TODO

    @classmethod
    def from_dict(cls, d):
        """Static constructor from dictionary representation."""
        # Implement abstract method Serializable.to_dict()
        raise NotImplementedError()  # TODO


# =============================================================================================
# TopologyVirtualSite
# =============================================================================================


class TopologyVirtualSite(Serializable):
    """
    A TopologyVirtualSite is a lightweight data structure that represents a single
    openff.toolkit.topology.molecule.VirtualSite in a Topology. A TopologyVirtualSite consists of two references --
    One to its fully detailed "VirtualSite", an openff.toolkit.topology.molecule.VirtualSite, and another to its parent
    "topology_molecule", which occupies a spot in the parent Topology's TopologyMolecule list.

    As some systems can be very large, there is no always-existing representation of a TopologyVirtualSite. They are
    created on demand as the user requests them.

    .. warning :: This API is experimental and subject to change.

    """

    def __init__(self, virtual_site, topology_molecule):
        """

        Parameters
        ----------
        virtual_site : An openff.toolkit.topology.molecule.VirtualSite
            The reference virtual site
        topology_molecule : An openff.toolkit.topology.TopologyMolecule
            The TopologyMolecule that this TopologyVirtualSite belongs to
        """
        # TODO: Type checks
        self._virtual_site = virtual_site
        self._topology_molecule = topology_molecule
        self._topology_virtual_particle_start_index = None

    def invalidate_cached_data(self):
        self._topology_virtual_particle_start_index = None

    def atom(self, index):
        """
        Get the atom at a specific index in this TopologyVirtualSite

        Parameters
        ----------
        index : int
            The index of the atom in the reference VirtualSite to retrieve

        Returns
        -------
        TopologyAtom

        """
        return TopologyAtom(self._virtual_site.atoms[index], self.topology_molecule)

    @property
    def atoms(self):
        """
        Get the TopologyAtoms involved in this TopologyVirtualSite.

        Returns
        -------
        iterator of openff.toolkit.topology.TopologyAtom
        """
        for ref_atom in self._virtual_site.atoms:
            yield TopologyAtom(ref_atom, self._topology_molecule)

    @property
    def virtual_site(self):
        """
        Get the reference VirtualSite for this TopologyVirtualSite.

        Returns
        -------
        an openff.toolkit.topology.molecule.VirtualSite
        """
        return self._virtual_site

    @property
    def topology_molecule(self):
        """
        Get the TopologyMolecule that this TopologyVirtualSite belongs to.

        Returns
        -------
        openff.toolkit.topology.TopologyMolecule
        """
        return self._topology_molecule

    @property
    def topology_virtual_site_index(self):
        """
        Get the index of this virtual site in its parent Topology.

        Returns
        -------
        int
            The index of this virtual site in its parent topology.
        """
        return (
            self._topology_molecule.virtual_site_start_topology_index
            + self._virtual_site.molecule_virtual_site_index
        )

    @property
    def n_particles(self):
        """
        Get the number of particles represented by this VirtualSite

        Returns
        -------
        int : The number of particles
        """
        return self._virtual_site.n_particles

    @property
    def topology_virtual_particle_start_index(self):
        """
        Get the index of the first virtual site particle in its parent Topology.

        Returns
        -------
        int
            The index of this particle in its parent topology.
        """
        # This assumes that the particles in a topology are listed with all
        # atoms from all TopologyMolecules first, followed by all VirtualSites
        # from all TopologyMolecules second

        # If the cached value is not available, generate it

        if self._topology_virtual_particle_start_index is None:
            virtual_particle_start_topology_index = (
                self.topology_molecule.topology.n_topology_atoms
            )
            for (
                topology_molecule
            ) in self._topology_molecule._topology.topology_molecules:
                for tvsite in topology_molecule.virtual_sites:
                    if self == tvsite:
                        break
                    virtual_particle_start_topology_index += tvsite.n_particles
                if self._topology_molecule == topology_molecule:
                    break
                # else:
                #     virtual_particle_start_topology_index += tvsite.n_particles
                #     virtual_particle_start_topology_index += topology_molecule.n_particles
            self._topology_virtual_particle_start_index = (
                virtual_particle_start_topology_index
            )
        # Return cached value
        # print(self._topology_virtual_particle_start_index)
        return self._topology_virtual_particle_start_index

    @property
    def particles(self):
        """
        Get an iterator to the reference particles that this TopologyVirtualSite
        contains.

        Returns
        -------
        iterator of TopologyVirtualParticles
        """

        for vptl in self.virtual_site.particles:
            yield TopologyVirtualParticle(
                self._virtual_site, vptl, self._topology_molecule
            )

    @property
    def molecule(self):
        """
        Get the reference Molecule that this TopologyVirtualSite belongs to.

        Returns
        -------
        openff.toolkit.topology.molecule.Molecule
        """
        return self._topology_molecule.molecule

    @property
    def type(self):
        """
        Get the type of this virtual site

        Returns
        -------
        str : The class name of this virtual site
        """
        return self._virtual_site.type

    def __eq__(self, other):
        return (self._virtual_site == other._virtual_site) and (
            self._topology_molecule == other._topology_molecule
        )

    def to_dict(self):
        """Convert to dictionary representation."""
        # Implement abstract method Serializable.to_dict()
        raise NotImplementedError()  # TODO

    @classmethod
    def from_dict(cls, d):
        """Static constructor from dictionary representation."""
        # Implement abstract method Serializable.to_dict()
        raise NotImplementedError()  # TODO


# =============================================================================================
# TopologyVirtualParticle
# =============================================================================================


class TopologyVirtualParticle(TopologyVirtualSite):
    def __init__(self, virtual_site, virtual_particle, topology_molecule):
        self._virtual_site = virtual_site
        self._virtual_particle = virtual_particle
        self._topology_molecule = topology_molecule

    def __eq__(self, other):

        if type(other) != type(self):
            return False

        same_vsite = super() == super(TopologyVirtualParticle, other)
        if not same_vsite:
            return False

        same_ptl = self.topology_particle_index == other.topology_particle_index

        return same_ptl

    @property
    def topology_particle_index(self):
        """
        Get the index of this particle in its parent Topology.

        Returns
        -------
        idx : int
            The index of this particle in its parent topology.
        """
        # This assumes that the particles in a topology are listed with all atoms from all TopologyMolecules
        # first, followed by all VirtualSites from all TopologyMolecules second
        orientation_key = self._virtual_particle.orientation
        offset = 0
        # vsite is a topology vsite, which has a regular vsite
        for i, ornt in enumerate(self._virtual_site._virtual_site.orientations):
            if ornt == orientation_key:
                offset = i
                break

        return offset + self._virtual_site.topology_virtual_particle_start_index


# =============================================================================================
# TopologyMolecule
# =============================================================================================


class TopologyMolecule:
    """
    TopologyMolecules are built to be an efficient way to store large numbers of copies of the same molecule for
    parameterization and system preparation.

    .. warning :: This API is experimental and subject to change.

    """

    def __init__(
        self, reference_molecule, topology, local_topology_to_reference_index=None
    ):
        """
        Create a new TopologyMolecule.

        Parameters
        ----------
        reference_molecule : an openff.toolkit.topology.molecule.Molecule
            The reference molecule, with details like formal charges, partial charges, bond orders, partial bond orders,
            and atomic symbols.
        topology : an openff.toolkit.topology.Topology
            The topology that this TopologyMolecule belongs to
        local_topology_to_reference_index : dict, optional, default=None
            Dictionary of {TopologyMolecule_atom_index : Molecule_atom_index} for the TopologyMolecule that will be built
        """
        # TODO: Type checks
        self._reference_molecule = reference_molecule
        self._topology = topology
        if local_topology_to_reference_index is None:
            local_topology_to_reference_index = dict(
                [(i, i) for i in range(reference_molecule.n_atoms)]
            )
        self._top_to_ref_index = local_topology_to_reference_index
        self._ref_to_top_index = dict(
            (k, j) for j, k in local_topology_to_reference_index.items()
        )

        # Initialize cached data
        self._atom_start_topology_index = None
        self._particle_start_topology_index = None
        self._bond_start_topology_index = None
        self._virtual_site_start_topology_index = None
        self._virtual_particle_start_topology_index = None

    def _invalidate_cached_data(self):
        """Unset all cached data, in response to an appropriate change"""
        self._atom_start_topology_index = None
        self._particle_start_topology_index = None
        self._bond_start_topology_index = None
        self._virtual_site_start_topology_index = None
        self._virtual_particle_start_topology_index = None
        for vsite in self.virtual_sites:
            vsite.invalidate_cached_data()

    @property
    def topology(self):
        """
        Get the topology that this TopologyMolecule belongs to

        Returns
        -------
        an openff.toolkit.topology.Topology
        """
        return self._topology

    @property
    def reference_molecule(self):
        """
        Get the reference molecule for this TopologyMolecule

        Returns
        -------
        an openff.toolkit.topology.molecule.Molecule
        """
        return self._reference_molecule

    @property
    def n_atoms(self):
        """
        The number of atoms in this topology.

        Returns
        -------
        int
        """
        return self._reference_molecule.n_atoms

    def atom(self, index):
        """
        Get the TopologyAtom with a given topology atom index in this TopologyMolecule.

        Parameters
        ----------
        index : int
            Index of the TopologyAtom within this TopologyMolecule to retrieve

        Returns
        -------
        an openff.toolkit.topology.TopologyAtom
        """
        ref_mol_atom_index = self._top_to_ref_index[index]
        return TopologyAtom(self._reference_molecule.atoms[ref_mol_atom_index], self)

    @property
    def atoms(self):
        """
        Return an iterator of all the TopologyAtoms in this TopologyMolecule

        Returns
        -------
        an iterator of openff.toolkit.topology.TopologyAtoms
        """
        iterate_order = list(self._top_to_ref_index.items())
        # Sort by topology index
        iterate_order.sort(key=lambda x: x[0])
        for top_index, ref_index in iterate_order:
            # self._reference_molecule.atoms:
            yield TopologyAtom(self._reference_molecule.atoms[ref_index], self)

    @property
    def atom_start_topology_index(self):
        """
        Get the topology index of the first atom in this TopologyMolecule

        """
        # If cached value is not available, generate it.
        if self._atom_start_topology_index is None:
            atom_start_topology_index = 0
            for topology_molecule in self._topology.topology_molecules:
                if self == topology_molecule:
                    self._atom_start_topology_index = atom_start_topology_index
                    break
                atom_start_topology_index += topology_molecule.n_atoms

        # Return cached value
        return self._atom_start_topology_index

    @property
    def virtual_particle_start_topology_index(self):
        """
        Get the topology index of the first virtual particle in this TopologyMolecule

        """
        # If cached value is not available, generate it.
        if self._virtual_particle_start_topology_index is None:
            particle_start_topology_index = self.topology.n_atoms
            for topology_molecule in self._topology.topology_molecules:
                if self == topology_molecule:
                    self._particle_start_topology_index = particle_start_topology_index
                    break
                offset = sum(
                    [vsite.n_particles for vsite in topology_molecule.virtual_sites]
                )
                particle_start_topology_index += offset
            self._virtual_particle_start_topology_index = particle_start_topology_index
        # Return cached value
        return self._virtual_particle_start_topology_index

    def bond(self, index):
        """
        Get the TopologyBond with a given reference molecule index in this TopologyMolecule

        Parameters
        ----------
        index : int
            Index of the TopologyBond within this TopologyMolecule to retrieve

        Returns
        -------
        an openff.toolkit.topology.TopologyBond
        """
        return TopologyBond(self.reference_molecule.bonds[index], self)

    @property
    def bonds(self):
        """
        Return an iterator of all the TopologyBonds in this TopologyMolecule

        Returns
        -------
        an iterator of openff.toolkit.topology.TopologyBonds
        """
        for bond in self._reference_molecule.bonds:
            yield TopologyBond(bond, self)

    @property
    def n_bonds(self):
        """Get the number of bonds in this TopologyMolecule

        Returns
        -------
        int : number of bonds
        """
        return self._reference_molecule.n_bonds

    @property
    def bond_start_topology_index(self):
        """Get the topology index of the first bond in this TopologyMolecule"""
        # If cached value is not available, generate it.
        if self._bond_start_topology_index is None:
            bond_start_topology_index = 0
            for topology_molecule in self._topology.topology_molecules:
                if self == topology_molecule:
                    self._bond_start_topology_index = bond_start_topology_index
                    break
                bond_start_topology_index += topology_molecule.n_bonds

        # Return cached value
        return self._bond_start_topology_index

    def particle(self, index):
        """
        Get the TopologyParticle with a given reference molecule index in this TopologyMolecule

        Parameters
        ----------
        index : int
            Index of the TopologyParticle within this TopologyMolecule to retrieve

        Returns
        -------
        an openff.toolkit.topology.TopologyParticle
        """
        return TopologyParticle(self.reference_molecule.particles[index], self)

    @property
    def particles(self):
        """
        Return an iterator of all the TopologyParticles in this TopologyMolecules

        Returns
        -------
        an iterator of openff.toolkit.topology.TopologyParticle
        """
        # Note: This assumes that particles are all Atoms (in topology map order), and then virtualsites
        yield_order = list(self._top_to_ref_index.items())
        # Sort by topology atom index
        yield_order.sort(key=lambda x: x[0])
        for top_atom_index, ref_mol_atom_index in yield_order:
            ref_atom = self._reference_molecule.atoms[ref_mol_atom_index]
            yield TopologyAtom(ref_atom, self)

        for vsite in self.reference_molecule.virtual_sites:
            tvsite = TopologyVirtualSite(vsite, self)
            for vptl in vsite.particles:
                yield TopologyVirtualParticle(tvsite, vptl, self)

    @property
    def n_particles(self):
        """Get the number of particles in this TopologyMolecule

        Returns
        -------
        int : The number of particles
        """
        return self._reference_molecule.n_particles

    def virtual_site(self, index):
        """
        Get the TopologyVirtualSite with a given reference molecule index in this TopologyMolecule

        Parameters
        ----------
        index : int
            Index of the TopologyVirtualSite within this TopologyMolecule to retrieve

        Returns
        -------
        an openff.toolkit.topology.TopologyVirtualSite
        """
        return TopologyVirtualSite(self.reference_molecule.virtual_sites[index], self)

    @property
    def virtual_sites(self):
        """
        Return an iterator of all the TopologyVirtualSites in this TopologyMolecules

        Returns
        -------
        an iterator of openff.toolkit.topology.TopologyVirtualSite
        """
        for vsite in self._reference_molecule.virtual_sites:
            yield TopologyVirtualSite(vsite, self)

    @property
    def n_virtual_sites(self):
        """Get the number of virtual sites in this TopologyMolecule

        Returns
        -------
        int
        """
        return self._reference_molecule.n_virtual_sites

    @property
    def angles(self):
        """Iterable of Tuple[TopologyAtom]: iterator over the angles in this TopologyMolecule."""
        return self._convert_to_topology_atom_tuples(self._reference_molecule.angles)

    @property
    def n_angles(self):
        """int: number of angles in this TopologyMolecule."""
        return self._reference_molecule.n_angles

    @property
    def propers(self):
        """Iterable of Tuple[TopologyAtom]: iterator over the proper torsions in this TopologyMolecule."""
        return self._convert_to_topology_atom_tuples(self._reference_molecule.propers)

    @property
    def n_propers(self):
        """int: number of proper torsions in this TopologyMolecule."""
        return self._reference_molecule.n_propers

    @property
    def impropers(self):
        """Iterable of Tuple[TopologyAtom]: iterator over the possible improper torsions in this TopologyMolecule."""
        return self._convert_to_topology_atom_tuples(self._reference_molecule.impropers)

    @property
    def n_impropers(self):
        """int: number of possible improper torsions in this TopologyMolecule."""
        return self._reference_molecule.n_impropers

    @property
    def smirnoff_impropers(self):
        """
        Note that it's possible that a trivalent center will not have an improper assigned.
        This will depend on the force field that is used.

        Also note that this will return 6 possible atom orderings around each improper
        center. In current SMIRNOFF parameterization, three of these six
        orderings will be used for the actual assignment of the improper term
        and measurement of the angles. These three orderings capture the three unique
        angles that could be calculated around the improper center, therefore the sum
        of these three terms will always return a consistent energy.

        For more details on the use of three-fold ('trefoil') impropers, see
        https://open-forcefield-toolkit.readthedocs.io/en/latest/smirnoff.html#impropertorsions



        Returns
        -------
        impropers : set of tuple
            An iterator of tuples, each containing the indices of atoms making
            up a possible improper torsion. The central atom is listed second
            in each tuple.

        .. todo::
           * Offer a way to do the keytransform and get the final 3 orderings in this
             method? How can we keep this logic synced up with the parameterization
             machinery?
        """
        return self._convert_to_topology_atom_tuples(
            self._reference_molecule.smirnoff_impropers
        )

    @property
    def amber_impropers(self):
        """
        Iterate over improper torsions in the molecule, but only those with
        trivalent centers, reporting the central atom first in each improper.

        Note that it's possible that a trivalent center will not have an improper assigned.
        This will depend on the force field that is used.

        Also note that this will return 6 possible atom orderings around each improper
        center. In current AMBER parameterization, one of these six
        orderings will be used for the actual assignment of the improper term
        and measurement of the angle. This method does not encode the logic to
        determine which of the six orderings AMBER would use.

        Returns
        -------
        impropers : set of tuple
            An iterator of tuples, each containing the indices of atoms making
            up a possible improper torsion. The central atom is listed first in
            each tuple.
        """
        return self._convert_to_topology_atom_tuples(
            self._reference_molecule.amber_impropers
        )

    def nth_degree_neighbors(self, n_degrees: int):
        """
        Return canonicalized pairs of atoms whose shortest separation is `exactly` n bonds.
        Only pairs with increasing atom indices are returned.
        Parameters
        ----------
        n: int
            The number of bonds separating atoms in each pair
        Returns
        -------
        neighbors: iterator of tuple of TopologyAtom
            Tuples (len 2) of atom that are separated by ``n`` bonds.
        Notes
        -----
        The criteria used here relies on minimum distances; when there are multiple valid
        paths between atoms, such as atoms in rings, the shortest path is considered.
        For example, two atoms in "meta" positions with respect to each other in a benzene
        are separated by two paths, one length 2 bonds and the other length 4 bonds. This
        function would consider them to be 2 apart and would not include them if ``n=4`` was
        passed.
        """
        return self._convert_to_topology_atom_tuples(
            self._reference_molecule.nth_degree_neighbors(n_degrees=n_degrees)
        )

    @property
    def virtual_site_start_topology_index(self):
        """Get the topology index of the first virtual site in this TopologyMolecule"""
        # If the cached value is not available, generate it
        if self._virtual_site_start_topology_index is None:
            virtual_site_start_topology_index = 0
            for topology_molecule in self._topology.topology_molecules:
                if self == topology_molecule:
                    self._virtual_site_start_topology_index = (
                        virtual_site_start_topology_index
                    )
                virtual_site_start_topology_index += topology_molecule.n_virtual_sites
        # Return cached value
        return self._virtual_site_start_topology_index

    def to_dict(self):
        """Convert to dictionary representation."""
        # Implement abstract method Serializable.to_dict()
        raise NotImplementedError()  # TODO

    @classmethod
    def from_dict(cls, d):
        """Static constructor from dictionary representation."""
        # Implement abstract method Serializable.to_dict()
        raise NotImplementedError()  # TODO

    def _convert_to_topology_atom_tuples(self, molecule_atom_tuples):
        for atom_tuple in molecule_atom_tuples:
            mol_atom_indices = (a.molecule_atom_index for a in atom_tuple)
            top_mol_atom_indices = (
                self._ref_to_top_index[mol_idx] for mol_idx in mol_atom_indices
            )
            yield tuple(self.atom(i) for i in top_mol_atom_indices)


# TODO: pick back up figuring out how we want TopologyMolecules to know their starting TopologyParticle indices

# =============================================================================================
# Topology
# =============================================================================================

# TODO: Revise documentation and remove chains


class Topology(Serializable):
    """
    A Topology is a chemical representation of a system containing one or more molecules appearing in a specified order.

    As of the 0.7.0 release, the Topology particle indexing system puts all atoms before all virtualsites.
    This ensures that atoms keep the same Topology particle index value, even if the Topology
    is modified during system creation by the addition of virtual sites.

    .. warning :: This API is experimental and subject to change.

    Examples
    --------

    Import some utilities

    >>> from openmm import app
    >>> from openff.toolkit.tests.utils import get_data_file_path, get_packmol_pdb_file_path
    >>> pdb_filepath = get_packmol_pdb_file_path('cyclohexane_ethanol_0.4_0.6')
    >>> monomer_names = ('cyclohexane', 'ethanol')

    Create a Topology object from a PDB file and sdf files defining the molecular contents

    >>> from openff.toolkit.topology import Molecule, Topology
    >>> pdbfile = app.PDBFile(pdb_filepath)
    >>> sdf_filepaths = [get_data_file_path(f'systems/monomers/{name}.sdf') for name in monomer_names]
    >>> unique_molecules = [Molecule.from_file(sdf_filepath) for sdf_filepath in sdf_filepaths]
    >>> topology = Topology.from_openmm(pdbfile.topology, unique_molecules=unique_molecules)

    Create a Topology object from a PDB file and IUPAC names of the molecular contents

    >>> pdbfile = app.PDBFile(pdb_filepath)
    >>> unique_molecules = [Molecule.from_iupac(name) for name in monomer_names]
    >>> topology = Topology.from_openmm(pdbfile.topology, unique_molecules=unique_molecules)

    Create an empty Topology object and add a few copies of a single benzene molecule

    >>> topology = Topology()
    >>> molecule = Molecule.from_iupac('benzene')
    >>> molecule_topology_indices = [topology.add_molecule(molecule) for index in range(10)]

    """

    def __init__(self, other=None):
        """
        Create a new Topology.

        Parameters
        ----------
        other : optional, default=None
            If specified, attempt to construct a copy of the Topology from the specified object.
            This might be a Topology object, or a file that can be used to construct a Topology object
            or serialized Topology object.

        """
        from openff.toolkit.topology.molecule import FrozenMolecule

        # Assign cheminformatics models
        model = DEFAULT_AROMATICITY_MODEL
        self._aromaticity_model = model
        # self._fractional_bond_order_model = DEFAULT_FRACTIONAL_BOND_ORDER_MODEL
        # self._charge_model = DEFAULT_CHARGE_MODEL

        # Initialize storage
        self._initialize()

        # TODO: Try to construct Topology copy from `other` if specified
        if isinstance(other, Topology):
            self.copy_initializer(other)
        elif isinstance(other, FrozenMolecule):
            self.from_molecules([other])
        elif isinstance(other, OrderedDict):
            self._initialize_from_dict(other)

    def _initialize(self):
        """
        Initializes a blank Topology.
        """
        self._aromaticity_model = DEFAULT_AROMATICITY_MODEL
        self._constrained_atom_pairs = dict()
        self._box_vectors = None
        # self._reference_molecule_dicts = set()
        # TODO: Look into weakref and what it does. Having multiple topologies might cause a memory leak.
        self._reference_molecule_to_topology_molecules = OrderedDict()
        self._topology_molecules = list()

    @property
    def reference_molecules(self):
        """
        Get an iterator of reference molecules in this Topology.

        Returns
        -------
        iterable of openff.toolkit.topology.Molecule
        """
        for ref_mol in self._reference_molecule_to_topology_molecules.keys():
            yield ref_mol

    @classmethod
    def from_molecules(cls, molecules):
        """
        Create a new Topology object containing one copy of each of the specified molecule(s).

        Parameters
        ----------
        molecules : Molecule or iterable of Molecules
            One or more molecules to be added to the Topology

        Returns
        -------
        topology : Topology
            The Topology created from the specified molecule(s)
        """
        # Ensure that we are working with an iterable
        try:
            iter(molecules)
        except TypeError as te:
            # Make iterable object
            molecules = [molecules]

        # Create Topology and populate it with specified molecules
        topology = cls()
        for molecule in molecules:
            topology.add_molecule(molecule)

        return topology

    def assert_bonded(self, atom1, atom2):
        """
        Raise an exception if the specified atoms are not bonded in the topology.

        Parameters
        ----------
        atom1, atom2 : openff.toolkit.topology.Atom or int
            The atoms or atom topology indices to check to ensure they are bonded

        """
        if (type(atom1) is int) and (type(atom2) is int):
            atom1 = self.atom(atom1)
            atom2 = self.atom(atom2)

        # else:
        if not (self.is_bonded(atom1, atom2)):
            # TODO: Raise more specific exception.
            raise Exception(
                "Atoms {} and {} are not bonded in topology".format(atom1, atom2)
            )

    @property
    def aromaticity_model(self):
        """
        Get the aromaticity model applied to all molecules in the topology.

        Returns
        -------
        aromaticity_model : str
            Aromaticity model in use.
        """
        return self._aromaticity_model

    @aromaticity_model.setter
    def aromaticity_model(self, aromaticity_model):
        """
        Set the aromaticity model applied to all molecules in the topology.

        Parameters
        ----------
        aromaticity_model : str
            Aromaticity model to use. One of: ['OEAroModel_MDL']
        """

        if not aromaticity_model in ALLOWED_AROMATICITY_MODELS:
            msg = "Aromaticity model must be one of {}; specified '{}'".format(
                ALLOWED_AROMATICITY_MODELS, aromaticity_model
            )
            raise ValueError(msg)
        self._aromaticity_model = aromaticity_model

    @property
    def box_vectors(self):
        """Return the box vectors of the topology, if specified

        Returns
        -------
        box_vectors : openmm.unit.Quantity wrapped numpy array of shape (3, 3)
            The unit-wrapped box vectors of this topology
        """
        return self._box_vectors

    @box_vectors.setter
    def box_vectors(self, box_vectors):
        """
        Sets the box vectors to be used for this topology.

        Parameters
        ----------
        box_vectors : openmm.unit.Quantity wrapped numpy array of shape (3, 3)
            The unit-wrapped box vectors

        """
        if box_vectors is None:
            self._box_vectors = None
            return
        if not hasattr(box_vectors, "unit"):
            raise InvalidBoxVectorsError("Given unitless box vectors")
        if not (unit.angstrom.is_compatible(box_vectors.unit)):
            raise InvalidBoxVectorsError(
                "Attempting to set box vectors in units that are incompatible with openmm.unit.Angstrom"
            )

        if hasattr(box_vectors, "shape"):
            if box_vectors.shape == (3,):
                box_vectors *= np.eye(3)
            if box_vectors.shape != (3, 3):
                raise InvalidBoxVectorsError(
                    f"Box vectors must be shape (3, 3). Found shape {box_vectors.shape}"
                )
        elif isinstance(box_vectors._value, list):
            if len(box_vectors) == 3:
                box_vectors._value *= np.eye(3)

        self._box_vectors = box_vectors

    @property
    def is_periodic(self):
        """Return whether or not this Topology is intended to be described with periodic
        boundary conditions."""
        return self.box_vectors is not None

    @is_periodic.setter
    def is_periodic(self, is_periodic):
        """
        Set the partial charge model used for all molecules in the topology.

        Parameters
        ----------
        is_periodic : bool
            Whether or not this Topology is periodici

        """
        if is_periodic is True and self.box_vectors is None:
            raise InvalidPeriodicityError(
                "Cannot set is_periodic to True without box vectors. Set box "
                "vectors directly instead."
            )
        if is_periodic is False and self.box_vectors is not None:
            raise InvalidPeriodicityError(
                "Cannot set is_periodic to False while box vectors are stored. "
                "First set box_vectors to None."
            )

    @property
    def charge_model(self):
        """
        Get the partial charge model applied to all molecules in the topology.

        Returns
        -------
        charge_model : str
            Charge model used for all molecules in the Topology.

        """
        return self._charge_model

    @charge_model.setter
    def charge_model(self, charge_model):
        """
        Set the partial charge model used for all molecules in the topology.

        Parameters
        ----------
        charge_model : str
            Charge model to use for all molecules in the Topology.
            Allowed values: ['AM1-BCC']
            * ``AM1-BCC``: Canonical AM1-BCC scheme
        """
        if not charge_model in ALLOWED_CHARGE_MODELS:
            raise ValueError(
                "Charge model must be one of {}; specified '{}'".format(
                    ALLOWED_CHARGE_MODELS, charge_model
                )
            )
        self._charge_model = charge_model

    @property
    def constrained_atom_pairs(self):
        """Returns the constrained atom pairs of the Topology

        Returns
        -------
        constrained_atom_pairs : dict
             dictionary of the form d[(atom1_topology_index, atom2_topology_index)] = distance (float)
        """
        return self._constrained_atom_pairs

    @property
    def fractional_bond_order_model(self):
        """
        Get the fractional bond order model for the Topology.

        Returns
        -------
        fractional_bond_order_model : str
            Fractional bond order model in use.

        """
        return self._fractional_bond_order_model

    @fractional_bond_order_model.setter
    def fractional_bond_order_model(self, fractional_bond_order_model):
        """
        Set the fractional bond order model applied to all molecules in the topology.

        Parameters
        ----------
        fractional_bond_order_model : str
            Fractional bond order model to use. One of: ['Wiberg']

        """
        if not fractional_bond_order_model in ALLOWED_FRACTIONAL_BOND_ORDER_MODELS:
            raise ValueError(
                "Fractional bond order model must be one of {}; specified '{}'".format(
                    ALLOWED_FRACTIONAL_BOND_ORDER_MODELS, fractional_bond_order_model
                )
            )
        self._fractional_bond_order_model = fractional_bond_order_model

    @property
    def n_reference_molecules(self):
        """
        Returns the number of reference (unique) molecules in in this Topology.

        Returns
        -------
        n_reference_molecules : int
        """
        count = 0
        for i in self.reference_molecules:
            count += 1
        return count

    @property
    def n_topology_molecules(self):
        """
        Returns the number of topology molecules in in this Topology.

        Returns
        -------
        n_topology_molecules : int
        """
        return len(self._topology_molecules)

    @property
    def topology_molecules(self):
        """Returns an iterator over all the TopologyMolecules in this Topology

        Returns
        -------
        topology_molecules : Iterable of TopologyMolecule
        """
        return self._topology_molecules

    @property
    def n_topology_atoms(self):
        """
        Returns the number of topology atoms in in this Topology.

        Returns
        -------
        n_topology_atoms : int
        """
        n_atoms = 0
        for reference_molecule in self.reference_molecules:
            n_atoms_per_topology_molecule = reference_molecule.n_atoms
            n_instances_of_topology_molecule = len(
                self._reference_molecule_to_topology_molecules[reference_molecule]
            )
            n_atoms += n_atoms_per_topology_molecule * n_instances_of_topology_molecule
        return n_atoms

    @property
    def topology_atoms(self):
        """Returns an iterator over the atoms in this Topology. These will be in ascending order of topology index (Note
        that this is not necessarily the same as the reference molecule index)

        Returns
        -------
        topology_atoms : Iterable of TopologyAtom
        """
        for topology_molecule in self._topology_molecules:
            for atom in topology_molecule.atoms:
                yield atom

    @property
    def n_topology_bonds(self):
        """
        Returns the number of TopologyBonds in in this Topology.

        Returns
        -------
        n_bonds : int
        """
        n_bonds = 0
        for reference_molecule in self.reference_molecules:
            n_bonds_per_topology_molecule = reference_molecule.n_bonds
            n_instances_of_topology_molecule = len(
                self._reference_molecule_to_topology_molecules[reference_molecule]
            )
            n_bonds += n_bonds_per_topology_molecule * n_instances_of_topology_molecule
        return n_bonds

    @property
    def topology_bonds(self):
        """Returns an iterator over the bonds in this Topology

        Returns
        -------
        topology_bonds : Iterable of TopologyBond
        """
        for topology_molecule in self._topology_molecules:
            for bond in topology_molecule.bonds:
                yield bond

    @property
    def n_topology_particles(self):
        """
        Returns the number of topology particles (TopologyAtoms and TopologyVirtualSites) in in this Topology.

        Returns
        -------
        n_topology_particles : int
        """
        n_particles = 0
        for reference_molecule in self.reference_molecules:
            n_particles_per_topology_molecule = reference_molecule.n_particles
            n_instances_of_topology_molecule = len(
                self._reference_molecule_to_topology_molecules[reference_molecule]
            )
            n_particles += (
                n_particles_per_topology_molecule * n_instances_of_topology_molecule
            )
        return n_particles

    @property
    def topology_particles(self):
        """Returns an iterator over the particles (TopologyAtoms and TopologyVirtualSites) in this Topology. The
        TopologyAtoms will be in order of ascending Topology index (Note that this may differ from the
        order of atoms in the reference molecule index).

        Returns
        --------
        topology_particles : Iterable of TopologyAtom and TopologyVirtualSite
        """
        for topology_molecule in self._topology_molecules:
            for atom in topology_molecule.atoms:
                yield atom
        for topology_molecule in self._topology_molecules:
            for vs in topology_molecule.virtual_sites:
                for vp in vs.particles:
                    yield vp

    @property
    def n_topology_virtual_sites(self):
        """
        Returns the number of TopologyVirtualSites in in this Topology.

        Returns
        -------
        n_virtual_sites : iterable of TopologyVirtualSites
        """
        n_virtual_sites = 0
        for reference_molecule in self.reference_molecules:
            n_virtual_sites_per_topology_molecule = reference_molecule.n_virtual_sites
            n_instances_of_topology_molecule = len(
                self._reference_molecule_to_topology_molecules[reference_molecule]
            )
            n_virtual_sites += (
                n_virtual_sites_per_topology_molecule * n_instances_of_topology_molecule
            )
        return n_virtual_sites

    @property
    def topology_virtual_sites(self):
        """Get an iterator over the virtual sites in this Topology

        Returns
        -------
        topology_virtual_sites : Iterable of TopologyVirtualSite
        """
        for topology_molecule in self._topology_molecules:
            for virtual_site in topology_molecule.virtual_sites:
                yield virtual_site

    @property
    def n_angles(self):
        """int: number of angles in this Topology."""
        return sum(mol.n_angles for mol in self._topology_molecules)

    @property
    def angles(self):
        """Iterable of Tuple[TopologyAtom]: iterator over the angles in this Topology."""
        for topology_molecule in self._topology_molecules:
            for angle in topology_molecule.angles:
                yield angle

    @property
    def n_propers(self):
        """int: number of proper torsions in this Topology."""
        return sum(mol.n_propers for mol in self._topology_molecules)

    @property
    def propers(self):
        """Iterable of Tuple[TopologyAtom]: iterator over the proper torsions in this Topology."""
        for topology_molecule in self._topology_molecules:
            for proper in topology_molecule.propers:
                yield proper

    @property
    def n_impropers(self):
        """int: number of possible improper torsions in this Topology."""
        return sum(mol.n_impropers for mol in self._topology_molecules)

    @property
    def impropers(self):
        """Iterable of Tuple[TopologyAtom]: iterator over the possible improper torsions in this Topology."""
        for topology_molecule in self._topology_molecules:
            for improper in topology_molecule.impropers:
                yield improper

    @property
    def smirnoff_impropers(self):
        """
        Iterate over improper torsions in the molecule, but only those with
        trivalent centers, reporting the central atom second in each improper.

        Note that it's possible that a trivalent center will not have an improper assigned.
        This will depend on the force field that is used.

        Also note that this will return 6 possible atom orderings around each improper
        center. In current SMIRNOFF parameterization, three of these six
        orderings will be used for the actual assignment of the improper term
        and measurement of the angles. These three orderings capture the three unique
        angles that could be calculated around the improper center, therefore the sum
        of these three terms will always return a consistent energy.

        For more details on the use of three-fold ('trefoil') impropers, see
        https://open-forcefield-toolkit.readthedocs.io/en/latest/smirnoff.html#impropertorsions

        .. todo:: Offer a way to do the keytransform and get the final 3 orderings in this
                  method? How can we keep this logic synced up with the parameterization
                  machinery?

        Returns
        -------
        impropers : set of tuple
            An iterator of tuples, each containing the indices of atoms making
            up a possible improper torsion. The central atom is listed second
            in each tuple.

        See Also
        --------
        impropers, amber_impropers

        """
        for topology_molecule in self._topology_molecules:
            for smirnoff_improper in topology_molecule.smirnoff_impropers:
                yield smirnoff_improper

    @property
    def amber_impropers(self):
        """
        Iterate over improper torsions in the molecule, but only those with
        trivalent centers, reporting the central atom first in each improper.

        Note that it's possible that a trivalent center will not have an improper assigned.
        This will depend on the force field that is used.

        Also note that this will return 6 possible atom orderings around each improper
        center. In current AMBER parameterization, one of these six
        orderings will be used for the actual assignment of the improper term
        and measurement of the angle. This method does not encode the logic to
        determine which of the six orderings AMBER would use.

        Returns
        -------
        impropers : set of tuple
            An iterator of tuples, each containing the indices of atoms making
            up a possible improper torsion. The central atom is listed first in
            each tuple.

        See Also
        --------
        impropers, smirnoff_impropers
        """
        for topology_molecule in self._topology_molecules:
            for amber_improper in topology_molecule.amber_impropers:
                yield amber_improper

    def nth_degree_neighbors(self, n_degrees: int):
        """
        Return canonicalized pairs of atoms whose shortest separation is `exactly` n bonds.
        Only pairs with increasing atom indices are returned.
        Parameters
        ----------
        n: int
            The number of bonds separating atoms in each pair
        Returns
        -------
        neighbors: iterator of tuple of TopologyAtom
            Tuples (len 2) of atom that are separated by ``n`` bonds.
        Notes
        -----
        The criteria used here relies on minimum distances; when there are multiple valid
        paths between atoms, such as atoms in rings, the shortest path is considered.
        For example, two atoms in "meta" positions with respect to each other in a benzene
        are separated by two paths, one length 2 bonds and the other length 4 bonds. This
        function would consider them to be 2 apart and would not include them if ``n=4`` was
        passed.
        """
        for topology_molecule in self._topology_molecules:
            for pair in topology_molecule.nth_degree_neighbors(n_degrees=n_degrees):
                yield pair

    class _ChemicalEnvironmentMatch:
        """Represents the match of a given chemical environment query, storing
        both the matched topology atom indices and the indices of the corresponding
        reference molecule atoms, as well as a reference to the reference molecule.
        """

        @property
        def reference_atom_indices(self):
            """tuple of int: The indices of the corresponding reference molecule atoms."""
            return self._reference_atom_indices

        @property
        def reference_molecule(self):
            """topology.molecule.Molecule: The corresponding reference molecule."""
            return self._reference_molecule

        @property
        def topology_atom_indices(self):
            """tuple of int: The matched topology atom indices."""
            return self._topology_atom_indices

        def __init__(
            self, reference_atom_indices, reference_molecule, topology_atom_indices
        ):
            """Constructs a new _ChemicalEnvironmentMatch object

            Parameters
            ----------
            reference_atom_indices: tuple of int
                The indices of the corresponding reference molecule atoms.
            reference_molecule: topology.molecule.Molecule
                The corresponding reference molecule.
            topology_atom_indices: tuple of int
                The matched topology atom indices.
            """

            assert len(reference_atom_indices) == len(topology_atom_indices)

            self._reference_atom_indices = reference_atom_indices
            self._reference_molecule = reference_molecule

            self._topology_atom_indices = topology_atom_indices

    def chemical_environment_matches(
        self,
        query,
        aromaticity_model="MDL",
        unique=False,
        toolkit_registry=GLOBAL_TOOLKIT_REGISTRY,
    ):
        """
        Retrieve all matches for a given chemical environment query.

        TODO:

        * Do we want to generalize this to other kinds of queries too, like mdtraj DSL, pymol selections, atom index slices, etc?
          We could just call it topology.matches(query)

        Parameters
        ----------
        query : str or ChemicalEnvironment
            SMARTS string (with one or more tagged atoms) or ``ChemicalEnvironment`` query
            Query will internally be resolved to SMARTS using ``query.as_smarts()`` if it has an ``.as_smarts`` method.
        aromaticity_model : str
            Override the default aromaticity model for this topology and use the specified aromaticity model instead.
            Allowed values: ['MDL']

        Returns
        -------
        matches : list of Topology._ChemicalEnvironmentMatch
            A list of tuples, containing the topology indices of the matching atoms.

        """

        # Render the query to a SMARTS string
        if type(query) is str:
            smarts = query
        elif type(query) is ChemicalEnvironment:
            smarts = query.as_smarts()
        else:
            raise ValueError(
                f"Don't know how to convert query '{query}' into SMARTS string"
            )

        # Perform matching on each unique molecule, unrolling the matches to all matching copies
        # of that molecule in the Topology object.
        matches = list()

        for ref_mol in self.reference_molecules:

            # Find all atomsets that match this definition in the reference molecule
            # This will automatically attempt to match chemically identical atoms in
            # a canonical order within the Topology
            ref_mol_matches = ref_mol.chemical_environment_matches(
                smarts,
                unique=unique,
                toolkit_registry=toolkit_registry,
            )

            if len(ref_mol_matches) == 0:
                continue

            # Unroll corresponding atom indices over all instances of this molecule.
            for topology_molecule in self._reference_molecule_to_topology_molecules[
                ref_mol
            ]:

                # topology_molecule_start_index = topology_molecule.atom_start_topology_index

                # Loop over matches
                for reference_match in ref_mol_matches:

                    # Collect indices of matching TopologyAtoms.
                    topology_atom_indices = []
                    for reference_molecule_atom_index in reference_match:
                        reference_atom = topology_molecule.reference_molecule.atoms[
                            reference_molecule_atom_index
                        ]
                        topology_atom = TopologyAtom(reference_atom, topology_molecule)
                        topology_atom_indices.append(
                            topology_atom.topology_particle_index
                        )

                    environment_match = Topology._ChemicalEnvironmentMatch(
                        tuple(reference_match), ref_mol, tuple(topology_atom_indices)
                    )

                    matches.append(environment_match)
        return matches

    def to_dict(self):
        """Convert to dictionary representation."""
        # Implement abstract method Serializable.to_dict()
        raise NotImplementedError()  # TODO

    @classmethod
    def from_dict(cls, d):
        """Static constructor from dictionary representation."""
        # Implement abstract method Serializable.to_dict()
        raise NotImplementedError()  # TODO

    @classmethod
    def from_openmm(cls, openmm_topology, unique_molecules=None):
        """
        Construct an OpenFF Topology object from an OpenMM Topology object.

        Parameters
        ----------
        openmm_topology : openmm.app.Topology
            An OpenMM Topology object
        unique_molecules : iterable of objects that can be used to construct unique Molecule objects
            All unique molecules must be provided, in any order, though multiple copies of each molecule are allowed.
            The atomic elements and bond connectivity will be used to match the reference molecules
            to molecule graphs appearing in the OpenMM ``Topology``. If bond orders are present in the
            OpenMM ``Topology``, these will be used in matching as well.

        Returns
        -------
        topology : openff.toolkit.topology.Topology
            An OpenFF Topology object
        """
        import networkx as nx

        from openff.toolkit.topology.molecule import Molecule

        # Check to see if the openMM system has defined bond orders, by looping over all Bonds in the Topology.
        omm_has_bond_orders = True
        for omm_bond in openmm_topology.bonds():
            if omm_bond.order is None:
                omm_has_bond_orders = False

        if unique_molecules is None:
            raise MissingUniqueMoleculesError(
                "Topology.from_openmm requires a list of Molecule objects "
                "passed as unique_molecules, but None was passed."
            )

        # Convert all unique mols to graphs
        topology = cls()
        graph_to_unq_mol = {}
        for unq_mol in unique_molecules:
            unq_mol_graph = unq_mol.to_networkx()
            for existing_graph in graph_to_unq_mol.keys():
                if Molecule.are_isomorphic(
                    existing_graph,
                    unq_mol_graph,
                    return_atom_map=False,
                    aromatic_matching=False,
                    formal_charge_matching=False,
                    bond_order_matching=omm_has_bond_orders,
                    atom_stereochemistry_matching=False,
                    bond_stereochemistry_matching=False,
                )[0]:
                    msg = (
                        "Error: Two unique molecules have indistinguishable "
                        "graphs: {} and {}".format(
                            unq_mol, graph_to_unq_mol[existing_graph]
                        )
                    )
                    raise DuplicateUniqueMoleculeError(msg)
            graph_to_unq_mol[unq_mol_graph] = unq_mol

        # Convert all openMM mols to graphs
        omm_topology_G = nx.Graph()
        for atom in openmm_topology.atoms():
            omm_topology_G.add_node(
                atom.index, atomic_number=atom.element.atomic_number
            )
        for bond in openmm_topology.bonds():
            omm_topology_G.add_edge(
                bond.atom1.index, bond.atom2.index, bond_order=bond.order
            )

        # For each connected subgraph (molecule) in the topology, find its match in unique_molecules
        topology_molecules_to_add = list()
        for omm_mol_G in (
            omm_topology_G.subgraph(c).copy()
            for c in nx.connected_components(omm_topology_G)
        ):
            match_found = False
            for unq_mol_G in graph_to_unq_mol.keys():
                isomorphic, mapping = Molecule.are_isomorphic(
                    omm_mol_G,
                    unq_mol_G,
                    return_atom_map=True,
                    aromatic_matching=False,
                    formal_charge_matching=False,
                    bond_order_matching=omm_has_bond_orders,
                    atom_stereochemistry_matching=False,
                    bond_stereochemistry_matching=False,
                )
                if isomorphic:
                    # Take the first valid atom indexing map
                    first_topology_atom_index = min(mapping.keys())
                    topology_molecules_to_add.append(
                        (first_topology_atom_index, unq_mol_G, mapping.items())
                    )
                    match_found = True
                    break
            if match_found is False:
                hill_formula = Molecule.to_hill_formula(omm_mol_G)
                msg = f"No match found for molecule {hill_formula}. "
                probably_missing_conect = [
                    "C",
                    "H",
                    "O",
                    "N",
                    "P",
                    "S",
                    "F",
                    "Cl",
                    "Br",
                ]
                if hill_formula in probably_missing_conect:
                    msg += (
                        "This would be a very unusual molecule to try and parameterize, "
                        "and it is likely that the data source it was read from does not "
                        "contain connectivity information. If this molecule is coming from "
                        "PDB, please ensure that the file contains CONECT records. The PDB "
                        "format documentation (https://www.wwpdb.org/documentation/"
                        'file-format-content/format33/sect10.html) states "CONECT records '
                        "are mandatory for HET groups (excluding water) and for other bonds "
                        'not specified in the standard residue connectivity table."'
                    )
                raise ValueError(msg)

        # The connected_component_subgraph function above may have scrambled the molecule order, so sort molecules
        # by their first atom's topology index
        topology_molecules_to_add.sort(key=lambda x: x[0])
        for first_index, unq_mol_G, top_to_ref_index in topology_molecules_to_add:
            local_top_to_ref_index = dict(
                [
                    (top_index - first_index, ref_index)
                    for top_index, ref_index in top_to_ref_index
                ]
            )
            topology.add_molecule(
                graph_to_unq_mol[unq_mol_G],
                local_topology_to_reference_index=local_top_to_ref_index,
            )

        topology.box_vectors = openmm_topology.getPeriodicBoxVectors()
        # TODO: How can we preserve metadata from the openMM topology when creating the OFF topology?
        return topology

    def to_openmm(self, ensure_unique_atom_names=True):
        """
        Create an OpenMM Topology object.

        The OpenMM ``Topology`` object will have one residue per topology
        molecule. Currently, the number of chains depends on how many copies
        of the same molecule are in the ``Topology``. Molecules with more
        than 5 copies are all assigned to a single chain, otherwise one
        chain is created for each molecule. This behavior may change in
        the future.

        Parameters
        ----------
        ensure_unique_atom_names : bool, optional. Default=True
            Whether to check that the molecules in each molecule have
            unique atom names, and regenerate them if not. Note that this
            looks only at molecules, and does not guarantee uniqueness in
            the entire Topology.

        Returns
        -------
        openmm_topology : openmm.app.Topology
            An OpenMM Topology object
        """
        try:
            from openmm.app import Topology as OMMTopology
            from openmm.app.element import Element as OMMElement
        except ImportError:
            from simtk.openmm.app import Topology as OMMTopology
            from simtk.openmm.app.element import Element as OMMElement

        omm_topology = OMMTopology()

        # Create unique atom names
        if ensure_unique_atom_names:
            for ref_mol in self.reference_molecules:
                if not ref_mol.has_unique_atom_names:
                    ref_mol.generate_unique_atom_names()

        # Keep track of which chains and residues have been added.
        mol_to_chains = {}
        mol_to_residues = {}

        # Go through atoms in OpenFF to preserve the order.
        omm_atoms = []
        # We need to iterate over the topology molecules if we want to
        # keep track of chains/residues as Atom.topology_molecule is
        # instantiated every time and can't be used as a key.
        for topology_molecule in self.topology_molecules:
            for atom in topology_molecule.atoms:
                reference_molecule = topology_molecule.reference_molecule
                n_molecules = len(
                    self._reference_molecule_to_topology_molecules[reference_molecule]
                )

                # Add 1 chain per molecule unless there are more than 5 copies,
                # in which case we add a single chain for all of them.
                if n_molecules <= 5:
                    # We associate a chain to each molecule.
                    key_molecule = topology_molecule
                else:
                    # We associate a chain to all the topology molecule.
                    key_molecule = reference_molecule

                # Create a new chain if it doesn't exit.
                try:
                    chain = mol_to_chains[key_molecule]
                except KeyError:
                    chain = omm_topology.addChain()
                    mol_to_chains[key_molecule] = chain

                # Add one molecule for each topology molecule.
                try:
                    residue = mol_to_residues[topology_molecule]
                except KeyError:
                    residue = omm_topology.addResidue(reference_molecule.name, chain)
                    mol_to_residues[topology_molecule] = residue

                # Add atom.
                element = OMMElement.getByAtomicNumber(atom.atomic_number)
                omm_atom = omm_topology.addAtom(atom.atom.name, element, residue)

                # Make sure that OpenFF and OpenMM Topology atoms have the same indices.
                assert atom.topology_atom_index == int(omm_atom.id) - 1
                omm_atoms.append(omm_atom)

        # Add all bonds.
        bond_types = {1: Single, 2: Double, 3: Triple}
        for bond in self.topology_bonds:
            atom1, atom2 = bond.atoms
            atom1_idx, atom2_idx = atom1.topology_atom_index, atom2.topology_atom_index
            bond_type = (
                Aromatic if bond.bond.is_aromatic else bond_types[bond.bond_order]
            )
            omm_topology.addBond(
                omm_atoms[atom1_idx],
                omm_atoms[atom2_idx],
                type=bond_type,
                order=bond.bond_order,
            )

        if self.box_vectors is not None:
            omm_topology.setPeriodicBoxVectors(self.box_vectors)
        return omm_topology

    def to_file(self, filename, positions, file_format="PDB", keepIds=False):
        """
        Save coordinates and topology to a PDB file.

        Reference: https://github.com/openforcefield/openff-toolkit/issues/502

        Notes:

        1. This doesn't handle virtual sites (they're ignored)
        2. Atom numbering may not remain same, for example if the atoms
           in water are numbered as 1001, 1002, 1003, they would change
           to 1, 2, 3. This doesn't affect the topology or coordinates or
           atom-ordering in any way.
        3. Same issue with the amino acid names in the pdb file, they are
           not returned.

        Parameters
        ----------
        filename : str
            name of the pdb file to write to
        positions : n_atoms x 3 numpy array or openmm.unit.Quantity-wrapped n_atoms x 3 iterable
            Can be an openmm 'quantity' object which has atomic positions as a list of Vec3s along with associated units, otherwise a 3D array of UNITLESS numbers are considered as "Angstroms" by default
        file_format : str
            Output file format. Case insensitive. Currently only supported value is "pdb".

        """
        openmm_top = self.to_openmm()
        if not isinstance(positions, unit.Quantity):
            positions = positions * unit.angstrom

        file_format = file_format.upper()
        if file_format != "PDB":
            raise NotImplementedError("Topology.to_file supports only PDB format")

        # writing to PDB file
        with open(filename, "w") as outfile:
            app.PDBFile.writeFile(openmm_top, positions, outfile, keepIds)

    @staticmethod
    def from_mdtraj(mdtraj_topology, unique_molecules=None):
        """
        Construct an OpenFF Topology object from an MDTraj Topology object.

        Parameters
        ----------
        mdtraj_topology : mdtraj.Topology
            An MDTraj Topology object
        unique_molecules : iterable of objects that can be used to construct unique Molecule objects
            All unique molecules must be provided, in any order, though multiple copies of each molecule are allowed.
            The atomic elements and bond connectivity will be used to match the reference molecules
            to molecule graphs appearing in the MDTraj ``Topology``. If bond orders are present in the
            MDTraj ``Topology``, these will be used in matching as well.

        Returns
        -------
        topology : openff.toolkit.topology.Topology
            An OpenFF Topology object
        """
        return Topology.from_openmm(
            mdtraj_topology.to_openmm(), unique_molecules=unique_molecules
        )

    # Avoid removing this method, even though it is private and would not be difficult for most
    # users to replace. Also avoid making it public as round-trips with MDTraj are likely
    # to not preserve necessary information.
    def _to_mdtraj(self):
        """
        Create an MDTraj Topology object.
        Returns
        ----------
        mdtraj_topology : mdtraj.Topology
            An MDTraj Topology object
        """
        import mdtraj as md

        return md.Topology.from_openmm(self.to_openmm())

<<<<<<< HEAD
    @staticmethod
    def from_parmed(parmed_structure, unique_molecules=None):
        """
        .. warning:: This functionality will be implemented in a future toolkit release.

        Construct an OpenFF Topology object from a ParmEd Structure object.

        Parameters
        ----------
        parmed_structure : parmed.Structure
            A ParmEd structure object
        unique_molecules : iterable of objects that can be used to construct unique Molecule objects
            All unique molecules must be provided, in any order, though multiple copies of each molecule are allowed.
            The atomic elements and bond connectivity will be used to match the reference molecules
            to molecule graphs appearing in the structure's ``topology`` object. If bond orders are present in the
            structure's ``topology`` object, these will be used in matching as well.

        Returns
        -------
        topology : openff.toolkit.topology.Topology
            An OpenFF Topology object
        """
        # TODO: Implement functionality
        raise NotImplementedError

    def to_parmed(self):
        """

        .. warning:: This functionality will be implemented in a future toolkit release.

        Create a ParmEd Structure object.

        Returns
        ----------
        parmed_structure : parmed.Structure
            A ParmEd Structure objecft
        """
        # TODO: Implement functionality
        raise NotImplementedError

    @staticmethod
    def _to_networkx_from_openmm(openmm_topology, substructure_file_path=None):
        """
        Returns a graph from openmm topology object.

        Parameters
        ----------
        openmm_topology: simtk.openmm.app.topology.Topology
            OpenMM Topology object from which the graph will be obtained.
        substructure_file_path : str, optional, default=None
            Path to substructure library file in JSON format. Defaults to using built-in substructure fi

        .. warning: Experimental. Meant to be used as a helper function to read cheminformatics molecules from PDB.

        .. TODO: Should this live here? What is a better place? maybe utils?
        """
        import json
        import networkx
        from networkx.algorithms import isomorphism
        from rdkit import Chem
        from openff.toolkit.utils.rdkit_wrapper import RDKitToolkitWrapper
        from openff.toolkit.utils.utils import get_data_file_path
        from openff.toolkit.topology import Molecule

        # Read substructure dictionary file
        if not substructure_file_path:
            substructure_file_path = get_data_file_path('proteins/aa_residues_substructures_explicit_bond_orders.json')

        # Read substructure file
        with open(substructure_file_path, 'r') as subfile:
            substructure_dictionary = json.load(subfile)

        # Initialize graph
        omm_topology_graph = networkx.Graph()
        # Fill in atoms as nodes
        for atom in openmm_topology.atoms():
            omm_topology_graph.add_node(
                atom.index, atomic_number=atom.element.atomic_number, formal_charge=0.
            )
        # Fill bonds as edges
        for bond in openmm_topology.bonds():
            omm_topology_graph.add_edge(
                bond.atom1.index, bond.atom2.index, bond_order=Chem.rdchem.BondType.SINGLE  # bond.order
            )

        # Try matching this substructure to the whole molecule graph
        node_match = isomorphism.categorical_node_match('atomic_number', -1)

        already_assigned_nodes = set()
        already_assigned_edges = set()

        for res_name in substructure_dictionary:
            # TODO: This is a hack for the moment since we don't have a more sohpisticated way to resolve clashes.
            #  it just does the biggest substructures first. Except for Proline.
            if res_name != "PRO":
                sorted_substructure_smarts = sorted(substructure_dictionary[res_name], key=len, reverse=True)
            else:
                sorted_substructure_smarts = substructure_dictionary
            for substructure_smarts in sorted_substructure_smarts:
                library_molecule = Molecule.from_smiles(substructure_smarts)
                library_rdmol_graph = RDKitToolkitWrapper._to_networkx(library_molecule)
                graph_matcher = isomorphism.GraphMatcher(omm_topology_graph, library_rdmol_graph, node_match=node_match)
                # TODO: What if subgraph is not isomorphic? We are still returning it.
                if graph_matcher.subgraph_is_isomorphic():
                    # Fill charge and bond order information from rdmol graph
                    for omm_idx_2_rdk_idx in graph_matcher.subgraph_isomorphisms_iter():
                        assert len(omm_idx_2_rdk_idx) == library_molecule.n_atoms
                        for omm_idx, rdk_idx in omm_idx_2_rdk_idx.items():
                            if omm_idx in already_assigned_nodes:
                                continue
                            already_assigned_nodes.add(omm_idx)
                            omm_topology_graph.nodes[omm_idx]['formal_charge'] = library_rdmol_graph.nodes[rdk_idx][
                                'formal_charge']

                        rdk_idx_2_omm_idx = dict([(j, i) for i, j in omm_idx_2_rdk_idx.items()])
                        for edge in library_rdmol_graph.edges:
                            omm_edge_idx = rdk_idx_2_omm_idx[edge[0]], rdk_idx_2_omm_idx[edge[1]]
                            if omm_edge_idx in already_assigned_edges:
                                continue
                            already_assigned_edges.add(tuple(omm_edge_idx))
                            omm_topology_graph.get_edge_data(*omm_edge_idx)['bond_order'] = \
                                library_rdmol_graph.get_edge_data(*edge)[
                                    'bond_order']

        return omm_topology_graph

=======
>>>>>>> 118c652e
    # TODO: Jeff prepended an underscore on this before 0.2.0 release to remove it from the API.
    #       This function is deprecated and expects the OpenEye toolkit. We need to discuss what
    #       to do with this functionality in light of our move to the ToolkitWrapper architecture.
    #       Also, as written, this function implies several things about our toolkit's ability to
    #       handle biopolymers. We need to discuss how much of this functionality we will expose
    #       and how we can make our toolkit's current scope clear to users..
    @staticmethod
    def _from_openeye(oemol):
        """
        Create a Molecule from an OpenEye molecule.

        Requires the OpenEye toolkit to be installed.

        Parameters
        ----------
        oemol : openeye.oechem.OEMol
            An OpenEye molecule

        Returns
        -------
        molecule : openff.toolkit.topology.Molecule
            An OpenFF molecule

        """
        # TODO: Convert this to cls.from_molecules(Molecule.from_openeye())?
        # OE Hierarchical molecule view
        hv = oechem.OEHierView(
            oemol,
            oechem.OEAssumption_BondedResidue
            + oechem.OEAssumption_ResPerceived
            + oechem.OEAssumption_PDBOrder,
        )

        # Create empty OpenMM Topology
        topology = app.Topology()
        # Dictionary used to map oe atoms to openmm atoms
        oe_atom_to_openmm_at = {}

        for chain in hv.GetChains():
            # TODO: Fail if hv contains more than one molecule.

            # Create empty OpenMM Chain
            openmm_chain = topology.addChain(chain.GetChainID())

            for frag in chain.GetFragments():

                for hres in frag.GetResidues():

                    # Get OE residue
                    oe_res = hres.GetOEResidue()
                    # Create OpenMM residue
                    openmm_res = topology.addResidue(oe_res.GetName(), openmm_chain)

                    for oe_at in hres.GetAtoms():
                        # Select atom element based on the atomic number
                        element = app.element.Element.getByAtomicNumber(
                            oe_at.GetAtomicNum()
                        )
                        # Add atom OpenMM atom to the topology
                        openmm_at = topology.addAtom(
                            oe_at.GetName(), element, openmm_res
                        )
                        openmm_at.index = oe_at.GetIdx()
                        # Add atom to the mapping dictionary
                        oe_atom_to_openmm_at[oe_at] = openmm_at

        if topology.getNumAtoms() != mol.NumAtoms():
            oechem.OEThrow.Error(
                "OpenMM topology and OEMol number of atoms mismatching: "
                "OpenMM = {} vs OEMol  = {}".format(
                    topology.getNumAtoms(), mol.NumAtoms()
                )
            )

        # Count the number of bonds in the openmm topology
        omm_bond_count = 0

        def IsAmideBond(oe_bond):
            # TODO: Can this be replaced by a SMARTS query?

            # This supporting function checks if the passed bond is an amide bond or not.
            # Our definition of amide bond C-N between a Carbon and a Nitrogen atom is:
            #          O
            #          ║
            #  CA or O-C-N-
            #            |

            # The amide bond C-N is a single bond
            if oe_bond.GetOrder() != 1:
                return False

            atomB = oe_bond.GetBgn()
            atomE = oe_bond.GetEnd()

            # The amide bond is made by Carbon and Nitrogen atoms
            if not (
                atomB.IsCarbon()
                and atomE.IsNitrogen()
                or (atomB.IsNitrogen() and atomE.IsCarbon())
            ):
                return False

            # Select Carbon and Nitrogen atoms
            if atomB.IsCarbon():
                C_atom = atomB
                N_atom = atomE
            else:
                C_atom = atomE
                N_atom = atomB

            # Carbon and Nitrogen atoms must have 3 neighbour atoms
            if not (C_atom.GetDegree() == 3 and N_atom.GetDegree() == 3):
                return False

            double_bonds = 0
            single_bonds = 0

            for bond in C_atom.GetBonds():
                # The C-O bond can be single or double.
                if (bond.GetBgn() == C_atom and bond.GetEnd().IsOxygen()) or (
                    bond.GetBgn().IsOxygen() and bond.GetEnd() == C_atom
                ):
                    if bond.GetOrder() == 2:
                        double_bonds += 1
                    if bond.GetOrder() == 1:
                        single_bonds += 1
                # The CA-C bond is single
                if (bond.GetBgn() == C_atom and bond.GetEnd().IsCarbon()) or (
                    bond.GetBgn().IsCarbon() and bond.GetEnd() == C_atom
                ):
                    if bond.GetOrder() == 1:
                        single_bonds += 1
            # Just one double and one single bonds are connected to C
            # In this case the bond is an amide bond
            if double_bonds == 1 and single_bonds == 1:
                return True
            else:
                return False

        # Creating bonds
        for oe_bond in mol.GetBonds():
            # Set the bond type
            if oe_bond.GetType() != "":
                if oe_bond.GetType() in [
                    "Single",
                    "Double",
                    "Triple",
                    "Aromatic",
                    "Amide",
                ]:
                    off_bondtype = oe_bond.GetType()
                else:
                    off_bondtype = None
            else:
                if oe_bond.IsAromatic():
                    oe_bond.SetType("Aromatic")
                    off_bondtype = "Aromatic"
                elif oe_bond.GetOrder() == 2:
                    oe_bond.SetType("Double")
                    off_bondtype = "Double"
                elif oe_bond.GetOrder() == 3:
                    oe_bond.SetType("Triple")
                    off_bondtype = "Triple"
                elif IsAmideBond(oe_bond):
                    oe_bond.SetType("Amide")
                    off_bondtype = "Amide"
                elif oe_bond.GetOrder() == 1:
                    oe_bond.SetType("Single")
                    off_bondtype = "Single"
                else:
                    off_bondtype = None

            molecule.add_bond(
                oe_atom_to_openmm_at[oe_bond.GetBgn()],
                oe_atom_to_openmm_at[oe_bond.GetEnd()],
                type=off_bondtype,
                order=oe_bond.GetOrder(),
            )

        if molecule.n_bondsphe != mol.NumBonds():
            oechem.OEThrow.Error(
                "OpenMM topology and OEMol number of bonds mismatching: "
                "OpenMM = {} vs OEMol  = {}".format(omm_bond_count, mol.NumBonds())
            )

        dic = mol.GetCoords()
        positions = [Vec3(v[0], v[1], v[2]) for k, v in dic.items()] * unit.angstrom

        return topology, positions

    # TODO: Jeff prepended an underscore on this before 0.2.0 release to remove it from the API.
    #       This function is deprecated and expects the OpenEye toolkit. We need to discuss what
    #       to do with this functionality in light of our move to the ToolkitWrapper architecture.
    #       It also expects Topology to be organized by chain, which is not currently the case.
    #       Bringing this function back would require non-trivial engineering and testing, and we
    #       would want to discuss what "guarantee" of correctness it could offer.
    def _to_openeye(self, positions=None, aromaticity_model=DEFAULT_AROMATICITY_MODEL):
        """
        Create an OpenEye OEMol from the topology

        Requires the OpenEye toolkit to be installed.

        Returns
        -------
        oemol : openeye.oechem.OEMol
            An OpenEye molecule
        positions : openmm.unit.Quantity with shape [nparticles,3], optional, default=None
            Positions to use in constructing OEMol.
            If virtual sites are present in the Topology, these indices will be skipped.

        NOTE: This comes from https://github.com/oess/oeommtools/blob/master/oeommtools/utils.py

        """
        oe_mol = oechem.OEMol()

        # Python set used to identify atoms that are not in protein residues
        keep = set(proteinResidues).union(dnaResidues).union(rnaResidues)

        for chain in topology.chains():
            for res in chain.residues():
                # Create an OEResidue
                oe_res = oechem.OEResidue()
                # Set OEResidue name
                oe_res.SetName(res.name)
                # If the atom is not a protein atom then set its heteroatom
                # flag to True
                if res.name not in keep:
                    oe_res.SetFragmentNumber(chain.index + 1)
                    oe_res.SetHetAtom(True)
                # Set OEResidue Chain ID
                oe_res.SetChainID(chain.id)
                # res_idx = int(res.id) - chain.index * len(chain._residues)
                # Set OEResidue number
                oe_res.SetResidueNumber(int(res.id))

                for openmm_at in res.atoms():
                    # Create an OEAtom  based on the atomic number
                    oe_atom = oe_mol.NewAtom(openmm_at.element._atomic_number)
                    # Set atom name
                    oe_atom.SetName(openmm_at.name)
                    # Set Symbol
                    oe_atom.SetType(openmm_at.element.symbol)
                    # Set Atom index
                    oe_res.SetSerialNumber(openmm_at.index + 1)
                    # Commit the changes
                    oechem.OEAtomSetResidue(oe_atom, oe_res)
                    # Update the dictionary OpenMM to OE
                    openmm_atom_to_oe_atom[openmm_at] = oe_atom

        if self.n_atoms != oe_mol.NumAtoms():
            raise Exception(
                "OEMol has an unexpected number of atoms: "
                "Molecule has {} atoms, while OEMol has {} atoms".format(
                    topology.n_atom, oe_mol.NumAtoms()
                )
            )

        # Create bonds
        for off_bond in self.topology_bonds():
            oe_mol.NewBond(oe_atoms[bond.atom1], oe_atoms[bond.atom2], bond.bond_order)
            if off_bond.type:
                if off_bond.type == "Aromatic":
                    oe_atom0.SetAromatic(True)
                    oe_atom1.SetAromatic(True)
                    oe_bond.SetAromatic(True)
                    oe_bond.SetType("Aromatic")
                elif off_bond.type in ["Single", "Double", "Triple", "Amide"]:
                    oe_bond.SetType(omm_bond.type)
                else:
                    oe_bond.SetType("")

        if self.n_bonds != oe_mol.NumBonds():
            oechem.OEThrow.Erorr(
                "OEMol has an unexpected number of bonds:: "
                "Molecule has {} bonds, while OEMol has {} bonds".format(
                    self.n_bond, oe_mol.NumBonds()
                )
            )

        if positions is not None:
            # Set the OEMol positions
            particle_indices = [
                atom.particle_index for atom in self.topology_atoms
            ]  # get particle indices
            pos = positions[particle_indices].value_in_units_of(unit.angstrom)
            pos = list(itertools.chain.from_iterable(pos))
            oe_mol.SetCoords(pos)
            oechem.OESetDimensionFromCoords(oe_mol)

        return oe_mol

    def get_bond_between(self, i, j):
        """Returns the bond between two atoms

        Parameters
        ----------
        i, j : int or TopologyAtom
            Atoms or atom indices to check

        Returns
        -------
        bond : TopologyBond
            The bond between i and j.

        """
        if (type(i) is int) and (type(j) is int):
            atomi = self.atom(i)
            atomj = self.atom(j)
        elif (type(i) is TopologyAtom) and (type(j) is TopologyAtom):
            atomi = i
            atomj = j
        else:
            raise Exception(
                "Invalid input passed to is_bonded(). Expected ints or TopologyAtoms, "
                "got {} and {}".format(i, j)
            )

        for top_bond in atomi.topology_bonds:
            for top_atom in top_bond.atoms:
                if top_atom == atomi:
                    continue
                if top_atom == atomj:
                    return top_bond

        raise NotBondedError("No bond between atom {} and {}".format(i, j))

    def is_bonded(self, i, j):
        """Returns True if the two atoms are bonded

        Parameters
        ----------
        i, j : int or TopologyAtom
            Atoms or atom indices to check

        Returns
        -------
        is_bonded : bool
            True if atoms are bonded, False otherwise.

        """
        try:
            self.get_bond_between(i, j)
            return True
        except NotBondedError:
            return False

    def atom(self, atom_topology_index):
        """
        Get the TopologyAtom at a given Topology atom index.

        Parameters
        ----------
        atom_topology_index : int
             The index of the TopologyAtom in this Topology

        Returns
        -------
        An openff.toolkit.topology.TopologyAtom
        """
        assert type(atom_topology_index) is int
        assert 0 <= atom_topology_index < self.n_topology_atoms
        this_molecule_start_index = 0
        next_molecule_start_index = 0
        for topology_molecule in self._topology_molecules:
            next_molecule_start_index += topology_molecule.n_atoms
            if next_molecule_start_index > atom_topology_index:
                atom_molecule_index = atom_topology_index - this_molecule_start_index
                # NOTE: the index here should still be in the topology index order, NOT the reference molecule's
                return topology_molecule.atom(atom_molecule_index)
            this_molecule_start_index += topology_molecule.n_atoms

        # Potentially more computationally efficient lookup ( O(largest_molecule_natoms)? )
        # start_index_2_top_mol is an ordered dict of [starting_atom_index] --> [topology_molecule]
        # search_range = range(atom_topology_index - largest_molecule_natoms, atom_topology_index)
        # search_index = atom_topology_index
        # while not(search_index in start_index_2_top_mol.keys()): # Only efficient if start_index_2_top_mol.keys() is a set (constant time lookups)
        #     search_index -= 1
        # topology_molecule = start_index_2_top_mol(search_index)
        # atom_molecule_index = atom_topology_index - search_index
        # return topology_molecule.atom(atom_molecule_index)

    def virtual_site(self, vsite_topology_index):
        """
        Get the TopologyAtom at a given Topology atom index.

        Parameters
        ----------
        vsite_topology_index : int
             The index of the TopologyVirtualSite in this Topology

        Returns
        -------
        An openff.toolkit.topology.TopologyVirtualSite

        """
        assert type(vsite_topology_index) is int
        assert 0 <= vsite_topology_index < self.n_topology_virtual_sites
        this_molecule_start_index = 0
        next_molecule_start_index = 0
        for topology_molecule in self._topology_molecules:
            next_molecule_start_index += topology_molecule.n_virtual_sites
            if next_molecule_start_index > vsite_topology_index:
                vsite_molecule_index = vsite_topology_index - this_molecule_start_index
                return topology_molecule.virtual_site(vsite_molecule_index)
            this_molecule_start_index += topology_molecule.n_virtual_sites

    def bond(self, bond_topology_index):
        """
        Get the TopologyBond at a given Topology bond index.

        Parameters
        ----------
        bond_topology_index : int
             The index of the TopologyBond in this Topology

        Returns
        -------
        An openff.toolkit.topology.TopologyBond
        """
        assert type(bond_topology_index) is int
        assert 0 <= bond_topology_index < self.n_topology_bonds
        this_molecule_start_index = 0
        next_molecule_start_index = 0
        for topology_molecule in self._topology_molecules:
            next_molecule_start_index += topology_molecule.n_bonds
            if next_molecule_start_index > bond_topology_index:
                bond_molecule_index = bond_topology_index - this_molecule_start_index
                return topology_molecule.bond(bond_molecule_index)
            this_molecule_start_index += topology_molecule.n_bonds

    def add_particle(self, particle):
        """Add a Particle to the Topology.

        Parameters
        ----------
        particle : Particle
            The Particle to be added.
            The Topology will take ownership of the Particle.

        """
        pass

    def add_molecule(self, molecule, local_topology_to_reference_index=None):
        """Add a Molecule to the Topology. You can optionally request that the atoms be added to the Topology in
        a different order than they appear in the Molecule.

        Parameters
        ----------
        molecule : Molecule
            The Molecule to be added.
        local_topology_to_reference_index: dict, optional, default = None
            Dictionary of {TopologyMolecule_atom_index : Molecule_atom_index} for the TopologyMolecule that will be
            built. If None, this function will add the atoms to the Topology in the order that they appear in the
            reference molecule.

        Returns
        -------
        index : int
            The index of this molecule in the topology
        """
        from openff.toolkit.topology.molecule import FrozenMolecule, Molecule

        if local_topology_to_reference_index is None:
            local_topology_to_reference_index = dict(
                (i, i) for i in range(molecule.n_atoms)
            )

        mol_smiles = molecule.to_smiles()
        reference_molecule = None
        for potential_ref_mol in self._reference_molecule_to_topology_molecules.keys():
            if mol_smiles == potential_ref_mol.to_smiles():
                # If the molecule is already in the Topology.reference_molecules, add another reference to it in
                # Topology.molecules
                reference_molecule = potential_ref_mol

                # Graph-match this molecule to see if it's in the same order
                # Default settings use full matching
                _, atom_map = Molecule.are_isomorphic(
                    molecule, reference_molecule, return_atom_map=True
                )
                if atom_map is None:
                    raise Exception(1)
                new_mapping = {}
                for local_top_idx, ref_idx in local_topology_to_reference_index.items():
                    new_mapping[local_top_idx] = atom_map[ref_idx]
                local_topology_to_reference_index = new_mapping
                # raise Exception(local_topology_to_reference_index)
                break
        if reference_molecule is None:
            # If it's a new unique molecule, make and store an immutable copy of it
            reference_molecule = FrozenMolecule(molecule)
            self._reference_molecule_to_topology_molecules[reference_molecule] = list()

        topology_molecule = TopologyMolecule(
            reference_molecule, self, local_topology_to_reference_index
        )
        self._topology_molecules.append(topology_molecule)
        self._reference_molecule_to_topology_molecules[reference_molecule].append(
            self._topology_molecules[-1]
        )

        index = len(self._topology_molecules) - 1
        return index

    def add_constraint(self, iatom, jatom, distance=True):
        """
        Mark a pair of atoms as constrained.

        Constraints between atoms that are not bonded (e.g., rigid waters) are permissible.

        Parameters
        ----------
        iatom, jatom : Atom
            Atoms to mark as constrained
            These atoms may be bonded or not in the Topology
        distance : openmm.unit.Quantity, optional, default=True
            Constraint distance
            ``True`` if distance has yet to be determined
            ``False`` if constraint is to be removed

        """
        # Check that constraint hasn't already been specified.
        if (iatom, jatom) in self._constrained_atom_pairs:
            existing_distance = self._constrained_atom_pairs[(iatom, jatom)]
            if unit.is_quantity(existing_distance) and (distance is True):
                raise Exception(
                    f"Atoms ({iatom},{jatom}) already constrained with distance {existing_distance} but attempting to override with unspecified distance"
                )
            if (existing_distance is True) and (distance is True):
                raise Exception(
                    f"Atoms ({iatom},{jatom}) already constrained with unspecified distance but attempting to override with unspecified distance"
                )
            if distance is False:
                del self._constrained_atom_pairs[(iatom, jatom)]
                del self._constrained_atom_pairs[(jatom, iatom)]
                return

        self._constrained_atom_pairs[(iatom, jatom)] = distance
        self._constrained_atom_pairs[(jatom, iatom)] = distance

    def is_constrained(self, iatom, jatom):
        """
        Check if a pair of atoms are marked as constrained.

        Parameters
        ----------
        iatom, jatom : int
            Indices of atoms to mark as constrained.

        Returns
        -------
        distance : openmm.unit.Quantity or bool
            True if constrained but constraints have not yet been applied
            Distance if constraint has already been added to System

        """
        if (iatom, jatom) in self._constrained_atom_pairs:
            return self._constrained_atom_pairs[(iatom, jatom)]
        else:
            return False<|MERGE_RESOLUTION|>--- conflicted
+++ resolved
@@ -2442,47 +2442,6 @@
 
         return md.Topology.from_openmm(self.to_openmm())
 
-<<<<<<< HEAD
-    @staticmethod
-    def from_parmed(parmed_structure, unique_molecules=None):
-        """
-        .. warning:: This functionality will be implemented in a future toolkit release.
-
-        Construct an OpenFF Topology object from a ParmEd Structure object.
-
-        Parameters
-        ----------
-        parmed_structure : parmed.Structure
-            A ParmEd structure object
-        unique_molecules : iterable of objects that can be used to construct unique Molecule objects
-            All unique molecules must be provided, in any order, though multiple copies of each molecule are allowed.
-            The atomic elements and bond connectivity will be used to match the reference molecules
-            to molecule graphs appearing in the structure's ``topology`` object. If bond orders are present in the
-            structure's ``topology`` object, these will be used in matching as well.
-
-        Returns
-        -------
-        topology : openff.toolkit.topology.Topology
-            An OpenFF Topology object
-        """
-        # TODO: Implement functionality
-        raise NotImplementedError
-
-    def to_parmed(self):
-        """
-
-        .. warning:: This functionality will be implemented in a future toolkit release.
-
-        Create a ParmEd Structure object.
-
-        Returns
-        ----------
-        parmed_structure : parmed.Structure
-            A ParmEd Structure objecft
-        """
-        # TODO: Implement functionality
-        raise NotImplementedError
-
     @staticmethod
     def _to_networkx_from_openmm(openmm_topology, substructure_file_path=None):
         """
@@ -2569,8 +2528,6 @@
 
         return omm_topology_graph
 
-=======
->>>>>>> 118c652e
     # TODO: Jeff prepended an underscore on this before 0.2.0 release to remove it from the API.
     #       This function is deprecated and expects the OpenEye toolkit. We need to discuss what
     #       to do with this functionality in light of our move to the ToolkitWrapper architecture.
