--- conflicted
+++ resolved
@@ -1175,13 +1175,8 @@
                 if mol2_idx in already_matched_mols:
                     continue
                 mol2 = self.molecule(mol2_idx)
-<<<<<<< HEAD
-                if isinstance(mol1, type(mol2)) and isinstance(mol2, type(mol1)):
+                if isinstance(mol1, type(mol2)) or isinstance(mol2, type(mol1)):
                     are_isomorphic, atom_map = mol1.are_isomorphic(
-=======
-                if isinstance(mol1, type(mol2)) or isinstance(mol2, type(mol1)):
-                    are_isomorphic, atom_map = mol1.__class__.are_isomorphic(
->>>>>>> 518fbd70
                         mol1, mol2, return_atom_map=True
                     )
                 else:
