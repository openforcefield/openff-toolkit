#!/usr/bin/env python

# =============================================================================================
# MODULE DOCSTRING
# =============================================================================================
"""
Class definitions to represent a molecular system and its chemical components

.. todo::

   * Create MoleculeImage, ParticleImage, AtomImage, VirtualSiteImage here. (Or ``MoleculeInstance``?)
   * Create ``MoleculeGraph`` to represent fozen set of atom elements and bonds that can used as a key for compression
   * Add hierarchical way of traversing Topology (chains, residues)
   * Make all classes hashable and serializable.
   * JSON/BSON representations of objects?
   * Use `attrs <http://www.attrs.org/>`_ for object setter boilerplate?

"""

import itertools
from collections import OrderedDict
from collections.abc import MutableMapping

import numpy as np

try:
    from openmm import app, unit
    from openmm.app import Aromatic, Double, Element, Single, Triple
except ImportError:
    from simtk import unit
    from simtk.openmm import app
    from simtk.openmm.app import Element, Aromatic, Double, Single, Triple

from openff.toolkit.typing.chemistry import ChemicalEnvironment
from openff.toolkit.utils.exceptions import (
    DuplicateUniqueMoleculeError,
    InvalidBoxVectorsError,
    InvalidPeriodicityError,
    MissingUniqueMoleculesError,
    NotBondedError,
)
from openff.toolkit.utils.serialization import Serializable
from openff.toolkit.utils.toolkits import (
    ALLOWED_AROMATICITY_MODELS,
    ALLOWED_CHARGE_MODELS,
    ALLOWED_FRACTIONAL_BOND_ORDER_MODELS,
    DEFAULT_AROMATICITY_MODEL,
    GLOBAL_TOOLKIT_REGISTRY,
)


class _TransformedDict(MutableMapping):
    """A dictionary that transform and sort keys.

    The function __keytransform__ can be inherited to apply an arbitrary
    key-altering function before accessing the keys.

    The function __sortfunc__ can be inherited to specify a particular
    order over which to iterate over the dictionary.

    """

    def __init__(self, *args, **kwargs):
        self.store = OrderedDict()
        self.update(dict(*args, **kwargs))  # use the free update to set keys

    def __getitem__(self, key):
        return self.store[self.__keytransform__(key)]

    def __setitem__(self, key, value):
        self.store[self.__keytransform__(key)] = value

    def __delitem__(self, key):
        del self.store[self.__keytransform__(key)]

    def __iter__(self):
        return iter(sorted(self.store, key=self.__sortfunc__))

    def __len__(self):
        return len(self.store)

    def __keytransform__(self, key):
        return key

    @staticmethod
    def __sortfunc__(key):
        return key


# TODO: Encapsulate this atom ordering logic directly into Atom/Bond/Angle/Torsion classes?
class ValenceDict(_TransformedDict):
    """Enforce uniqueness in atom indices."""

    @staticmethod
    def key_transform(key):
        """Reverse tuple if first element is larger than last element."""
        # Ensure key is a tuple.
        key = tuple(key)
        assert len(key) > 0 and len(key) < 5, "Valence keys must be at most 4 atoms"
        # Reverse the key if the first element is bigger than the last.
        if key[0] > key[-1]:
            key = tuple(reversed(key))
        return key

    @staticmethod
    def index_of(key, possible=None):
        """
        Generates a canonical ordering of the equivalent permutations of ``key`` (equivalent rearrangements of indices)
        and identifies which of those possible orderings this particular ordering is. This method is useful when
        multiple SMARTS patterns might match the same atoms, but local molecular symmetry or the use of
        wildcards in the SMARTS could make the matches occur in arbitrary order.

        This method can be restricted to a subset of the canonical orderings, by providing
        the optional ``possible`` keyword argument. If provided, the index returned by this method will be
        the index of the element in ``possible`` after undergoing the same canonical sorting as above.

        Parameters
        ----------
        key : iterable of int
            A valid key for ValenceDict
        possible : iterable of iterable of int, optional. default=``None``
            A subset of the possible orderings that this match might take.

        Returns
        -------
        index : int
        """
        assert len(key) < 4
        refkey = __class__.key_transform(key)
        if len(key) == 2:
            permutations = OrderedDict(
                {(refkey[0], refkey[1]): 0, (refkey[1], refkey[0]): 1}
            )
        elif len(key) == 3:
            permutations = OrderedDict(
                {
                    (refkey[0], refkey[1], refkey[2]): 0,
                    (refkey[2], refkey[1], refkey[0]): 1,
                }
            )
        else:
            # For a proper, only forward/backward makes sense
            permutations = OrderedDict(
                {
                    (refkey[0], refkey[1], refkey[2], refkey[3]): 0,
                    (refkey[3], refkey[1], refkey[2], refkey[0]): 1,
                }
            )
        if possible is not None:
            i = 0
            # If the possible permutations were provided, ensure that `possible` is a SUBSET of `permutations`
            assert all([p in permutations for p in possible]), (
                "Possible permutations " + str(possible) + " is impossible!"
            )
            # TODO: Double-check whether this will generalize. It seems like this would fail if ``key``
            #       were in ``permutations``, but not ``possible``

            for k in permutations:
                if all([x == y for x, y in zip(key, k)]):
                    return i
                if k in possible:
                    i += 1
        else:
            # If the possible permutations were NOT provided, then return the unique index of this permutation.
            return permutations[key]

    def __keytransform__(self, key):
        return __class__.key_transform(key)


class SortedDict(_TransformedDict):
    """Enforce uniqueness of atom index tuples, without any restrictions on atom reordering."""

    def __keytransform__(self, key):
        """Sort tuple from lowest to highest."""
        # Ensure key is a tuple.
        key = tuple(sorted(key))
        # Reverse the key if the first element is bigger than the last.
        return key


class UnsortedDict(_TransformedDict):
    ...


class TagSortedDict(_TransformedDict):
    """
    A dictionary where keys, consisting of tuples of atom indices, are kept unsorted, but only allows one permutation of a key
    to exist. Certain situations require that atom indices are not transformed in any
    way, such as when the tagged order of a match is needed downstream. For example a
    parameter using charge increments needs the ordering of the tagged match, and so
    transforming the atom indices in any way will cause that information to be lost.

    Because deduplication is needed, we still must avoid the expected situation
    where we must not allow two permutations of the same atoms to coexist. For example,
    a parameter may have matched the indices (2, 0, 1), however a parameter with higher
    priority also matches the same indices, but the tagged order is (1, 0, 2). We need
    to make sure both keys don't exist, or else two parameters will apply to
    the same atoms. We allow the ability to query using either permutation and get
    identical behavior. The defining feature here, then, is that the stored indices are
    in tagged order, but one can supply any permutation and it will resolve to the
    stored value/parameter.

    As a subtle behavior, one must be careful if an external key is used that was not
    supplied from the TagSortedDict object itself. For example:

        >>> x = TagSortedDict({(2, 5, 0): 100})
        >>> y = x[(5, 0, 2)]

    The variable y will be 100, but this does not mean the tagged order is (5, 0, 2)
    as it was supplied from the external tuple. One should either use keys only from
    __iter__ (e.g.  `for k in x`) or one must transform the key:

        >>> key = (5, 0, 2)
        >>> y = x[key]
        >>> key = x.key_transform(key)

    Where `key` will now be `(2, 5, 0)`, as it is the key stored. One can overwrite
    this key with the new one as expected:

        >>> key = (5, 0, 2)
        >>> x[key] = 50

    Now the key `(2, 5, 0)` will no longer exist, as it was replaced with `(5, 0, 2)`.
    """

    def __init__(self, *args, **kwargs):

        # Because keytransform is O(n) due to needing to check the sorted keys,
        # we cache the sorted keys separately to make keytransform O(1) at
        # the expense of storage. This is also better in the long run if the
        # key is long and repeatedly sorting isn't a negligible cost.

        # Set this before calling super init, since super will call the get/set
        # methods implemented here as it populates self via args/kwargs,
        # which will automatically populate _sorted
        self._sorted = SortedDict()

        super().__init__(*args, **kwargs)

    def __setitem__(self, key, value):
        """
        Set the key to value, but only allow one permutation of key to exist. The
        key argument will replace the old permutation:value if it exists.
        """
        key = tuple(key)
        tr_key = self.__keytransform__(key)
        if key != tr_key:
            # this means our new key is a permutation of an existing, so we should
            # replace it
            del self.store[tr_key]
        self.store[key] = value
        # save the sorted version for faster keytransform
        self._sorted[key] = key

    def __keytransform__(self, key):
        """Give the key permutation that is currently stored"""
        # we check if there is a permutation clash by saving the sorted version of
        # each key. If the sorted version of the key exists, then the return value
        # corresponds to the explicit permutation we are storing in self (the public
        # facing key). This permutation may or may not be the same as the key argument
        # supplied. If the key is not present, then no transformation should be done
        # and we should return the key as is.

        # As stated in __init__, the alternative is to, on each call, sort the saved
        # permutations and check if it is equal to the sorted supplied key. In this
        # sense, self._sorted is a cache/lookup table.
        key = tuple(key)
        return self._sorted.get(key, key)

    def key_transform(self, key):
        key = tuple(key)
        return self.__keytransform__(key)

    def clear(self):
        """
        Clear the contents
        """
        self.store.clear()
        self._sorted.clear()


class ImproperDict(_TransformedDict):
    """Symmetrize improper torsions."""

    @staticmethod
    def key_transform(key):
        """Reorder tuple in numerical order except for element[1] which is the central atom; it retains its position."""
        # Ensure key is a tuple
        key = tuple(key)
        assert len(key) == 4, "Improper keys must be 4 atoms"
        # Retrieve connected atoms
        connectedatoms = [key[0], key[2], key[3]]
        # Sort connected atoms
        connectedatoms.sort()
        # Re-store connected atoms
        key = tuple([connectedatoms[0], key[1], connectedatoms[1], connectedatoms[2]])
        return key

    @staticmethod
    def index_of(key, possible=None):
        """
        Generates a canonical ordering of the equivalent permutations of ``key`` (equivalent rearrangements of indices)
        and identifies which of those possible orderings this particular ordering is. This method is useful when
        multiple SMARTS patterns might match the same atoms, but local molecular symmetry or the use of
        wildcards in the SMARTS could make the matches occur in arbitrary order.

        This method can be restricted to a subset of the canonical orderings, by providing
        the optional ``possible`` keyword argument. If provided, the index returned by this method will be
        the index of the element in ``possible`` after undergoing the same canonical sorting as above.

        Parameters
        ----------
        key : iterable of int
            A valid key for ValenceDict
        possible : iterable of iterable of int, optional. default=``None``
            A subset of the possible orderings that this match might take.

        Returns
        -------
        index : int
        """
        assert len(key) == 4
        refkey = __class__.key_transform(key)
        permutations = OrderedDict(
            {
                (refkey[0], refkey[1], refkey[2], refkey[3]): 0,
                (refkey[0], refkey[1], refkey[3], refkey[2]): 1,
                (refkey[2], refkey[1], refkey[0], refkey[3]): 2,
                (refkey[2], refkey[1], refkey[3], refkey[0]): 3,
                (refkey[3], refkey[1], refkey[0], refkey[2]): 4,
                (refkey[3], refkey[1], refkey[2], refkey[0]): 5,
            }
        )
        if possible is not None:
            assert all(
                [p in permutations for p in possible]
            ), "Possible permuation is impossible!"
            i = 0
            for k in permutations:
                if all([x == y for x, y in zip(key, k)]):
                    return i
                if k in possible:
                    i += 1
        else:
            return permutations[key]

    def __keytransform__(self, key):
        return __class__.key_transform(key)


# =============================================================================================
# TOPOLOGY OBJECTS
# =============================================================================================


# =============================================================================================
# TopologyAtom
# =============================================================================================


class TopologyAtom(Serializable):
    """
    A TopologyAtom is a lightweight data structure that represents a single openff.toolkit.topology.molecule.Atom in
    a Topology. A TopologyAtom consists of two references -- One to its fully detailed "atom", an
    openff.toolkit.topology.molecule.Atom, and another to its parent "topology_molecule", which occupies a spot in
    the parent Topology's TopologyMolecule list.

    As some systems can be very large, there is no always-existing representation of a TopologyAtom. They are created on
    demand as the user requests them.

    .. warning :: This API is experimental and subject to change.

    """

    def __init__(self, atom, topology_molecule):
        """
        Create a new TopologyAtom.

        Parameters
        ----------
        atom : An openff.toolkit.topology.molecule.Atom
            The reference atom
        topology_molecule : An openff.toolkit.topology.TopologyMolecule
            The TopologyMolecule that this TopologyAtom belongs to
        """
        # TODO: Type checks
        self._atom = atom
        self._topology_molecule = topology_molecule

    @property
    def atom(self):
        """
        Get the reference Atom for this TopologyAtom.

        Returns
        -------
        an openff.toolkit.topology.molecule.Atom
        """
        return self._atom

    @property
    def atomic_number(self):
        """
        Get the atomic number of this atom

        Returns
        -------
        int
        """
        return self._atom.atomic_number

    @property
    def element(self):
        """
        Get the element name of this atom.

        Returns
        -------
        openmm.app.element.Element
        """
        return self._atom.element

    @property
    def topology_molecule(self):
        """
        Get the TopologyMolecule that this TopologyAtom belongs to.

        Returns
        -------
        openff.toolkit.topology.TopologyMolecule
        """
        return self._topology_molecule

    @property
    def molecule(self):
        """
        Get the reference Molecule that this TopologyAtom belongs to.

        Returns
        -------
        openff.toolkit.topology.molecule.Molecule
        """
        return self._topology_molecule.molecule

    @property
    def topology_atom_index(self):
        """
        Get the index of this atom in its parent Topology.

        Returns
        -------
        int
            The index of this atom in its parent topology.
        """
        mapped_molecule_atom_index = self._topology_molecule._ref_to_top_index[
            self._atom.molecule_atom_index
        ]
        return (
            self._topology_molecule.atom_start_topology_index
            + mapped_molecule_atom_index
        )

    @property
    def topology_particle_index(self):
        """
        Get the index of this particle in its parent Topology.

        Returns
        -------
        int
            The index of this atom in its parent topology.
        """
        # This assumes that the particles in a topology are listed with all atoms from all TopologyMolecules
        # first, followed by all VirtualSites from all TopologyMolecules second
        return self.topology_atom_index

    @property
    def topology_bonds(self):
        """
        Get the TopologyBonds connected to this TopologyAtom.

        Returns
        -------
        iterator of openff.toolkit.topology.TopologyBonds
        """

        for bond in self._atom.bonds:
            reference_mol_bond_index = bond.molecule_bond_index
            yield self._topology_molecule.bond(reference_mol_bond_index)

    def __eq__(self, other):
        return (self._atom == other._atom) and (
            self._topology_molecule == other._topology_molecule
        )

    def __repr__(self):
        return "TopologyAtom {} with reference atom {} and parent TopologyMolecule {}".format(
            self.topology_atom_index, self._atom, self._topology_molecule
        )

    def to_dict(self):
        """Convert to dictionary representation."""
        # Implement abstract method Serializable.to_dict()
        raise NotImplementedError()  # TODO

    @classmethod
    def from_dict(cls, d):
        """Static constructor from dictionary representation."""
        # Implement abstract method Serializable.to_dict()
        raise NotImplementedError()  # TODO

    # @property
    # def bonds(self):
    #    """
    #    Get the Bonds connected to this TopologyAtom.
    #
    #    Returns
    #    -------
    #    iterator of openff.toolkit.topology.molecule.Bonds
    #    """
    #    for bond in self._atom.bonds:
    #        yield bond

    # TODO: Add all atom properties here? Or just make people use TopologyAtom.atom for that?


# =============================================================================================
# TopologyBond
# =============================================================================================


class TopologyBond(Serializable):
    """
    A TopologyBond is a lightweight data structure that represents a single openff.toolkit.topology.molecule.Bond in
    a Topology. A TopologyBond consists of two references -- One to its fully detailed "bond", an
    openff.toolkit.topology.molecule.Bond, and another to its parent "topology_molecule", which occupies a spot in
    the parent Topology's TopologyMolecule list.

    As some systems can be very large, there is no always-existing representation of a TopologyBond. They are created on
    demand as the user requests them.

    .. warning :: This API is experimental and subject to change.

    """

    def __init__(self, bond, topology_molecule):
        """

        Parameters
        ----------
        bond : An openff.toolkit.topology.molecule.Bond
            The reference bond.
        topology_molecule : An openff.toolkit.topology.TopologyMolecule
            The TopologyMolecule that this TopologyBond belongs to.
        """
        # TODO: Type checks
        self._bond = bond
        self._topology_molecule = topology_molecule

    @property
    def bond(self):
        """
        Get the reference Bond for this TopologyBond.

        Returns
        -------
        an openff.toolkit.topology.molecule.Bond
        """
        return self._bond

    @property
    def topology_molecule(self):
        """
        Get the TopologyMolecule that this TopologyBond belongs to.

        Returns
        -------
        openff.toolkit.topology.TopologyMolecule
        """
        return self._topology_molecule

    @property
    def topology_bond_index(self):
        """
        Get the index of this bond in its parent Topology.

        Returns
        -------
        int
            The index of this bond in its parent topology.
        """
        return (
            self._topology_molecule.bond_start_topology_index
            + self._bond.molecule_bond_index
        )

    @property
    def molecule(self):
        """
        Get the reference Molecule that this TopologyBond belongs to.

        Returns
        -------
        openff.toolkit.topology.molecule.Molecule
        """
        return self._topology_molecule.molecule

    @property
    def bond_order(self):
        """
        Get the order of this TopologyBond.

        Returns
        -------
        int : bond order
        """
        return self._bond.bond_order

    @property
    def atoms(self):
        """
        Get the TopologyAtoms connected to this TopologyBond.

        Returns
        -------
        iterator of openff.toolkit.topology.TopologyAtom
        """
        for ref_atom in self._bond.atoms:
            yield TopologyAtom(ref_atom, self._topology_molecule)

    def to_dict(self):
        """Convert to dictionary representation."""
        # Implement abstract method Serializable.to_dict()
        raise NotImplementedError()  # TODO

    @classmethod
    def from_dict(cls, d):
        """Static constructor from dictionary representation."""
        # Implement abstract method Serializable.to_dict()
        raise NotImplementedError()  # TODO


# =============================================================================================
# TopologyVirtualSite
# =============================================================================================


class TopologyVirtualSite(Serializable):
    """
    A TopologyVirtualSite is a lightweight data structure that represents a single
    openff.toolkit.topology.molecule.VirtualSite in a Topology. A TopologyVirtualSite consists of two references --
    One to its fully detailed "VirtualSite", an openff.toolkit.topology.molecule.VirtualSite, and another to its parent
    "topology_molecule", which occupies a spot in the parent Topology's TopologyMolecule list.

    As some systems can be very large, there is no always-existing representation of a TopologyVirtualSite. They are
    created on demand as the user requests them.

    .. warning :: This API is experimental and subject to change.

    """

    def __init__(self, virtual_site, topology_molecule):
        """

        Parameters
        ----------
        virtual_site : An openff.toolkit.topology.molecule.VirtualSite
            The reference virtual site
        topology_molecule : An openff.toolkit.topology.TopologyMolecule
            The TopologyMolecule that this TopologyVirtualSite belongs to
        """
        # TODO: Type checks
        self._virtual_site = virtual_site
        self._topology_molecule = topology_molecule
        self._topology_virtual_particle_start_index = None

    def invalidate_cached_data(self):
        self._topology_virtual_particle_start_index = None

    def atom(self, index):
        """
        Get the atom at a specific index in this TopologyVirtualSite

        Parameters
        ----------
        index : int
            The index of the atom in the reference VirtualSite to retrieve

        Returns
        -------
        TopologyAtom

        """
        return TopologyAtom(self._virtual_site.atoms[index], self.topology_molecule)

    @property
    def atoms(self):
        """
        Get the TopologyAtoms involved in this TopologyVirtualSite.

        Returns
        -------
        iterator of openff.toolkit.topology.TopologyAtom
        """
        for ref_atom in self._virtual_site.atoms:
            yield TopologyAtom(ref_atom, self._topology_molecule)

    @property
    def virtual_site(self):
        """
        Get the reference VirtualSite for this TopologyVirtualSite.

        Returns
        -------
        an openff.toolkit.topology.molecule.VirtualSite
        """
        return self._virtual_site

    @property
    def topology_molecule(self):
        """
        Get the TopologyMolecule that this TopologyVirtualSite belongs to.

        Returns
        -------
        openff.toolkit.topology.TopologyMolecule
        """
        return self._topology_molecule

    @property
    def topology_virtual_site_index(self):
        """
        Get the index of this virtual site in its parent Topology.

        Returns
        -------
        int
            The index of this virtual site in its parent topology.
        """
        return (
            self._topology_molecule.virtual_site_start_topology_index
            + self._virtual_site.molecule_virtual_site_index
        )

    @property
    def n_particles(self):
        """
        Get the number of particles represented by this VirtualSite

        Returns
        -------
        int : The number of particles
        """
        return self._virtual_site.n_particles

    @property
    def topology_virtual_particle_start_index(self):
        """
        Get the index of the first virtual site particle in its parent Topology.

        Returns
        -------
        int
            The index of this particle in its parent topology.
        """
        # This assumes that the particles in a topology are listed with all
        # atoms from all TopologyMolecules first, followed by all VirtualSites
        # from all TopologyMolecules second

        # If the cached value is not available, generate it

        if self._topology_virtual_particle_start_index is None:
            virtual_particle_start_topology_index = (
                self.topology_molecule.topology.n_topology_atoms
            )
            for (
                topology_molecule
            ) in self._topology_molecule._topology.topology_molecules:
                for tvsite in topology_molecule.virtual_sites:
                    if self == tvsite:
                        break
                    virtual_particle_start_topology_index += tvsite.n_particles
                if self._topology_molecule == topology_molecule:
                    break
                # else:
                #     virtual_particle_start_topology_index += tvsite.n_particles
                #     virtual_particle_start_topology_index += topology_molecule.n_particles
            self._topology_virtual_particle_start_index = (
                virtual_particle_start_topology_index
            )
        # Return cached value
        # print(self._topology_virtual_particle_start_index)
        return self._topology_virtual_particle_start_index

    @property
    def particles(self):
        """
        Get an iterator to the reference particles that this TopologyVirtualSite
        contains.

        Returns
        -------
        iterator of TopologyVirtualParticles
        """

        for vptl in self.virtual_site.particles:
            yield TopologyVirtualParticle(
                self._virtual_site, vptl, self._topology_molecule
            )

    @property
    def molecule(self):
        """
        Get the reference Molecule that this TopologyVirtualSite belongs to.

        Returns
        -------
        openff.toolkit.topology.molecule.Molecule
        """
        return self._topology_molecule.molecule

    @property
    def type(self):
        """
        Get the type of this virtual site

        Returns
        -------
        str : The class name of this virtual site
        """
        return self._virtual_site.type

    def __eq__(self, other):
        return (self._virtual_site == other._virtual_site) and (
            self._topology_molecule == other._topology_molecule
        )

    def to_dict(self):
        """Convert to dictionary representation."""
        # Implement abstract method Serializable.to_dict()
        raise NotImplementedError()  # TODO

    @classmethod
    def from_dict(cls, d):
        """Static constructor from dictionary representation."""
        # Implement abstract method Serializable.to_dict()
        raise NotImplementedError()  # TODO


# =============================================================================================
# TopologyVirtualParticle
# =============================================================================================


class TopologyVirtualParticle(TopologyVirtualSite):
    def __init__(self, virtual_site, virtual_particle, topology_molecule):
        self._virtual_site = virtual_site
        self._virtual_particle = virtual_particle
        self._topology_molecule = topology_molecule

    def __eq__(self, other):

        if type(other) != type(self):
            return False

        same_vsite = super() == super(TopologyVirtualParticle, other)
        if not same_vsite:
            return False

        same_ptl = self.topology_particle_index == other.topology_particle_index

        return same_ptl

    @property
    def topology_particle_index(self):
        """
        Get the index of this particle in its parent Topology.

        Returns
        -------
        idx : int
            The index of this particle in its parent topology.
        """
        # This assumes that the particles in a topology are listed with all atoms from all TopologyMolecules
        # first, followed by all VirtualSites from all TopologyMolecules second
        orientation_key = self._virtual_particle.orientation
        offset = 0
        # vsite is a topology vsite, which has a regular vsite
        for i, ornt in enumerate(self._virtual_site._virtual_site.orientations):
            if ornt == orientation_key:
                offset = i
                break

        return offset + self._virtual_site.topology_virtual_particle_start_index


# =============================================================================================
# TopologyMolecule
# =============================================================================================


class TopologyMolecule:
    """
    TopologyMolecules are built to be an efficient way to store large numbers of copies of the same molecule for
    parameterization and system preparation.

    .. warning :: This API is experimental and subject to change.

    """

    def __init__(
        self, reference_molecule, topology, local_topology_to_reference_index=None
    ):
        """
        Create a new TopologyMolecule.

        Parameters
        ----------
        reference_molecule : an openff.toolkit.topology.molecule.Molecule
            The reference molecule, with details like formal charges, partial charges, bond orders, partial bond orders,
            and atomic symbols.
        topology : an openff.toolkit.topology.Topology
            The topology that this TopologyMolecule belongs to
        local_topology_to_reference_index : dict, optional, default=None
            Dictionary of {TopologyMolecule_atom_index : Molecule_atom_index} for the TopologyMolecule that will be built
        """
        # TODO: Type checks
        self._reference_molecule = reference_molecule
        self._topology = topology
        if local_topology_to_reference_index is None:
            local_topology_to_reference_index = dict(
                [(i, i) for i in range(reference_molecule.n_atoms)]
            )
        self._top_to_ref_index = local_topology_to_reference_index
        self._ref_to_top_index = dict(
            (k, j) for j, k in local_topology_to_reference_index.items()
        )

        # Initialize cached data
        self._atom_start_topology_index = None
        self._particle_start_topology_index = None
        self._bond_start_topology_index = None
        self._virtual_site_start_topology_index = None
        self._virtual_particle_start_topology_index = None

    def _invalidate_cached_data(self):
        """Unset all cached data, in response to an appropriate change"""
        self._atom_start_topology_index = None
        self._particle_start_topology_index = None
        self._bond_start_topology_index = None
        self._virtual_site_start_topology_index = None
        self._virtual_particle_start_topology_index = None
        for vsite in self.virtual_sites:
            vsite.invalidate_cached_data()

    @property
    def topology(self):
        """
        Get the topology that this TopologyMolecule belongs to

        Returns
        -------
        an openff.toolkit.topology.Topology
        """
        return self._topology

    @property
    def reference_molecule(self):
        """
        Get the reference molecule for this TopologyMolecule

        Returns
        -------
        an openff.toolkit.topology.molecule.Molecule
        """
        return self._reference_molecule

    @property
    def n_atoms(self):
        """
        The number of atoms in this topology.

        Returns
        -------
        int
        """
        return self._reference_molecule.n_atoms

    def atom(self, index):
        """
        Get the TopologyAtom with a given topology atom index in this TopologyMolecule.

        Parameters
        ----------
        index : int
            Index of the TopologyAtom within this TopologyMolecule to retrieve

        Returns
        -------
        an openff.toolkit.topology.TopologyAtom
        """
        ref_mol_atom_index = self._top_to_ref_index[index]
        return TopologyAtom(self._reference_molecule.atoms[ref_mol_atom_index], self)

    @property
    def atoms(self):
        """
        Return an iterator of all the TopologyAtoms in this TopologyMolecule

        Returns
        -------
        an iterator of openff.toolkit.topology.TopologyAtoms
        """
        iterate_order = list(self._top_to_ref_index.items())
        # Sort by topology index
        iterate_order.sort(key=lambda x: x[0])
        for top_index, ref_index in iterate_order:
            # self._reference_molecule.atoms:
            yield TopologyAtom(self._reference_molecule.atoms[ref_index], self)

    @property
    def atom_start_topology_index(self):
        """
        Get the topology index of the first atom in this TopologyMolecule

        """
        # If cached value is not available, generate it.
        if self._atom_start_topology_index is None:
            atom_start_topology_index = 0
            for topology_molecule in self._topology.topology_molecules:
                if self == topology_molecule:
                    self._atom_start_topology_index = atom_start_topology_index
                    break
                atom_start_topology_index += topology_molecule.n_atoms

        # Return cached value
        return self._atom_start_topology_index

    @property
    def virtual_particle_start_topology_index(self):
        """
        Get the topology index of the first virtual particle in this TopologyMolecule

        """
        # If cached value is not available, generate it.
        if self._virtual_particle_start_topology_index is None:
            particle_start_topology_index = self.topology.n_atoms
            for topology_molecule in self._topology.topology_molecules:
                if self == topology_molecule:
                    self._particle_start_topology_index = particle_start_topology_index
                    break
                offset = sum(
                    [vsite.n_particles for vsite in topology_molecule.virtual_sites]
                )
                particle_start_topology_index += offset
            self._virtual_particle_start_topology_index = particle_start_topology_index
        # Return cached value
        return self._virtual_particle_start_topology_index

    def bond(self, index):
        """
        Get the TopologyBond with a given reference molecule index in this TopologyMolecule

        Parameters
        ----------
        index : int
            Index of the TopologyBond within this TopologyMolecule to retrieve

        Returns
        -------
        an openff.toolkit.topology.TopologyBond
        """
        return TopologyBond(self.reference_molecule.bonds[index], self)

    @property
    def bonds(self):
        """
        Return an iterator of all the TopologyBonds in this TopologyMolecule

        Returns
        -------
        an iterator of openff.toolkit.topology.TopologyBonds
        """
        for bond in self._reference_molecule.bonds:
            yield TopologyBond(bond, self)

    @property
    def n_bonds(self):
        """Get the number of bonds in this TopologyMolecule

        Returns
        -------
        int : number of bonds
        """
        return self._reference_molecule.n_bonds

    @property
    def bond_start_topology_index(self):
        """Get the topology index of the first bond in this TopologyMolecule"""
        # If cached value is not available, generate it.
        if self._bond_start_topology_index is None:
            bond_start_topology_index = 0
            for topology_molecule in self._topology.topology_molecules:
                if self == topology_molecule:
                    self._bond_start_topology_index = bond_start_topology_index
                    break
                bond_start_topology_index += topology_molecule.n_bonds

        # Return cached value
        return self._bond_start_topology_index

    def particle(self, index):
        """
        Get the TopologyParticle with a given reference molecule index in this TopologyMolecule

        Parameters
        ----------
        index : int
            Index of the TopologyParticle within this TopologyMolecule to retrieve

        Returns
        -------
        an openff.toolkit.topology.TopologyParticle
        """
        return TopologyParticle(self.reference_molecule.particles[index], self)

    @property
    def particles(self):
        """
        Return an iterator of all the TopologyParticles in this TopologyMolecules

        Returns
        -------
        an iterator of openff.toolkit.topology.TopologyParticle
        """
        # Note: This assumes that particles are all Atoms (in topology map order), and then virtualsites
        yield_order = list(self._top_to_ref_index.items())
        # Sort by topology atom index
        yield_order.sort(key=lambda x: x[0])
        for top_atom_index, ref_mol_atom_index in yield_order:
            ref_atom = self._reference_molecule.atoms[ref_mol_atom_index]
            yield TopologyAtom(ref_atom, self)

        for vsite in self.reference_molecule.virtual_sites:
            tvsite = TopologyVirtualSite(vsite, self)
            for vptl in vsite.particles:
                yield TopologyVirtualParticle(tvsite, vptl, self)

    @property
    def n_particles(self):
        """Get the number of particles in this TopologyMolecule

        Returns
        -------
        int : The number of particles
        """
        return self._reference_molecule.n_particles

    def virtual_site(self, index):
        """
        Get the TopologyVirtualSite with a given reference molecule index in this TopologyMolecule

        Parameters
        ----------
        index : int
            Index of the TopologyVirtualSite within this TopologyMolecule to retrieve

        Returns
        -------
        an openff.toolkit.topology.TopologyVirtualSite
        """
        return TopologyVirtualSite(self.reference_molecule.virtual_sites[index], self)

    @property
    def virtual_sites(self):
        """
        Return an iterator of all the TopologyVirtualSites in this TopologyMolecules

        Returns
        -------
        an iterator of openff.toolkit.topology.TopologyVirtualSite
        """
        for vsite in self._reference_molecule.virtual_sites:
            yield TopologyVirtualSite(vsite, self)

    @property
    def n_virtual_sites(self):
        """Get the number of virtual sites in this TopologyMolecule

        Returns
        -------
        int
        """
        return self._reference_molecule.n_virtual_sites

    @property
    def angles(self):
        """Iterable of Tuple[TopologyAtom]: iterator over the angles in this TopologyMolecule."""
        return self._convert_to_topology_atom_tuples(self._reference_molecule.angles)

    @property
    def n_angles(self):
        """int: number of angles in this TopologyMolecule."""
        return self._reference_molecule.n_angles

    @property
    def propers(self):
        """Iterable of Tuple[TopologyAtom]: iterator over the proper torsions in this TopologyMolecule."""
        return self._convert_to_topology_atom_tuples(self._reference_molecule.propers)

    @property
    def n_propers(self):
        """int: number of proper torsions in this TopologyMolecule."""
        return self._reference_molecule.n_propers

    @property
    def impropers(self):
        """Iterable of Tuple[TopologyAtom]: iterator over the possible improper torsions in this TopologyMolecule."""
        return self._convert_to_topology_atom_tuples(self._reference_molecule.impropers)

    @property
    def n_impropers(self):
        """int: number of possible improper torsions in this TopologyMolecule."""
        return self._reference_molecule.n_impropers

    @property
    def smirnoff_impropers(self):
        """
        Note that it's possible that a trivalent center will not have an improper assigned.
        This will depend on the force field that is used.

        Also note that this will return 6 possible atom orderings around each improper
        center. In current SMIRNOFF parameterization, three of these six
        orderings will be used for the actual assignment of the improper term
        and measurement of the angles. These three orderings capture the three unique
        angles that could be calculated around the improper center, therefore the sum
        of these three terms will always return a consistent energy.

        For more details on the use of three-fold ('trefoil') impropers, see
        https://open-forcefield-toolkit.readthedocs.io/en/latest/smirnoff.html#impropertorsions



        Returns
        -------
        impropers : set of tuple
            An iterator of tuples, each containing the indices of atoms making
            up a possible improper torsion. The central atom is listed second
            in each tuple.

        .. todo::
           * Offer a way to do the keytransform and get the final 3 orderings in this
             method? How can we keep this logic synced up with the parameterization
             machinery?
        """
        return self._convert_to_topology_atom_tuples(
            self._reference_molecule.smirnoff_impropers
        )

    @property
    def amber_impropers(self):
        """
        Iterate over improper torsions in the molecule, but only those with
        trivalent centers, reporting the central atom first in each improper.

        Note that it's possible that a trivalent center will not have an improper assigned.
        This will depend on the force field that is used.

        Also note that this will return 6 possible atom orderings around each improper
        center. In current AMBER parameterization, one of these six
        orderings will be used for the actual assignment of the improper term
        and measurement of the angle. This method does not encode the logic to
        determine which of the six orderings AMBER would use.

        Returns
        -------
        impropers : set of tuple
            An iterator of tuples, each containing the indices of atoms making
            up a possible improper torsion. The central atom is listed first in
            each tuple.
        """
        return self._convert_to_topology_atom_tuples(
            self._reference_molecule.amber_impropers
        )

    def nth_degree_neighbors(self, n_degrees: int):
        """
        Return canonicalized pairs of atoms whose shortest separation is `exactly` n bonds.
        Only pairs with increasing atom indices are returned.
        Parameters
        ----------
        n: int
            The number of bonds separating atoms in each pair
        Returns
        -------
        neighbors: iterator of tuple of TopologyAtom
            Tuples (len 2) of atom that are separated by ``n`` bonds.
        Notes
        -----
        The criteria used here relies on minimum distances; when there are multiple valid
        paths between atoms, such as atoms in rings, the shortest path is considered.
        For example, two atoms in "meta" positions with respect to each other in a benzene
        are separated by two paths, one length 2 bonds and the other length 4 bonds. This
        function would consider them to be 2 apart and would not include them if ``n=4`` was
        passed.
        """
        return self._convert_to_topology_atom_tuples(
            self._reference_molecule.nth_degree_neighbors(n_degrees=n_degrees)
        )

    @property
    def virtual_site_start_topology_index(self):
        """Get the topology index of the first virtual site in this TopologyMolecule"""
        # If the cached value is not available, generate it
        if self._virtual_site_start_topology_index is None:
            virtual_site_start_topology_index = 0
            for topology_molecule in self._topology.topology_molecules:
                if self == topology_molecule:
                    self._virtual_site_start_topology_index = (
                        virtual_site_start_topology_index
                    )
                virtual_site_start_topology_index += topology_molecule.n_virtual_sites
        # Return cached value
        return self._virtual_site_start_topology_index

    def to_dict(self):
        """Convert to dictionary representation."""
        # Implement abstract method Serializable.to_dict()
        raise NotImplementedError()  # TODO

    @classmethod
    def from_dict(cls, d):
        """Static constructor from dictionary representation."""
        # Implement abstract method Serializable.to_dict()
        raise NotImplementedError()  # TODO

    def _convert_to_topology_atom_tuples(self, molecule_atom_tuples):
        for atom_tuple in molecule_atom_tuples:
            mol_atom_indices = (a.molecule_atom_index for a in atom_tuple)
            top_mol_atom_indices = (
                self._ref_to_top_index[mol_idx] for mol_idx in mol_atom_indices
            )
            yield tuple(self.atom(i) for i in top_mol_atom_indices)


# TODO: pick back up figuring out how we want TopologyMolecules to know their starting TopologyParticle indices

# =============================================================================================
# Topology
# =============================================================================================

# TODO: Revise documentation and remove chains


class Topology(Serializable):
    """
    A Topology is a chemical representation of a system containing one or more molecules appearing in a specified order.

    As of the 0.7.0 release, the Topology particle indexing system puts all atoms before all virtualsites.
    This ensures that atoms keep the same Topology particle index value, even if the Topology
    is modified during system creation by the addition of virtual sites.

    .. warning :: This API is experimental and subject to change.

    Examples
    --------

    Import some utilities

    >>> from openmm import app
    >>> from openff.toolkit.tests.utils import get_data_file_path, get_packmol_pdb_file_path
    >>> pdb_filepath = get_packmol_pdb_file_path('cyclohexane_ethanol_0.4_0.6')
    >>> monomer_names = ('cyclohexane', 'ethanol')

    Create a Topology object from a PDB file and sdf files defining the molecular contents

    >>> from openff.toolkit.topology import Molecule, Topology
    >>> pdbfile = app.PDBFile(pdb_filepath)
    >>> sdf_filepaths = [get_data_file_path(f'systems/monomers/{name}.sdf') for name in monomer_names]
    >>> unique_molecules = [Molecule.from_file(sdf_filepath) for sdf_filepath in sdf_filepaths]
    >>> topology = Topology.from_openmm(pdbfile.topology, unique_molecules=unique_molecules)

    Create a Topology object from a PDB file and IUPAC names of the molecular contents

    >>> pdbfile = app.PDBFile(pdb_filepath)
    >>> unique_molecules = [Molecule.from_iupac(name) for name in monomer_names]
    >>> topology = Topology.from_openmm(pdbfile.topology, unique_molecules=unique_molecules)

    Create an empty Topology object and add a few copies of a single benzene molecule

    >>> topology = Topology()
    >>> molecule = Molecule.from_iupac('benzene')
    >>> molecule_topology_indices = [topology.add_molecule(molecule) for index in range(10)]

    """

    def __init__(self, other=None):
        """
        Create a new Topology.

        Parameters
        ----------
        other : optional, default=None
            If specified, attempt to construct a copy of the Topology from the specified object.
            This might be a Topology object, or a file that can be used to construct a Topology object
            or serialized Topology object.

        """
        from openff.toolkit.topology.molecule import FrozenMolecule

        # Assign cheminformatics models
        model = DEFAULT_AROMATICITY_MODEL
        self._aromaticity_model = model
        # self._fractional_bond_order_model = DEFAULT_FRACTIONAL_BOND_ORDER_MODEL
        # self._charge_model = DEFAULT_CHARGE_MODEL

        # Initialize storage
        self._initialize()

        # TODO: Try to construct Topology copy from `other` if specified
        if isinstance(other, Topology):
            self.copy_initializer(other)
        elif isinstance(other, FrozenMolecule):
            self.from_molecules([other])
        elif isinstance(other, OrderedDict):
            self._initialize_from_dict(other)

    def _initialize(self):
        """
        Initializes a blank Topology.
        """
        self._aromaticity_model = DEFAULT_AROMATICITY_MODEL
        self._constrained_atom_pairs = dict()
        self._box_vectors = None
        # self._reference_molecule_dicts = set()
        # TODO: Look into weakref and what it does. Having multiple topologies might cause a memory leak.
        self._reference_molecule_to_topology_molecules = OrderedDict()
        self._topology_molecules = list()

    @property
    def reference_molecules(self):
        """
        Get an iterator of reference molecules in this Topology.

        Returns
        -------
        iterable of openff.toolkit.topology.Molecule
        """
        for ref_mol in self._reference_molecule_to_topology_molecules.keys():
            yield ref_mol

    @classmethod
    def from_molecules(cls, molecules):
        """
        Create a new Topology object containing one copy of each of the specified molecule(s).

        Parameters
        ----------
        molecules : Molecule or iterable of Molecules
            One or more molecules to be added to the Topology

        Returns
        -------
        topology : Topology
            The Topology created from the specified molecule(s)
        """
        # Ensure that we are working with an iterable
        try:
            iter(molecules)
        except TypeError as te:
            # Make iterable object
            molecules = [molecules]

        # Create Topology and populate it with specified molecules
        topology = cls()
        for molecule in molecules:
            topology.add_molecule(molecule)

        return topology

    def assert_bonded(self, atom1, atom2):
        """
        Raise an exception if the specified atoms are not bonded in the topology.

        Parameters
        ----------
        atom1, atom2 : openff.toolkit.topology.Atom or int
            The atoms or atom topology indices to check to ensure they are bonded

        """
        if (type(atom1) is int) and (type(atom2) is int):
            atom1 = self.atom(atom1)
            atom2 = self.atom(atom2)

        # else:
        if not (self.is_bonded(atom1, atom2)):
            # TODO: Raise more specific exception.
            raise Exception(
                "Atoms {} and {} are not bonded in topology".format(atom1, atom2)
            )

    @property
    def aromaticity_model(self):
        """
        Get the aromaticity model applied to all molecules in the topology.

        Returns
        -------
        aromaticity_model : str
            Aromaticity model in use.
        """
        return self._aromaticity_model

    @aromaticity_model.setter
    def aromaticity_model(self, aromaticity_model):
        """
        Set the aromaticity model applied to all molecules in the topology.

        Parameters
        ----------
        aromaticity_model : str
            Aromaticity model to use. One of: ['OEAroModel_MDL']
        """

        if not aromaticity_model in ALLOWED_AROMATICITY_MODELS:
            msg = "Aromaticity model must be one of {}; specified '{}'".format(
                ALLOWED_AROMATICITY_MODELS, aromaticity_model
            )
            raise ValueError(msg)
        self._aromaticity_model = aromaticity_model

    @property
    def box_vectors(self):
        """Return the box vectors of the topology, if specified

        Returns
        -------
        box_vectors : openmm.unit.Quantity wrapped numpy array of shape (3, 3)
            The unit-wrapped box vectors of this topology
        """
        return self._box_vectors

    @box_vectors.setter
    def box_vectors(self, box_vectors):
        """
        Sets the box vectors to be used for this topology.

        Parameters
        ----------
        box_vectors : openmm.unit.Quantity wrapped numpy array of shape (3, 3)
            The unit-wrapped box vectors

        """
        if box_vectors is None:
            self._box_vectors = None
            return
        if not hasattr(box_vectors, "unit"):
            raise InvalidBoxVectorsError("Given unitless box vectors")
        if not (unit.angstrom.is_compatible(box_vectors.unit)):
            raise InvalidBoxVectorsError(
                "Attempting to set box vectors in units that are incompatible with openmm.unit.Angstrom"
            )

        if hasattr(box_vectors, "shape"):
            if box_vectors.shape == (3,):
                box_vectors *= np.eye(3)
            if box_vectors.shape != (3, 3):
                raise InvalidBoxVectorsError(
                    f"Box vectors must be shape (3, 3). Found shape {box_vectors.shape}"
                )
        elif isinstance(box_vectors._value, list):
            if len(box_vectors) == 3:
                box_vectors._value *= np.eye(3)

        self._box_vectors = box_vectors

    @property
    def is_periodic(self):
        """Return whether or not this Topology is intended to be described with periodic
        boundary conditions."""
        return self.box_vectors is not None

    @is_periodic.setter
    def is_periodic(self, is_periodic):
        """
        Set the partial charge model used for all molecules in the topology.

        Parameters
        ----------
        is_periodic : bool
            Whether or not this Topology is periodici

        """
        if is_periodic is True and self.box_vectors is None:
            raise InvalidPeriodicityError(
                "Cannot set is_periodic to True without box vectors. Set box "
                "vectors directly instead."
            )
        if is_periodic is False and self.box_vectors is not None:
            raise InvalidPeriodicityError(
                "Cannot set is_periodic to False while box vectors are stored. "
                "First set box_vectors to None."
            )

    @property
    def charge_model(self):
        """
        Get the partial charge model applied to all molecules in the topology.

        Returns
        -------
        charge_model : str
            Charge model used for all molecules in the Topology.

        """
        return self._charge_model

    @charge_model.setter
    def charge_model(self, charge_model):
        """
        Set the partial charge model used for all molecules in the topology.

        Parameters
        ----------
        charge_model : str
            Charge model to use for all molecules in the Topology.
            Allowed values: ['AM1-BCC']
            * ``AM1-BCC``: Canonical AM1-BCC scheme
        """
        if not charge_model in ALLOWED_CHARGE_MODELS:
            raise ValueError(
                "Charge model must be one of {}; specified '{}'".format(
                    ALLOWED_CHARGE_MODELS, charge_model
                )
            )
        self._charge_model = charge_model

    @property
    def constrained_atom_pairs(self):
        """Returns the constrained atom pairs of the Topology

        Returns
        -------
        constrained_atom_pairs : dict
             dictionary of the form d[(atom1_topology_index, atom2_topology_index)] = distance (float)
        """
        return self._constrained_atom_pairs

    @property
    def fractional_bond_order_model(self):
        """
        Get the fractional bond order model for the Topology.

        Returns
        -------
        fractional_bond_order_model : str
            Fractional bond order model in use.

        """
        return self._fractional_bond_order_model

    @fractional_bond_order_model.setter
    def fractional_bond_order_model(self, fractional_bond_order_model):
        """
        Set the fractional bond order model applied to all molecules in the topology.

        Parameters
        ----------
        fractional_bond_order_model : str
            Fractional bond order model to use. One of: ['Wiberg']

        """
        if not fractional_bond_order_model in ALLOWED_FRACTIONAL_BOND_ORDER_MODELS:
            raise ValueError(
                "Fractional bond order model must be one of {}; specified '{}'".format(
                    ALLOWED_FRACTIONAL_BOND_ORDER_MODELS, fractional_bond_order_model
                )
            )
        self._fractional_bond_order_model = fractional_bond_order_model

    @property
    def n_reference_molecules(self):
        """
        Returns the number of reference (unique) molecules in in this Topology.

        Returns
        -------
        n_reference_molecules : int
        """
        count = 0
        for i in self.reference_molecules:
            count += 1
        return count

    @property
    def n_topology_molecules(self):
        """
        Returns the number of topology molecules in in this Topology.

        Returns
        -------
        n_topology_molecules : int
        """
        return len(self._topology_molecules)

    @property
    def topology_molecules(self):
        """Returns an iterator over all the TopologyMolecules in this Topology

        Returns
        -------
        topology_molecules : Iterable of TopologyMolecule
        """
        return self._topology_molecules

    @property
    def n_topology_atoms(self):
        """
        Returns the number of topology atoms in in this Topology.

        Returns
        -------
        n_topology_atoms : int
        """
        n_atoms = 0
        for reference_molecule in self.reference_molecules:
            n_atoms_per_topology_molecule = reference_molecule.n_atoms
            n_instances_of_topology_molecule = len(
                self._reference_molecule_to_topology_molecules[reference_molecule]
            )
            n_atoms += n_atoms_per_topology_molecule * n_instances_of_topology_molecule
        return n_atoms

    @property
    def topology_atoms(self):
        """Returns an iterator over the atoms in this Topology. These will be in ascending order of topology index (Note
        that this is not necessarily the same as the reference molecule index)

        Returns
        -------
        topology_atoms : Iterable of TopologyAtom
        """
        for topology_molecule in self._topology_molecules:
            for atom in topology_molecule.atoms:
                yield atom

    @property
    def n_topology_bonds(self):
        """
        Returns the number of TopologyBonds in in this Topology.

        Returns
        -------
        n_bonds : int
        """
        n_bonds = 0
        for reference_molecule in self.reference_molecules:
            n_bonds_per_topology_molecule = reference_molecule.n_bonds
            n_instances_of_topology_molecule = len(
                self._reference_molecule_to_topology_molecules[reference_molecule]
            )
            n_bonds += n_bonds_per_topology_molecule * n_instances_of_topology_molecule
        return n_bonds

    @property
    def topology_bonds(self):
        """Returns an iterator over the bonds in this Topology

        Returns
        -------
        topology_bonds : Iterable of TopologyBond
        """
        for topology_molecule in self._topology_molecules:
            for bond in topology_molecule.bonds:
                yield bond

    @property
    def n_topology_particles(self):
        """
        Returns the number of topology particles (TopologyAtoms and TopologyVirtualSites) in in this Topology.

        Returns
        -------
        n_topology_particles : int
        """
        n_particles = 0
        for reference_molecule in self.reference_molecules:
            n_particles_per_topology_molecule = reference_molecule.n_particles
            n_instances_of_topology_molecule = len(
                self._reference_molecule_to_topology_molecules[reference_molecule]
            )
            n_particles += (
                n_particles_per_topology_molecule * n_instances_of_topology_molecule
            )
        return n_particles

    @property
    def topology_particles(self):
        """Returns an iterator over the particles (TopologyAtoms and TopologyVirtualSites) in this Topology. The
        TopologyAtoms will be in order of ascending Topology index (Note that this may differ from the
        order of atoms in the reference molecule index).

        Returns
        --------
        topology_particles : Iterable of TopologyAtom and TopologyVirtualSite
        """
        for topology_molecule in self._topology_molecules:
            for atom in topology_molecule.atoms:
                yield atom
        for topology_molecule in self._topology_molecules:
            for vs in topology_molecule.virtual_sites:
                for vp in vs.particles:
                    yield vp

    @property
    def n_topology_virtual_sites(self):
        """
        Returns the number of TopologyVirtualSites in in this Topology.

        Returns
        -------
        n_virtual_sites : iterable of TopologyVirtualSites
        """
        n_virtual_sites = 0
        for reference_molecule in self.reference_molecules:
            n_virtual_sites_per_topology_molecule = reference_molecule.n_virtual_sites
            n_instances_of_topology_molecule = len(
                self._reference_molecule_to_topology_molecules[reference_molecule]
            )
            n_virtual_sites += (
                n_virtual_sites_per_topology_molecule * n_instances_of_topology_molecule
            )
        return n_virtual_sites

    @property
    def topology_virtual_sites(self):
        """Get an iterator over the virtual sites in this Topology

        Returns
        -------
        topology_virtual_sites : Iterable of TopologyVirtualSite
        """
        for topology_molecule in self._topology_molecules:
            for virtual_site in topology_molecule.virtual_sites:
                yield virtual_site

    @property
    def n_angles(self):
        """int: number of angles in this Topology."""
        return sum(mol.n_angles for mol in self._topology_molecules)

    @property
    def angles(self):
        """Iterable of Tuple[TopologyAtom]: iterator over the angles in this Topology."""
        for topology_molecule in self._topology_molecules:
            for angle in topology_molecule.angles:
                yield angle

    @property
    def n_propers(self):
        """int: number of proper torsions in this Topology."""
        return sum(mol.n_propers for mol in self._topology_molecules)

    @property
    def propers(self):
        """Iterable of Tuple[TopologyAtom]: iterator over the proper torsions in this Topology."""
        for topology_molecule in self._topology_molecules:
            for proper in topology_molecule.propers:
                yield proper

    @property
    def n_impropers(self):
        """int: number of possible improper torsions in this Topology."""
        return sum(mol.n_impropers for mol in self._topology_molecules)

    @property
    def impropers(self):
        """Iterable of Tuple[TopologyAtom]: iterator over the possible improper torsions in this Topology."""
        for topology_molecule in self._topology_molecules:
            for improper in topology_molecule.impropers:
                yield improper

    @property
    def smirnoff_impropers(self):
        """
        Iterate over improper torsions in the molecule, but only those with
        trivalent centers, reporting the central atom second in each improper.

        Note that it's possible that a trivalent center will not have an improper assigned.
        This will depend on the force field that is used.

        Also note that this will return 6 possible atom orderings around each improper
        center. In current SMIRNOFF parameterization, three of these six
        orderings will be used for the actual assignment of the improper term
        and measurement of the angles. These three orderings capture the three unique
        angles that could be calculated around the improper center, therefore the sum
        of these three terms will always return a consistent energy.

        For more details on the use of three-fold ('trefoil') impropers, see
        https://open-forcefield-toolkit.readthedocs.io/en/latest/smirnoff.html#impropertorsions

        .. todo:: Offer a way to do the keytransform and get the final 3 orderings in this
                  method? How can we keep this logic synced up with the parameterization
                  machinery?

        Returns
        -------
        impropers : set of tuple
            An iterator of tuples, each containing the indices of atoms making
            up a possible improper torsion. The central atom is listed second
            in each tuple.

        See Also
        --------
        impropers, amber_impropers

        """
        for topology_molecule in self._topology_molecules:
            for smirnoff_improper in topology_molecule.smirnoff_impropers:
                yield smirnoff_improper

    @property
    def amber_impropers(self):
        """
        Iterate over improper torsions in the molecule, but only those with
        trivalent centers, reporting the central atom first in each improper.

        Note that it's possible that a trivalent center will not have an improper assigned.
        This will depend on the force field that is used.

        Also note that this will return 6 possible atom orderings around each improper
        center. In current AMBER parameterization, one of these six
        orderings will be used for the actual assignment of the improper term
        and measurement of the angle. This method does not encode the logic to
        determine which of the six orderings AMBER would use.

        Returns
        -------
        impropers : set of tuple
            An iterator of tuples, each containing the indices of atoms making
            up a possible improper torsion. The central atom is listed first in
            each tuple.

        See Also
        --------
        impropers, smirnoff_impropers
        """
        for topology_molecule in self._topology_molecules:
            for amber_improper in topology_molecule.amber_impropers:
                yield amber_improper

    def nth_degree_neighbors(self, n_degrees: int):
        """
        Return canonicalized pairs of atoms whose shortest separation is `exactly` n bonds.
        Only pairs with increasing atom indices are returned.
        Parameters
        ----------
        n: int
            The number of bonds separating atoms in each pair
        Returns
        -------
        neighbors: iterator of tuple of TopologyAtom
            Tuples (len 2) of atom that are separated by ``n`` bonds.
        Notes
        -----
        The criteria used here relies on minimum distances; when there are multiple valid
        paths between atoms, such as atoms in rings, the shortest path is considered.
        For example, two atoms in "meta" positions with respect to each other in a benzene
        are separated by two paths, one length 2 bonds and the other length 4 bonds. This
        function would consider them to be 2 apart and would not include them if ``n=4`` was
        passed.
        """
        for topology_molecule in self._topology_molecules:
            for pair in topology_molecule.nth_degree_neighbors(n_degrees=n_degrees):
                yield pair

    class _ChemicalEnvironmentMatch:
        """Represents the match of a given chemical environment query, storing
        both the matched topology atom indices and the indices of the corresponding
        reference molecule atoms, as well as a reference to the reference molecule.
        """

        @property
        def reference_atom_indices(self):
            """tuple of int: The indices of the corresponding reference molecule atoms."""
            return self._reference_atom_indices

        @property
        def reference_molecule(self):
            """topology.molecule.Molecule: The corresponding reference molecule."""
            return self._reference_molecule

        @property
        def topology_atom_indices(self):
            """tuple of int: The matched topology atom indices."""
            return self._topology_atom_indices

        def __init__(
            self, reference_atom_indices, reference_molecule, topology_atom_indices
        ):
            """Constructs a new _ChemicalEnvironmentMatch object

            Parameters
            ----------
            reference_atom_indices: tuple of int
                The indices of the corresponding reference molecule atoms.
            reference_molecule: topology.molecule.Molecule
                The corresponding reference molecule.
            topology_atom_indices: tuple of int
                The matched topology atom indices.
            """

            assert len(reference_atom_indices) == len(topology_atom_indices)

            self._reference_atom_indices = reference_atom_indices
            self._reference_molecule = reference_molecule

            self._topology_atom_indices = topology_atom_indices

    def chemical_environment_matches(
        self,
        query,
        aromaticity_model="MDL",
        unique=False,
        toolkit_registry=GLOBAL_TOOLKIT_REGISTRY,
    ):
        """
        Retrieve all matches for a given chemical environment query.

        TODO:

        * Do we want to generalize this to other kinds of queries too, like mdtraj DSL, pymol selections, atom index slices, etc?
          We could just call it topology.matches(query)

        Parameters
        ----------
        query : str or ChemicalEnvironment
            SMARTS string (with one or more tagged atoms) or ``ChemicalEnvironment`` query
            Query will internally be resolved to SMARTS using ``query.as_smarts()`` if it has an ``.as_smarts`` method.
        aromaticity_model : str
            Override the default aromaticity model for this topology and use the specified aromaticity model instead.
            Allowed values: ['MDL']

        Returns
        -------
        matches : list of Topology._ChemicalEnvironmentMatch
            A list of tuples, containing the topology indices of the matching atoms.

        """

        # Render the query to a SMARTS string
        if type(query) is str:
            smarts = query
        elif type(query) is ChemicalEnvironment:
            smarts = query.as_smarts()
        else:
            raise ValueError(
                f"Don't know how to convert query '{query}' into SMARTS string"
            )

        # Perform matching on each unique molecule, unrolling the matches to all matching copies
        # of that molecule in the Topology object.
        matches = list()

        for ref_mol in self.reference_molecules:

            # Find all atomsets that match this definition in the reference molecule
            # This will automatically attempt to match chemically identical atoms in
            # a canonical order within the Topology
            ref_mol_matches = ref_mol.chemical_environment_matches(
                smarts,
                unique=unique,
                toolkit_registry=toolkit_registry,
            )

            if len(ref_mol_matches) == 0:
                continue

            # Unroll corresponding atom indices over all instances of this molecule.
            for topology_molecule in self._reference_molecule_to_topology_molecules[
                ref_mol
            ]:

                # topology_molecule_start_index = topology_molecule.atom_start_topology_index

                # Loop over matches
                for reference_match in ref_mol_matches:

                    # Collect indices of matching TopologyAtoms.
                    topology_atom_indices = []
                    for reference_molecule_atom_index in reference_match:
                        reference_atom = topology_molecule.reference_molecule.atoms[
                            reference_molecule_atom_index
                        ]
                        topology_atom = TopologyAtom(reference_atom, topology_molecule)
                        topology_atom_indices.append(
                            topology_atom.topology_particle_index
                        )

                    environment_match = Topology._ChemicalEnvironmentMatch(
                        tuple(reference_match), ref_mol, tuple(topology_atom_indices)
                    )

                    matches.append(environment_match)
        return matches

    def to_dict(self):
        """Convert to dictionary representation."""
        # Implement abstract method Serializable.to_dict()
        raise NotImplementedError()  # TODO

    @classmethod
    def from_dict(cls, d):
        """Static constructor from dictionary representation."""
        # Implement abstract method Serializable.to_dict()
        raise NotImplementedError()  # TODO

<<<<<<< HEAD
    # TODO: Merge this into Molecule.from_networkx if/when we implement that.
    # TODO: can we now remove this as we have the ability to do this in the Molecule class?
    @staticmethod
    def _networkx_to_hill_formula(mol_graph):
        """
        Convert a networkX representation of a molecule to a molecule formula. Used in printing out
        informative error messages when a molecule from an openmm topology can't be matched.

        Parameters
        ----------
        mol_graph : a networkX graph
            The graph representation of a molecule

        Returns
        -------
        formula : str
            The molecular formula of the graph molecule
        """
        # Make a flat list of all atomic numbers in the molecule
        atom_nums = []
        for idx in mol_graph.nodes:
            atom_nums.append(mol_graph.nodes[idx]["atomic_number"])

        # Count the number of instances of each atomic number
        at_num_to_counts = dict([(unq, atom_nums.count(unq)) for unq in atom_nums])

        symbol_to_counts = {}
        # Check for C and H first, to make a correct hill formula (remember dicts in python 3.6+ are ordered)
        if 6 in at_num_to_counts:
            symbol_to_counts["C"] = at_num_to_counts[6]
            del at_num_to_counts[6]

        if 1 in at_num_to_counts:
            symbol_to_counts["H"] = at_num_to_counts[1]
            del at_num_to_counts[1]

        # Now count instances of all elements other than C and H, in order of ascending atomic number
        sorted_atom_nums = sorted(at_num_to_counts.keys())
        for atom_num in sorted_atom_nums:
            symbol_to_counts[
                Element.getByAtomicNumber(atom_num).symbol
            ] = at_num_to_counts[atom_num]

        # Finally format the formula as string
        formula = ""
        for ele, count in symbol_to_counts.items():
            formula += f"{ele}{count}"
        return formula

=======
>>>>>>> 6463e8a1
    @classmethod
    def from_openmm(cls, openmm_topology, unique_molecules=None):
        """
        Construct an OpenFF Topology object from an OpenMM Topology object.

        Parameters
        ----------
        openmm_topology : openmm.app.Topology
            An OpenMM Topology object
        unique_molecules : iterable of objects that can be used to construct unique Molecule objects
            All unique molecules must be provided, in any order, though multiple copies of each molecule are allowed.
            The atomic elements and bond connectivity will be used to match the reference molecules
            to molecule graphs appearing in the OpenMM ``Topology``. If bond orders are present in the
            OpenMM ``Topology``, these will be used in matching as well.

        Returns
        -------
        topology : openff.toolkit.topology.Topology
            An OpenFF Topology object
        """
        import networkx as nx

        from openff.toolkit.topology.molecule import Molecule

        # Check to see if the openMM system has defined bond orders, by looping over all Bonds in the Topology.
        omm_has_bond_orders = True
        for omm_bond in openmm_topology.bonds():
            if omm_bond.order is None:
                omm_has_bond_orders = False

        if unique_molecules is None:
            raise MissingUniqueMoleculesError(
                "Topology.from_openmm requires a list of Molecule objects "
                "passed as unique_molecules, but None was passed."
            )

        # Convert all unique mols to graphs
        topology = cls()
        graph_to_unq_mol = {}
        for unq_mol in unique_molecules:
            unq_mol_graph = unq_mol.to_networkx()
            for existing_graph in graph_to_unq_mol.keys():
                if Molecule.are_isomorphic(
                    existing_graph,
                    unq_mol_graph,
                    return_atom_map=False,
                    aromatic_matching=False,
                    formal_charge_matching=False,
                    bond_order_matching=omm_has_bond_orders,
                    atom_stereochemistry_matching=False,
                    bond_stereochemistry_matching=False,
                )[0]:
                    msg = (
                        "Error: Two unique molecules have indistinguishable "
                        "graphs: {} and {}".format(
                            unq_mol, graph_to_unq_mol[existing_graph]
                        )
                    )
                    raise DuplicateUniqueMoleculeError(msg)
            graph_to_unq_mol[unq_mol_graph] = unq_mol

        # Convert all openMM mols to graphs
        omm_topology_G = nx.Graph()
        for atom in openmm_topology.atoms():
            omm_topology_G.add_node(
                atom.index, atomic_number=atom.element.atomic_number
            )
        for bond in openmm_topology.bonds():
            omm_topology_G.add_edge(
                bond.atom1.index, bond.atom2.index, bond_order=bond.order
            )

        # For each connected subgraph (molecule) in the topology, find its match in unique_molecules
        topology_molecules_to_add = list()
        for omm_mol_G in (
            omm_topology_G.subgraph(c).copy()
            for c in nx.connected_components(omm_topology_G)
        ):
            match_found = False
            for unq_mol_G in graph_to_unq_mol.keys():
                isomorphic, mapping = Molecule.are_isomorphic(
                    omm_mol_G,
                    unq_mol_G,
                    return_atom_map=True,
                    aromatic_matching=False,
                    formal_charge_matching=False,
                    bond_order_matching=omm_has_bond_orders,
                    atom_stereochemistry_matching=False,
                    bond_stereochemistry_matching=False,
                )
                if isomorphic:
                    # Take the first valid atom indexing map
                    first_topology_atom_index = min(mapping.keys())
                    topology_molecules_to_add.append(
                        (first_topology_atom_index, unq_mol_G, mapping.items())
                    )
                    match_found = True
                    break
            if match_found is False:
                hill_formula = Molecule.to_hill_formula(omm_mol_G)
                msg = f"No match found for molecule {hill_formula}. "
                probably_missing_conect = [
                    "C",
                    "H",
                    "O",
                    "N",
                    "P",
                    "S",
                    "F",
                    "Cl",
                    "Br",
                ]
                if hill_formula in probably_missing_conect:
                    msg += (
                        "This would be a very unusual molecule to try and parameterize, "
                        "and it is likely that the data source it was read from does not "
                        "contain connectivity information. If this molecule is coming from "
                        "PDB, please ensure that the file contains CONECT records. The PDB "
                        "format documentation (https://www.wwpdb.org/documentation/"
                        'file-format-content/format33/sect10.html) states "CONECT records '
                        "are mandatory for HET groups (excluding water) and for other bonds "
                        'not specified in the standard residue connectivity table."'
                    )
                raise ValueError(msg)

        # The connected_component_subgraph function above may have scrambled the molecule order, so sort molecules
        # by their first atom's topology index
        topology_molecules_to_add.sort(key=lambda x: x[0])
        for first_index, unq_mol_G, top_to_ref_index in topology_molecules_to_add:
            local_top_to_ref_index = dict(
                [
                    (top_index - first_index, ref_index)
                    for top_index, ref_index in top_to_ref_index
                ]
            )
            topology.add_molecule(
                graph_to_unq_mol[unq_mol_G],
                local_topology_to_reference_index=local_top_to_ref_index,
            )

        topology.box_vectors = openmm_topology.getPeriodicBoxVectors()
        # TODO: How can we preserve metadata from the openMM topology when creating the OFF topology?
        return topology

    def to_openmm(self, ensure_unique_atom_names=True):
        """
        Create an OpenMM Topology object.

        The OpenMM ``Topology`` object will have one residue per topology
        molecule. Currently, the number of chains depends on how many copies
        of the same molecule are in the ``Topology``. Molecules with more
        than 5 copies are all assigned to a single chain, otherwise one
        chain is created for each molecule. This behavior may change in
        the future.

        Parameters
        ----------
        ensure_unique_atom_names : bool, optional. Default=True
            Whether to check that the molecules in each molecule have
            unique atom names, and regenerate them if not. Note that this
            looks only at molecules, and does not guarantee uniqueness in
            the entire Topology.

        Returns
        -------
        openmm_topology : openmm.app.Topology
            An OpenMM Topology object
        """
        try:
            from openmm.app import Topology as OMMTopology
            from openmm.app.element import Element as OMMElement
        except ImportError:
            from simtk.openmm.app import Topology as OMMTopology
            from simtk.openmm.app.element import Element as OMMElement

        omm_topology = OMMTopology()

        # Create unique atom names
        if ensure_unique_atom_names:
            for ref_mol in self.reference_molecules:
                if not ref_mol.has_unique_atom_names:
                    ref_mol.generate_unique_atom_names()

        # Keep track of which chains and residues have been added.
        mol_to_chains = {}
        mol_to_residues = {}

        # Go through atoms in OpenFF to preserve the order.
        omm_atoms = []
        # We need to iterate over the topology molecules if we want to
        # keep track of chains/residues as Atom.topology_molecule is
        # instantiated every time and can't be used as a key.
        for topology_molecule in self.topology_molecules:
            for atom in topology_molecule.atoms:
                reference_molecule = topology_molecule.reference_molecule
                n_molecules = len(
                    self._reference_molecule_to_topology_molecules[reference_molecule]
                )

                # Add 1 chain per molecule unless there are more than 5 copies,
                # in which case we add a single chain for all of them.
                if n_molecules <= 5:
                    # We associate a chain to each molecule.
                    key_molecule = topology_molecule
                else:
                    # We associate a chain to all the topology molecule.
                    key_molecule = reference_molecule

                # Create a new chain if it doesn't exit.
                try:
                    chain = mol_to_chains[key_molecule]
                except KeyError:
                    chain = omm_topology.addChain()
                    mol_to_chains[key_molecule] = chain

                # Add one molecule for each topology molecule.
                try:
                    residue = mol_to_residues[topology_molecule]
                except KeyError:
                    residue = omm_topology.addResidue(reference_molecule.name, chain)
                    mol_to_residues[topology_molecule] = residue

                # Add atom.
                element = OMMElement.getByAtomicNumber(atom.atomic_number)
                omm_atom = omm_topology.addAtom(atom.atom.name, element, residue)

                # Make sure that OpenFF and OpenMM Topology atoms have the same indices.
                assert atom.topology_atom_index == int(omm_atom.id) - 1
                omm_atoms.append(omm_atom)

        # Add all bonds.
        bond_types = {1: Single, 2: Double, 3: Triple}
        for bond in self.topology_bonds:
            atom1, atom2 = bond.atoms
            atom1_idx, atom2_idx = atom1.topology_atom_index, atom2.topology_atom_index
            bond_type = (
                Aromatic if bond.bond.is_aromatic else bond_types[bond.bond_order]
            )
            omm_topology.addBond(
                omm_atoms[atom1_idx],
                omm_atoms[atom2_idx],
                type=bond_type,
                order=bond.bond_order,
            )

        if self.box_vectors is not None:
            omm_topology.setPeriodicBoxVectors(self.box_vectors)
        return omm_topology

    def to_file(self, filename, positions, file_format="PDB", keepIds=False):
        """
        Save coordinates and topology to a PDB file.

        Reference: https://github.com/openforcefield/openff-toolkit/issues/502

        Notes:

        1. This doesn't handle virtual sites (they're ignored)
        2. Atom numbering may not remain same, for example if the atoms
           in water are numbered as 1001, 1002, 1003, they would change
           to 1, 2, 3. This doesn't affect the topology or coordinates or
           atom-ordering in any way.
        3. Same issue with the amino acid names in the pdb file, they are
           not returned.

        Parameters
        ----------
        filename : str
            name of the pdb file to write to
        positions : n_atoms x 3 numpy array or openmm.unit.Quantity-wrapped n_atoms x 3 iterable
            Can be an openmm 'quantity' object which has atomic positions as a list of Vec3s along with associated units, otherwise a 3D array of UNITLESS numbers are considered as "Angstroms" by default
        file_format : str
            Output file format. Case insensitive. Currently only supported value is "pdb".

        """
        openmm_top = self.to_openmm()
        if not isinstance(positions, unit.Quantity):
            positions = positions * unit.angstrom

        file_format = file_format.upper()
        if file_format != "PDB":
            raise NotImplementedError("Topology.to_file supports only PDB format")

        # writing to PDB file
        with open(filename, "w") as outfile:
            app.PDBFile.writeFile(openmm_top, positions, outfile, keepIds)

    @staticmethod
    def from_mdtraj(mdtraj_topology, unique_molecules=None):
        """
        Construct an OpenFF Topology object from an MDTraj Topology object.

        Parameters
        ----------
        mdtraj_topology : mdtraj.Topology
            An MDTraj Topology object
        unique_molecules : iterable of objects that can be used to construct unique Molecule objects
            All unique molecules must be provided, in any order, though multiple copies of each molecule are allowed.
            The atomic elements and bond connectivity will be used to match the reference molecules
            to molecule graphs appearing in the MDTraj ``Topology``. If bond orders are present in the
            MDTraj ``Topology``, these will be used in matching as well.

        Returns
        -------
        topology : openff.toolkit.topology.Topology
            An OpenFF Topology object
        """
        return Topology.from_openmm(
            mdtraj_topology.to_openmm(), unique_molecules=unique_molecules
        )

    # Avoid removing this method, even though it is private and would not be difficult for most
    # users to replace. Also avoid making it public as round-trips with MDTraj are likely
    # to not preserve necessary information.
    def _to_mdtraj(self):
        """
        Create an MDTraj Topology object.
        Returns
        ----------
        mdtraj_topology : mdtraj.Topology
            An MDTraj Topology object
        """
        import mdtraj as md

        return md.Topology.from_openmm(self.to_openmm())

    # TODO: Jeff prepended an underscore on this before 0.2.0 release to remove it from the API.
    #       This function is deprecated and expects the OpenEye toolkit. We need to discuss what
    #       to do with this functionality in light of our move to the ToolkitWrapper architecture.
    #       Also, as written, this function implies several things about our toolkit's ability to
    #       handle biopolymers. We need to discuss how much of this functionality we will expose
    #       and how we can make our toolkit's current scope clear to users..
    @staticmethod
    def _from_openeye(oemol):
        """
        Create a Molecule from an OpenEye molecule.

        Requires the OpenEye toolkit to be installed.

        Parameters
        ----------
        oemol : openeye.oechem.OEMol
            An OpenEye molecule

        Returns
        -------
        molecule : openff.toolkit.topology.Molecule
            An OpenFF molecule

        """
        # TODO: Convert this to cls.from_molecules(Molecule.from_openeye())?
        # OE Hierarchical molecule view
        hv = oechem.OEHierView(
            oemol,
            oechem.OEAssumption_BondedResidue
            + oechem.OEAssumption_ResPerceived
            + oechem.OEAssumption_PDBOrder,
        )

        # Create empty OpenMM Topology
        topology = app.Topology()
        # Dictionary used to map oe atoms to openmm atoms
        oe_atom_to_openmm_at = {}

        for chain in hv.GetChains():
            # TODO: Fail if hv contains more than one molecule.

            # Create empty OpenMM Chain
            openmm_chain = topology.addChain(chain.GetChainID())

            for frag in chain.GetFragments():

                for hres in frag.GetResidues():

                    # Get OE residue
                    oe_res = hres.GetOEResidue()
                    # Create OpenMM residue
                    openmm_res = topology.addResidue(oe_res.GetName(), openmm_chain)

                    for oe_at in hres.GetAtoms():
                        # Select atom element based on the atomic number
                        element = app.element.Element.getByAtomicNumber(
                            oe_at.GetAtomicNum()
                        )
                        # Add atom OpenMM atom to the topology
                        openmm_at = topology.addAtom(
                            oe_at.GetName(), element, openmm_res
                        )
                        openmm_at.index = oe_at.GetIdx()
                        # Add atom to the mapping dictionary
                        oe_atom_to_openmm_at[oe_at] = openmm_at

        if topology.getNumAtoms() != mol.NumAtoms():
            oechem.OEThrow.Error(
                "OpenMM topology and OEMol number of atoms mismatching: "
                "OpenMM = {} vs OEMol  = {}".format(
                    topology.getNumAtoms(), mol.NumAtoms()
                )
            )

        # Count the number of bonds in the openmm topology
        omm_bond_count = 0

        def IsAmideBond(oe_bond):
            # TODO: Can this be replaced by a SMARTS query?

            # This supporting function checks if the passed bond is an amide bond or not.
            # Our definition of amide bond C-N between a Carbon and a Nitrogen atom is:
            #          O
            #          ║
            #  CA or O-C-N-
            #            |

            # The amide bond C-N is a single bond
            if oe_bond.GetOrder() != 1:
                return False

            atomB = oe_bond.GetBgn()
            atomE = oe_bond.GetEnd()

            # The amide bond is made by Carbon and Nitrogen atoms
            if not (
                atomB.IsCarbon()
                and atomE.IsNitrogen()
                or (atomB.IsNitrogen() and atomE.IsCarbon())
            ):
                return False

            # Select Carbon and Nitrogen atoms
            if atomB.IsCarbon():
                C_atom = atomB
                N_atom = atomE
            else:
                C_atom = atomE
                N_atom = atomB

            # Carbon and Nitrogen atoms must have 3 neighbour atoms
            if not (C_atom.GetDegree() == 3 and N_atom.GetDegree() == 3):
                return False

            double_bonds = 0
            single_bonds = 0

            for bond in C_atom.GetBonds():
                # The C-O bond can be single or double.
                if (bond.GetBgn() == C_atom and bond.GetEnd().IsOxygen()) or (
                    bond.GetBgn().IsOxygen() and bond.GetEnd() == C_atom
                ):
                    if bond.GetOrder() == 2:
                        double_bonds += 1
                    if bond.GetOrder() == 1:
                        single_bonds += 1
                # The CA-C bond is single
                if (bond.GetBgn() == C_atom and bond.GetEnd().IsCarbon()) or (
                    bond.GetBgn().IsCarbon() and bond.GetEnd() == C_atom
                ):
                    if bond.GetOrder() == 1:
                        single_bonds += 1
            # Just one double and one single bonds are connected to C
            # In this case the bond is an amide bond
            if double_bonds == 1 and single_bonds == 1:
                return True
            else:
                return False

        # Creating bonds
        for oe_bond in mol.GetBonds():
            # Set the bond type
            if oe_bond.GetType() != "":
                if oe_bond.GetType() in [
                    "Single",
                    "Double",
                    "Triple",
                    "Aromatic",
                    "Amide",
                ]:
                    off_bondtype = oe_bond.GetType()
                else:
                    off_bondtype = None
            else:
                if oe_bond.IsAromatic():
                    oe_bond.SetType("Aromatic")
                    off_bondtype = "Aromatic"
                elif oe_bond.GetOrder() == 2:
                    oe_bond.SetType("Double")
                    off_bondtype = "Double"
                elif oe_bond.GetOrder() == 3:
                    oe_bond.SetType("Triple")
                    off_bondtype = "Triple"
                elif IsAmideBond(oe_bond):
                    oe_bond.SetType("Amide")
                    off_bondtype = "Amide"
                elif oe_bond.GetOrder() == 1:
                    oe_bond.SetType("Single")
                    off_bondtype = "Single"
                else:
                    off_bondtype = None

            molecule.add_bond(
                oe_atom_to_openmm_at[oe_bond.GetBgn()],
                oe_atom_to_openmm_at[oe_bond.GetEnd()],
                type=off_bondtype,
                order=oe_bond.GetOrder(),
            )

        if molecule.n_bondsphe != mol.NumBonds():
            oechem.OEThrow.Error(
                "OpenMM topology and OEMol number of bonds mismatching: "
                "OpenMM = {} vs OEMol  = {}".format(omm_bond_count, mol.NumBonds())
            )

        dic = mol.GetCoords()
        positions = [Vec3(v[0], v[1], v[2]) for k, v in dic.items()] * unit.angstrom

        return topology, positions

    # TODO: Jeff prepended an underscore on this before 0.2.0 release to remove it from the API.
    #       This function is deprecated and expects the OpenEye toolkit. We need to discuss what
    #       to do with this functionality in light of our move to the ToolkitWrapper architecture.
    #       It also expects Topology to be organized by chain, which is not currently the case.
    #       Bringing this function back would require non-trivial engineering and testing, and we
    #       would want to discuss what "guarantee" of correctness it could offer.
    def _to_openeye(self, positions=None, aromaticity_model=DEFAULT_AROMATICITY_MODEL):
        """
        Create an OpenEye OEMol from the topology

        Requires the OpenEye toolkit to be installed.

        Returns
        -------
        oemol : openeye.oechem.OEMol
            An OpenEye molecule
        positions : openmm.unit.Quantity with shape [nparticles,3], optional, default=None
            Positions to use in constructing OEMol.
            If virtual sites are present in the Topology, these indices will be skipped.

        NOTE: This comes from https://github.com/oess/oeommtools/blob/master/oeommtools/utils.py

        """
        oe_mol = oechem.OEMol()

        # Python set used to identify atoms that are not in protein residues
        keep = set(proteinResidues).union(dnaResidues).union(rnaResidues)

        for chain in topology.chains():
            for res in chain.residues():
                # Create an OEResidue
                oe_res = oechem.OEResidue()
                # Set OEResidue name
                oe_res.SetName(res.name)
                # If the atom is not a protein atom then set its heteroatom
                # flag to True
                if res.name not in keep:
                    oe_res.SetFragmentNumber(chain.index + 1)
                    oe_res.SetHetAtom(True)
                # Set OEResidue Chain ID
                oe_res.SetChainID(chain.id)
                # res_idx = int(res.id) - chain.index * len(chain._residues)
                # Set OEResidue number
                oe_res.SetResidueNumber(int(res.id))

                for openmm_at in res.atoms():
                    # Create an OEAtom  based on the atomic number
                    oe_atom = oe_mol.NewAtom(openmm_at.element._atomic_number)
                    # Set atom name
                    oe_atom.SetName(openmm_at.name)
                    # Set Symbol
                    oe_atom.SetType(openmm_at.element.symbol)
                    # Set Atom index
                    oe_res.SetSerialNumber(openmm_at.index + 1)
                    # Commit the changes
                    oechem.OEAtomSetResidue(oe_atom, oe_res)
                    # Update the dictionary OpenMM to OE
                    openmm_atom_to_oe_atom[openmm_at] = oe_atom

        if self.n_atoms != oe_mol.NumAtoms():
            raise Exception(
                "OEMol has an unexpected number of atoms: "
                "Molecule has {} atoms, while OEMol has {} atoms".format(
                    topology.n_atom, oe_mol.NumAtoms()
                )
            )

        # Create bonds
        for off_bond in self.topology_bonds():
            oe_mol.NewBond(oe_atoms[bond.atom1], oe_atoms[bond.atom2], bond.bond_order)
            if off_bond.type:
                if off_bond.type == "Aromatic":
                    oe_atom0.SetAromatic(True)
                    oe_atom1.SetAromatic(True)
                    oe_bond.SetAromatic(True)
                    oe_bond.SetType("Aromatic")
                elif off_bond.type in ["Single", "Double", "Triple", "Amide"]:
                    oe_bond.SetType(omm_bond.type)
                else:
                    oe_bond.SetType("")

        if self.n_bonds != oe_mol.NumBonds():
            oechem.OEThrow.Erorr(
                "OEMol has an unexpected number of bonds:: "
                "Molecule has {} bonds, while OEMol has {} bonds".format(
                    self.n_bond, oe_mol.NumBonds()
                )
            )

        if positions is not None:
            # Set the OEMol positions
            particle_indices = [
                atom.particle_index for atom in self.topology_atoms
            ]  # get particle indices
            pos = positions[particle_indices].value_in_units_of(unit.angstrom)
            pos = list(itertools.chain.from_iterable(pos))
            oe_mol.SetCoords(pos)
            oechem.OESetDimensionFromCoords(oe_mol)

        return oe_mol

    def get_bond_between(self, i, j):
        """Returns the bond between two atoms

        Parameters
        ----------
        i, j : int or TopologyAtom
            Atoms or atom indices to check

        Returns
        -------
        bond : TopologyBond
            The bond between i and j.

        """
        if (type(i) is int) and (type(j) is int):
            atomi = self.atom(i)
            atomj = self.atom(j)
        elif (type(i) is TopologyAtom) and (type(j) is TopologyAtom):
            atomi = i
            atomj = j
        else:
            raise Exception(
                "Invalid input passed to is_bonded(). Expected ints or TopologyAtoms, "
                "got {} and {}".format(i, j)
            )

        for top_bond in atomi.topology_bonds:
            for top_atom in top_bond.atoms:
                if top_atom == atomi:
                    continue
                if top_atom == atomj:
                    return top_bond

        raise NotBondedError("No bond between atom {} and {}".format(i, j))

    def is_bonded(self, i, j):
        """Returns True if the two atoms are bonded

        Parameters
        ----------
        i, j : int or TopologyAtom
            Atoms or atom indices to check

        Returns
        -------
        is_bonded : bool
            True if atoms are bonded, False otherwise.

        """
        try:
            self.get_bond_between(i, j)
            return True
        except NotBondedError:
            return False

    def atom(self, atom_topology_index):
        """
        Get the TopologyAtom at a given Topology atom index.

        Parameters
        ----------
        atom_topology_index : int
             The index of the TopologyAtom in this Topology

        Returns
        -------
        An openff.toolkit.topology.TopologyAtom
        """
        assert type(atom_topology_index) is int
        assert 0 <= atom_topology_index < self.n_topology_atoms
        this_molecule_start_index = 0
        next_molecule_start_index = 0
        for topology_molecule in self._topology_molecules:
            next_molecule_start_index += topology_molecule.n_atoms
            if next_molecule_start_index > atom_topology_index:
                atom_molecule_index = atom_topology_index - this_molecule_start_index
                # NOTE: the index here should still be in the topology index order, NOT the reference molecule's
                return topology_molecule.atom(atom_molecule_index)
            this_molecule_start_index += topology_molecule.n_atoms

        # Potentially more computationally efficient lookup ( O(largest_molecule_natoms)? )
        # start_index_2_top_mol is an ordered dict of [starting_atom_index] --> [topology_molecule]
        # search_range = range(atom_topology_index - largest_molecule_natoms, atom_topology_index)
        # search_index = atom_topology_index
        # while not(search_index in start_index_2_top_mol.keys()): # Only efficient if start_index_2_top_mol.keys() is a set (constant time lookups)
        #     search_index -= 1
        # topology_molecule = start_index_2_top_mol(search_index)
        # atom_molecule_index = atom_topology_index - search_index
        # return topology_molecule.atom(atom_molecule_index)

    def virtual_site(self, vsite_topology_index):
        """
        Get the TopologyAtom at a given Topology atom index.

        Parameters
        ----------
        vsite_topology_index : int
             The index of the TopologyVirtualSite in this Topology

        Returns
        -------
        An openff.toolkit.topology.TopologyVirtualSite

        """
        assert type(vsite_topology_index) is int
        assert 0 <= vsite_topology_index < self.n_topology_virtual_sites
        this_molecule_start_index = 0
        next_molecule_start_index = 0
        for topology_molecule in self._topology_molecules:
            next_molecule_start_index += topology_molecule.n_virtual_sites
            if next_molecule_start_index > vsite_topology_index:
                vsite_molecule_index = vsite_topology_index - this_molecule_start_index
                return topology_molecule.virtual_site(vsite_molecule_index)
            this_molecule_start_index += topology_molecule.n_virtual_sites

    def bond(self, bond_topology_index):
        """
        Get the TopologyBond at a given Topology bond index.

        Parameters
        ----------
        bond_topology_index : int
             The index of the TopologyBond in this Topology

        Returns
        -------
        An openff.toolkit.topology.TopologyBond
        """
        assert type(bond_topology_index) is int
        assert 0 <= bond_topology_index < self.n_topology_bonds
        this_molecule_start_index = 0
        next_molecule_start_index = 0
        for topology_molecule in self._topology_molecules:
            next_molecule_start_index += topology_molecule.n_bonds
            if next_molecule_start_index > bond_topology_index:
                bond_molecule_index = bond_topology_index - this_molecule_start_index
                return topology_molecule.bond(bond_molecule_index)
            this_molecule_start_index += topology_molecule.n_bonds

    def add_particle(self, particle):
        """Add a Particle to the Topology.

        Parameters
        ----------
        particle : Particle
            The Particle to be added.
            The Topology will take ownership of the Particle.

        """
        pass

    def add_molecule(self, molecule, local_topology_to_reference_index=None):
        """Add a Molecule to the Topology. You can optionally request that the atoms be added to the Topology in
        a different order than they appear in the Molecule.

        Parameters
        ----------
        molecule : Molecule
            The Molecule to be added.
        local_topology_to_reference_index: dict, optional, default = None
            Dictionary of {TopologyMolecule_atom_index : Molecule_atom_index} for the TopologyMolecule that will be
            built. If None, this function will add the atoms to the Topology in the order that they appear in the
            reference molecule.

        Returns
        -------
        index : int
            The index of this molecule in the topology
        """
        from openff.toolkit.topology.molecule import FrozenMolecule, Molecule

        if local_topology_to_reference_index is None:
            local_topology_to_reference_index = dict(
                (i, i) for i in range(molecule.n_atoms)
            )

        mol_smiles = molecule.to_smiles()
        reference_molecule = None
        for potential_ref_mol in self._reference_molecule_to_topology_molecules.keys():
            if mol_smiles == potential_ref_mol.to_smiles():
                # If the molecule is already in the Topology.reference_molecules, add another reference to it in
                # Topology.molecules
                reference_molecule = potential_ref_mol

                # Graph-match this molecule to see if it's in the same order
                # Default settings use full matching
                _, atom_map = Molecule.are_isomorphic(
                    molecule, reference_molecule, return_atom_map=True
                )
                if atom_map is None:
                    raise Exception(1)
                new_mapping = {}
                for local_top_idx, ref_idx in local_topology_to_reference_index.items():
                    new_mapping[local_top_idx] = atom_map[ref_idx]
                local_topology_to_reference_index = new_mapping
                # raise Exception(local_topology_to_reference_index)
                break
        if reference_molecule is None:
            # If it's a new unique molecule, make and store an immutable copy of it
            reference_molecule = FrozenMolecule(molecule)
            self._reference_molecule_to_topology_molecules[reference_molecule] = list()

        topology_molecule = TopologyMolecule(
            reference_molecule, self, local_topology_to_reference_index
        )
        self._topology_molecules.append(topology_molecule)
        self._reference_molecule_to_topology_molecules[reference_molecule].append(
            self._topology_molecules[-1]
        )

        index = len(self._topology_molecules) - 1
        return index

    def add_constraint(self, iatom, jatom, distance=True):
        """
        Mark a pair of atoms as constrained.

        Constraints between atoms that are not bonded (e.g., rigid waters) are permissible.

        Parameters
        ----------
        iatom, jatom : Atom
            Atoms to mark as constrained
            These atoms may be bonded or not in the Topology
        distance : openmm.unit.Quantity, optional, default=True
            Constraint distance
            ``True`` if distance has yet to be determined
            ``False`` if constraint is to be removed

        """
        # Check that constraint hasn't already been specified.
        if (iatom, jatom) in self._constrained_atom_pairs:
            existing_distance = self._constrained_atom_pairs[(iatom, jatom)]
            if unit.is_quantity(existing_distance) and (distance is True):
                raise Exception(
                    f"Atoms ({iatom},{jatom}) already constrained with distance {existing_distance} but attempting to override with unspecified distance"
                )
            if (existing_distance is True) and (distance is True):
                raise Exception(
                    f"Atoms ({iatom},{jatom}) already constrained with unspecified distance but attempting to override with unspecified distance"
                )
            if distance is False:
                del self._constrained_atom_pairs[(iatom, jatom)]
                del self._constrained_atom_pairs[(jatom, iatom)]
                return

        self._constrained_atom_pairs[(iatom, jatom)] = distance
        self._constrained_atom_pairs[(jatom, iatom)] = distance

    def is_constrained(self, iatom, jatom):
        """
        Check if a pair of atoms are marked as constrained.

        Parameters
        ----------
        iatom, jatom : int
            Indices of atoms to mark as constrained.

        Returns
        -------
        distance : openmm.unit.Quantity or bool
            True if constrained but constraints have not yet been applied
            Distance if constraint has already been added to System

        """
        if (iatom, jatom) in self._constrained_atom_pairs:
            return self._constrained_atom_pairs[(iatom, jatom)]
        else:
            return False<|MERGE_RESOLUTION|>--- conflicted
+++ resolved
@@ -2116,58 +2116,6 @@
         # Implement abstract method Serializable.to_dict()
         raise NotImplementedError()  # TODO
 
-<<<<<<< HEAD
-    # TODO: Merge this into Molecule.from_networkx if/when we implement that.
-    # TODO: can we now remove this as we have the ability to do this in the Molecule class?
-    @staticmethod
-    def _networkx_to_hill_formula(mol_graph):
-        """
-        Convert a networkX representation of a molecule to a molecule formula. Used in printing out
-        informative error messages when a molecule from an openmm topology can't be matched.
-
-        Parameters
-        ----------
-        mol_graph : a networkX graph
-            The graph representation of a molecule
-
-        Returns
-        -------
-        formula : str
-            The molecular formula of the graph molecule
-        """
-        # Make a flat list of all atomic numbers in the molecule
-        atom_nums = []
-        for idx in mol_graph.nodes:
-            atom_nums.append(mol_graph.nodes[idx]["atomic_number"])
-
-        # Count the number of instances of each atomic number
-        at_num_to_counts = dict([(unq, atom_nums.count(unq)) for unq in atom_nums])
-
-        symbol_to_counts = {}
-        # Check for C and H first, to make a correct hill formula (remember dicts in python 3.6+ are ordered)
-        if 6 in at_num_to_counts:
-            symbol_to_counts["C"] = at_num_to_counts[6]
-            del at_num_to_counts[6]
-
-        if 1 in at_num_to_counts:
-            symbol_to_counts["H"] = at_num_to_counts[1]
-            del at_num_to_counts[1]
-
-        # Now count instances of all elements other than C and H, in order of ascending atomic number
-        sorted_atom_nums = sorted(at_num_to_counts.keys())
-        for atom_num in sorted_atom_nums:
-            symbol_to_counts[
-                Element.getByAtomicNumber(atom_num).symbol
-            ] = at_num_to_counts[atom_num]
-
-        # Finally format the formula as string
-        formula = ""
-        for ele, count in symbol_to_counts.items():
-            formula += f"{ele}{count}"
-        return formula
-
-=======
->>>>>>> 6463e8a1
     @classmethod
     def from_openmm(cls, openmm_topology, unique_molecules=None):
         """
