"""
TypedMolecule TODOs
* Testing
* Detemine whether atomic numbers are required, or whether a TypedMol could have a mix of
  TypedAtom and TypedParticles, where the latter doesn't need atomic nubmers
* Determine whether typedmols should have isomorphism operations
* Should be able to go to hill formula (?), networkx, openmm
* Topology serialization will have trouble here - Won't know whether it's trying to
  deserialize a Molecule or a TypedMolecule.

"""

import functools
from collections.abc import Generator, Iterable
from typing import TYPE_CHECKING, NoReturn, Optional, Union

from openff.units.elements import MASSES, SYMBOLS

from openff.toolkit import unit
from openff.toolkit.topology.molecule import (
    AtomMetadataDict,
    HierarchyElement,
    HierarchyScheme,
    Molecule,
    _atom_nums_to_hill_formula,
    _has_unique_atom_names,
)
from openff.toolkit.utils.exceptions import UnsupportedMoleculeConversionError
from openff.toolkit.utils.utils import deserialize_numpy, serialize_numpy

if TYPE_CHECKING:
    import networkx as nx

    from openff.toolkit import Quantity, Topology
    from openff.toolkit.topology.molecule import FrozenMolecule


class _SimpleMolecule:
    def __init__(self):
        self.atoms = []
        self.bonds = []
        self._conformers = None
        self._hierarchy_schemes = dict()

    def add_atom(self, atomic_number: int, **kwargs):
        atom = _SimpleAtom(atomic_number, self, **kwargs)
        self.atoms.append(atom)

    def add_bond(self, atom1, atom2, **kwargs):
        if isinstance(atom1, int) and isinstance(atom2, int):
            atom1_atom = self.atoms[atom1]
            atom2_atom = self.atoms[atom2]
        elif isinstance(atom1, _SimpleAtom) and isinstance(atom2, _SimpleAtom):
            atom1_atom = atom1
            atom2_atom = atom2
        else:
            raise ValueError(
                "Invalid inputs to molecule._add_bond. Expected ints or Atoms. "
                f"Received {atom1} (type {type(atom1)}) and {atom2} (type {type(atom2)}) "
            )
        bond = _SimpleBond(atom1_atom, atom2_atom, **kwargs)
        self.bonds.append(bond)

    @property
    def conformers(self) -> Optional[list["Quantity"]]:
        return self._conformers

    def add_conformer(self, conformer):
        if self._conformers is None:
            self._conformers = list()
        self._conformers.append(conformer)

    @property
    def n_atoms(self) -> int:
        return len(self.atoms)

    @property
    def n_bonds(self) -> int:
        return len(self.bonds)

    @property
    def n_conformers(self) -> int:
        return 0 if self._conformers is None else len(self._conformers)

    def atom(self, index: int) -> "_SimpleAtom":
        return self.atoms[index]

    def atom_index(self, atom) -> int:
        return self.atoms.index(atom)

    def bond(self, index: int) -> "_SimpleBond":
        return self.bonds[index]

    def get_bond_between(self, atom1_index, atom2_index):
        atom1 = self.atom(atom1_index)
        atom2 = self.atom(atom2_index)
        for bond in atom1.bonds:
            for atom in bond.atoms:
                if atom is atom2:
                    return bond

    @property
    def angles(
        self,
    ) -> Generator[
        tuple[
            "_SimpleAtom",
            "_SimpleAtom",
            "_SimpleAtom",
        ],
        None,
        None,
    ]:
        for atom1 in self.atoms:
            for atom2 in atom1.bonded_atoms:
                for atom3 in atom2.bonded_atoms:
                    if atom1 is atom3:
                        continue
                    if atom1.molecule_atom_index < atom3.molecule_atom_index:
                        yield (atom1, atom2, atom3)
                    else:
                        # Do not return i.e. (2, 1, 0), only (0, 1, 2)
                        pass

    @property
    def propers(
        self,
    ) -> Generator[
        tuple[
            "_SimpleAtom",
            "_SimpleAtom",
            "_SimpleAtom",
            "_SimpleAtom",
        ],
        None,
        None,
    ]:
        for atom1 in self.atoms:
            for atom2 in atom1.bonded_atoms:
                for atom3 in atom2.bonded_atoms:
                    if atom1 is atom3:
                        continue
                    for atom4 in atom3.bonded_atoms:
                        if atom4 in (atom1, atom2):
                            continue

                        if atom1.molecule_atom_index < atom4.molecule_atom_index:
                            yield (atom1, atom2, atom3, atom4)
                        else:
                            # Do no duplicate
                            pass

    @property
    def impropers(
        self,
    ) -> Generator[
        tuple[
            "_SimpleAtom",
            "_SimpleAtom",
            "_SimpleAtom",
            "_SimpleAtom",
        ],
        None,
        None,
    ]:
        for atom1 in self.atoms:
            for atom2 in atom1.bonded_atoms:
                for atom3 in atom2.bonded_atoms:
                    if atom1 is atom3:
                        continue
                    for atom3i in atom2.bonded_atoms:
                        if atom3i == atom3:
                            continue
                        if atom3i == atom1:
                            continue

                        yield (atom1, atom2, atom3, atom3i)

    @property
    def smirnoff_impropers(
        self,
    ) -> Generator[
        tuple[
            "_SimpleAtom",
            "_SimpleAtom",
            "_SimpleAtom",
            "_SimpleAtom",
        ],
        None,
        None,
    ]:
        for improper in self.impropers:
            if len(list(improper[1].bonded_atoms)) == 3:
                yield improper

    @property
    def amber_impropers(
        self,
    ) -> Generator[
        tuple[
            "_SimpleAtom",
            "_SimpleAtom",
            "_SimpleAtom",
            "_SimpleAtom",
        ],
        None,
        None,
    ]:
        for improper in self.smirnoff_impropers:
            yield (improper[1], improper[0], improper[2], improper[3])

    @property
    def n_angles(self) -> int:
        return len(list(self.angles))

    @property
    def n_propers(self) -> int:
        return len(list(self.propers))

    @property
    def n_impropers(self) -> int:
        return len(list(self.impropers))

    @property
    def hill_formula(self) -> str:
        """
        Return the Hill formula of this molecule.

        If any atoms are non-elemental, defined by having an atomic number of 0,
        return INVALID instead.
        """
        return self.to_hill_formula()

    @property
    def hierarchy_schemes(self) -> dict[str, "HierarchyScheme"]:
        return self._hierarchy_schemes

    def to_hill_formula(self) -> str:
        atom_nums: list[int] = [atom.atomic_number for atom in self.atoms]

        if min(atom_nums) < 0:
            return "INVALID"

        return _atom_nums_to_hill_formula(atom_nums)

    def to_networkx(self) -> "nx.Graph":
        # TODO: Custom attribtues should probably be attached to the nodes (and possibly also
        #       the edges?). See for more:
        #       https://github.com/openforcefield/openff-toolkit/pull/1179#discussion_r808549385
        import networkx as nx

        graph: nx.classes.graph.Graph = nx.Graph()

        for atom_index, atom in enumerate(self.atoms):
            graph.add_node(
                atom_index,
                atomic_number=atom.atomic_number,
            )
        for bond in self.bonds:
            graph.add_edge(
                bond.atom1_index,
                bond.atom2_index,
            )

        return graph

    def to_topology(self) -> "Topology":
        from openff.toolkit.topology import Topology

        return Topology.from_molecules([self])

    def nth_degree_neighbors(self, n_degrees):
        from openff.toolkit.topology.molecule import (
            _nth_degree_neighbors_from_graphlike,
        )

        return _nth_degree_neighbors_from_graphlike(graphlike=self, n_degrees=n_degrees)

    @classmethod
    def _from_subgraph(cls, subgraph: "nx.Graph"):
        molecule = cls()

        # The subgraph stores indices that might not start at zero (i.e. topology indices)
        # but we need 0-index indices (like molecule indices) to add bonds
        offset = min(subgraph.nodes())

        for _, node_data in subgraph.nodes(data=True):
            # Hierarchy metadata like residue name needs to be passed in as a separate argument,
            # so we extract those values from the node data
            metadata = dict()
            for key, val in node_data.items():
                if key in [
                    "residue_name",
                    "residue_number",
                    "insertion_code",
                    "chain_id",
                ]:
                    metadata[key] = val
            # Then we remove the metadata items that we took from the node data
            for key in metadata.keys():
                del node_data[key]

            molecule.add_atom(metadata=metadata, **node_data)

        for topology_index1, topology_index2, _edge_data in subgraph.edges(data=True):
            molecule.add_bond(topology_index1 - offset, topology_index2 - offset)

        return molecule

    # TODO: Implement me - shouldn't need to be too different than Molecule.add_hierarchy_scheme
    #       since the extra chemical information is unrelated to hierarchy/metadata
    def add_hierarchy_scheme(
        self,
        uniqueness_criteria: Iterable[str],
        iterator_name: str,
    ) -> NoReturn:
        raise NotImplementedError()

    def to_dict(self) -> dict:
        molecule_dict = dict()
        special_serialization_logic = [
            "atoms",
            "bonds",
            "conformers",
            "hierarchy_schemes",
            "molecule",
        ]
        for attr_name, attr_val in self.__dict__.items():
            if attr_name.startswith("_"):
                continue
            if attr_name in special_serialization_logic:
                continue
            molecule_dict[attr_name] = attr_val

        molecule_dict["atoms"] = [atom.to_dict() for atom in self.atoms]

        molecule_dict["bonds"] = [bond.to_dict() for bond in self.bonds]

        if self._conformers is None:
            molecule_dict["conformers"] = None
        else:
            molecule_dict["conformers"] = []
            molecule_dict["conformers_unit"] = "angstrom"  # Have this defined as a class variable?
            for conf in self._conformers:
                conf_unitless = conf.m_as(unit.angstrom)
                conf_serialized, conf_shape = serialize_numpy(conf_unitless)
                molecule_dict["conformers"].append(conf_serialized)

        molecule_dict["hierarchy_schemes"] = dict()
        for iter_name, hier_scheme in self.hierarchy_schemes.items():
            molecule_dict["hierarchy_schemes"][iter_name] = hier_scheme.to_dict()

        return molecule_dict

    @classmethod
    def from_dict(cls, molecule_dict):
        molecule = cls()

        atom_dicts = molecule_dict.pop("atoms")
        for atom_dict in atom_dicts:
            molecule.atoms.append(_SimpleAtom.from_dict(atom_dict))
            molecule.atoms[-1]._molecule = molecule

        bond_dicts = molecule_dict.pop("bonds")

        for bond_dict in bond_dicts:
            atom1_index = bond_dict["atom1_index"]
            atom2_index = bond_dict["atom2_index"]
<<<<<<< HEAD
            molecule.add_bond(atom1=molecule.atom(atom1_index), atom2=molecule.atom(atom2_index))
=======
            molecule.add_bond(
                atom1=molecule.atom(atom1_index),
                atom2=molecule.atom(atom2_index)
            )
>>>>>>> d70974de

        conformers = molecule_dict.pop("conformers")
        if conformers is None:
            molecule._conformers = None
        else:
            conformers_unit = molecule_dict.pop("conformers_unit")
            molecule._conformers = list()
            for ser_conf in conformers:
                conformers_shape = (molecule.n_atoms, 3)
                conformer_unitless = deserialize_numpy(ser_conf, conformers_shape)
                conformer = unit.Quantity(conformer_unitless, conformers_unit)
                molecule._conformers.append(conformer)

        hier_scheme_dicts = molecule_dict.pop("hierarchy_schemes")
        for iterator_name, hierarchy_scheme_dict in hier_scheme_dicts.items():
            molecule._hierarchy_schemes[iterator_name] = HierarchyScheme(
                parent=molecule,
                uniqueness_criteria=tuple(hierarchy_scheme_dict["uniqueness_criteria"]),
                iterator_name=iterator_name,
            )

            for element_dict in hierarchy_scheme_dict["hierarchy_elements"]:
                molecule._hierarchy_schemes[iterator_name].add_hierarchy_element(
                    identifier=element_dict["identifier"],
                    atom_indices=element_dict["atom_indices"],
                )

        for key, val in molecule_dict.items():
            setattr(molecule, key, val)

        return molecule

    @classmethod
    def from_molecule(cls, molecule: Molecule):
        """Generate an MM molecule from an OpenFF Molecule."""
        mm_molecule = cls()
        for atom in molecule.atoms:
            mm_molecule.add_atom(
                atomic_number=atom.atomic_number,
                metadata=atom.metadata,
            )

        for bond in molecule.bonds:
            mm_molecule.add_bond(
                atom1=mm_molecule.atom(bond.atom1_index),
                atom2=mm_molecule.atom(bond.atom2_index),
            )

        if molecule.conformers is not None:
            for conformer in molecule.conformers:
                mm_molecule.add_conformer(conformer)

        for name, hierarchy_scheme in molecule.hierarchy_schemes.items():
            assert name == hierarchy_scheme.iterator_name
            mm_molecule.add_hierarchy_scheme(
                uniqueness_criteria=hierarchy_scheme.uniqueness_criteria,
                iterator_name=hierarchy_scheme.iterator_name,
            )

        return mm_molecule

    def to_molecule(self) -> NoReturn:
        raise UnsupportedMoleculeConversionError(
            "The information content of a _SimpleMolecule is insufficient for creating "
            "an OpenFF Molecule with sufficiently specified chemistry."
        )

    def is_isomorphic_with(self, other: Union["FrozenMolecule", "_SimpleMolecule", "nx.Graph"], **kwargs) -> bool:
        """
        Check for pseudo-isomorphism.

        This currently checks that the two molecules have
        * The same number of atoms
        * The same number of bonds
        * Atoms with matching atomic numbers, in order

        This currently does NOT checks that the two molecules have
        * Topologically identical bond graphs
        """
        return _SimpleMolecule.are_isomorphic(
            self,
            other,
            return_atom_map=False,
        )[0]

    @staticmethod
    def are_isomorphic(
        mol1: Union["FrozenMolecule", "_SimpleMolecule", "nx.Graph"],
        mol2: Union["FrozenMolecule", "_SimpleMolecule", "nx.Graph"],
        return_atom_map: bool = False,
    ) -> tuple[bool, Optional[dict[int, int]]]:
        import networkx

        _cls = _SimpleMolecule

        if isinstance(mol1, networkx.Graph) and isinstance(mol2, networkx.Graph):
            graph1 = _SimpleMolecule._from_subgraph(mol1).to_networkx()
            graph2 = _SimpleMolecule._from_subgraph(mol2).to_networkx()

        elif isinstance(mol1, networkx.Graph):
            assert isinstance(mol2, _cls)
            graph1 = _SimpleMolecule._from_subgraph(mol1).to_networkx()
            graph2 = mol2.to_networkx()

        elif isinstance(mol2, networkx.Graph):
            assert isinstance(mol1, _cls)
            graph1 = mol1.to_networkx()
            graph2 = _SimpleMolecule._from_subgraph(mol2).to_networkx()

        else:
            # static methods (by definition) know nothing about their class,
            # so the class to compare to must be hard-coded here
            if not (isinstance(mol1, _cls) and isinstance(mol2, _cls)):
                return False, None

            graph1 = mol1.to_networkx()
            graph2 = mol2.to_networkx()

        def node_match_func(node1, node2):
            return node1["atomic_number"] == node2["atomic_number"]

        edge_match_func = None

        matcher = networkx.algorithms.isomorphism.GraphMatcher(
            graph1, graph2, node_match=node_match_func, edge_match=edge_match_func
        )

        if matcher.is_isomorphic():
            if return_atom_map:
                topology_atom_map = matcher.mapping

                return True, {key: topology_atom_map[key] for key in sorted(topology_atom_map)}

            else:
                return True, None
        else:
            return False, None

    def generate_unique_atom_names(self):
        """Generate unique atom names. See `Molecule.generate_unique_atom_names`."""
        from collections import defaultdict

        element_counts: defaultdict[str, int] = defaultdict(int)
        for atom in self.atoms:
            symbol = SYMBOLS[atom.atomic_number]
            element_counts[symbol] += 1

            atom.name = symbol + str(element_counts[symbol]) + "x"

    @property
    def has_unique_atom_names(self) -> bool:
        """``True`` if the molecule has unique atom names, ``False`` otherwise."""
        return _has_unique_atom_names(self)

    def __getattr__(self, name: str) -> list["HierarchyElement"]:
        """If a requested attribute is not found, check the hierarchy schemes"""
        try:
            return self.__dict__["_hierarchy_schemes"][name].hierarchy_elements
        except KeyError:
            raise AttributeError(f"'{self.__class__.__name__}' object has no attribute {name!r}")

    def __deepcopy__(self, memo):
        return self.__class__.from_dict(self.to_dict())


_SimpleMolecule.add_hierarchy_scheme = Molecule.add_hierarchy_scheme  # type: ignore[assignment]
_SimpleMolecule.update_hierarchy_schemes = Molecule.update_hierarchy_schemes  # type: ignore[attr-defined]


class _SimpleAtom:
    def __init__(
        self,
        atomic_number: int,
        molecule: Optional[_SimpleMolecule] = None,
        metadata: Optional[AtomMetadataDict] = None,
        name: str = "",
        **kwargs,
    ):
        if metadata is None:
            self.metadata = AtomMetadataDict()
        else:
            self.metadata = AtomMetadataDict(metadata)

        # This _could_ be hidden away into _metadata
        self._name = name
        self._atomic_number = atomic_number
        self._molecule = molecule
        self._bonds: list[_SimpleBond] = list()
        for key, val in kwargs.items():
            setattr(self, key, val)

    @property
    def name(self) -> str:
        return self._name

    @name.setter
    def name(self, value: str):
        self._name = value

    @property
    def atomic_number(self) -> int:
        return self._atomic_number

    @atomic_number.setter
    def atomic_number(self, value):
        if not isinstance(value, int):
            raise ValueError("atomic_number must be an integer")
        if value < 0:
            raise ValueError("atomic_number must be non-negative. An atomic number of 0 is acceptable.")
        self._atomic_number = value

    @property
    def symbol(self) -> str:
        return SYMBOLS[self.atomic_number]

    @property
    def mass(self) -> "Quantity":
        return MASSES[self.atomic_number]

    @property
    def molecule(self):
        """The ``Molecule`` this atom is part of."""
        return self._molecule

    @property
    def bonds(self):
        return self._bonds

    def add_bond(self, bond):
        self._bonds.append(bond)

    @property
    def bonded_atoms(self):
        for bond in self._bonds:
            for atom in [bond.atom1, bond.atom2]:
                if atom is not self:
                    yield atom

    @functools.cached_property
    def molecule_atom_index(self) -> int:
        return self.molecule.atoms.index(self)

    def to_dict(self) -> dict[str, Union[dict, str, int]]:
        atom_dict: dict[str, Union[dict, str, int]] = dict()
        atom_dict["metadata"] = dict(self.metadata)
        atom_dict["atomic_number"] = self._atomic_number
        atom_dict["name"] = self._name

        keys_to_skip = ["metadata", "molecule", "bonds"]

        for attr_name, attr_val in self.__dict__.items():
            if attr_name.startswith("_"):
                continue
            if attr_name in keys_to_skip:
                continue
            atom_dict[attr_name] = attr_val

        return atom_dict

    @classmethod
    def from_dict(cls, atom_dict: dict):
        atom = cls(**atom_dict)
        return atom


class _SimpleBond:
    def __init__(self, atom1, atom2, **kwargs):
        self.molecule = atom1.molecule
        self.atom1 = atom1
        self.atom2 = atom2

        atom1.add_bond(self)
        atom2.add_bond(self)

        for key, val in kwargs.items():
            setattr(self, key, val)

    @property
    def atoms(self) -> list[_SimpleAtom]:
        return [self.atom1, self.atom2]

    @property
    def atom1_index(self) -> int:
        return self.atom1.molecule_atom_index

    @property
    def atom2_index(self) -> int:
        return self.atom2.molecule_atom_index

    def to_dict(self) -> dict[str, int]:
        return {
            "atom1_index": self.atom1.molecule_atom_index,
            "atom2_index": self.atom2.molecule_atom_index,
        }<|MERGE_RESOLUTION|>--- conflicted
+++ resolved
@@ -366,14 +366,7 @@
         for bond_dict in bond_dicts:
             atom1_index = bond_dict["atom1_index"]
             atom2_index = bond_dict["atom2_index"]
-<<<<<<< HEAD
             molecule.add_bond(atom1=molecule.atom(atom1_index), atom2=molecule.atom(atom2_index))
-=======
-            molecule.add_bond(
-                atom1=molecule.atom(atom1_index),
-                atom2=molecule.atom(atom2_index)
-            )
->>>>>>> d70974de
 
         conformers = molecule_dict.pop("conformers")
         if conformers is None:
