#!/usr/bin/env python

# =============================================================================================
# MODULE DOCSTRING
# =============================================================================================
"""
Molecular chemical entity representation and routines to interface with cheminformatics toolkits

.. todo::

   * Our main philosophy here is to keep the object contents of topology objects easily serializable/deserializable

   * Have ``Molecule`` raise an exception if loading/creating molecules with unspecified stereochemistry?
   * Create ``FrozenMolecule`` to represent immutable molecule
   * Make ``Atom`` and ``Bond`` an inner class of Molecule?
   * Add ``Molecule.from_smarts()`` or ``.from_tagged_smiles()`` to allow a tagged SMARTS string
     (where tags are zero-indexed atom indices) to be used to create a molecule with the given atom numbering.
   * How can we make the ``Molecule`` API more useful to codes like perses that modify molecules on the fly?
   * Use `attrs <http://www.attrs.org/>`_ for convenient class initialization?
   * JSON/BSON representations of objects?
   * Generalize Molecule infrastructure to provide "plug-in" support for cheminformatics toolkits
   * Do we need a way to write a bunch of molecules to a file, or serialize a set of molecules to a file?
     We currently don't have a way to do that through the ``Molecule`` API, even though there is a way to
     read multiple molecules via ``Molecules.from_file()``.
   * Should we allow the removal of atoms too?
   * Should invalidation of cached properties be handled via something like a tracked list?
   * Refactor toolkit encapsulation to generalize and provide only a few major toolkit methods and toolkit objects that can be queried for features
   * Speed up overall import time by putting non-global imports only where they are needed

"""

import json
import operator
import warnings
from abc import abstractmethod
from collections import OrderedDict, UserDict, defaultdict
from copy import deepcopy
from itertools import chain
from typing import Optional, Union

import networkx as nx
import numpy as np
from cached_property import cached_property
from packaging import version

try:
    from openmm import LocalCoordinatesSite, unit
    from openmm.app import Element, element
except ImportError:
    from simtk import unit
    from simtk.openmm import LocalCoordinatesSite
    from simtk.openmm.app import Element, element

import openff.toolkit
from openff.toolkit.utils import (
    get_data_file_path,
    quantity_to_string,
    remove_subsets_from_list,
    requires_package,
    string_to_quantity,
)
from openff.toolkit.utils.exceptions import (
    InvalidAtomMetadataError,
    InvalidConformerError,
    NotAttachedToMoleculeError,
    SmilesParsingError,
    HierarchySchemeNotFoundException,
    HierarchySchemeWithIteratorNameAlreadyRegisteredException,
)
from openff.toolkit.utils.serialization import Serializable
from openff.toolkit.utils.toolkits import (
    DEFAULT_AROMATICITY_MODEL,
    GLOBAL_TOOLKIT_REGISTRY,
    InvalidToolkitRegistryError,
    OpenEyeToolkitWrapper,
    RDKitToolkitWrapper,
    ToolkitRegistry,
    ToolkitWrapper,
    UndefinedStereochemistryError,
)

# =============================================================================================
# GLOBAL PARAMETERS
# =============================================================================================

# TODO: Can we have the `ALLOWED_*_MODELS` list automatically appear in the docstrings below?
# TODO: Should `ALLOWED_*_MODELS` be objects instead of strings?
# TODO: Should these be imported from `openff.toolkit.cheminformatics.aromaticity_models` and `.bondorder_models`?

# TODO: Allow all OpenEye aromaticity models to be used with OpenEye names?
#       Only support OEAroModel_MDL in RDKit version?

# =============================================================================================
# PRIVATE SUBROUTINES
# =============================================================================================

# =============================================================================================
# Particle
# =============================================================================================


class Particle(Serializable):
    """
    Base class for all particles in a molecule.

    A particle object could be an ``Atom`` or a ``VirtualSite``.

    .. warning :: This API is experimental and subject to change.
    """

    @property
    def molecule(self):
        """
        The ``Molecule`` this particle is part of.

        .. todo::

            * Should we have a single unique ``Molecule`` for each molecule
              type in the system, or if we have multiple copies of the same
              molecule, should we have multiple ``Molecule``\ s?

        """
        return self._molecule

    @molecule.setter
    def molecule(self, molecule):
        """
        Set the particle's molecule pointer. Note that this will only work if the particle currently
        doesn't have a molecule
        """
        err = f"{type(self).__name__} already has an associated molecule"
        assert self._molecule is None, err
        self._molecule = molecule

    @property
    def molecule_particle_index(self):
        """
        Returns the index of this particle in its molecule
        """
        return self._molecule.particles.index(self)

    @property
    def name(self):
        """
        The name of the particle
        """
        return self._name

    def to_dict(self):
        """Convert to dictionary representation."""
        # Implement abstract method Serializable.to_dict()
        raise NotImplementedError()  # TODO

    @classmethod
    def from_dict(cls, d):
        """Static constructor from dictionary representation."""
        # Implement abstract method Serializable.to_dict()
        raise NotImplementedError()  # TODO


# =============================================================================================
# Atom
# =============================================================================================


class AtomMetadataDict(UserDict):
    def __init__(self, *args, **kwargs):
        self.data = {}
        self.update(dict(*args, **kwargs))

    def __setitem__(self, key, value):
        if not isinstance(key, str):
            raise InvalidAtomMetadataError(
                f"Attempted to set atom metadata with a non-string key. (key: {key}"
            )
        if not isinstance(value, (str, int)):
            raise InvalidAtomMetadataError(
                f"Attempted to set atom metadata with a non-string or integer "
                f"value. (value: {value})"
            )
        super().__setitem__(key, value)


class Atom(Particle):
    """
    A particle representing a chemical atom.

    Note that non-chemical virtual sites are represented by the ``VirtualSite`` object.

    .. todo::

       * Should ``Atom`` objects be immutable or mutable?
       * Do we want to support the addition of arbitrary additional properties,
         such as floating point quantities (e.g. ``charge``), integral quantities (such as ``id`` or ``serial`` index in a PDB file),
         or string labels (such as Lennard-Jones types)?

    .. todo :: Allow atoms to have associated properties.

    .. warning :: This API is experimental and subject to change.
    """

    def __init__(
        self,
        atomic_number,
        formal_charge,
        is_aromatic,
        name=None,
        molecule=None,
        stereochemistry=None,
        metadata=None,
    ):
        """
        Create an immutable Atom object.

        Object is serializable and immutable.

        .. todo :: Use attrs to validate?

        .. todo :: We can add setters if we need to.

        Parameters
        ----------
        atomic_number : int
            Atomic number of the atom
        formal_charge : int or openmm.unit.Quantity-wrapped int with dimension "charge"
            Formal charge of the atom
        is_aromatic : bool
            If True, atom is aromatic; if False, not aromatic
        stereochemistry : str, optional, default=None
            Either 'R' or 'S' for specified stereochemistry, or None for ambiguous stereochemistry
        name : str, optional, default=None
            An optional name to be associated with the atom
        metadata : dict[str: (int, str)], default=None
            An optional dictionary where keys are strings and values are strings or ints. This is intended
            to record atom-level information used to inform hierarchy definition and iteration, such as
            grouping atom by residue and chain.

        Examples
        --------

        Create a non-aromatic carbon atom

        >>> atom = Atom(6, 0, False)

        Create a chiral carbon atom

        >>> atom = Atom(6, 0, False, stereochemistry='R', name='CT')

        """
        self._atomic_number = atomic_number
        # Use the setter here, since it will handle either ints or Quantities
        self.formal_charge = formal_charge
        self._is_aromatic = is_aromatic
        self._stereochemistry = stereochemistry
        if name is None:
            name = ""
        self._name = name
        self._molecule = molecule
        ## From Jeff: I'm going to assume that this is implicit in the parent Molecule's ordering of atoms
        # self._molecule_atom_index = molecule_atom_index
        self._bonds = list()
        self._virtual_sites = list()
        if metadata is None:
            self._metadata = AtomMetadataDict()
        else:
            self._metadata = AtomMetadataDict(metadata)

    # TODO: We can probably avoid an explicit call and determine this dynamically
    #   from self._molecule (maybe caching the result) to get rid of some bookkeeping.
    def add_bond(self, bond):
        """Adds a bond that this atom is involved in
        .. todo :: Is this how we want to keep records?

        Parameters
        ----------
        bond: an openff.toolkit.topology.molecule.Bond
            A bond involving this atom
        """

        self._bonds.append(bond)
        # self._stereochemistry = None

    def add_virtual_site(self, vsite):
        """Adds a bond that this atom is involved in
        .. todo :: Is this how we want to keep records?

        Parameters
        ----------
        bond: an openff.toolkit.topology.molecule.Bond
            A bond involving this atom
        """

        self._virtual_sites.append(vsite)

    def to_dict(self):
        """Return a dict representation of the atom."""
        # TODO
        atom_dict = OrderedDict()
        atom_dict["atomic_number"] = self._atomic_number
        atom_dict["formal_charge"] = self._formal_charge / unit.elementary_charge
        atom_dict["is_aromatic"] = self._is_aromatic
        atom_dict["stereochemistry"] = self._stereochemistry
        # TODO: Should we let atoms have names?
        atom_dict["name"] = self._name
        atom_dict["metadata"] = dict(self._metadata)
        # TODO: Should this be implicit in the atom ordering when saved?
        # atom_dict['molecule_atom_index'] = self._molecule_atom_index
        return atom_dict

    @classmethod
    def from_dict(cls, atom_dict):
        """Create an Atom from a dict representation."""
        return cls(**atom_dict)

    @property
    def metadata(self):
        """
        The atom's metadata dictionary
        """
        return self._metadata

    @property
    def formal_charge(self):
        """
        The atom's formal charge
        """
        return self._formal_charge

    @formal_charge.setter
    def formal_charge(self, other):
        from openff.toolkit.utils.utils import check_units_are_compatible

        """
        Set the atom's formal charge. Accepts either ints or openmm.unit.Quantity-wrapped ints with units of charge.
        """
        if isinstance(other, int):
            self._formal_charge = other * unit.elementary_charge
        else:
            check_units_are_compatible("formal charge", other, unit.elementary_charge)
            self._formal_charge = other

    @property
    def partial_charge(self):
        """
        The partial charge of the atom, if any.

        Returns
        -------
        openmm.unit.Quantity with dimension of atomic charge, or None if no charge has been specified
        """
        if self._molecule._partial_charges is None:
            return None
        else:
            index = self.molecule_atom_index
            return self._molecule._partial_charges[index]

    @property
    def is_aromatic(self):
        """
        The atom's is_aromatic flag
        """
        return self._is_aromatic

    @property
    def stereochemistry(self):
        """
        The atom's stereochemistry (if defined, otherwise None)
        """
        return self._stereochemistry

    @stereochemistry.setter
    def stereochemistry(self, value):
        """Set the atoms stereochemistry
        Parameters
        ----------
        value : str
            The stereochemistry around this atom, allowed values are "CW", "CCW", or None,
        """

        # if (value != 'CW') and (value != 'CCW') and not(value is None):
        #    raise Exception("Atom stereochemistry setter expected 'CW', 'CCW', or None. Received {} (type {})".format(value, type(value)))
        self._stereochemistry = value

    @property
    def element(self):
        """
        The element of this atom.

        Returns
        -------
        openmm.openmm.app.element.Element
        """
        return element.Element.getByAtomicNumber(self._atomic_number)

    @property
    def atomic_number(self):
        """
        The integer atomic number of the atom.

        """
        return self._atomic_number

    @property
    def mass(self):
        """
        The standard atomic weight (abundance-weighted isotopic mass) of the atomic site.

        .. todo :: Should we discriminate between standard atomic weight and most abundant isotopic mass?

        TODO (from jeff): Are there atoms that have different chemical properties based on their isotopes?

        """
        return self.element.mass

    @property
    def name(self):
        """
        The name of this atom, if any
        """
        return self._name

    @name.setter
    def name(self, other):
        """

        Parameters
        ----------
        other : string
            The new name for this atom
        """
        if not (type(other) is str):
            raise Exception(
                "In setting atom name. Expected str, received {} (type {})".format(
                    other, type(other)
                )
            )
        self._name = other

    # TODO: How are we keeping track of bonds, angles, etc?

    @property
    def bonds(self):
        """
        The list of ``Bond`` objects this atom is involved in.

        """
        return self._bonds
        # for bond in self._bonds:
        #    yield bond

    @property
    # def bonded_to(self):
    def bonded_atoms(self):
        """
        The list of ``Atom`` objects this atom is involved in bonds with

        """
        for bond in self._bonds:
            for atom in bond.atoms:
                if not (atom == self):
                    # TODO: This seems dangerous. Ask John for a better way
                    yield atom

    def is_bonded_to(self, atom2):
        """
        Determine whether this atom is bound to another atom

        Parameters
        ----------
        atom2: openff.toolkit.topology.molecule.Atom
            a different atom in the same molecule

        Returns
        -------
        bool
            Whether this atom is bound to atom2
        """
        # TODO: Sanity check (check for same molecule?)
        assert self != atom2
        for bond in self._bonds:
            for bonded_atom in bond.atoms:
                if atom2 == bonded_atom:
                    return True
        return False

    @property
    def is_in_ring(self):
        """
        Return whether or not this atom is in a ring(s) (of any size)

        """
        if self._molecule is None:
            raise NotAttachedToMoleculeError(
                "This Atom does not belong to a Molecule object"
            )

        return any([self.molecule_atom_index in ring for ring in self._molecule.rings])

    @property
    def virtual_sites(self):
        """
        The list of ``VirtualSite`` objects this atom is involved in.

        """
        return self._virtual_sites
        # for vsite in self._vsites:
        #    yield vsite

    @cached_property
    def molecule_atom_index(self):
        """
        The index of this Atom within the the list of atoms in ``Molecules``.
        Note that this can be different from ``molecule_particle_index``.

        """
        if self._molecule is None:
            raise ValueError("This Atom does not belong to a Molecule object")
        return self._molecule.atoms.index(self)

    @property
    def molecule_particle_index(self):
        """
        The index of this Atom within the the list of particles in the parent ``Molecule``.
        Note that this can be different from ``molecule_atom_index``.

        """
        if self._molecule is None:
            raise ValueError("This Atom does not belong to a Molecule object")
        return self._molecule.particles.index(self)

    # ## From Jeff: Not sure if we actually need this
    # @property
    # def topology_atom_index(self):
    #     """
    #     The index of this Atom within the the list of atoms in ``Topology``.
    #     Note that this can be different from ``particle_index``.
    #
    #     """
    #     if self._topology is None:
    #         raise ValueError('This Atom does not belong to a Topology object')
    #     # TODO: This will be slow; can we cache this and update it only when needed?
    #     #       Deleting atoms/molecules in the Topology would have to invalidate the cached index.
    #     return self._topology.atoms.index(self)

    def __repr__(self):
        # TODO: Also include particle_index and which molecule this atom belongs to?
        return "Atom(name={}, atomic number={})".format(self._name, self._atomic_number)

    def __str__(self):
        # TODO: Also include particle_index and which molecule this atom belongs to?
        return "<Atom name='{}' atomic number='{}'>".format(
            self._name, self._atomic_number
        )


# =============================================================================================
# VirtualParticle
# =============================================================================================


class VirtualParticle(Particle):
    """
    A single particle owned by a VirtualSite

    .. warning :: This API is experimental and subject to change.
    """

    def __init__(self, vsite, orientation, name=None):
        """
        A single particle owned by a VirtualSite

        Parameters
        ----------
        vsite : openff.toolkit.topology.VirtualSite
            The parent VirtualSite of this VirtualParticle
        orientation : tuple of int
            Molecule atom indices of parent atoms
        name : str, optional
            The name of the particle

        """
        self._virtual_site = vsite
        self._molecule = vsite.molecule
        self._orientation = orientation
        self._name = name

    @property
    def virtual_site(self):
        return self._virtual_site

    @property
    def orientation(self):
        return self._orientation

    @property
    def virtual_site_particle_index(self):
        """
        The index of the particle relative to its owning virtual site. Normally
        this should either be 0 or 1.
        """
        return self.virtual_site.orientations.index(self.orientation)

    def _position(self, atom_positions):
        """
        Calculations the position of a virtual particle, as defined by the OpenMM
        :class:`openmm.openmm.openmm.LocalCoordinatesSite` definition.

        The frame is first constructed using the input atoms, where the weights defined
        by each virtual site are used. The virtual particle positions are then
        determined by setting the displacements, also determined uniquely by each
        virtual site definition.

        Note that, following the definition of the OpenMM LocalCoordinatesSite, the
        frame is forced to be orthogonal. This is first enforced by only allowing the
        x- and y-axis to be defined, since the z-axis must be normal to this plane.
        Then, y is then reset to be normal to the zx plane. This should ensure that the
        frame is orthonormal (after normalization).

        Note that this returns a 1D flat list as it is meant to be appended into a
        (M, 3) array via the public interface.

        Parameters
        ----------
        atom_positions: iterable of int
            The indices of the atoms, relative to the indices defined by the owning
            molecule. This is necessary since this particle has a certain orientation,
            so the input atoms must be in the original input ordering which was used to
            define the orientation.

        Returns
        -------
        :class:`openmm.unit.Quantity` of dimension [Length] in unit Angstrom wrapping an
        numpy.ndarray
        """

        # Although the above docstring claims that we fully implement
        # the OpenMM behavior, it has not been compared to OpenMM
        # at the source code level. If positions seem to be inconsistent,
        # please submit a bug report! We have tests to make sure our
        # implemented types are correct, so we are interested in cases
        # where custom virtual sites cause breakage.

        originwt, xdir, ydir = self.virtual_site.local_frame_weights
        disp = self.virtual_site.local_frame_position
        _unit = disp.unit
        x, y, z = disp / _unit

        # this pulls the correct ordering of the atoms
        pos = []
        for atom in self._orientation:
            pos.append(atom_positions[atom])

        atom_positions = pos

        originwt = np.atleast_2d(originwt)
        atom_positions = np.atleast_2d(atom_positions)

        origin = np.dot(originwt, atom_positions).sum(axis=0)

        xaxis, yaxis = np.dot(np.vstack((xdir, ydir)), atom_positions)

        zaxis = np.cross(xaxis, yaxis)
        yaxis = np.cross(zaxis, xaxis)

        def _normalize(axis):
            L = np.linalg.norm(axis)
            if L > 0.0:
                axis /= L
            return axis

        xaxis, yaxis, zaxis = map(_normalize, (xaxis, yaxis, zaxis))

        position = origin + x * xaxis + y * yaxis + z * zaxis

        return unit.Quantity(position, unit=_unit)

    def _extract_position_from_conformer(self, conformation):

        indices = [atom.molecule_atom_index for atom in self.virtual_site.atoms]

        atom_positions = [conformation[i] for i in indices]

        return atom_positions

    def _get_conformer(self, conformer_idx):

        assert self.molecule
        assert len(self.molecule.conformers) > 0

        conformer = self.molecule.conformers[conformer_idx]

        return conformer

    def compute_position_from_conformer(self, conformer_idx):
        """
        Compute the position of this virtual particle given an existing
        conformer owned by the parent molecule/virtual site.

        Parameters
        ----------
        conformer_idx : int
            The index of the conformer in the owning molecule.

        Returns
        -------
        :class:`openmm.unit.Quantity` of dimension [Length] in unit Angstroms wrapping a
        numpy.ndarray
            The positions of the virtual particles belonging to this virtual site.
            The array is the size (M, 3) where M is the number of virtual particles
            belonging to this virtual site.

        """

        atom_positions = self._get_conformer(conformer_idx)

        return self.compute_position_from_atom_positions(atom_positions)

    def compute_position_from_atom_positions(self, atom_positions):
        """
        Compute the position of this virtual site particle given a set of coordinates.

        Parameters
        ----------
        atom_positions : :class:`openmm.unit.Quantity` of dimension [Length] wrapping a
        numpy.ndarray
            The positions of all atoms in the molecule. The array is the size (N, 3)
            where N is the number of atoms in the molecule.

        Returns
        -------
        :class:`openmm.unit.Quantity` of dimension [Length] in unit Angstroms wrapping a
        numpy.ndarray
            The positions of the virtual particles belonging to this virtual site.
            The array is the size (M, 3) where M is the number of virtual particles
            belonging to this virtual site.

        """

        return self._position(atom_positions)


# =============================================================================================
# VirtualSite
# =============================================================================================


class VirtualSite(Particle):
    """
    A container representing one or more virtual particles whose positions are
    defined in terms of ``Atom`` positions. This container enables the coupling
    of particles that are symmetric about some axis/plane of the underlying
    atoms. For example, a single virtual site can represent two lone pairs of a
    water molecule, where the angle and distance parameters are expected to stay
    coupled, and are reflections across the plane of symmetry.

    Note that chemical atoms are represented by the ``Atom``.


    .. warning :: This API is experimental and subject to change.

    .. todo::

       * Should a virtual site be able to belong to more than one Topology?
       * Should virtual sites be immutable or mutable?

    """

    def __init__(
        self,
        atoms,
        charge_increments=None,
        epsilon=None,
        sigma=None,
        rmin_half=None,
        name=None,
        orientations=None,
    ):
        """
        Base class for VirtualSites

        .. todo ::

           * change sigma/epsilon/rmin_half to have units

        Parameters
        ----------
        atoms : list of Atom of shape [N]
            atoms[index] is the corresponding Atom
        charge_increments : list of floats of shape [N], optional, default=None
            The amount of charge to remove from the VirtualSite's atoms and put in the VirtualSite. Indexing in this list should match the ordering in the atoms list. Default is None.
        sigma : float, default=None
            Sigma term for VdW properties of virtual site. Default is None.
        epsilon : float
            Epsilon term for VdW properties of virtual site. Default is None.
        rmin_half : float
            Rmin_half term for VdW properties of virtual site. Default is None.
        name : string or None, default=None
            The name of this virtual site. Default is None.

        virtual_site_type : str
            Virtual site type.
        name : str or None, default=None
            The name of this virtual site. Default is None
        orientation : list of int tuples or None, default=None
            The ordering of the atoms used to define the frame of the virtual site.
        """

        # Ensure we have as many charge_increments as we do atoms
        if not (charge_increments is None):
            if not (len(charge_increments) == len(atoms)):
                raise Exception(
                    "VirtualSite definition must have same number of charge_increments ({}) and atoms({})".format(
                        len(charge_increments), len(atoms)
                    )
                )
        else:
            charge_increments = ([0.0] * len(atoms)) * unit.elementary_charge

        # set sane defaults for OpenMM
        if epsilon is None and rmin_half is None:
            epsilon = 0.0 * unit.kilocalorie_per_mole
        if sigma is None and rmin_half is None:
            sigma = 0.0 * unit.angstrom

        # VdW parameters can either be epsilon+rmin_half or epsilon+sigma, but not both
        if not (epsilon is None):
            if (rmin_half is not None) and (sigma is not None):
                raise Exception(
                    "VirtualSite constructor given epsilon (value : {}), rmin_half (value : {}), and sigma (value : {}). If epsilon is nonzero, it should receive either rmin_half OR sigma".format(
                        epsilon, rmin_half, sigma
                    )
                )
            if (rmin_half is None) and (sigma is None):
                raise Exception(
                    "VirtualSite constructor given epsilon (value : {}) but not given rmin_half (value : {}) or sigma (value : {})".format(
                        epsilon, rmin_half, sigma
                    )
                )
            if sigma is None:
                # TODO: Save the 6th root of 2 if this starts being slow.
                sigma = (2.0 * rmin_half) / (2.0 ** (1.0 / 6))

        elif epsilon is None:
            if (rmin_half is not None) or (sigma is not None):
                raise Exception(
                    "VirtualSite constructor given rmin_half (value : {}) or sigma (value : {}), but not epsilon (value : {})".format(
                        rmin_half, sigma, epsilon
                    )
                )

        # Perform type-checking
        # for atom in atoms:
        #     assert isinstance(atom, Atom)
        # for atom_index in range(len(atoms) - 1):
        #     assert atoms[atom_index].molecule is atoms[atom_index + 1].molecule
        # assert isinstance(atoms[1].molecule, FrozenMolecule)

        if sigma is None:
            self._sigma = None
        else:
            assert hasattr(sigma, "unit")
            assert unit.angstrom.is_compatible(sigma.unit)
            self._sigma = sigma.in_units_of(unit.angstrom)

        if epsilon is None:
            self._epsilon = None
        else:
            assert hasattr(epsilon, "unit")
            assert (unit.kilojoule_per_mole).is_compatible(epsilon.unit)
            self._epsilon = epsilon.in_units_of(unit.kilojoule_per_mole)

        if charge_increments is None:
            self._charge_increments = None
        else:
            for ci in charge_increments:
                assert hasattr(ci, "unit")
                assert unit.elementary_charges.is_compatible(ci.unit)
            self._charge_increments = [
                ci.value_in_unit(unit.elementary_charges) for ci in charge_increments
            ] * unit.elementary_charges

        self._atoms = list()

        for atom in atoms:
            atom.add_virtual_site(self)
            self._atoms.append(atom)
        self._molecule = atoms[0].molecule

        self._name = name

        if orientations is None:
            ornt = [tuple(atom.molecule_atom_index for atom in atoms)]
            self._orientations = ornt
            self._particles = {ornt[0]: VirtualParticle(self, ornt[0])}
        else:
            ornt = None
            if type(orientations[0]) is int:
                ornt = [tuple(orientations)]
            else:
                ornt = [tuple(x) for x in orientations]
            self._orientations = ornt
            self._particles = dict(
                {order: VirtualParticle(self, order) for order in ornt}
            )

        # Subclassing makes _type unnecessary
        # self._type = None
        # TODO: Validate site types against allowed values

        # self._weights = np.array(weights) # make a copy and convert to array internally

    def __eq__(self, other):
        if not issubclass(type(other), VirtualSite):
            return False
        if self.type != other.type:
            return False
        same_name = self.name == other.name
        same_indices = self.atoms == other.atoms
        same_mol = self.molecule is other.molecule
        same_vsite = same_name and same_indices and same_mol
        return same_vsite

    def to_dict(self):
        """
        Return a dict representation of the virtual site.

        """
        # Each subclass should have its own to_dict
        vsite_dict = OrderedDict()
        vsite_dict["name"] = self._name
        vsite_dict["atoms"] = tuple([i.molecule_atom_index for i in self.atoms])
        vsite_dict["charge_increments"] = quantity_to_string(self._charge_increments)

        vsite_dict["epsilon"] = quantity_to_string(self._epsilon)

        vsite_dict["sigma"] = quantity_to_string(self._sigma)
        vsite_dict["orientations"] = self._orientations

        # skip packing the particles; they are created dynamically

        return vsite_dict

    @classmethod
    def from_dict(cls, vsite_dict):
        """Create a virtual site from a dict representation."""
        # Each subclass needs to have its own from_dict

        # Make a copy of the vsite_dict, where we'll unit-wrap the appropriate values
        vsite_dict_units = deepcopy(vsite_dict)

        # Attach units to epsilon term
        vsite_dict_units["epsilon"] = string_to_quantity(vsite_dict["epsilon"])
        vsite_dict_units["sigma"] = string_to_quantity(vsite_dict["sigma"])
        vsite_dict_units["charge_increments"] = string_to_quantity(
            vsite_dict["charge_increments"]
        )

        vsite_dict_units["orientation"] = cls._orientation

        return VirtualSite(**vsite_dict_units)

    def index_of_orientation(self, virtual_particle):
        """
        Return the orientation used by the given virtual particle.

        Parameters
        ----------
        virtual_particle : VirtualParticle
            The virtual particle contained in this virual site

        Returns
        -------
        A tuple of atom indices
        """

        for i, vp in enumerate(self.particles):
            if vp.orientation == virtual_particle.orientation:
                return i
        assert ValueError(
            "The given virtual particle was not found in this Virtual Site"
        )

    @property
    def orientations(self):
        """
        The orientations used by the virtual site particles.

        Orientations are an implementation to allow generation and coupling of multiple
        particles using the same physical definition. We can do this by allowing each
        particle to use a specific ordering of bases when calculating the positions.
        This is similar to improper torsion angles: the angle you find depends on the
        atom ordering used in the calculation.

        Before the positions are constructed, the parent atoms are reordered according
        to the particle's orientation. Each virtual particle has exactly one
        orientation. Since the frame of the virtual site is defined by a static list of
        weights and masks, we are able to influence how the local frame is constructed
        by crafting specific ordering the parent atoms.

        As a concrete example, we could define a TIP5 water by using one virtual site,
        and the particles have orientations (0, 1, 2) and (2, 1, 0). This means that,
        given that we are using a right-handed coordinate system, the z-axis will
        point in opposite directions for each particle. Using the same
        ``out_of_plane_angle`` and ``distance`` will therefore result in two unique
        particle positions.

        Using the toolkit API allows arbitrary selection of orientations. The SMIRNOFF
        specification, via the offxml file format, the orientations are controlled
        bondtype the "match" attribute. In this case, only the keywords "once" and
        "all_permuations" are allowed, meaning only the first orientation or all
        possible orientations are generated.

        The virtual site adders via :class:`Molecule` simplify this by optionally using
        a ``symmetric`` kwarg, which is the equivalent to the XML ``match`` keyword
        described above. However, the symmetric kwarg is not available for sites
        which symmetry is not possible, e.g. :class:`TrivalentLonePairVirtualSite`,
        provided a layer of sanity checking.  For the TIP5 example above, setting
        ``symmetric=True`` (the default) should automatically produce both particles.

        Parameters
        ----------

        Returns
        -------
        List of tuples of ints specifying the ordering of the parent atoms.
        """
        return self._orientations

    @property
    def particles(self):
        """
        Particles owned by this VirtualSite
        """
        for vp in self._particles.values():
            yield vp

    @property
    def n_particles(self):
        """
        The number of particles that the virtual site represents
        """
        # Virtual sites can represent multiple particles in a system
        # Assume a 1 to 1 mapping of orientations to particles for now
        # This means a virtualsite can only represent a single physical set
        # of parameters (distance, angle, etc)
        return len(self._particles)

    @property
    def molecule_virtual_site_index(self):
        """
        The index of this VirtualSite within the list of virtual sites within ``Molecule``
        Note that this can be different from ``particle_index``.
        """
        # if self._topology is None:
        #    raise ValueError('This VirtualSite does not belong to a Topology object')
        # TODO: This will be slow; can we cache this and update it only when needed?
        #       Deleting atoms/molecules in the Topology would have to invalidate the cached index.
        return self._molecule.virtual_sites.index(self)

    # @property
    # def molecule_particle_index(self):
    #     """
    #     The index of this VirtualSite within the the list of particles in the parent ``Molecule``.
    #     Note that this can be different from ``molecule_virtual_site_index``.

    #     """
    #     if self._molecule is None:
    #         raise ValueError(
    #             'This VirtualSite does not belong to a Molecule object')
    #     return self._molecule.particles.index(self)

    @property
    def atoms(self):
        """
        Atoms on whose position this VirtualSite depends.
        """
        return self._atoms
        # for atom in self._atoms:
        #    yield atom

    @property
    def charge_increments(self):
        """
        Charges taken from this VirtualSite's atoms and given to the VirtualSite
        """
        return self._charge_increments

    @property
    def epsilon(self):
        """
        The VdW epsilon term of this VirtualSite
        """
        return self._epsilon

    @property
    def sigma(self):
        """
        The VdW sigma term of this VirtualSite
        """
        return self._sigma

    @property
    def rmin_half(self):
        """
        The VdW rmin_half term of this VirtualSite
        """
        rmin = 2.0 ** (1.0 / 6) * self._sigma
        rmin_half = rmin / 2
        return rmin_half

    @property
    def name(self):
        """
        The name of this VirtualSite
        """
        return self._name

    @property
    def type(self):
        """The type of this VirtualSite (returns the class name as string)"""
        return self.__class__.__name__

    @property
    @abstractmethod
    def local_frame_weights(self):
        """
        The per-atom weights used to define the virtual site frame.

        The SMIRNOFF virtual sites use the definition of
        :class:`openmm.LocalCoordinatesSite` implemented by OpenMM.
        As such, the weights are used to determine the origin and the x and y axes of
        the local frame. Since the frame is an orthogonal bases, the z axis is not
        specified as it is assumed to be the cross of the x and y axes (using a
        right-handed coordinates).

        The weights defined refer to the weights of each atom's positions. For the
        origin, the weights must sum to 1. For the x and y axes, the weights much each
        sum to 0. For example, for a custom bond charge virtual site with two atoms:

        - Origin: [.5, .5] The origin of the frame is always in between atom 1 and
          atom 2. The calculation is 0.5 * atom1.xyz + 0.5 * atom2.xyz
        - X-Axis: [-1, 1] The x-axis points from atom 1 to atom 2. Positive
          displacements of this axis are closer to atom 2.
        - Y-Axis: [0, 0] This axis must be defined, so here we set it to the null
          space. Any displacements along y are sent to 0. Because of this, the z-axis
          will also be 0.

        The displacements along the axes defined here are defined/returned by
        :attr:`VirtualSite.local_frame_position`.

        To implement a new virtual site type (using a LocalCoordinatesSite
        definition), override this function.

        Parameters
        ----------

        Returns
        -------
        Tuple of list of weights used to define the origin, x-axis, and y-axis
        """

    @property
    @abstractmethod
    def local_frame_position(self):
        """
        The displacements of the virtual site relative to the local frame.

        The SMIRNOFF virtual sites use the definition of
        :class:`openmm.LocalCoordinatesSite` as implemented by OpenMM.
        As such, the frame positions refer to positions as defined by the frame, or the
        local axes defined by the owning atoms (see
        :attr:`VirtualSite.local_frame_weights`).

        To implement a new virtual site type (using a LocalCoordinatesSite
        definition), override this function.

        Parameters
        ----------

        Returns
        -------
        :class:`openmm.unit.Quantity` of dimension [Length] wrapping a list of
        displacements in the local frame for the x, y, and z directions.
        """

    def __repr__(self):
        # TODO: Also include particle_index, which molecule this atom belongs to?
        return "VirtualSite(name={}, type={}, atoms={})".format(
            self.name, self.type, self.atoms
        )

    def __str__(self):
        # TODO: Also include particle_index, which molecule this atom belongs to?
        return "<VirtualSite name={} type={} atoms={} particles={}>".format(
            self.name, self.type, self.atoms, self.n_particles
        )

    def _openmm_virtual_site(self, atoms):
        originwt, xdir, ydir = self.local_frame_weights
        pos = self.local_frame_position

        return LocalCoordinatesSite(atoms, originwt, xdir, ydir, pos)

    def compute_positions_from_conformer(self, conformer_idx):
        """
        Compute the position of the virtual site particles given an existing conformer
        owned by the parent molecule.

        Parameters
        ----------
        conformer_idx : int
            The index of the conformer in the owning molecule.

        Returns
        -------
        :class:`openmm.unit.Quantity` of dimension [Length] in unit Angstroms wrapping a
        numpy.ndarray
            The positions of the virtual particles belonging to this virtual site.
            The array is the size (M, 3) where M is the number of virtual particles
            belonging to this virtual site.
        """

        positions = []
        for vp in self.particles:
            vp_pos = vp.compute_position_from_conformer(conformer_idx)
            positions.append(vp_pos.value_in_unit(unit.angstrom))

        return unit.Quantity(np.array(positions).reshape(-1, 3), unit=unit.angstrom)

    def compute_positions_from_atom_positions(self, atom_positions):
        """
        Compute the positions of the virtual site particles given a set of coordinates.

        Parameters
        ----------
        atom_positions : :class:`openmm.unit.Quantity` of dimension [Length] wrapping a
        numpy.ndarray
            The positions of all atoms in the molecule. The array is the size (N, 3)
            where N is the number of atoms in the molecule.

        Returns
        -------
        :class:`openmm.unit.Quantity` of dimension [Length] in unit Angstroms wrapping a
        numpy.ndarray
            The positions of the virtual particles belonging to this virtual site.
            The array is the size (M, 3) where M is the number of virtual particles
            belonging to this virtual site.
        """

        positions = []
        for vp in self.particles:
            vp_pos = vp.compute_position_from_atom_positions(atom_positions)
            positions.extend(vp_pos.value_in_unit(unit.angstrom))

        return unit.Quantity(np.array(positions).reshape(-1, 3), unit=unit.angstrom)


class BondChargeVirtualSite(VirtualSite):
    """
    A particle representing a "Bond Charge"-type virtual site, in which the location of the charge is specified by the positions of two atoms. This supports placement of a virtual site S along a vector between two specified atoms, e.g. to allow for a sigma hole for halogens or similar contexts. With positive values of the distance, the virtual site lies outside the first indexed atom.

    .. warning :: This API is experimental and subject to change.
    """

    def __init__(
        self,
        atoms,
        distance,
        charge_increments=None,
        epsilon=None,
        sigma=None,
        rmin_half=None,
        name=None,
        orientations=None,
    ):
        """
        Create a bond charge-type virtual site, in which the location of the charge is specified by the position of two atoms. This supports placement of a virtual site S along a vector between two specified atoms, e.g. to allow for a sigma hole for halogens or similar contexts. With positive values of the distance, the virtual site lies outside the first indexed atom.

        TODO: One of the examples on https://open-forcefield-toolkit.readthedocs.io/en/topology/smirnoff.html#virtualsites-virtual-sites-for-off-atom-charges has a BondCharge defined with three atoms -- How does that work?

        Parameters
        ----------
        atoms : list of openff.toolkit.topology.molecule.Atom objects of shape [N]
            The atoms defining the virtual site's position

        distance : :class:`openmm.unit.Quantity` of dimension [Length] wrapping a scalar

        weights : list of floats of shape [N] or None, optional, default=None
            weights[index] is the weight of particles[index] contributing to the position of the virtual site. Default is None
        charge_increments : list of floats of shape [N], optional, default=None
            The amount of charge to remove from the VirtualSite's atoms and put in the VirtualSite. Indexing in this list should match the ordering in the atoms list. Default is None.
        epsilon : float
            Epsilon term for VdW properties of virtual site. Default is None.
        sigma : float, default=None
            Sigma term for VdW properties of virtual site. Default is None.
        rmin_half : float
            Rmin_half term for VdW properties of virtual site. Default is None.
        name : string or None, default=None
            The name of this virtual site. Default is None.
        orientations : list of tuples of 3 Atoms or ints
            The permutations of the matched atoms that should be used to define
            the orientation of each virtual site particle
        """
        assert hasattr(distance, "unit")
        assert unit.angstrom.is_compatible(distance.unit)

        super().__init__(
            atoms,
            charge_increments=charge_increments,
            epsilon=epsilon,
            sigma=sigma,
            rmin_half=rmin_half,
            name=name,
            orientations=orientations,
        )
        self._distance = distance.in_units_of(unit.angstrom)

    def __eq__(self, other):
        return super().__eq__(other)

    def to_dict(self):
        vsite_dict = super().to_dict()
        vsite_dict["distance"] = quantity_to_string(self._distance)

        vsite_dict["vsite_type"] = self.type
        vsite_dict["orientations"] = self._orientations

        return vsite_dict

    @classmethod
    def from_dict(cls, vsite_dict):
        base_dict = deepcopy(vsite_dict)
        # Make sure it's the right type of virtual site
        assert vsite_dict["vsite_type"] == "BondChargeVirtualSite"
        base_dict.pop("vsite_type")
        base_dict.pop("distance")
        vsite = super().from_dict(**base_dict)
        vsite._distance = string_to_quantity(vsite_dict["distance"])
        return vsite

    @property
    def distance(self):
        """The distance parameter of the virtual site"""
        return self._distance

    @property
    def local_frame_weights(self):
        """
        Returns the local frame weights used to calculate the particle positions.
        See :attr:`VirtualSite.local_frame_weights` for a general description.

        Bond charge virtual sites are defined by the axis defined by the two
        atoms that define the bond. Since the virtual site position is defined
        solely by this axis, the other y-axis is defined but not used.

        Parameters
        ----------

        Returns
        -------
        Tuple of list of weights used to define the origin, x-axis, and y-axis.
        """

        originwt = [1.0, 0.0]  # first atom is origin

        xdir = [-1.0, 1.0]

        ydir = [-1.0, 1.0]

        return originwt, xdir, ydir

    @property
    def local_frame_position(self):
        """
        The displacements of the virtual site relative to the local frame.
        See :attr:`VirtualSite.local_frame_position` for a general description.

        Parameters
        ----------

        Returns
        -------
        :class:`openmm.unit.Quantity` of dimension [Length] wrapping a list of
        displacements in the local frame for the x, y, and z directions.
        """

        # since the origin is atom 1, and xdir is a unit vector pointing
        # towards the center of the other atoms, we want the
        # vsite to point away from the unit vector to achieve the desired
        # distance
        _unit = self._distance.unit
        pos = _unit * [-self._distance / _unit, 0.0, 0.0]

        return pos

    def get_openmm_virtual_site(self, atoms):
        """
        Returns the OpenMM virtual site corresponding to this BondChargeVirtualSite.

        Parameters
        ----------
        atoms : iterable of int
            The indices of the atoms involved in this virtual site.

        Returns
        -------
        :class:`openmm.LocalCoordinatesSite`
        """
        assert len(atoms) >= 2
        return self._openmm_virtual_site(atoms)


class MonovalentLonePairVirtualSite(VirtualSite):
    """
    A particle representing a "Monovalent Lone Pair"-type virtual site, in which the location of the charge is specified by the positions of three atoms. This is originally intended for situations like a carbonyl, and allows placement of a virtual site S at a specified distance d, in_plane_angle, and out_of_plane_angle relative to a central atom and two connected atoms.

    .. warning :: This API is experimental and subject to change.
    """

    def __init__(
        self,
        atoms,
        distance,
        out_of_plane_angle,
        in_plane_angle,
        charge_increments=None,
        epsilon=None,
        sigma=None,
        rmin_half=None,
        name=None,
        orientations=None,
    ):
        """
        Create a bond charge-type virtual site, in which the location of the charge is specified by the position of three atoms.

        Parameters
        ----------
        atoms : list of three openff.toolkit.topology.molecule.Atom objects
            The three atoms defining the virtual site's position

        distance : :class:`openmm.unit.Quantity` of dimension [Length] wrapping a scalar

        out_of_plane_angle : :class:`openmm.unit.Quantity` of dimension [Angle] wrapping
        a scalar

        in_plane_angle : :class:`openmm.unit.Quantity` of dimension [Angle] wrapping a
        scalar

        epsilon : float
            Epsilon term for VdW properties of virtual site. Default is None.
        sigma : float, default=None
            Sigma term for VdW properties of virtual site. Default is None.
        rmin_half : float
            Rmin_half term for VdW properties of virtual site. Default is None.
        name : string or None, default=None
            The name of this virtual site. Default is None.
        orientations : list of tuples of 3 Atoms or ints
            The permutations of the matched atoms that should be used to define
            the orientation of each virtual site particle
        """
        # assert isinstance(distance, unit.Quantity)
        # TODO: Check for proper number of atoms
        assert hasattr(distance, "unit")
        assert unit.angstrom.is_compatible(distance.unit)
        assert hasattr(in_plane_angle, "unit")
        assert unit.degree.is_compatible(in_plane_angle.unit)
        assert hasattr(out_of_plane_angle, "unit")
        assert unit.degree.is_compatible(out_of_plane_angle.unit)

        assert len(atoms) == 3
        super().__init__(
            atoms,
            charge_increments=charge_increments,
            epsilon=epsilon,
            sigma=sigma,
            rmin_half=rmin_half,
            name=name,
            orientations=orientations,
        )
        self._distance = distance.in_units_of(unit.angstrom)
        self._out_of_plane_angle = out_of_plane_angle.in_units_of(unit.degree)
        self._in_plane_angle = in_plane_angle.in_units_of(unit.degree)

    def to_dict(self):
        vsite_dict = super().to_dict()
        vsite_dict["distance"] = quantity_to_string(self._distance)
        vsite_dict["out_of_plane_angle"] = quantity_to_string(self._out_of_plane_angle)
        vsite_dict["in_plane_angle"] = quantity_to_string(self._in_plane_angle)
        vsite_dict["vsite_type"] = self.type
        return vsite_dict

    def __eq__(self, other):
        return super().__eq__(other)

    @classmethod
    def from_dict(cls, vsite_dict):
        """
        Construct a new MonovalentLonePairVirtualSite from an serialized dictionary representation.

        Parameters
        ----------
        vsite_dict : dict
            The VirtualSite to deserialize.

        Returns
        -------
        The newly created MonovalentLonePairVirtualSite

        """
        # The function is overridden only to have a custom docstring.
        vsite = super().from_dict(vsite_dict)
        vsite._out_of_plane_angle = string_to_quantity(vsite_dict["out_of_plane_angle"])
        vsite._in_plane_angle = string_to_quantity(vsite_dict["in_plane_angle"])
        return vsite

    @property
    def distance(self):
        """The distance parameter of the virtual site"""
        return self._distance

    @property
    def in_plane_angle(self):
        """The in_plane_angle parameter of the virtual site"""
        return self._in_plane_angle

    @property
    def out_of_plane_angle(self):
        """The out_of_plane_angle parameter of the virtual site"""
        return self._out_of_plane_angle

    @property
    def local_frame_weights(self):
        """
        Returns the local frame weights used to calculate the particle positions.
        See :attr:`VirtualSite.local_frame_weights` for a general description.

        Parameters
        ----------

        Returns
        -------
        Tuple of list of weights used to define the origin, x-axis, and y-axis.
        """

        originwt = [1.0, 0.0, 0.0]

        xdir = [-1.0, 1.0, 0.0]
        ydir = [-1.0, 0.0, 1.0]

        return originwt, xdir, ydir

    @property
    def local_frame_position(self):
        """
        The displacements of the virtual site relative to the local frame.
        See :attr:`VirtualSite.local_frame_position` for a general description.

        Parameters
        ----------

        Returns
        -------
        :class:`openmm.unit.Quantity` of dimension [Length] wrapping a list of displacements
        in the local frame for the x, y, and z directions.
        """

        theta = self._in_plane_angle.value_in_unit(unit.radians)
        psi = self._out_of_plane_angle.value_in_unit(unit.radians)

        _unit = self._distance.unit
        pos = unit.Quantity(
            [
                self._distance / _unit * np.cos(theta) * np.cos(psi),
                self._distance / _unit * np.sin(theta) * np.cos(psi),
                self._distance / _unit * np.sin(psi),
            ],
            unit=_unit,
        )

        return pos

    def get_openmm_virtual_site(self, atoms):
        """
        Returns the OpenMM virtual site corresponding to this
        MonovalentLonePairVirtualSite.

        Parameters
        ----------
        atoms : iterable of int
            The indices of the atoms involved in this virtual site.

        Returns
        -------
        :class:`openmm.LocalCoordinatesSite`
        """

        assert len(atoms) >= 3
        return self._openmm_virtual_site(atoms)


class DivalentLonePairVirtualSite(VirtualSite):
    """
    A particle representing a "Divalent Lone Pair"-type virtual site, in which the location of the charge is specified by the positions of three atoms. This is suitable for cases like four-point and five-point water models as well as pyrimidine; a charge site S lies a specified distance d from the central atom among three atoms along the bisector of the angle between the atoms (if out_of_plane_angle is zero) or out of the plane by the specified angle (if out_of_plane_angle is nonzero) with its projection along the bisector. For positive values of the distance d the virtual site lies outside the 2-1-3 angle and for negative values it lies inside.
    """

    def __init__(
        self,
        atoms,
        distance,
        out_of_plane_angle,
        charge_increments=None,
        epsilon=None,
        sigma=None,
        rmin_half=None,
        name=None,
        orientations=None,
    ):
        """
        Create a divalent lone pair-type virtual site, in which the location of the charge is specified by the position of three atoms.

        Parameters
        ----------
        atoms : list of 3 openff.toolkit.topology.molecule.Atom objects
            The three atoms defining the virtual site's position

        distance : :class:`openmm.unit.Quantity` of dimension [Length] wrapping a scalar

        out_of_plane_angle : :class:`openmm.unit.Quantity` of dimension [Angle] wrapping
        a scalar

        epsilon : float
            Epsilon term for VdW properties of virtual site. Default is None.
        sigma : float, default=None
            Sigma term for VdW properties of virtual site. Default is None.
        rmin_half : float
            Rmin_half term for VdW properties of virtual site. Default is None.
        name : string or None, default=None
            The name of this virtual site. Default is None.
        orientations : list of tuples of 3 Atoms or ints
            The permutations of the matched atoms that should be used to define
            the orientation of each virtual site particle
        """
        assert hasattr(distance, "unit")
        assert unit.angstrom.is_compatible(distance.unit)

        assert hasattr(out_of_plane_angle, "unit")
        assert unit.degree.is_compatible(out_of_plane_angle.unit)

        assert len(atoms) == 3
        super().__init__(
            atoms,
            charge_increments=charge_increments,
            epsilon=epsilon,
            sigma=sigma,
            rmin_half=rmin_half,
            name=name,
            orientations=orientations,
        )
        self._distance = distance.in_units_of(unit.angstrom)
        self._out_of_plane_angle = out_of_plane_angle.in_units_of(unit.degree)

    def __eq__(self, other):
        return super().__eq__(other)

    def to_dict(self):
        vsite_dict = super().to_dict()
        vsite_dict["distance"] = quantity_to_string(self._distance)
        vsite_dict["out_of_plane_angle"] = quantity_to_string(self._out_of_plane_angle)
        vsite_dict["vsite_type"] = self.type
        return vsite_dict

    @classmethod
    def from_dict(cls, vsite_dict):
        """
        Construct a new DivalentLonePairVirtualSite from an serialized dictionary representation.

        Parameters
        ----------
        vsite_dict : dict
            The VirtualSite to deserialize.

        Returns
        -------
        The newly created DivalentLonePairVirtualSite

        """
        # The function is overridden only to have a custom docstring.
        vsite = super().from_dict(vsite_dict)
        vsite._out_of_plane_angle = string_to_quantity(vsite_dict["out_of_plane_angle"])
        return vsite

    @property
    def distance(self):
        """The distance parameter of the virtual site"""
        return self._distance

    @property
    def out_of_plane_angle(self):
        """The out_of_plane_angle parameter of the virtual site"""
        return self._out_of_plane_angle

    @property
    def local_frame_weights(self):
        """
        Returns the local frame weights used to calculate the particle positions.
        See :attr:`VirtualSite.local_frame_weights` for a general description.

        Parameters
        ----------

        Returns
        -------
        Tuple of list of weights used to define the origin, x-axis, and y-axis.
        """

        originwt = [0.0, 1.0, 0.0]

        xdir = [0.5, -1.0, 0.5]
        ydir = [1.0, -1.0, 0.0]

        return originwt, xdir, ydir

    @property
    def local_frame_position(self):
        """
        The displacements of the virtual site relative to the local frame.
        See :attr:`VirtualSite.local_frame_position` for a general description.

        Parameters
        ----------

        Returns
        -------
        :class:`openmm.unit.Quantity` of dimension [Length] wrapping a list of
        displacements in the local frame for the x, y, and z directions.
        """

        theta = self._out_of_plane_angle.value_in_unit(unit.radians)

        _unit = self._distance.unit

        pos = _unit * [
            -self._distance / _unit * np.cos(theta),
            0.0,
            self._distance / _unit * np.sin(theta),
        ]  # pos of the vsite in local crds
        return pos

    def get_openmm_virtual_site(self, atoms):
        """
        Returns the OpenMM virtual site corresponding to this
        DivalentLonePairVirtualSite.

        Parameters
        ----------
        atoms : iterable of int
            The indices of the atoms involved in this virtual site.

        Returns
        -------
        :class:`openmm.LocalCoordinatesSite`
        """

        assert len(atoms) >= 3
        return self._openmm_virtual_site(atoms)


class TrivalentLonePairVirtualSite(VirtualSite):
    """
    A particle representing a "Trivalent Lone Pair"-type virtual site, in which the location of the charge is specified by the positions of four atoms. This is suitable for planar or tetrahedral nitrogen lone pairs; a charge site S lies above the central atom (e.g. nitrogen a distance d along the vector perpendicular to the plane of the three connected atoms (2,3,4). With positive values of d the site lies above the nitrogen and with negative values it lies below the nitrogen.

    .. warning :: This API is experimental and subject to change.
    """

    def __init__(
        self,
        atoms,
        distance,
        charge_increments=None,
        epsilon=None,
        sigma=None,
        rmin_half=None,
        name=None,
        orientations=None,
    ):
        """
        Create a trivalent lone pair-type virtual site, in which the location of the charge is specified by the position of four atoms.

        Parameters
        ----------
        atoms : list of 4 openff.toolkit.topology.molecule.Atom objects
            The three atoms defining the virtual site's position

        distance : :class:`openmm.unit.Quantity` of dimension [Length] wrapping a scalar

        epsilon : float
            Epsilon term for VdW properties of virtual site. Default is None.
        sigma : float, default=None
            Sigma term for VdW properties of virtual site. Default is None.
        rmin_half : float
            Rmin_half term for VdW properties of virtual site. Default is None.
        name : string or None, default=None
            The name of this virtual site. Default is None.
        orientations : list of tuples of 3 Atoms or ints
            The permutations of the matched atoms that should be used to define
            the orientation of each virtual site particle
        """
        assert len(atoms) == 4

        assert hasattr(distance, "unit")
        assert unit.angstrom.is_compatible(distance.unit)

        super().__init__(
            atoms,
            charge_increments=charge_increments,
            epsilon=epsilon,
            sigma=sigma,
            rmin_half=rmin_half,
            name=name,
            orientations=orientations,
        )
        self._distance = distance.in_units_of(unit.angstrom)

    def __eq__(self, other):
        return super().__eq__(other)

    def to_dict(self):
        vsite_dict = super().to_dict()
        vsite_dict["distance"] = quantity_to_string(self._distance)
        vsite_dict["vsite_type"] = self.type
        return vsite_dict

    @classmethod
    def from_dict(cls, vsite_dict):
        """
        Construct a new TrivalentPairVirtualSite from an serialized dictionary representation.

        Parameters
        ----------
        vsite_dict : dict
            The VirtualSite to deserialize.


        Returns
        -------
        The newly created TrivalentLonePairVirtualSite

        """
        # The function is overridden only to have a custom docstring.
        return super().from_dict(vsite_dict)

    @property
    def distance(self):
        """The distance parameter of the virtual site"""
        return self._distance

    @property
    def local_frame_weights(self):
        """
        Returns the local frame weights used to calculate the particle positions.
        See :attr:`VirtualSite.local_frame_weights` for a general description.

        Parameters
        ----------

        Returns
        -------
        Tuple of list of weights used to define the origin, x-axis, and y-axis.
        """

        originwt = [0.0, 1.0, 0.0, 0.0]

        xdir = [1 / 3, -1.0, 1 / 3, 1 / 3]

        # ydir does not matter
        ydir = [1.0, -1.0, 0.0, 0.0]

        return originwt, xdir, ydir

    @property
    def local_frame_position(self):
        """
        The displacements of the virtual site relative to the local frame.
        See :attr:`VirtualSite.local_frame_position` for a general description.

        Parameters
        ----------

        Returns
        -------
        :class:`openmm.unit.Quantity` of dimension [Length] wrapping a list of
        displacements in the local frame for the x, y, and z directions.
        """

        _unit = self._distance.unit
        pos = unit.Quantity([-self._distance / _unit, 0.0, 0.0], unit=_unit)

        return pos

    def get_openmm_virtual_site(self, atoms):
        """
        Returns the OpenMM virtual site corresponding to this
        TrivalentLonePairVirtualSite.

        Parameters
        ----------
        atoms : iterable of int
            The indices of the atoms involved in this virtual site.

        Returns
        -------
        :class:`openmm.LocalCoordinatesSite`
        """

        assert len(atoms) >= 4
        return self._openmm_virtual_site(atoms)


# =============================================================================================
# Bond Stereochemistry
# =============================================================================================

# class BondStereochemistry(Serializable):
# """
# Bond stereochemistry representation
# """
# def __init__(self, stereo_type, neighbor1, neighbor2):
#    """
#
#    Parameters
#    ----------
#    stereo_type
#    neighbor1
#    neighbor2
#    """
#    assert isinstance(neighbor1, Atom)
#    assert isinstance(neighbor2, Atom)
#    # Use stereo_type @setter to check stereo type is a permitted value
#    self.stereo_type = stereo_type
#    self._neighbor1 = neighbor1
#    self._neighbor2 = neighbor2

# def to_dict(self):
#    bs_dict = OrderedDict()
#    bs_dict['stereo_type'] = self._stereo_type
#    bs_dict['neighbor1_index'] = self._neighbor1.molecule_atom_index
#    bs_dict['neighbor2_index'] = self._neighbor2.molecule_atom_index
#    return bs_dict

# classmethod
# def from_dict(cls, molecule, bs_dict):
#    neighbor1 = molecule.atoms[bs_dict['neighbor1_index']]
#    neighbor2 = molecule.atoms[bs_dict['neighbor2_index']]
#    return cls.__init__(bs_dict['stereo_type'], neighbor1, neighbor2)

# @property
# def stereo_type(self):
#    return self._stereo_type

# @stereo_type.setter
# def stereo_type(self, value):
#    assert (value == 'CIS') or (value == 'TRANS') or (value is None)
#    self._stereo_type = value

# @property
# def neighbor1(self):
#    return self._neighbor1

# @property
# def neighbor2(self):
#    return self._neighbor2

# @property
# def neighbors(self):
#    return (self._neighbor1, self._neighbor2)

# =============================================================================================
# Bond
# =============================================================================================


class Bond(Serializable):
    """
    Chemical bond representation.

    .. warning :: This API is experimental and subject to change.

    .. todo :: Allow bonds to have associated properties.

    Attributes
    ----------
    atom1, atom2 : openff.toolkit.topology.Atom
        Atoms involved in the bond
    bondtype : int
        Discrete bond type representation for the Open Forcefield aromaticity model
        TODO: Do we want to pin ourselves to a single standard aromaticity model?
    type : str
        String based bond type
    order : int
        Integral bond order
    fractional_bond_order : float, optional
        Fractional bond order, or None.


    .. warning :: This API is experimental and subject to change.
    """

    def __init__(
        self,
        atom1,
        atom2,
        bond_order,
        is_aromatic,
        fractional_bond_order=None,
        stereochemistry=None,
    ):
        """
        Create a new chemical bond.

        """
        assert type(atom1) == Atom
        assert type(atom2) == Atom
        assert atom1.molecule is atom2.molecule
        assert isinstance(atom1.molecule, FrozenMolecule)
        self._molecule = atom1.molecule

        self._atom1 = atom1
        self._atom2 = atom2

        atom1.add_bond(self)
        atom2.add_bond(self)
        # TODO: Check bondtype and fractional_bond_order are valid?
        # TODO: Dative bonds
        # self._type = bondtype
        self._fractional_bond_order = fractional_bond_order
        self._bond_order = bond_order
        self._is_aromatic = is_aromatic
        self._stereochemistry = stereochemistry

    def to_dict(self):
        """
        Return a dict representation of the bond.

        """
        bond_dict = OrderedDict()
        bond_dict["atom1"] = self.atom1.molecule_atom_index
        bond_dict["atom2"] = self.atom2.molecule_atom_index
        bond_dict["bond_order"] = self._bond_order
        bond_dict["is_aromatic"] = self._is_aromatic
        bond_dict["stereochemistry"] = self._stereochemistry
        bond_dict["fractional_bond_order"] = self._fractional_bond_order
        return bond_dict

    @classmethod
    def from_dict(cls, molecule, d):
        """Create a Bond from a dict representation."""
        # TODO
        d["molecule"] = molecule
        d["atom1"] = molecule.atoms[d["atom1"]]
        d["atom2"] = molecule.atoms[d["atom2"]]
        return cls(*d)

    @property
    def atom1(self):
        return self._atom1

    @property
    def atom2(self):
        return self._atom2

    @property
    def atom1_index(self):
        return self.molecule.atoms.index(self._atom1)

    @property
    def atom2_index(self):
        return self.molecule.atoms.index(self._atom2)

    @property
    def atoms(self):
        return (self._atom1, self._atom2)

    @property
    def bond_order(self):
        return self._bond_order

    @bond_order.setter
    def bond_order(self, value):
        self._bond_order = value

    @property
    def fractional_bond_order(self):
        return self._fractional_bond_order

    @fractional_bond_order.setter
    def fractional_bond_order(self, value):
        self._fractional_bond_order = value

    @property
    def stereochemistry(self):
        return self._stereochemistry

    @property
    def is_aromatic(self):
        return self._is_aromatic

    @property
    def molecule(self):
        return self._molecule

    @molecule.setter
    def molecule(self, value):
        """
        Sets the Bond's parent molecule. Can not be changed after assignment
        """
        assert self._molecule is None
        self._molecule = value

    @property
    def molecule_bond_index(self):
        """
        The index of this Bond within the the list of bonds in ``Molecules``.

        """
        if self._molecule is None:
            raise ValueError("This Atom does not belong to a Molecule object")
        return self._molecule.bonds.index(self)

    @property
    def is_in_ring(self):
        """
        Return whether or not this bond is in a ring(s) (of any size)

        """
        if self._molecule is None:
            raise NotAttachedToMoleculeError(
                "This Bond does not belong to a Molecule object"
            )

        for ring in self._molecule.rings:
            if self.atom1.molecule_atom_index in ring:
                if self.atom2.molecule_atom_index in ring:
                    return True
        return False

    def __repr__(self):
        return f"Bond(atom1 index={self.atom1_index}, atom2 index={self.atom2_index})"

    def __str__(self):
        return (
            f"<Bond atom1 index='{self.atom1_index}', atom2 index='{self.atom2_index}'>"
        )


# =============================================================================================
# Molecule
# =============================================================================================

# TODO: How do we automatically trigger invalidation of cached properties if an ``Atom``, ``Bond``, or ``VirtualSite`` is modified,
#       rather than added/deleted via the API? The simplest resolution is simply to make them immutable.


class FrozenMolecule(Serializable):
    """
    Immutable chemical representation of a molecule, such as a small molecule or biopolymer.

    .. todo :: What other API calls would be useful for supporting biopolymers
               as small molecules? Perhaps iterating over chains and residues?

    Examples
    --------

    Create a molecule from a sdf file

    >>> from openff.toolkit.utils import get_data_file_path
    >>> sdf_filepath = get_data_file_path('molecules/ethanol.sdf')
    >>> molecule = FrozenMolecule.from_file(sdf_filepath)

    Convert to OpenEye OEMol object

    >>> oemol = molecule.to_openeye()

    Create a molecule from an OpenEye molecule

    >>> molecule = FrozenMolecule.from_openeye(oemol)

    Convert to RDKit Mol object

    >>> rdmol = molecule.to_rdkit()

    Create a molecule from an RDKit molecule

    >>> molecule = FrozenMolecule.from_rdkit(rdmol)

    Create a molecule from IUPAC name (requires the OpenEye toolkit)

    >>> molecule = FrozenMolecule.from_iupac('imatinib')

    Create a molecule from SMILES

    >>> molecule = FrozenMolecule.from_smiles('Cc1ccccc1')

    .. warning :: This API is experimental and subject to change.


    """

    def __init__(
        self,
        other=None,
        file_format=None,
        toolkit_registry=GLOBAL_TOOLKIT_REGISTRY,
        allow_undefined_stereo=False,
    ):
        """
        Create a new FrozenMolecule object

        .. todo ::

           * If a filename or file-like object is specified but the file
             contains more than one molecule, what is the proper behavior?
             Read just the first molecule, or raise an exception if more
             than one molecule is found?

           * Should we also support SMILES strings or IUPAC names for
             ``other``\ ?

        Parameters
        ----------
        other : optional, default=None
            If specified, attempt to construct a copy of the Molecule from
            the specified object. This can be any one of the following:

            * a :class:`Molecule` object
            * a file that can be used to construct a :class:`Molecule` object
            * an ``openeye.oechem.OEMol``
            * an ``rdkit.Chem.rdchem.Mol``
            * a serialized :class:`Molecule` object

        file_format : str, optional, default=None
            If providing a file-like object, you must specify the format
            of the data. If providing a file, the file format will attempt
            to be guessed from the suffix.
        toolkit_registry : a :class:`ToolkitRegistry` or
            :class:`ToolkitWrapper` object, optional,
            default=GLOBAL_TOOLKIT_REGISTRY :class:`ToolkitRegistry`
            or :class:`ToolkitWrapper` to use for I/O operations
        allow_undefined_stereo : bool, default=False
            If loaded from a file and ``False``, raises an exception if
            undefined stereochemistry is detected during the molecule's
            construction.

        Examples
        --------

        Create an empty molecule:

        >>> empty_molecule = FrozenMolecule()

        Create a molecule from a file that can be used to construct a molecule,
        using either a filename or file-like object:

        >>> from openff.toolkit.utils import get_data_file_path
        >>> sdf_filepath = get_data_file_path('molecules/ethanol.sdf')
        >>> molecule = FrozenMolecule(sdf_filepath)
        >>> molecule = FrozenMolecule(open(sdf_filepath, 'r'), file_format='sdf')

        >>> import gzip
        >>> mol2_gz_filepath = get_data_file_path('molecules/toluene.mol2.gz')
        >>> molecule = FrozenMolecule(gzip.GzipFile(mol2_gz_filepath, 'r'), file_format='mol2')

        Create a molecule from another molecule:

        >>> molecule_copy = FrozenMolecule(molecule)

        Convert to OpenEye OEMol object

        >>> oemol = molecule.to_openeye()

        Create a molecule from an OpenEye molecule:

        >>> molecule = FrozenMolecule(oemol)

        Convert to RDKit Mol object

        >>> rdmol = molecule.to_rdkit()

        Create a molecule from an RDKit molecule:

        >>> molecule = FrozenMolecule(rdmol)

        Create a molecule from a serialized molecule object:

        >>> serialized_molecule = molecule.__getstate__()
        >>> molecule_copy = Molecule(serialized_molecule)

        """

        self._cached_smiles = None

        # Figure out if toolkit_registry is a whole registry, or just a single wrapper
        if isinstance(toolkit_registry, ToolkitRegistry):
            pass
        elif isinstance(toolkit_registry, ToolkitWrapper):
            toolkit = toolkit_registry
            toolkit_registry = ToolkitRegistry(toolkit_precedence=[])
            toolkit_registry.add_toolkit(toolkit)
        else:
            raise InvalidToolkitRegistryError(
                "'toolkit_registry' must be either a ToolkitRegistry or a ToolkitWrapper"
            )

        if other is None:
            self._initialize()
        else:
            loaded = False
            # Start a list of the ValueErrors the following logic encounters, so we can print it out
            # if there turned out to be no way to load this input
            value_errors = list()

            if isinstance(other, openff.toolkit.topology.FrozenMolecule) and not (
                loaded
            ):
                self._copy_initializer(other)
                loaded = True
            if isinstance(other, openff.toolkit.topology.Molecule) and not (loaded):
                # TODO: This will need to be updated once FrozenMolecules and Molecules are significantly different
                self._copy_initializer(other)
                loaded = True
            if isinstance(other, OrderedDict) and not (loaded):
                self.__setstate__(other)
                loaded = True

            # Check through the toolkit registry to find a compatible wrapper for loading
            if not loaded:
                try:
                    # Each ToolkitWrapper may provide a from_object method, which turns some particular type(s)
                    # of object into OFFMols. For example, RDKitToolkitWrapper's from_object method will
                    # return an OFFMol if provided with an RDMol, or raise a ValueError if it is provided
                    # an OEMol (or anything else). This makes the assumption that any non-ValueError errors raised
                    # by the toolkit _really are_ bad and should be raised immediately, which may be a bad assumption.
                    result = toolkit_registry.call(
                        "from_object",
                        other,
                        allow_undefined_stereo=allow_undefined_stereo,
                        raise_exception_types=[UndefinedStereochemistryError],
                        _cls=self.__class__,
                    )
                # NotImplementedError should never be raised... Only from_file and from_file_obj are provided
                # in the base ToolkitWrapper class and require overwriting, so from_object should be excluded
                # except NotImplementedError as e:
                #    raise e
                # The toolkit registry will aggregate all errors except UndefinedStereochemistryErrors into a single
                # ValueError, which we should catch and and store that here.
                except ValueError as e:
                    value_errors.append(e)
                else:
                    self._copy_initializer(result)
                    loaded = True
            # TODO: Make this compatible with file-like objects (I couldn't figure out how to make an oemolistream
            # from a fileIO object)
            if (isinstance(other, str) or hasattr(other, "read")) and not (loaded):
                try:
                    mol = Molecule.from_file(
                        other,
                        file_format=file_format,
                        toolkit_registry=toolkit_registry,
                        allow_undefined_stereo=allow_undefined_stereo,
                    )  # returns a list only if multiple molecules are found
                    if type(mol) == list:
                        raise ValueError(
                            "Specified file or file-like object must contain exactly one molecule"
                        )
                except ValueError as e:
                    value_errors.append(e)
                else:
                    self._copy_initializer(mol)
                    loaded = True

            # If none of the above methods worked, raise a ValueError summarizing the
            # errors from the different loading attempts

            if not (loaded):
                msg = "Cannot construct openff.toolkit.topology.Molecule from {}\n".format(
                    other
                )
                for value_error in value_errors:
                    msg += str(value_error)
                raise ValueError(msg)

    @property
    def has_unique_atom_names(self):
        """True if the molecule has unique atom names, False otherwise."""
        unique_atom_names = set([atom.name for atom in self.atoms])
        if len(unique_atom_names) < self.n_atoms:
            return False
        return True

    def generate_unique_atom_names(self):
        """
        Generate unique atom names using element name and number of times that element has occurred
        e.g. 'C1', 'H1', 'O1', 'C2', ...

        """
        from collections import defaultdict

        element_counts = defaultdict(int)
        for atom in self.atoms:
            symbol = atom.element.symbol
            element_counts[symbol] += 1
            atom.name = symbol + str(element_counts[symbol])

    def _validate(self):
        """
        Validate the molecule, ensuring it has unique atom names

        """
        if not self.has_unique_atom_names:
            self.generate_unique_atom_names()

    def strip_atom_stereochemistry(
        self, smarts, toolkit_registry=GLOBAL_TOOLKIT_REGISTRY
    ):
        """Delete stereochemistry information for certain atoms, if it is present.
        This method can be used to "normalize" molecules imported from different cheminformatics
        toolkits, which differ in which atom centers are considered stereogenic.

        Parameters
        ----------
        smarts: str or ChemicalEnvironment
            Tagged SMARTS with a single atom with index 1. Any matches for this atom will have any assigned
            stereocheistry information removed.
        toolkit_registry : a :class:`ToolkitRegistry` or :class:`ToolkitWrapper` object, optional, default=GLOBAL_TOOLKIT_REGISTRY
            :class:`ToolkitRegistry` or :class:`ToolkitWrapper` to use for I/O operations

        """
        from openff.toolkit.typing.chemistry.environment import AtomChemicalEnvironment

        chem_env = AtomChemicalEnvironment(smarts)
        matches = self.chemical_environment_matches(
            chem_env, toolkit_registry=toolkit_registry
        )

        for match in set(matches):
            atom_idx = match[0]
            self.atoms[atom_idx].stereochemistry = None

    ####################################################################################################
    # Safe serialization
    ####################################################################################################

    def to_dict(self):
        """
        Return a dictionary representation of the molecule.

        .. todo ::

           * Document the representation standard.
           * How do we do version control with this standard?

        Returns
        -------
        molecule_dict : OrderedDict
            A dictionary representation of the molecule.

        """
        from openff.toolkit.utils.utils import serialize_numpy

        molecule_dict = OrderedDict()
        molecule_dict["name"] = self._name
        ## From Jeff: If we go the properties-as-dict route, then _properties should, at
        ## the top level, be a dict. Should we go through recursively and ensure all values are dicts too?
        molecule_dict["atoms"] = [atom.to_dict() for atom in self._atoms]
        molecule_dict["virtual_sites"] = [
            vsite.to_dict() for vsite in self._virtual_sites
        ]
        molecule_dict["bonds"] = [bond.to_dict() for bond in self._bonds]
        # TODO: Charges
        # TODO: Properties
        # From Jeff: We could have the onerous requirement that all "properties" have to_dict() functions.
        # Or we could restrict properties to simple stuff (ints, strings, floats, and the like)
        # Or pickle anything unusual
        # Or not allow user-defined properties at all (just use our internal _cached_properties)
        # molecule_dict['properties'] = dict([(key, value._to_dict()) for key.value in self._properties])
        # TODO: Assuming "simple stuff" properties right now, figure out a better standard
        molecule_dict["properties"] = self._properties
        if hasattr(self, "_cached_properties"):
            molecule_dict["cached_properties"] = self._cached_properties
        # TODO: Conformers
        if self._conformers is None:
            molecule_dict["conformers"] = None
        else:
            molecule_dict["conformers"] = []
            molecule_dict[
                "conformers_unit"
            ] = "angstrom"  # Have this defined as a class variable?
            for conf in self._conformers:
                conf_unitless = conf / unit.angstrom
                conf_serialized, conf_shape = serialize_numpy((conf_unitless))
                molecule_dict["conformers"].append(conf_serialized)
        if self._partial_charges is None:
            molecule_dict["partial_charges"] = None
            molecule_dict["partial_charges_unit"] = None

        else:
            charges_unitless = self._partial_charges / unit.elementary_charge
            charges_serialized, charges_shape = serialize_numpy(charges_unitless)
            molecule_dict["partial_charges"] = charges_serialized
            molecule_dict["partial_charges_unit"] = "elementary_charge"

        molecule_dict["hierarchy_schemes"] = dict()
        for iter_name, hier_scheme in self._hierarchy_schemes.items():
            molecule_dict["hierarchy_schemes"][iter_name] = hier_scheme.to_dict()

        return molecule_dict

    def __hash__(self):
        """
        Returns a hash of this molecule. Used when checking molecule uniqueness in Topology creation.

        Returns
        -------
        string
        """
        return hash(self.to_smiles())

    # @cached_property
    def ordered_connection_table_hash(self):
        if self._ordered_connection_table_hash is not None:
            return self._ordered_connection_table_hash

        id = ""
        for atom in self.atoms:
            id += f"{atom.element.symbol}_{atom.formal_charge}_{atom.stereochemistry}__"
        for bond in self.bonds:
            id += f"{bond.bond_order}_{bond.stereochemistry}_{bond.atom1_index}_{bond.atom2_index}__"
        # return hash(id)
        self._ordered_connection_table_hash = hash(id)
        return self._ordered_connection_table_hash

    @classmethod
    def from_dict(cls, molecule_dict):
        """
        Create a new Molecule from a dictionary representation

        Parameters
        ----------
        molecule_dict : OrderedDict
            A dictionary representation of the molecule.

        Returns
        -------
        molecule : Molecule
            A Molecule created from the dictionary representation

        """
        # This implementation is a compromise to let this remain as a classmethod
        mol = cls()
        mol._initialize_from_dict(molecule_dict)
        return mol

    def _initialize_from_dict(self, molecule_dict):
        """
        Initialize this Molecule from a dictionary representation

        Parameters
        ----------
        molecule_dict : OrderedDict
            A dictionary representation of the molecule.
        """
        # TODO: Provide useful exception messages if there are any failures
        from openff.toolkit.utils.utils import deserialize_numpy

        self._initialize()
        self.name = molecule_dict["name"]
        for atom_dict in molecule_dict["atoms"]:
            self._add_atom(**atom_dict)

        # Handle virtual site unit reattachment and molecule tagging
        for vsite_dict in molecule_dict["virtual_sites"]:
            vsite_dict_units = deepcopy(vsite_dict)

            # Attach units to epsilon term
            vsite_dict_units["epsilon"] = string_to_quantity(vsite_dict["epsilon"])
            vsite_dict_units["sigma"] = string_to_quantity(vsite_dict["sigma"])
            vsite_dict_units["charge_increments"] = string_to_quantity(
                vsite_dict["charge_increments"]
            )
            vsite_dict_units["orientations"] = vsite_dict["orientations"]

            # Call the correct molecule._add_X_virtual_site function, based on the stated type
            # Also generate the Atom objects from the atom indices
            atoms = [self._atoms[i] for i in vsite_dict_units["atoms"]]
            vsite_dict_units["atoms"] = atoms
            if vsite_dict_units["vsite_type"] == "BondChargeVirtualSite":
                del vsite_dict_units["vsite_type"]
                vsite_dict_units["distance"] = string_to_quantity(
                    vsite_dict["distance"]
                )
                self._add_bond_charge_virtual_site(**vsite_dict_units)

            elif vsite_dict_units["vsite_type"] == "MonovalentLonePairVirtualSite":
                del vsite_dict_units["vsite_type"]
                vsite_dict_units["distance"] = string_to_quantity(
                    vsite_dict["distance"]
                )
                vsite_dict_units["in_plane_angle"] = string_to_quantity(
                    vsite_dict["in_plane_angle"]
                )
                vsite_dict_units["out_of_plane_angle"] = string_to_quantity(
                    vsite_dict["out_of_plane_angle"]
                )
                self._add_monovalent_lone_pair_virtual_site(**vsite_dict_units)

            elif vsite_dict_units["vsite_type"] == "DivalentLonePairVirtualSite":
                del vsite_dict_units["vsite_type"]
                vsite_dict_units["distance"] = string_to_quantity(
                    vsite_dict["distance"]
                )
                vsite_dict_units["out_of_plane_angle"] = string_to_quantity(
                    vsite_dict["out_of_plane_angle"]
                )
                self._add_divalent_lone_pair_virtual_site(**vsite_dict_units)

            elif vsite_dict_units["vsite_type"] == "TrivalentLonePairVirtualSite":
                del vsite_dict_units["vsite_type"]
                vsite_dict_units["distance"] = string_to_quantity(
                    vsite_dict["distance"]
                )
                self._add_trivalent_lone_pair_virtual_site(**vsite_dict_units)

            else:
                raise Exception(
                    "Vsite type {} not recognized".format(vsite_dict["vsite_type"])
                )

        for bond_dict in molecule_dict["bonds"]:
            bond_dict["atom1"] = int(bond_dict["atom1"])
            bond_dict["atom2"] = int(bond_dict["atom2"])
            self._add_bond(**bond_dict)

        if molecule_dict["partial_charges"] is None:
            self._partial_charges = None
        else:
            charges_shape = (self.n_atoms,)
            partial_charges_unitless = deserialize_numpy(
                molecule_dict["partial_charges"], charges_shape
            )
            pc_unit = getattr(unit, molecule_dict["partial_charges_unit"])
            partial_charges = unit.Quantity(partial_charges_unitless, pc_unit)
            self._partial_charges = partial_charges

        if molecule_dict["conformers"] is None:
            self._conformers = None
        else:
            self._conformers = list()
            for ser_conf in molecule_dict["conformers"]:
                # TODO: Update to use string_to_quantity
                conformers_shape = (self.n_atoms, 3)
                conformer_unitless = deserialize_numpy(ser_conf, conformers_shape)
                c_unit = getattr(unit, molecule_dict["conformers_unit"])
                conformer = unit.Quantity(conformer_unitless, c_unit)
                self._conformers.append(conformer)

        self._properties = molecule_dict["properties"]

        for iter_name, hierarchy_scheme_dict in molecule_dict[
            "hierarchy_schemes"
        ].items():
            new_hier_scheme = self.add_hierarchy_scheme(
                hierarchy_scheme_dict["uniqueness_criteria"],
                iter_name,
            )
            # hierarchy_scheme = self._hierarchy_schemes[iter_name]
            for element_dict in hierarchy_scheme_dict["hierarchy_elements"]:
                new_hier_scheme.add_hierarchy_element(
                    element_dict["identifier"], element_dict["particle_indices"]
                )
            self._expose_hierarchy_scheme(iter_name)

    def __repr__(self):
        """Return the SMILES of this molecule"""
        return "Molecule with name '{}' and SMILES '{}'".format(
            self.name, self.to_smiles()
        )

    def __getstate__(self):
        return self.to_dict()

    def __setstate__(self, state):
        return self._initialize_from_dict(state)

    def _initialize(self):
        """
        Clear the contents of the current molecule.
        """
        self._name = ""
        self._atoms = list()
        self._virtual_sites = list()
        self._bonds = list()  # List of bonds between Atom objects
        self._properties = {}  # Attached properties to be preserved
        # self._cached_properties = None # Cached properties (such as partial charges) can be recomputed as needed
        self._partial_charges = None
        self._conformers = None  # Optional conformers
        self._hierarchy_schemes = dict()
        self._invalidate_cached_properties()

    def _copy_initializer(self, other):
        """
        Copy contents of the specified molecule

        .. todo :: Should this be a ``@staticmethod`` where we have an explicit copy constructor?

        Parameters
        ----------
        other : optional
            Overwrite the state of this FrozenMolecule with the specified FrozenMolecule object.
            A deep copy is made.

        """
        # assert isinstance(other, type(self)), "can only copy instances of {}".format(type(self))

        # Run a deepcopy here so that items that were _always_ dict (like other.properties) will
        # not have any references to the old molecule
        other_dict = deepcopy(other.to_dict())
        self._initialize_from_dict(other_dict)

    def __eq__(self, other):
        """Test two molecules for equality to see if they are the chemical species, but do not check other annotated properties.

        .. note ::

           Note that this method simply tests whether two molecules are identical chemical species using equivalence of their canonical isomeric SMILES.
           No effort is made to ensure that the atoms are in the same order or that any annotated properties are preserved.

        """
        # updated to use the new isomorphic checking method, with full matching
        # TODO the doc string did not match the previous function what matching should this method do?
        return Molecule.are_isomorphic(self, other, return_atom_map=False)[0]

    def _add_default_hierarchy_schemes(self):
        self.add_hierarchy_scheme(
            ("chain", "residue_number", "residue_name"), "residues"
        )
        self.add_hierarchy_scheme(("chain",), "chains")

    def add_hierarchy_scheme(
        self,
        uniqueness_criteria,
        iterator_name,
    ):
        """
        Parameters
        ----------
        uniqueness_criteria : tuple of str
        iterator_name : str
            Name of the iterator that will be exposed to access the HierarchyElements generated
            by this scheme

        Returns
        -------
        new_hier_scheme : openff.toolkit.topology.HierarchyScheme
            The newly created HierarchyScheme
        """
        if iterator_name in self._hierarchy_schemes:
            msg = (
                f'Can not add iterator with name "{iterator_name}" to this topology, as iterator '
                f"name is already used by {self._hierarchy_schemes[iterator_name]}"
            )
            raise HierarchySchemeWithIteratorNameAlreadyRegisteredException(msg)
        new_hier_scheme = HierarchyScheme(
            self,
            uniqueness_criteria,
            iterator_name,
        )
        self._hierarchy_schemes[iterator_name] = new_hier_scheme
        return new_hier_scheme

    @property
    def hierarchy_schemes(self):
        """
        Returns
        -------
        A dict of the form {str: HierarchyScheme}
            The HierarchySchemes associated with this Molecule.
        """
        return self._hierarchy_schemes

    def delete_hierarchy_scheme(self, iter_name):
        """
        Parameters
        ----------
        iter_name : str
        """
        if not iter_name in self._hierarchy_schemes:
            raise HierarchySchemeNotFoundException(
                f'Can not delete HierarchyScheme with name "{iter_name}" '
                f"because no HierarchyScheme with that iterator name exists"
            )
        self._hierarchy_schemes.pop(iter_name)
        if hasattr(self, iter_name):
            delattr(self, iter_name)

    def perceive_hierarchy(self, iter_names=None):
        """
        Parameters
        ----------
        iter_names : Iterable of str, Optional
            Only perceive hierarchy for HierarchySchemes that expose these iterator names.
            If not provided, all known hierarchies will be perceived, overwriting previous
            results if applicable.
        """
        if iter_names is None:
            iter_names = self._hierarchy_schemes.keys()

        for iter_name in iter_names:
            hierarchy_scheme = self._hierarchy_schemes[iter_name]
            hierarchy_scheme.perceive_hierarchy()
            self._expose_hierarchy_scheme(iter_name)

    def _expose_hierarchy_scheme(self, iter_name):
        assert iter_name in self._hierarchy_schemes
        setattr(self, iter_name, self._hierarchy_schemes[iter_name].hierarchy_elements)

    def to_smiles(
        self,
        isomeric=True,
        explicit_hydrogens=True,
        mapped=False,
        toolkit_registry=GLOBAL_TOOLKIT_REGISTRY,
    ):
        """
        Return a canonical isomeric SMILES representation of the current molecule.
        A partially mapped smiles can also be generated for atoms of interest by supplying an `atom_map` to the
        properties dictionary.

        .. note :: RDKit and OpenEye versions will not necessarily return the same representation.

        Parameters
        ----------
        isomeric: bool optional, default= True
            return an isomeric smiles
        explicit_hydrogens: bool optional, default=True
            return a smiles string containing all hydrogens explicitly
        mapped: bool optional, default=False
            return a explicit hydrogen mapped smiles, the atoms to be mapped can be controlled by supplying an
            atom map into the properties dictionary. If no mapping is passed all atoms will be mapped in order, else
            an atom map dictionary from the current atom index to the map id should be supplied with no duplicates.
            The map ids (values) should start from 0 or 1.
        toolkit_registry : openff.toolkit.utils.toolkits.ToolkitRegistry or openff.toolkit.utils.toolkits.ToolkitWrapper, optional, default=None
            :class:`ToolkitRegistry` or :class:`ToolkitWrapper` to use for SMILES conversion

        Returns
        -------
        smiles : str
            Canonical isomeric explicit-hydrogen SMILES

        Examples
        --------

        >>> from openff.toolkit.utils import get_data_file_path
        >>> sdf_filepath = get_data_file_path('molecules/ethanol.sdf')
        >>> molecule = Molecule(sdf_filepath)
        >>> smiles = molecule.to_smiles()

        """
        # Initialize cached_smiles dict for this molecule if none exists
        if self._cached_smiles is None:
            self._cached_smiles = {}

        # Figure out which toolkit should be used to create the SMILES
        if isinstance(toolkit_registry, ToolkitRegistry):
            to_smiles_method = toolkit_registry.resolve("to_smiles")
        elif isinstance(toolkit_registry, ToolkitWrapper):
            to_smiles_method = toolkit_registry.to_smiles
        else:
            raise InvalidToolkitRegistryError(
                "Invalid toolkit_registry passed to to_smiles. Expected ToolkitRegistry or ToolkitWrapper. Got  {}".format(
                    type(toolkit_registry)
                )
            )

        # Get a string representation of the function containing the toolkit name so we can check
        # if a SMILES was already cached for this molecule. This will return, for example
        # "RDKitToolkitWrapper.to_smiles"
        smiles_hash = (
            to_smiles_method.__qualname__
            + str(isomeric)
            + str(explicit_hydrogens)
            + str(mapped)
        )
        smiles_hash += str(self._properties.get("atom_map", None))
        # Check to see if a SMILES for this molecule was already cached using this method
        if smiles_hash in self._cached_smiles:
            return self._cached_smiles[smiles_hash]
        else:
            smiles = to_smiles_method(self, isomeric, explicit_hydrogens, mapped)
            self._cached_smiles[smiles_hash] = smiles
            return smiles

    @classmethod
    def from_inchi(
        cls,
        inchi,
        allow_undefined_stereo=False,
        toolkit_registry=GLOBAL_TOOLKIT_REGISTRY,
    ):
        """
        Construct a Molecule from a InChI representation

        Parameters
        ----------
        inchi : str
            The InChI representation of the molecule.

        allow_undefined_stereo : bool, default=False
            Whether to accept InChI with undefined stereochemistry. If False,
            an exception will be raised if a InChI with undefined stereochemistry
            is passed into this function.

        toolkit_registry : openff.toolkit.utils.toolkits.ToolRegistry or openff.toolkit.utils.toolkits.ToolkitWrapper, optional, default=None
            :class:`ToolkitRegistry` or :class:`ToolkitWrapper` to use for InChI-to-molecule conversion


        Returns
        -------
        molecule : openff.toolkit.topology.Molecule

        Examples
        --------
        Make cis-1,2-Dichloroethene:

        >>> molecule = Molecule.from_inchi('InChI=1S/C2H2Cl2/c3-1-2-4/h1-2H/b2-1-')
        """

        if isinstance(toolkit_registry, ToolkitRegistry):
            molecule = toolkit_registry.call(
                "from_inchi",
                inchi,
                _cls=cls,
                allow_undefined_stereo=allow_undefined_stereo,
            )
        elif isinstance(toolkit_registry, ToolkitWrapper):
            toolkit = toolkit_registry
            molecule = toolkit.from_inchi(
                inchi, _cls=cls, allow_undefined_stereo=allow_undefined_stereo
            )
        else:
            raise InvalidToolkitRegistryError(
                "Invalid toolkit_registry passed to from_inchi. Expected ToolkitRegistry or ToolkitWrapper. Got  {}".format(
                    type(toolkit_registry)
                )
            )

        return molecule

    def to_inchi(self, fixed_hydrogens=False, toolkit_registry=GLOBAL_TOOLKIT_REGISTRY):
        """
        Create an InChI string for the molecule using the requested toolkit backend.
        InChI is a standardised representation that does not capture tautomers unless specified using the fixed hydrogen
        layer.

        For information on InChi see here https://iupac.org/who-we-are/divisions/division-details/inchi/

        Parameters
        ----------
        fixed_hydrogens: bool, default=False
            If a fixed hydrogen layer should be added to the InChI, if `True` this will produce a non standard specific
            InChI string of the molecule.

        toolkit_registry : openff.toolkit.utils.toolkits.ToolRegistry or openff.toolkit.utils.toolkits.ToolkitWrapper, optional, default=None
            :class:`ToolkitRegistry` or :class:`ToolkitWrapper` to use for molecule-to-InChI conversion

        Returns
        --------
        inchi: str
            The InChI string of the molecule.

        Raises
        -------
        InvalidToolkitRegistryError
             If an invalid object is passed as the toolkit_registry parameter
        """

        if isinstance(toolkit_registry, ToolkitRegistry):
            inchi = toolkit_registry.call(
                "to_inchi", self, fixed_hydrogens=fixed_hydrogens
            )
        elif isinstance(toolkit_registry, ToolkitWrapper):
            toolkit = toolkit_registry
            inchi = toolkit.to_inchi(self, fixed_hydrogens=fixed_hydrogens)
        else:
            raise InvalidToolkitRegistryError(
                "Invalid toolkit_registry passed to to_inchi. Expected ToolkitRegistry or ToolkitWrapper. Got  {}".format(
                    type(toolkit_registry)
                )
            )

        return inchi

    def to_inchikey(
        self, fixed_hydrogens=False, toolkit_registry=GLOBAL_TOOLKIT_REGISTRY
    ):
        """
        Create an InChIKey for the molecule using the requested toolkit backend.
        InChIKey is a standardised representation that does not capture tautomers unless specified using the fixed hydrogen
        layer.

        For information on InChi see here https://iupac.org/who-we-are/divisions/division-details/inchi/

        Parameters
        ----------
        fixed_hydrogens: bool, default=False
            If a fixed hydrogen layer should be added to the InChI, if `True` this will produce a non standard specific
            InChI string of the molecule.

        toolkit_registry : openff.toolkit.utils.toolkits.ToolRegistry or openff.toolkit.utils.toolkits.ToolkitWrapper, optional, default=None
            :class:`ToolkitRegistry` or :class:`ToolkitWrapper` to use for molecule-to-InChIKey conversion

        Returns
        --------
        inchi_key: str
            The InChIKey representation of the molecule.

        Raises
        -------
        InvalidToolkitRegistryError
             If an invalid object is passed as the toolkit_registry parameter
        """

        if isinstance(toolkit_registry, ToolkitRegistry):
            inchi_key = toolkit_registry.call(
                "to_inchikey", self, fixed_hydrogens=fixed_hydrogens
            )
        elif isinstance(toolkit_registry, ToolkitWrapper):
            toolkit = toolkit_registry
            inchi_key = toolkit.to_inchikey(self, fixed_hydrogens=fixed_hydrogens)
        else:
            raise InvalidToolkitRegistryError(
                "Invalid toolkit_registry passed to to_inchikey. Expected ToolkitRegistry or ToolkitWrapper. Got  {}".format(
                    type(toolkit_registry)
                )
            )

        return inchi_key

    @classmethod
    def from_smiles(
        cls,
        smiles,
        hydrogens_are_explicit=False,
        toolkit_registry=GLOBAL_TOOLKIT_REGISTRY,
        allow_undefined_stereo=False,
    ):
        """
        Construct a Molecule from a SMILES representation

        Parameters
        ----------
        smiles : str
            The SMILES representation of the molecule.
        hydrogens_are_explicit : bool, default = False
            If False, the cheminformatics toolkit will perform hydrogen addition
        toolkit_registry : openff.toolkit.utils.toolkits.ToolkitRegistry or openff.toolkit.utils.toolkits.ToolkitWrapper, optional, default=None
            :class:`ToolkitRegistry` or :class:`ToolkitWrapper` to use for SMILES-to-molecule conversion
        allow_undefined_stereo : bool, default=False
            Whether to accept SMILES with undefined stereochemistry. If False,
            an exception will be raised if a SMILES with undefined stereochemistry
            is passed into this function.

        Returns
        -------
        molecule : openff.toolkit.topology.Molecule

        Examples
        --------

        >>> molecule = Molecule.from_smiles('Cc1ccccc1')

        """
        if isinstance(toolkit_registry, ToolkitRegistry):
            molecule = toolkit_registry.call(
                "from_smiles",
                smiles,
                hydrogens_are_explicit=hydrogens_are_explicit,
                allow_undefined_stereo=allow_undefined_stereo,
                _cls=cls,
            )
        elif isinstance(toolkit_registry, ToolkitWrapper):
            toolkit = toolkit_registry
            molecule = toolkit.from_smiles(
                smiles,
                hydrogens_are_explicit=hydrogens_are_explicit,
                allow_undefined_stereo=allow_undefined_stereo,
                _cls=cls,
            )
        else:
            raise InvalidToolkitRegistryError(
                "Invalid toolkit_registry passed to from_smiles. Expected ToolkitRegistry or ToolkitWrapper. Got  {}".format(
                    type(toolkit_registry)
                )
            )

        return molecule

    @staticmethod
    def are_isomorphic(
        mol1,
        mol2,
        return_atom_map=False,
        aromatic_matching=True,
        formal_charge_matching=True,
        bond_order_matching=True,
        atom_stereochemistry_matching=True,
        bond_stereochemistry_matching=True,
        strip_pyrimidal_n_atom_stereo=True,
        toolkit_registry=GLOBAL_TOOLKIT_REGISTRY,
    ):
        """
        Determines whether the two molecules are isomorphic by comparing their graph representations and the chosen
        node/edge attributes. Minimally connections and atomic_number are checked.

        If nx.Graphs() are given they must at least have atomic_number attributes on nodes.
        other optional attributes for nodes are: is_aromatic, formal_charge and stereochemistry.
        optional attributes for edges are: is_aromatic, bond_order and stereochemistry.

        .. warning :: This API is experimental and subject to change.

        Parameters
        ----------
        mol1 : an openff.toolkit.topology.molecule.FrozenMolecule or TopologyMolecule or nx.Graph()
        mol2 : an openff.toolkit.topology.molecule.FrozenMolecule or TopologyMolecule or nx.Graph()
            The molecule to test for isomorphism.

        return_atom_map: bool, default=False, optional
            will return an optional dict containing the atomic mapping.

        aromatic_matching: bool, default=True, optional
            compare the aromatic attributes of bonds and atoms.

        formal_charge_matching: bool, default=True, optional
            compare the formal charges attributes of the atoms.

        bond_order_matching: bool, deafult=True, optional
            compare the bond order on attributes of the bonds.

        atom_stereochemistry_matching : bool, default=True, optional
            If ``False``, atoms' stereochemistry is ignored for the
            purpose of determining equality.

        bond_stereochemistry_matching : bool, default=True, optional
            If ``False``, bonds' stereochemistry is ignored for the
            purpose of determining equality.

        strip_pyrimidal_n_atom_stereo: bool, default=True, optional
            If ``True``, any stereochemistry defined around pyrimidal
            nitrogen stereocenters will be disregarded in the isomorphism
            check.

        toolkit_registry : openff.toolkit.utils.toolkits.ToolkitRegistry or openff.toolkit.utils.toolkits.ToolkitWrapper, optional, default=None
            :class:`ToolkitRegistry` or :class:`ToolkitWrapper` to use for
            removing stereochemistry from pyrimidal nitrogens.

        Returns
        -------
        molecules_are_isomorphic : bool

        atom_map : default=None, Optional,
            [Dict[int,int]] ordered by mol1 indexing {mol1_index: mol2_index}
            If molecules are not isomorphic given input arguments, will return None instead of dict.
        """

        # Do a quick hill formula check first
        if Molecule.to_hill_formula(mol1) != Molecule.to_hill_formula(mol2):
            return False, None

        # Build the user defined matching functions
        def node_match_func(x, y):
            # always match by atleast atomic number
            is_equal = x["atomic_number"] == y["atomic_number"]
            if aromatic_matching:
                is_equal &= x["is_aromatic"] == y["is_aromatic"]
            if formal_charge_matching:
                is_equal &= x["formal_charge"] == y["formal_charge"]
            if atom_stereochemistry_matching:
                is_equal &= x["stereochemistry"] == y["stereochemistry"]
            return is_equal

        # check if we want to do any bond matching if not the function is None
        if aromatic_matching or bond_order_matching or bond_stereochemistry_matching:

            def edge_match_func(x, y):
                # We don't need to check the exact bond order (which is 1 or 2)
                # if the bond is aromatic. This way we avoid missing a match only
                # if the alternate bond orders 1 and 2 are assigned differently.
                if aromatic_matching and bond_order_matching:
                    is_equal = (x["is_aromatic"] == y["is_aromatic"]) or (
                        x["bond_order"] == y["bond_order"]
                    )
                elif aromatic_matching:
                    is_equal = x["is_aromatic"] == y["is_aromatic"]
                elif bond_order_matching:
                    is_equal = x["bond_order"] == y["bond_order"]
                else:
                    is_equal = None
                if bond_stereochemistry_matching:
                    if is_equal is None:
                        is_equal = x["stereochemistry"] == y["stereochemistry"]
                    else:
                        is_equal &= x["stereochemistry"] == y["stereochemistry"]

                return is_equal

        else:
            edge_match_func = None

        # Here we should work out what data type we have, also deal with lists?
        def to_networkx(data):
            """For the given data type, return the networkx graph"""
            import networkx as nx

            from openff.toolkit.topology import TopologyMolecule

            if strip_pyrimidal_n_atom_stereo:
                SMARTS = "[N+0X3:1](-[*])(-[*])(-[*])"

            if isinstance(data, FrozenMolecule):
                # Molecule class instance
                if strip_pyrimidal_n_atom_stereo:
                    # Make a copy of the molecule so we don't modify the original
                    data = deepcopy(data)
                    data.strip_atom_stereochemistry(
                        SMARTS, toolkit_registry=toolkit_registry
                    )
                return data.to_networkx()
            elif isinstance(data, TopologyMolecule):
                # TopologyMolecule class instance
                if strip_pyrimidal_n_atom_stereo:
                    # Make a copy of the molecule so we don't modify the original
                    ref_mol = deepcopy(data.reference_molecule)
                    ref_mol.strip_atom_stereochemistry(
                        SMARTS, toolkit_registry=toolkit_registry
                    )
                return ref_mol.to_networkx()

            elif isinstance(data, nx.Graph):
                return data

            else:
                raise NotImplementedError(
                    f"The input type {type(data)} is not supported,"
                    f"please supply an openff.toolkit.topology.molecule.Molecule,"
                    f"openff.toolkit.topology.topology.TopologyMolecule or networkx.Graph "
                    f"representation of the molecule."
                )

        mol1_netx = to_networkx(mol1)
        mol2_netx = to_networkx(mol2)
        from networkx.algorithms.isomorphism import GraphMatcher  # type: ignore

        GM = GraphMatcher(
            mol1_netx, mol2_netx, node_match=node_match_func, edge_match=edge_match_func
        )
        isomorphic = GM.is_isomorphic()

        if isomorphic and return_atom_map:
            topology_atom_map = GM.mapping

            # reorder the mapping by keys
            sorted_mapping = {}
            for key in sorted(topology_atom_map.keys()):
                sorted_mapping[key] = topology_atom_map[key]

            return isomorphic, sorted_mapping

        else:
            return isomorphic, None

    def is_isomorphic_with(self, other, **kwargs):
        """
        Check if the molecule is isomorphic with the other molecule which can be an openff.toolkit.topology.Molecule,
        or TopologyMolecule or nx.Graph(). Full matching is done using the options described bellow.

        .. warning :: This API is experimental and subject to change.

        Parameters
        ----------
        other: openff.toolkit.topology.Molecule or TopologyMolecule or nx.Graph()

        return_atom_map: bool, default=False, optional
            will return an optional dict containing the atomic mapping.

        aromatic_matching: bool, default=True, optional
        compare the aromatic attributes of bonds and atoms.

        formal_charge_matching: bool, default=True, optional
        compare the formal charges attributes of the atoms.

        bond_order_matching: bool, deafult=True, optional
        compare the bond order on attributes of the bonds.

        atom_stereochemistry_matching : bool, default=True, optional
            If ``False``, atoms' stereochemistry is ignored for the
            purpose of determining equality.

        bond_stereochemistry_matching : bool, default=True, optional
            If ``False``, bonds' stereochemistry is ignored for the
            purpose of determining equality.

        strip_pyrimidal_n_atom_stereo: bool, default=True, optional
            If ``True``, any stereochemistry defined around pyrimidal
            nitrogen stereocenters will be disregarded in the isomorphism
            check.

        toolkit_registry : openff.toolkit.utils.toolkits.ToolkitRegistry or openff.toolkit.utils.toolkits.ToolkitWrapper, optional, default=None
            :class:`ToolkitRegistry` or :class:`ToolkitWrapper` to use for
            removing stereochemistry from pyrimidal nitrogens.

        Returns
        -------
        isomorphic : bool
        """

        return Molecule.are_isomorphic(
            self,
            other,
            return_atom_map=False,
            aromatic_matching=kwargs.get("aromatic_matching", True),
            formal_charge_matching=kwargs.get("formal_charge_matching", True),
            bond_order_matching=kwargs.get("bond_order_matching", True),
            atom_stereochemistry_matching=kwargs.get(
                "atom_stereochemistry_matching", True
            ),
            bond_stereochemistry_matching=kwargs.get(
                "bond_stereochemistry_matching", True
            ),
            strip_pyrimidal_n_atom_stereo=kwargs.get(
                "strip_pyrimidal_n_atom_stereo", True
            ),
            toolkit_registry=kwargs.get("toolkit_registry", GLOBAL_TOOLKIT_REGISTRY),
        )[0]

    def generate_conformers(
        self,
        toolkit_registry=GLOBAL_TOOLKIT_REGISTRY,
        n_conformers=10,
        rms_cutoff=None,
        clear_existing=True,
    ):
        """
        Generate conformers for this molecule using an underlying toolkit.

        If ``n_conformers=0``, no toolkit wrapper will be called. If ``n_conformers=0``
        and ``clear_existing=True``, ``molecule.conformers`` will be set to ``None``.

        Parameters
        ----------
        toolkit_registry : openff.toolkit.utils.toolkits.ToolkitRegistry or openff.toolkit.utils.toolkits.ToolkitWrapper, optional, default=None
            :class:`ToolkitRegistry` or :class:`ToolkitWrapper` to use for SMILES-to-molecule conversion
        n_conformers : int, default=1
            The maximum number of conformers to produce
        rms_cutoff : openmm.unit.Quantity-wrapped float, in units of distance, optional, default=None
            The minimum RMS value at which two conformers are considered redundant and one is deleted. Precise
            implementation of this cutoff may be toolkit-dependent. If ``None``, the cutoff is set to be the default value
            for each ``ToolkitWrapper`` (generally 1 Angstrom).
        clear_existing : bool, default=True
            Whether to overwrite existing conformers for the molecule

        Examples
        --------

        >>> molecule = Molecule.from_smiles('CCCCCC')
        >>> molecule.generate_conformers()

        Raises
        ------
        InvalidToolkitRegistryError
            If an invalid object is passed as the toolkit_registry parameter

        """
        # If no conformers are requested, do not call to a ToolkitWrapper at all
        if n_conformers == 0:
            if clear_existing:
                self._conformers = None
            return

        if isinstance(toolkit_registry, ToolkitRegistry):
            return toolkit_registry.call(
                "generate_conformers",
                self,
                n_conformers=n_conformers,
                rms_cutoff=rms_cutoff,
                clear_existing=clear_existing,
                raise_exception_types=[],
            )
        elif isinstance(toolkit_registry, ToolkitWrapper):
            toolkit = toolkit_registry
            return toolkit.generate_conformers(
                self,
                n_conformers=n_conformers,
                rms_cutoff=rms_cutoff,
                clear_existing=clear_existing,
            )
        else:
            raise InvalidToolkitRegistryError(
                "Invalid toolkit_registry passed to generate_conformers. Expected ToolkitRegistry or ToolkitWrapper. Got  {}".format(
                    type(toolkit_registry)
                )
            )

    def compute_virtual_site_positions_from_conformer(self, conformer_idx):
        """
        Compute the position of all virtual sites given an existing
        conformer specified by its index.

        Parameters
        ----------
        conformer_idx : int
            The index of the conformer.

        Returns
        -------
        :class:`openmm.unit.Quantity` of dimension [Length] in unit Angstroms wrapping a
        numpy.ndarray
            The positions of the virtual particles belonging to this virtual site.
            The array is the size (M, 3) where M is the number of virtual particles
            belonging to this virtual site.
        """

        atom_positions = self._conformers[conformer_idx]
        return self.compute_virtual_site_positions_from_atom_positions(atom_positions)

    def compute_virtual_site_positions_from_atom_positions(self, atom_positions):
        """
        Compute the positions of the virtual sites in this molecule given a set of
        external coordinates. The coordinates do not need come from an internal
        conformer, but are assumed to have the same shape and be in the same order.

        Parameters
        ----------
        atom_positions : :class:`openmm.unit.Quantity` of dimension [Length] wrapping a
        numpy.ndarray
            The positions of all atoms in the molecule. The array is the size (N, 3)
            where N is the number of atoms in the molecule.

        Returns
        -------
        :class:`openmm.unit.Quantity` of dimension [Length] in unit Angstroms wrapping a
        numpy.ndarray
            The positions of the virtual particles belonging to this virtual site.
            The array is the size (M, 3) where M is the number of virtual particles
            belonging to this virtual site.

        """

        positions = []

        for vsite in self.virtual_sites:
            vsite_pos = vsite.compute_positions_from_atom_positions(atom_positions)
            positions.append(vsite_pos.value_in_unit(unit.angstrom))

        return unit.Quantity(np.array(positions).reshape(-1, 3), unit=unit.angstrom)

    def apply_elf_conformer_selection(
        self,
        percentage: float = 2.0,
        limit: int = 10,
        toolkit_registry: Optional[
            Union[ToolkitRegistry, ToolkitWrapper]
        ] = GLOBAL_TOOLKIT_REGISTRY,
        **kwargs,
    ):
        """Applies the `ELF method
        <https://docs.eyesopen.com/toolkits/python/quacpactk/molchargetheory.html#elf-conformer-selection>`_
        to select a set of diverse conformers which have minimal
        electrostatically strongly interacting functional groups from a
        molecules conformers.

        Notes
        -----
        * The input molecule should have a large set of conformers already
          generated to select the ELF conformers from.
        * The selected conformers will be retained in the `conformers` list
          while unselected conformers will be discarded.

        See Also
        --------
        OpenEyeToolkitWrapper.apply_elf_conformer_selection
        RDKitToolkitWrapper.apply_elf_conformer_selection

        Parameters
        ----------
        toolkit_registry
            The underlying toolkit to use to select the ELF conformers.
        percentage
            The percentage of conformers with the lowest electrostatic
            interaction energies to greedily select from.
        limit
            The maximum number of conformers to select.
        """
        if isinstance(toolkit_registry, ToolkitRegistry):
            toolkit_registry.call(
                "apply_elf_conformer_selection",
                molecule=self,
                percentage=percentage,
                limit=limit,
                **kwargs,
            )
        elif isinstance(toolkit_registry, ToolkitWrapper):
            toolkit = toolkit_registry
            toolkit.apply_elf_conformer_selection(  # type: ignore[attr-defined]
                self, molecule=self, percentage=percentage, limit=limit, **kwargs
            )
        else:
            raise InvalidToolkitRegistryError(
                f"Invalid toolkit_registry passed to apply_elf_conformer_selection."
                f"Expected ToolkitRegistry or ToolkitWrapper. Got "
                f"{type(toolkit_registry)}"
            )

    def compute_partial_charges_am1bcc(
        self,
        use_conformers=None,
        strict_n_conformers=False,
        toolkit_registry=GLOBAL_TOOLKIT_REGISTRY,
    ):
        """
        Calculate partial atomic charges for this molecule using AM1-BCC run by an underlying toolkit
        and assign them to this molecule's ``partial_charges`` attribute.

        Parameters
        ----------
        strict_n_conformers : bool, default=False
            Whether to raise an exception if an invalid number of conformers is provided for the given charge method.
            If this is False and an invalid number of conformers is found, a warning will be raised.
        use_conformers : iterable of openmm.unit.Quantity-wrapped numpy arrays, each with shape (n_atoms, 3) and dimension of distance. Optional, default=None
            Coordinates to use for partial charge calculation.
            If None, an appropriate number of conformers for the given charge method will be generated.
        toolkit_registry : openff.toolkit.utils.toolkits.ToolkitRegistry or openff.toolkit.utils.toolkits.ToolkitWrapper, optional, default=None
            :class:`ToolkitRegistry` or :class:`ToolkitWrapper` to use for the calculation

        Examples
        --------

        >>> molecule = Molecule.from_smiles('CCCCCC')
        >>> molecule.generate_conformers()
        >>> molecule.compute_partial_charges_am1bcc()

        Raises
        ------
        InvalidToolkitRegistryError
            If an invalid object is passed as the toolkit_registry parameter

        """
        self.assign_partial_charges(
            partial_charge_method="am1bcc",
            use_conformers=use_conformers,
            strict_n_conformers=strict_n_conformers,
            toolkit_registry=toolkit_registry,
        )

    def assign_partial_charges(
        self,
        partial_charge_method,
        strict_n_conformers=False,
        use_conformers=None,
        toolkit_registry=GLOBAL_TOOLKIT_REGISTRY,
        normalize_partial_charges=True,
    ):
        """
        Calculate partial atomic charges for this molecule using an underlying toolkit, and assign
        the new values to the partial_charges attribute.

        Parameters
        ----------
        partial_charge_method : string
            The partial charge calculation method to use for partial charge calculation.
        strict_n_conformers : bool, default=False
            Whether to raise an exception if an invalid number of conformers is provided for the given charge method.
            If this is False and an invalid number of conformers is found, a warning will be raised.
        use_conformers : iterable of openmm.unit.Quantity-wrapped numpy arrays, each with shape (n_atoms, 3) and dimension of distance. Optional, default=None
            Coordinates to use for partial charge calculation. If None, an appropriate number of conformers will be generated.
        toolkit_registry : openff.toolkit.utils.toolkits.ToolkitRegistry or openff.toolkit.utils.toolkits.ToolkitWrapper, optional, default=None
            :class:`ToolkitRegistry` or :class:`ToolkitWrapper` to use for the calculation.
        normalize_partial_charges : bool, default=True
            Whether to offset partial charges so that they sum to the total formal charge of the molecule.
            This is used to prevent accumulation of rounding errors when the partial charge assignment method
            returns values at limited precision.

        Examples
        --------

        >>> molecule = Molecule.from_smiles('CCCCCC')
        >>> molecule.assign_partial_charges('am1-mulliken')

        Raises
        ------
        InvalidToolkitRegistryError
            If an invalid object is passed as the toolkit_registry parameter

        """
        if isinstance(toolkit_registry, ToolkitRegistry):
            # We may need to try several toolkitwrappers to find one
            # that supports the desired partial charge method, so we
            # tell the ToolkitRegistry to continue trying ToolkitWrappers
            # if one raises an error (raise_exception_types=[])
            toolkit_registry.call(
                "assign_partial_charges",
                molecule=self,
                partial_charge_method=partial_charge_method,
                use_conformers=use_conformers,
                strict_n_conformers=strict_n_conformers,
                normalize_partial_charges=normalize_partial_charges,
                raise_exception_types=[],
                _cls=self.__class__,
            )
        elif isinstance(toolkit_registry, ToolkitWrapper):
            toolkit = toolkit_registry
            toolkit.assign_partial_charges(
                self,
                partial_charge_method=partial_charge_method,
                use_conformers=use_conformers,
                strict_n_conformers=strict_n_conformers,
                normalize_partial_charges=normalize_partial_charges,
                _cls=self.__class__,
            )
        else:
            raise InvalidToolkitRegistryError(
                f"Invalid toolkit_registry passed to assign_partial_charges."
                f"Expected ToolkitRegistry or ToolkitWrapper. Got  {type(toolkit_registry)}"
            )

    def _normalize_partial_charges(self):
        """
        Add offsets to each partial charge to ensure that they sum to the formal charge of the molecule,
        to the limit of a python float's precision. Modifies the partial charges in-place.
        """
        expected_charge = self.total_charge

        current_charge = 0.0 * unit.elementary_charge
        for pc in self.partial_charges:
            current_charge += pc

        charge_offset = (expected_charge - current_charge) / self.n_atoms

        self.partial_charges += charge_offset

    def assign_fractional_bond_orders(
        self,
        bond_order_model=None,
        toolkit_registry=GLOBAL_TOOLKIT_REGISTRY,
        use_conformers=None,
    ):
        """
        Update and store list of bond orders this molecule. Bond orders are stored on each
        bond, in the ``bond.fractional_bond_order`` attribute.

        .. warning :: This API is experimental and subject to change.

        Parameters
        ----------
        toolkit_registry : openff.toolkit.utils.toolkits.ToolkitRegistry or openff.toolkit.utils.toolkits.ToolkitWrapper, optional, default=None
            :class:`ToolkitRegistry` or :class:`ToolkitWrapper` to use for SMILES-to-molecule conversion
        bond_order_model : string, optional. Default=None
            The bond order model to use for fractional bond order calculation. If ``None``, "am1-wiberg" will be used.
        use_conformers : iterable of openmm.unit.Quantity(np.array) with shape (n_atoms, 3) and dimension of distance, optional, default=None
            The conformers to use for fractional bond order calculation. If ``None``, an appropriate number
            of conformers will be generated by an available ToolkitWrapper.

        Examples
        --------

        >>> molecule = Molecule.from_smiles('CCCCCC')
        >>> molecule.assign_fractional_bond_orders()

        Raises
        ------
        InvalidToolkitRegistryError
            If an invalid object is passed as the toolkit_registry parameter

        """
        bond_order_model = bond_order_model.lower()

        if isinstance(toolkit_registry, ToolkitRegistry):
            return toolkit_registry.call(
                "assign_fractional_bond_orders",
                self,
                bond_order_model=bond_order_model,
                use_conformers=use_conformers,
            )
        elif isinstance(toolkit_registry, ToolkitWrapper):
            toolkit = toolkit_registry
            return toolkit.assign_fractional_bond_orders(
                self, bond_order_model=bond_order_model, use_conformers=use_conformers
            )
        else:
            raise InvalidToolkitRegistryError(
                f"Invalid toolkit_registry passed to assign_fractional_bond_orders. "
                f"Expected ToolkitRegistry or ToolkitWrapper. Got {type(toolkit_registry)}."
            )

    def _invalidate_cached_properties(self):
        """
        Indicate that the chemical entity has been altered.
        """
        # if hasattr(self, '_cached_properties'):
        #    delattr(self, '_cached_properties')
        self._conformers = None
        self._partial_charges = None
        self._propers = None
        self._impropers = None

        self._cached_smiles = None
        # TODO: Clear fractional bond orders
        self._rings = None
        self._ordered_connection_table_hash = None
        for atom in self.atoms:
            if "molecule_atom_index" in atom.__dict__:
                del atom.__dict__["molecule_atom_index"]

    def to_networkx(self):
        """Generate a NetworkX undirected graph from the Molecule.

        Nodes are Atoms labeled with particle indices and atomic elements (via the ``element`` node atrribute).
        Edges denote chemical bonds between Atoms.
        Virtual sites are not included, since they lack a concept of chemical connectivity.

        .. todo ::

           * Do we need a ``from_networkx()`` method? If so, what would the Graph be required to provide?
           * Should edges be labeled with discrete bond types in some aromaticity model?
           * Should edges be labeled with fractional bond order if a method is specified?
           * Should we add other per-atom and per-bond properties (e.g. partial charges) if present?
           * Can this encode bond/atom chirality?


        Returns
        -------
        graph : networkx.Graph
            The resulting graph, with nodes (atoms) labeled with atom indices, elements, stereochemistry and aromaticity
            flags and bonds with two atom indices, bond order, stereochemistry, and aromaticity flags

        Examples
        --------
        Retrieve the bond graph for imatinib (OpenEye toolkit required)

        >>> molecule = Molecule.from_iupac('imatinib')
        >>> nxgraph = molecule.to_networkx()

        """
        import networkx as nx

        G = nx.Graph()
        for atom in self.atoms:
            G.add_node(
                atom.molecule_atom_index,
                atomic_number=atom.atomic_number,
                is_aromatic=atom.is_aromatic,
                stereochemistry=atom.stereochemistry,
                formal_charge=atom.formal_charge,
            )
            # G.add_node(atom.molecule_atom_index, attr_dict={'atomic_number': atom.atomic_number})
        for bond in self.bonds:
            G.add_edge(
                bond.atom1_index,
                bond.atom2_index,
                bond_order=bond.bond_order,
                is_aromatic=bond.is_aromatic,
                stereochemistry=bond.stereochemistry,
            )
            # G.add_edge(bond.atom1_index, bond.atom2_index, attr_dict={'order':bond.bond_order})

        return G

    def find_rotatable_bonds(
        self, ignore_functional_groups=None, toolkit_registry=GLOBAL_TOOLKIT_REGISTRY
    ):
        """
        Find all bonds classed as rotatable ignoring any matched to the ``ignore_functional_groups`` list.

        Parameters
        ----------
        ignore_functional_groups: optional, List[str], default=None,
            A list of bond SMARTS patterns to be ignored when finding rotatable bonds.

        toolkit_registry: openff.toolkit.utils.toolkits.ToolkitRegistry or openff.toolkit.utils.toolkits.ToolkitWrapper, optional, default=None
            :class:`ToolkitRegistry` or :class:`ToolkitWrapper` to use for SMARTS matching

        Returns
        -------
        bonds: List[openff.toolkit.topology.molecule.Bond]
            The list of openff.toolkit.topology.molecule.Bond instances which are rotatable.
        """

        # general rotatable bond smarts taken from RDKit
        # https://github.com/rdkit/rdkit/blob/1bf6ef3d65f5c7b06b56862b3fb9116a3839b229/rdkit/Chem/Lipinski.py#L47%3E
        rotatable_bond_smarts = "[!$(*#*)&!D1:1]-&!@[!$(*#*)&!D1:2]"

        # get all of the general matches
        general_matches = self.chemical_environment_matches(
            query=rotatable_bond_smarts, toolkit_registry=toolkit_registry
        )

        # this will give all forwards and backwards matches, so condense them down with this function
        def condense_matches(matches):
            condensed_matches = set()
            for m in matches:
                condensed_matches.add(tuple(sorted(m)))
            return condensed_matches

        general_bonds = condense_matches(general_matches)

        # now refine the list using the ignore groups
        if ignore_functional_groups is not None:
            matches_to_ignore = set()

            # make ignore_functional_groups an iterable object
            if isinstance(ignore_functional_groups, str):
                ignore_functional_groups = [ignore_functional_groups]
            else:
                try:
                    iter(ignore_functional_groups)
                except TypeError:
                    ignore_functional_groups = [ignore_functional_groups]

            # find the functional groups to remove
            for functional_group in ignore_functional_groups:
                # note I run the searches through this function so they have to be SMIRKS?
                ignore_matches = self.chemical_environment_matches(
                    query=functional_group, toolkit_registry=toolkit_registry
                )
                ignore_matches = condense_matches(ignore_matches)
                # add the new matches to the matches to ignore
                matches_to_ignore.update(ignore_matches)

            # now remove all the matches
            for match in matches_to_ignore:
                try:
                    general_bonds.remove(match)
                # if the key is not in the list, the ignore pattern was not valid
                except KeyError:
                    continue

        # gather a list of bond instances to return
        rotatable_bonds = [self.get_bond_between(*bond) for bond in general_bonds]
        return rotatable_bonds

    def _add_atom(
        self,
        atomic_number,
        formal_charge,
        is_aromatic,
        stereochemistry=None,
        name=None,
        metadata=None,
    ):
        """
        Add an atom

        Parameters
        ----------
        atomic_number : int
            Atomic number of the atom
        formal_charge : int
            Formal charge of the atom
        is_aromatic : bool
            If True, atom is aromatic; if False, not aromatic
        stereochemistry : str, optional, default=None
            Either 'R' or 'S' for specified stereochemistry, or None if stereochemistry is irrelevant
        name : str, optional, default=None
            An optional name for the atom
        metadata : dict[str: (int, str)], default=None
            An optional dictionary where keys are strings and values are strings or ints. This is intended
            to record atom-level information used to inform hierarchy definition and iteration, such as
            grouping atom by residue and chain.

        Returns
        -------
        index : int
            The index of the atom in the molecule

        Examples
        --------

        Define a methane molecule

        >>> molecule = Molecule()
        >>> molecule.name = 'methane'
        >>> C = molecule.add_atom(6, 0, False)
        >>> H1 = molecule.add_atom(1, 0, False)
        >>> H2 = molecule.add_atom(1, 0, False)
        >>> H3 = molecule.add_atom(1, 0, False)
        >>> H4 = molecule.add_atom(1, 0, False)
        >>> bond_idx = molecule.add_bond(C, H1, False, 1)
        >>> bond_idx = molecule.add_bond(C, H2, False, 1)
        >>> bond_idx = molecule.add_bond(C, H3, False, 1)
        >>> bond_idx = molecule.add_bond(C, H4, False, 1)

        """
        # Create an atom
        atom = Atom(
            atomic_number,
            formal_charge,
            is_aromatic,
            stereochemistry=stereochemistry,
            name=name,
            metadata=metadata,
            molecule=self,
        )
        self._atoms.append(atom)
        # self._particles.append(atom)
        self._invalidate_cached_properties()
        return self._atoms.index(atom)

    def _add_virtual_site(self, vsite, replace=False):
        replaced = False
        for i, existing_vsite in enumerate(self._virtual_sites):
            same_vsite = existing_vsite == vsite
            if same_vsite:
                if replace:
                    self._virtual_sites[i] = vsite
                    replaced = True
                    break
                else:
                    error_msg = (
                        "Attempted to add the new virtual site:\n{}\n"
                        + "to molecule: \n{}\nAnother vsite with the same type "
                        + "already exists and replace=False. Existing vsite "
                        + "is:\n{}\n"
                    ).format(vsite, self, existing_vsite)
                    raise Exception(error_msg)
        if not replaced:
            self._virtual_sites.append(vsite)
        return self._virtual_sites.index(vsite)

    def _add_bond_charge_virtual_site(self, atoms, distance, **kwargs):
        """
        Create a bond charge-type virtual site, in which the location of the charge is specified by the position of two
        atoms. This supports placement of a virtual site S along a vector between two specified atoms, e.g. to allow
        for a sigma hole for halogens or similar contexts. With positive values of the distance, the virtual site lies
        outside the first indexed atom.

        Parameters
        ----------
        atoms : list of openff.toolkit.topology.molecule.Atom objects of shape [N]
            The atoms defining the virtual site's position

        distance : :class:`openmm.unit.Quantity` of dimension [Length] wrapping a scalar

        charge_increments : list of floats of shape [N], optional, default=None
            The amount of charge to remove from the VirtualSite's atoms and put in the VirtualSite. Indexing in this
            list should match the ordering in the atoms list. Default is None.
        epsilon : float
            Epsilon term for VdW properties of virtual site. Default is None.
        sigma : float, default=None
            Sigma term for VdW properties of virtual site. Default is None.
        rmin_half : float
            Rmin_half term for VdW properties of virtual site. Default is None.
        name : string or None, default=None
            The name of this virtual site. Default is None.
        orientations : list of int 2-tuples
            The orientations that should be used to create the virtual site.
            Each orientation corresponds to an individual virtual particle.

        Returns
        -------
        index : int
            The index of the newly-added virtual site in the molecule
        """

        replace = kwargs.pop("replace", False)

        vsite = BondChargeVirtualSite(atoms, distance, **kwargs)

        self._add_virtual_site(vsite, replace=replace)
        return self._virtual_sites.index(vsite)

    def _add_monovalent_lone_pair_virtual_site(
        self, atoms, distance, out_of_plane_angle, in_plane_angle, **kwargs
    ):
        """
        Create a bond charge-type virtual site, in which the location of the charge is specified by the position of
        three atoms.

        Parameters
        ----------
        atoms : list of three :class:`openff.toolkit.topology.molecule.Atom` objects
            The three atoms defining the virtual site's position

        distance : :class:`openmm.unit.Quantity` of dimension [Length] wrapping a scalar

        out_of_plane_angle : :class:`openmm.unit.Quantity` of dimension [Angle] wrapping
        a scalar

        in_plane_angle : :class:`openmm.unit.Quantity` of dimension [Angle] wrapping a
        scalar

        epsilon : float
            Epsilon term for VdW properties of virtual site. Default is None.
        sigma : float, default=None
            Sigma term for VdW properties of virtual site. Default is None.
        rmin_half : float
            Rmin_half term for VdW properties of virtual site. Default is None.
        name : string or None, default=None
            The name of this virtual site. Default is None.
        orientations : list of int 3-tuples
            The orientations that should be used to create the virtual site.
            Each orientation corresponds to an individual virtual particle.

        Returns
        -------
        index : int
            The index of the newly-added virtual site in the molecule
        """

        replace = kwargs.pop("replace", False)

        vsite = MonovalentLonePairVirtualSite(
            atoms, distance, out_of_plane_angle, in_plane_angle, **kwargs
        )

        self._add_virtual_site(vsite, replace=replace)
        return self._virtual_sites.index(vsite)

    def _add_divalent_lone_pair_virtual_site(
        self, atoms, distance, out_of_plane_angle, **kwargs
    ):
        """
        Create a divalent lone pair-type virtual site, in which the location of the charge is specified by the position
        of three atoms.

        Parameters
        ----------
        atoms : list of three :class:`openff.toolkit.topology.molecule.Atom` objects
            The three atoms defining the virtual site's position

        distance : :class:`openmm.unit.Quantity` of dimension [Length] wrapping a scalar

        out_of_plane_angle : :class:`openmm.unit.Quantity` of dimension [Angle] wrapping
        a scalar

        epsilon : float
            Epsilon term for VdW properties of virtual site. Default is None.
        sigma : float, default=None
            Sigma term for VdW properties of virtual site. Default is None.
        rmin_half : float
            Rmin_half term for VdW properties of virtual site. Default is None.
        name : string or None, default=None
            The name of this virtual site. Default is None.
        orientations : list of int 3-tuples
            The orientations that should be used to create the virtual site.
            Each orientation corresponds to an individual virtual particle.

        Returns
        -------
        index : int
            The index of the newly-added virtual site in the molecule
        """

        replace = kwargs.pop("replace", False)

        vsite = DivalentLonePairVirtualSite(
            atoms, distance, out_of_plane_angle, **kwargs
        )

        self._add_virtual_site(vsite, replace=replace)
        return self._virtual_sites.index(vsite)

    def _add_trivalent_lone_pair_virtual_site(self, atoms, distance, **kwargs):
        """
        Create a trivalent lone pair-type virtual site, in which the location of the charge is specified by the position
         of four atoms.

        Parameters
        ----------
        atoms : list of 4 :class:`openff.toolkit.topology.molecule.Atom` objects
            The four atoms defining the virtual site's position

        distance : :class:`openmm.unit.Quantity` of dimension [Length] wrapping a scalar

        epsilon : float
            Epsilon term for VdW properties of virtual site. Default is None.
        sigma : float, default=None
            Sigma term for VdW properties of virtual site. Default is None.
        rmin_half : float
            Rmin_half term for VdW properties of virtual site. Default is None.
        name : string or None, default=None
            The name of this virtual site. Default is None.
        """

        replace = kwargs.pop("replace", False)

        vsite = TrivalentLonePairVirtualSite(atoms, distance, **kwargs)

        self._add_virtual_site(vsite, replace=replace)
        return self._virtual_sites.index(vsite)

    def _add_bond(
        self,
        atom1,
        atom2,
        bond_order,
        is_aromatic,
        stereochemistry=None,
        fractional_bond_order=None,
    ):
        """
        Add a bond between two specified atom indices

        Parameters
        ----------
        atom1 : int or openff.toolkit.topology.molecule.Atom
            Index of first atom or first atom
        atom2_index : int or openff.toolkit.topology.molecule.Atom
            Index of second atom or second atom
        bond_order : int
            Integral bond order of Kekulized form
        is_aromatic : bool
            True if this bond is aromatic, False otherwise
        stereochemistry : str, optional, default=None
            Either 'E' or 'Z' for specified stereochemistry, or None if stereochemistry is irrelevant
        fractional_bond_order : float, optional, default=None
            The fractional (eg. Wiberg) bond order
        Returns
        -------
        index : int
            The index of the bond in the molecule

        """
        if isinstance(atom1, int) and isinstance(atom2, int):
            atom1_atom = self.atoms[atom1]
            atom2_atom = self.atoms[atom2]
        elif isinstance(atom1, Atom) and isinstance(atom2, Atom):
            atom1_atom = atom1
            atom2_atom = atom2
        else:
            raise Exception(
                "Invalid inputs to molecule._add_bond. Expected ints or Atoms. "
                "Received {} (type {}) and {} (type {}) ".format(
                    atom1, type(atom1), atom2, type(atom2)
                )
            )
        # TODO: Check to make sure bond does not already exist
        if atom1_atom.is_bonded_to(atom2_atom):
            raise Exception(
                "Bond already exists between {} and {}".format(atom1_atom, atom2_atom)
            )
        bond = Bond(
            atom1_atom,
            atom2_atom,
            bond_order,
            is_aromatic,
            stereochemistry=stereochemistry,
            fractional_bond_order=fractional_bond_order,
        )
        self._bonds.append(bond)
        self._invalidate_cached_properties()
        # TODO: This is a bad way to get bond index
        return self._bonds.index(bond)

    def _add_conformer(self, coordinates):
        """
        Add a conformation of the molecule

        Parameters
        ----------
        coordinates: openmm.unit.Quantity(np.array) with shape (n_atoms, 3) and dimension of distance
            Coordinates of the new conformer, with the first dimension of the array corresponding to the atom index in
            the Molecule's indexing system.

        Returns
        -------
        index: int
            The index of this conformer
        """
        new_conf = unit.Quantity(
            np.zeros(shape=(self.n_atoms, 3), dtype=float), unit.angstrom
        )
        if not (new_conf.shape == coordinates.shape):
            raise Exception(
                "molecule.add_conformer given input of the wrong shape: "
                "Given {}, expected {}".format(coordinates.shape, new_conf.shape)
            )

        try:
            new_conf[:] = coordinates
        except AttributeError as e:
            print(e)
            raise Exception(
                "Coordinates passed to Molecule._add_conformer without units. Ensure that coordinates are "
                "of type openmm.units.Quantity"
            )

        if self._conformers is None:
            # TODO should we checking that the exact same conformer is not in the list already?
            self._conformers = []
        self._conformers.append(new_conf)
        return len(self._conformers)

    @property
    def partial_charges(self):
        """
        Returns the partial charges (if present) on the molecule.

        Returns
        -------
        partial_charges : a openmm.unit.Quantity - wrapped numpy array [1 x n_atoms] or None
            The partial charges on this Molecule's atoms. Returns None if no charges have been specified.
        """
        return self._partial_charges

    @partial_charges.setter
    def partial_charges(self, charges):
        """
        Set the atomic partial charges for this molecule.

        Parameters
        ----------
        charges : None or a openmm.unit.Quantity - wrapped numpy array [1 x n_atoms]
            The partial charges to assign to the molecule. If not None, must be in units compatible with openmm.unit.elementary_charge

        """
        if charges is None:
            self._partial_charges = None
        else:
            assert hasattr(charges, "unit")
            assert unit.elementary_charge.is_compatible(charges.unit)
            assert charges.shape == (self.n_atoms,)

            charges_ec = charges.in_units_of(unit.elementary_charge)
            self._partial_charges = charges_ec

    @property
    def n_particles(self):
        """
        The number of Particle objects, which corresponds to how many positions must be used.
        """
        return len(self._atoms) + sum(
            vsite.n_particles for vsite in self._virtual_sites
        )

    @property
    def n_atoms(self):
        """
        The number of Atom objects.
        """
        return len(self._atoms)

    @property
    def n_virtual_sites(self):
        """
        The number of VirtualSite objects.
        """
        return len(self._virtual_sites)

    @property
    def n_virtual_particles(self):
        """
        The number of VirtualParticle objects.
        """
        return sum(vsite.n_particles for vsite in self._virtual_sites)

    @property
    def n_bonds(self):
        """
        The number of Bond objects.
        """
        return sum([1 for bond in self.bonds])

    @property
    def n_angles(self):
        """int: number of angles in the Molecule."""
        self._construct_angles()
        return len(self._angles)

    @property
    def n_propers(self):
        """int: number of proper torsions in the Molecule."""
        self._construct_torsions()
        return len(self._propers)

    @property
    def n_impropers(self):
        """int: number of possible improper torsions in the Molecule."""
        self._construct_torsions()
        return len(self._impropers)

    @property
    def n_rings(self):
        """Return the number of rings found in the Molecule

        Requires the RDKit to be installed.

        .. note ::

            For systems containing some special cases of connected rings, this
            function may not be well-behaved and may report a different number
            rings than expected. Some problematic cases include networks of many
            (5+) rings or bicyclic moieties (i.e. norbornane).

        """
        return len(self.rings)

    @property
    def particles(self):
        """
        Iterate over all Particle objects.
        """

        return self._atoms + [
            ptl for vsite in self._virtual_sites for ptl in vsite.particles
        ]

    @property
    def atoms(self):
        """
        Iterate over all Atom objects.
        """
        return self._atoms

    @property
    def conformers(self):
        """
        Returns the list of conformers for this molecule. This returns a list of openmm.unit.Quantity-wrapped numpy
        arrays, of shape (3 x n_atoms) and with dimensions of distance. The return value is the actual list of
        conformers, and changes to the contents affect the original FrozenMolecule.

        """
        return self._conformers

    @property
    def n_conformers(self):
        """
        Returns the number of conformers for this molecule.
        """
        if self._conformers is None:
            return 0
        return len(self._conformers)

    @property
    def virtual_sites(self):
        """
        Iterate over all VirtualSite objects.
        """
        return self._virtual_sites

    @property
    def bonds(self):
        """
        Iterate over all Bond objects.
        """
        return self._bonds

    @property
    def angles(self):
        """
        Get an iterator over all i-j-k angles.
        """
        self._construct_angles()
        return self._angles

    @property
    def torsions(self):
        """
        Get an iterator over all i-j-k-l torsions.
        Note that i-j-k-i torsions (cycles) are excluded.

        Returns
        -------
        torsions : iterable of 4-Atom tuples
        """
        self._construct_torsions()
        return self._torsions

    @property
    def propers(self):
        """
        Iterate over all proper torsions in the molecule

        .. todo::

           * Do we need to return a ``Torsion`` object that collects information about fractional bond orders?
        """
        self._construct_torsions()
        return self._propers

    @property
    def impropers(self):
        """
        Iterate over all improper torsions in the molecule.

        .. todo ::
           * Do we need to return a ``Torsion`` object that collects information about fractional bond orders?

        Returns
        -------
        impropers : set of tuple
            An iterator of tuples, each containing the indices of atoms making
            up a possible improper torsion.

        See Also
        --------
        smirnoff_impropers, amber_impropers
        """
        self._construct_torsions()
        return self._impropers

    @property
    def smirnoff_impropers(self):
        """
        Iterate over improper torsions in the molecule, but only those with
        trivalent centers, reporting the central atom second in each improper.

        Note that it's possible that a trivalent center will not have an improper assigned.
        This will depend on the force field that is used.

        Also note that this will return 6 possible atom orderings around each improper
        center. In current SMIRNOFF parameterization, three of these six
        orderings will be used for the actual assignment of the improper term
        and measurement of the angles. These three orderings capture the three unique
        angles that could be calculated around the improper center, therefore the sum
        of these three terms will always return a consistent energy.

        The exact three orderings that will be applied during parameterization can not be
        determined in this method, since it requires sorting the particle indices, and
        those indices may change when this molecule is added to a Topology.

        For more details on the use of three-fold ('trefoil') impropers, see
        https://open-forcefield-toolkit.readthedocs.io/en/latest/smirnoff.html#impropertorsions

        Returns
        -------
        impropers : set of tuple
            An iterator of tuples, each containing the indices of atoms making
            up a possible improper torsion. The central atom is listed second
            in each tuple.

        See Also
        --------
        impropers, amber_impropers

        """
        # TODO: Replace with non-cheminformatics-toolkit method
        #       (ie. just looping over all atoms and finding ones that have 3 bonds?)

        smirnoff_improper_smarts = "[*:1]~[X3:2](~[*:3])~[*:4]"
        improper_idxs = self.chemical_environment_matches(smirnoff_improper_smarts)
        smirnoff_impropers = {
            tuple(self.atoms[idx] for idx in imp) for imp in improper_idxs
        }
        return smirnoff_impropers

    @property
    def amber_impropers(self):
        """
        Iterate over improper torsions in the molecule, but only those with
        trivalent centers, reporting the central atom first in each improper.

        Note that it's possible that a trivalent center will not have an improper assigned.
        This will depend on the force field that is used.

        Also note that this will return 6 possible atom orderings around each improper
        center. In current AMBER parameterization, one of these six
        orderings will be used for the actual assignment of the improper term
        and measurement of the angle. This method does not encode the logic to
        determine which of the six orderings AMBER would use.

        Returns
        -------
        impropers : set of tuple
            An iterator of tuples, each containing the indices of atoms making
            up a possible improper torsion. The central atom is listed first in
            each tuple.

        See Also
        --------
        impropers, smirnoff_impropers

        """
        # TODO: Replace with non-cheminformatics-toolkit method
        #       (ie. just looping over all atoms and finding ones that have 3 bonds?)
        amber_improper_smarts = "[X3:1](~[*:2])(~[*:3])~[*:4]"
        improper_idxs = self.chemical_environment_matches(amber_improper_smarts)
        amber_impropers = {
            tuple(self.atoms[idx] for idx in imp) for imp in improper_idxs
        }
        return amber_impropers

    def _nth_degree_neighbors(self, n_degrees):
        import networkx as nx

        mol_graph = self.to_networkx()

        for node_i in mol_graph.nodes:
            for node_j in mol_graph.nodes:
                if node_i == node_j:
                    continue

                path_length = nx.shortest_path_length(mol_graph, node_i, node_j)

                if path_length == n_degrees:
                    if node_i > node_j:
                        continue
                    yield (self.atoms[node_i], self.atoms[node_j])

    def nth_degree_neighbors(self, n_degrees):
        """
        Return canonicalized pairs of atoms whose shortest separation is `exactly` n bonds.
        Only pairs with increasing atom indices are returned.

        Parameters
        ----------
        n: int
            The number of bonds separating atoms in each pair

        Returns
        -------
        neighbors: iterator of tuple of Atom
            Tuples (len 2) of atom that are separated by ``n`` bonds.

        Notes
        -----

        The criteria used here relies on minimum distances; when there are multiple valid
        paths between atoms, such as atoms in rings, the shortest path is considered.
        For example, two atoms in "meta" positions with respect to each other in a benzene
        are separated by two paths, one length 2 bonds and the other length 4 bonds. This
        function would consider them to be 2 apart and would not include them if ``n=4`` was
        passed.

        """
        if n_degrees <= 0:
            raise ValueError(
                "Cannot consider neighbors separated by 0 or fewer atoms. Asked to consider "
                f"path lengths of {n_degrees}."
            )
        else:
            return self._nth_degree_neighbors(n_degrees=n_degrees)

    @property
    def total_charge(self):
        """
        Return the total charge on the molecule
        """
        charge_sum = 0.0 * unit.elementary_charge
        for atom in self.atoms:
            charge_sum += atom.formal_charge
        return charge_sum

    @property
    def name(self):
        """
        The name (or title) of the molecule
        """
        return self._name

    @name.setter
    def name(self, other):
        """
        Set the name of this molecule
        """
        if other is None:
            self._name = ""
        elif type(other) is str:
            self._name = other
        else:
            raise Exception("Molecule name must be a string")

    @property
    def properties(self):
        """
        The properties dictionary of the molecule
        """
        return self._properties

    @property
    def hill_formula(self):
        """
        Get the Hill formula of the molecule
        """
        return Molecule.to_hill_formula(self)

    @staticmethod
    def to_hill_formula(molecule):
        """
        Generate the Hill formula from either a :class:`FrozenMolecule`, :class:`TopologyMolecule` or
        ``nx.Graph()`` of the molecule

        .. TODO: Set up Intersphinx for nx.Graph(), above

        Parameters
        -----------
        molecule : FrozenMolecule, TopologyMolecule or nx.Graph()

        Returns
        ----------
        formula : the Hill formula of the molecule

        Raises
        -----------
        NotImplementedError : if the molecule is not of one of the specified types.
        """

        import networkx as nx

        from openff.toolkit.topology import TopologyMolecule

        # check for networkx then assuming we have a Molecule or TopologyMolecule instance just try and
        # extract the info. Note we do not type check the TopologyMolecule due to cyclic dependencies
        if isinstance(molecule, nx.Graph):
            atom_nums = list(
                dict(molecule.nodes(data="atomic_number", default=1)).values()
            )

        elif isinstance(molecule, TopologyMolecule):
            atom_nums = [atom.atomic_number for atom in molecule.atoms]

        elif isinstance(molecule, FrozenMolecule):
            atom_nums = [atom.atomic_number for atom in molecule.atoms]

        else:
            raise NotImplementedError(
                f"The input type {type(molecule)} is not supported,"
                f"please supply an openff.toolkit.topology.molecule.Molecule,"
                f"openff.toolkit.topology.topology.TopologyMolecule or networkx representaion "
                f"of the molecule."
            )

        # make a correct hill formula representation following this guide
        # https://en.wikipedia.org/wiki/Chemical_formula#Hill_system

        # create the counter dictionary using chemical symbols
        from collections import Counter

        atom_symbol_counts = Counter(
            Element.getByAtomicNumber(atom_num).symbol for atom_num in atom_nums
        )

        formula = []
        # Check for C and H first, to make a correct hill formula
        for el in ["C", "H"]:
            if el in atom_symbol_counts:
                count = atom_symbol_counts.pop(el)
                formula.append(el)
                if count > 1:
                    formula.append(str(count))

        # now get the rest of the elements in alphabetical ordering
        for el in sorted(atom_symbol_counts.keys()):
            count = atom_symbol_counts.pop(el)
            formula.append(el)
            if count > 1:
                formula.append(str(count))

        return "".join(formula)

    def chemical_environment_matches(
        self,
        query,
        unique=False,
        toolkit_registry=GLOBAL_TOOLKIT_REGISTRY,
    ):
        """Retrieve all matches for a given chemical environment query.

        Parameters
        ----------
        query : str or ChemicalEnvironment
            SMARTS string (with one or more tagged atoms) or ``ChemicalEnvironment`` query.
            Query will internally be resolved to SMIRKS using ``query.asSMIRKS()`` if it has an ``.asSMIRKS`` method.
        toolkit_registry : openff.toolkit.utils.toolkits.ToolkitRegistry or openff.toolkit.utils.toolkits.ToolkitWrapper, optional, default=GLOBAL_TOOLKIT_REGISTRY
            :class:`ToolkitRegistry` or :class:`ToolkitWrapper` to use for chemical environment matches


        Returns
        -------
        matches : list of atom index tuples
            A list of tuples, containing the indices of the matching atoms.

        Examples
        --------
        Retrieve all the carbon-carbon bond matches in a molecule

        >>> molecule = Molecule.from_iupac('imatinib')
        >>> matches = molecule.chemical_environment_matches('[#6X3:1]~[#6X3:2]')

        .. todo ::

           * Do we want to generalize ``query`` to allow other kinds of queries, such as mdtraj DSL, pymol selections, atom index slices, etc?
             We could call it ``topology.matches(query)`` instead of ``chemical_environment_matches``

        """
        # Resolve to SMIRKS if needed
        # TODO: Update this to use updated ChemicalEnvironment API
        if hasattr(query, "smirks"):
            smirks = query.smirks
        elif type(query) == str:
            smirks = query
        else:
            raise ValueError("'query' must be either a string or a ChemicalEnvironment")

        # Use specified cheminformatics toolkit to determine matches with specified aromaticity model
        # TODO: Simplify this by requiring a toolkit registry for the molecule?
        # TODO: Do we have to pass along an aromaticity model?
        if isinstance(toolkit_registry, ToolkitRegistry):
            matches = toolkit_registry.call(
                "find_smarts_matches",
                self,
                smirks,
                unique=unique,
            )
        elif isinstance(toolkit_registry, ToolkitWrapper):
            matches = toolkit_registry.find_smarts_matches(
                self,
                smirks,
                unique=unique,
            )
        else:
            raise InvalidToolkitRegistryError(
                "'toolkit_registry' must be either a ToolkitRegistry or a ToolkitWrapper"
            )

        return matches

    @classmethod
    def from_iupac(
        cls,
        iupac_name,
        toolkit_registry=GLOBAL_TOOLKIT_REGISTRY,
        allow_undefined_stereo=False,
        **kwargs,
    ):
        """Generate a molecule from IUPAC or common name

        Parameters
        ----------
        iupac_name : str
            IUPAC name of molecule to be generated
        toolkit_registry : openff.toolkit.utils.toolkits.ToolkitRegistry or openff.toolkit.utils.toolkits.ToolkitWrapper, optional, default=GLOBAL_TOOLKIT_REGISTRY
            :class:`ToolkitRegistry` or :class:`ToolkitWrapper` to use for chemical environment matches
        allow_undefined_stereo : bool, default=False
            If false, raises an exception if molecule contains undefined stereochemistry.

        Returns
        -------
        molecule : Molecule
            The resulting molecule with position

        .. note :: This method requires the OpenEye toolkit to be installed.

        Examples
        --------

        Create a molecule from an IUPAC name

        >>> molecule = Molecule.from_iupac('4-[(4-methylpiperazin-1-yl)methyl]-N-(4-methyl-3-{[4-(pyridin-3-yl)pyrimidin-2-yl]amino}phenyl)benzamide')

        Create a molecule from a common name

        >>> molecule = Molecule.from_iupac('imatinib')

        """
        if isinstance(toolkit_registry, ToolkitRegistry):
            molecule = toolkit_registry.call(
                "from_iupac",
                iupac_name,
                allow_undefined_stereo=allow_undefined_stereo,
                _cls=cls,
                **kwargs,
            )
        elif isinstance(toolkit_registry, ToolkitWrapper):
            toolkit = toolkit_registry
            molecule = toolkit.from_iupac(
                iupac_name,
                allow_undefined_stereo=allow_undefined_stereo,
                _cls=cls ** kwargs,
            )
        else:
            raise Exception(
                "Invalid toolkit_registry passed to from_iupac. Expected ToolkitRegistry or ToolkitWrapper. Got  {}".format(
                    type(toolkit_registry)
                )
            )

        return molecule

    def to_iupac(self, toolkit_registry=GLOBAL_TOOLKIT_REGISTRY):
        """Generate IUPAC name from Molecule

        Returns
        -------
        iupac_name : str
            IUPAC name of the molecule

        .. note :: This method requires the OpenEye toolkit to be installed.

        Examples
        --------

        >>> from openff.toolkit.utils import get_data_file_path
        >>> sdf_filepath = get_data_file_path('molecules/ethanol.sdf')
        >>> molecule = Molecule(sdf_filepath)
        >>> iupac_name = molecule.to_iupac()

        """
        if isinstance(toolkit_registry, ToolkitRegistry):
            to_iupac_method = toolkit_registry.resolve("to_iupac")
        elif isinstance(toolkit_registry, ToolkitWrapper):
            to_iupac_method = toolkit_registry.to_iupac
        else:
            raise Exception(
                "Invalid toolkit_registry passed to to_iupac. Expected ToolkitRegistry or ToolkitWrapper. Got  {}".format(
                    type(toolkit_registry)
                )
            )

        # TODO: Can `to_iupac` fail if given a well-behaved OFFMol/OEMol?
        result = to_iupac_method(self)
        return result

    @classmethod
    def from_topology(cls, topology):
        """Return a Molecule representation of an OpenFF Topology containing a single Molecule object.

        Parameters
        ----------
        topology : openff.toolkit.topology.Topology
            The :class:`Topology` object containing a single :class:`Molecule` object.
            Note that OpenMM and MDTraj ``Topology`` objects are not supported.

        Returns
        -------
        molecule : openff.toolkit.topology.Molecule
            The Molecule object in the topology

        Raises
        ------
        ValueError
            If the topology does not contain exactly one molecule.

        Examples
        --------

        Create a molecule from a Topology object that contains exactly one molecule

        >>> molecule = Molecule.from_topology(topology)  # doctest: +SKIP

        """
        # TODO: Ensure we are dealing with an OpenFF Topology object
        if topology.n_topology_molecules != 1:
            raise ValueError("Topology must contain exactly one molecule")
        molecule = [i for i in topology.reference_molecules][0]
        return cls(molecule)

    def to_topology(self):
        """
        Return an OpenFF Topology representation containing one copy of this molecule

        Returns
        -------
        topology : openff.toolkit.topology.Topology
            A Topology representation of this molecule

        Examples
        --------

        >>> molecule = Molecule.from_iupac('imatinib')
        >>> topology = molecule.to_topology()

        """
        from openff.toolkit.topology import Topology

        return Topology.from_molecules(self)

    @classmethod
    def from_file(
        cls,
        file_path,
        file_format=None,
        toolkit_registry=GLOBAL_TOOLKIT_REGISTRY,
        allow_undefined_stereo=False,
    ):
        """
        Create one or more molecules from a file

        .. todo::

           * Extend this to also include some form of .offmol Open Force Field Molecule format?
           * Generalize this to also include file-like objects?

        Parameters
        ----------
        file_path : str or file-like object
            The path to the file or file-like object to stream one or more molecules from.
        file_format : str, optional, default=None
            Format specifier, usually file suffix (eg. 'MOL2', 'SMI')
            Note that not all toolkits support all formats. Check ToolkitWrapper.toolkit_file_read_formats for your
            loaded toolkits for details.
        toolkit_registry : openff.toolkit.utils.toolkits.ToolkitRegistry or openff.toolkit.utils.toolkits.ToolkitWrapper,
        optional, default=GLOBAL_TOOLKIT_REGISTRY
            :class:`ToolkitRegistry` or :class:`ToolkitWrapper` to use for file loading. If a Toolkit is passed, only
            the highest-precedence toolkit is used
        allow_undefined_stereo : bool, default=False
            If false, raises an exception if oemol contains undefined stereochemistry.

        Returns
        -------
        molecules : Molecule or list of Molecules
            If there is a single molecule in the file, a Molecule is returned;
            otherwise, a list of Molecule objects is returned.

        Examples
        --------
        >>> from openff.toolkit.tests.utils import get_monomer_mol2_file_path
        >>> mol2_file_path = get_monomer_mol2_file_path('cyclohexane')
        >>> molecule = Molecule.from_file(mol2_file_path)

        """

        if file_format is None:
            if not (isinstance(file_path, str)):
                raise Exception(
                    "If providing a file-like object for reading molecules, the format must be specified"
                )
            # Assume that files ending in ".gz" should use their second-to-last suffix for compatibility check
            # TODO: Will all cheminformatics packages be OK with gzipped files?
            if file_path[-3:] == ".gz":
                file_format = file_path.split(".")[-2]
            else:
                file_format = file_path.split(".")[-1]
        file_format = file_format.upper()

        # Determine which toolkit to use (highest priority that's compatible with input type)
        if isinstance(toolkit_registry, ToolkitRegistry):
            # TODO: Encapsulate this logic into ToolkitRegistry.call()?
            toolkit = None
            supported_read_formats = {}
            for query_toolkit in toolkit_registry.registered_toolkits:
                if file_format in query_toolkit.toolkit_file_read_formats:
                    toolkit = query_toolkit
                    break
                supported_read_formats[
                    query_toolkit.toolkit_name
                ] = query_toolkit.toolkit_file_read_formats
            if toolkit is None:
                msg = (
                    f"No toolkits in registry can read file {file_path} (format {file_format}). Supported "
                    f"formats in the provided ToolkitRegistry are {supported_read_formats}. "
                )
                # Per issue #407, not allowing RDKit to read mol2 has confused a lot of people. Here we add text
                # to the error message that will hopefully reduce this confusion.
                if file_format == "MOL2" and RDKitToolkitWrapper.is_available():
                    msg += (
                        f"RDKit does not fully support input of molecules from mol2 format unless they "
                        f"have Corina atom types, and this is not common in the simulation community. For this "
                        f"reason, the Open Force Field Toolkit does not use "
                        f"RDKit to read .mol2. Consider reading from SDF instead. If you would like to attempt "
                        f"to use RDKit to read mol2 anyway, you can load the molecule of interest into an RDKit "
                        f"molecule and use openff.toolkit.topology.Molecule.from_rdkit, but we do not recommend this."
                    )
                elif file_format == "PDB" and RDKitToolkitWrapper.is_available():
                    msg += (
                        "RDKit can not safely read PDBs on their own. Information about bond order and aromaticity "
                        "is likely to be lost. PDBs can be used along with a valid smiles string with RDKit using "
                        "the constructor Molecule.from_pdb_and_smiles(file_path, smiles)"
                    )
                raise NotImplementedError(msg)

        elif isinstance(toolkit_registry, ToolkitWrapper):
            # TODO: Encapsulate this logic in ToolkitWrapper?
            toolkit = toolkit_registry
            if file_format not in toolkit.toolkit_file_read_formats:
                msg = (
                    f"Toolkit {toolkit.toolkit_name} can not read file {file_path} (format {file_format}). Supported "
                    f"formats for this toolkit are {toolkit.toolkit_file_read_formats}."
                )
                if toolkit.toolkit_name == "The RDKit" and file_format == "PDB":
                    msg += (
                        "RDKit can however read PDBs with a valid smiles string using the "
                        "Molecule.from_pdb_and_smiles(file_path, smiles) constructor"
                    )
                raise NotImplementedError(msg)
        else:
            raise InvalidToolkitRegistryError(
                "'toolkit_registry' must be either a ToolkitRegistry or a ToolkitWrapper"
            )

        mols = list()

        if isinstance(file_path, str):
            mols = toolkit.from_file(
                file_path,
                file_format=file_format,
                allow_undefined_stereo=allow_undefined_stereo,
                _cls=cls,
            )
        elif hasattr(file_path, "read"):
            file_obj = file_path
            mols = toolkit.from_file_obj(
                file_obj,
                file_format=file_format,
                allow_undefined_stereo=allow_undefined_stereo,
                _cls=cls,
            )

        if len(mols) == 0:
            raise Exception("Unable to read molecule from file: {}".format(file_path))
        elif len(mols) == 1:
            return mols[0]

        return mols

    @classmethod
    def from_pdb(cls, file_path):
        from rdkit import Chem
        import networkx as nx
        from networkx.algorithms import isomorphism

        def _rdmol_to_networkx(rdmol, res_name):
            _bondtypes = {
                # 0: Chem.BondType.AROMATIC,
                Chem.BondType.SINGLE: 1,
                Chem.BondType.AROMATIC: 1.5,
                Chem.BondType.DOUBLE: 2,
                Chem.BondType.TRIPLE: 3,
                Chem.BondType.QUADRUPLE: 4,
                Chem.BondType.QUINTUPLE: 5,
                Chem.BondType.HEXTUPLE:6 ,
            }
            rdmol_G = nx.Graph()
            n_hydrogens = [0] * rdmol.GetNumAtoms()
            for atom in rdmol.GetAtoms():
                atomic_number = atom.GetAtomicNum()
                # Assign sequential negative numbers as atomic numbers for hydrogens attached to the same heavy atom.
                # We do the same to hydrogens in the protein graph. This makes it so we
                # don't have to deal with redundant self-symmetric matches.
                if atomic_number == 1:
                    heavy_atom_idx = atom.GetNeighbors()[0].GetIdx()
                    n_hydrogens[heavy_atom_idx] += 1
                    atomic_number = -1 * n_hydrogens[heavy_atom_idx]

                rdmol_G.add_node(
                    atom.GetIdx(),
                    atomic_number=atomic_number,
                    formal_charge=atom.GetFormalCharge(),
                )
                # These substructures (and only these substructures) should be able to overlap previous matches.
                # They handle bonds between substructures.
                if res_name in ['PEPTIDE_BOND', 'DISULFIDE']:
                    rdmol_G.nodes[atom.GetIdx()]['already_matched'] = True
            for bond in rdmol.GetBonds():
                bond_type = bond.GetBondType()

                # TODO: Is there a cleaner way to undo the guanidinium/imidazole hack that went into making
                # the AA substructures? Should we have a second substructure dict?
                if bond_type == Chem.rdchem.BondType.UNSPECIFIED:
                    raise Exception
                    bond_type = Chem.rdchem.BondType.SINGLE  # <<< THIS IS BAD -- Will leave unsatisfied valences and give wrong hydrogen count
                    # bond_type = Chem.rdchem.BondType.AROMATIC
                    # bond_type = Chem.rdchem.BondType.ONEANDAHALF
                # TODO: Fix "bond order any" hacks for ARG and HIS, since we won't be able to recover those here
                rdmol_G.add_edge(
                    bond.GetBeginAtomIdx(), bond.GetEndAtomIdx(),
                    # bond_order=bond.GetBondTypeAsDouble()
                    bond_order=_bondtypes[bond_type]
                )
            return rdmol_G

        def _openmm_topology_to_networkx(substructure_library, openmm_topology):
            """
            Construct an OpenFF Topology object from an OpenMM Topology object.

            Parameters
            ----------
            substructure_library : dict{str:list[str, list[str]]}
                A dictionary of substructures. substructure_library[aa_name] = list[tagged SMARTS, list[atom_names]]
            openmm_topology : simtk.openmm.app.Topology
                An OpenMM Topology object

            Returns
            -------
            omm_topology_G : networkx graph
                A networkX graph representation of the openmm topology with chemical information added from the
                substructure dictionary. Atoms are nodes and bonds are edges.
                Nodes (atoms) have attributes for `atomic_number` (int) and `formal_charge` (int).
                Edges (bonds) have attributes for `bond_order` (Chem.rdchem.BondType).
                Any edges that are not assgined a bond order will have the value Chem.rdchem.BondType.UNSPECIFIED
                and should be considered an error.
            """
            import networkx as nx

            omm_topology_G = nx.Graph()
            for atom in openmm_topology.atoms():
                omm_topology_G.add_node(
                    atom.index,
                    atomic_number=atom.element.atomic_number,
<<<<<<< HEAD
                    formal_charge=0.,
                    residue_name=atom.residue.name,
                    residue_number=atom.residue.index
=======
                    formal_charge=0.
>>>>>>> 354cc76d
                )

            n_hydrogens = [0] * openmm_topology.getNumAtoms()
            for bond in openmm_topology.bonds():
                omm_topology_G.add_edge(
                    bond.atom1.index, bond.atom2.index, bond_order=Chem.rdchem.BondType.UNSPECIFIED  # bond.order
                )
                # Assign sequential negative numbers as atomic numbers for hydrogens attached to the same heavy atom.
                # We do the same to the substructure templates that are used for matching. This makes it so we
                # don't deal with redundant self-symmetric matches.
                if bond.atom1.element.atomic_number == 1:
                    h_index = bond.atom1.index
                    heavy_atom_index = bond.atom2.index
                    n_hydrogens[heavy_atom_index] += 1
                    omm_topology_G.nodes[h_index]['atomic_number'] = -1 * n_hydrogens[heavy_atom_index]
                if bond.atom2.element.atomic_number == 1:
                    h_index = bond.atom2.index
                    heavy_atom_index = bond.atom1.index
                    n_hydrogens[heavy_atom_index] += 1
                    omm_topology_G.nodes[h_index]['atomic_number'] = -1 * n_hydrogens[heavy_atom_index]

            # Try matching this substructure to the whole molecule graph
            #node_match = isomorphism.categorical_node_match(['atomic_number', 'residue_name'], [-1, 'UNK'])
            node_match = isomorphism.categorical_node_match(['atomic_number', 'already_matched'], [-100, False])

            all_rdmol_graphs = []
            already_assigned_nodes = set()
            already_assigned_edges = set()

            non_isomorphic_count = 0
            for res_name in substructure_library:
                # TODO: This is a hack for the moment since we don't have a more sophisticated way to resolve clashes
                # so it just does the biggest substructures first
                sorted_substructure_smarts = sorted(substructure_library[res_name], key=len, reverse=True)
                non_isomorphic_flag = True
                for substructure_smarts in sorted_substructure_smarts:
                    rdmol = Chem.MolFromSmarts(substructure_smarts)
                    rdmol_G = _rdmol_to_networkx(rdmol, res_name)
                    GM = isomorphism.GraphMatcher(omm_topology_G, rdmol_G, node_match=node_match)
                    #GM = isomorphism.ISMAGS(omm_topology_G, rdmol_G, node_match=node_match)
                    if GM.subgraph_is_isomorphic():
                        print(res_name)
                        print(substructure_smarts)

                        #for omm_idx_2_rdk_idx in GM.subgraph_isomorphisms_iter(symmetry=True):
                        for omm_idx_2_rdk_idx in GM.subgraph_isomorphisms_iter():
                            assert len(omm_idx_2_rdk_idx) == rdmol.GetNumAtoms()
                            for omm_idx, rdk_idx in omm_idx_2_rdk_idx.items():
                                if omm_idx in already_assigned_nodes:
                                    continue
                                already_assigned_nodes.add(omm_idx)
                                # Negative atomic numbers are really hydrogen, so we reassign them to be atomic number
                                # 1 once they've been matched
                                if omm_topology_G.nodes[omm_idx]['atomic_number'] < 0:
                                    omm_topology_G.nodes[omm_idx]['atomic_number'] = 1
                                omm_topology_G.nodes[omm_idx]['formal_charge'] = rdmol_G.nodes[rdk_idx]['formal_charge']
                                omm_topology_G.nodes[omm_idx]['already_matched'] = True
                            rdk_idx_2_omm_idx = dict([(j, i) for i, j in omm_idx_2_rdk_idx.items()])
                            for edge in rdmol_G.edges:
                                omm_edge_idx = rdk_idx_2_omm_idx[edge[0]], rdk_idx_2_omm_idx[edge[1]]
                                if omm_edge_idx in already_assigned_edges:
                                    continue
                                already_assigned_edges.add(tuple(omm_edge_idx))
                                omm_topology_G.get_edge_data(*omm_edge_idx)['bond_order'] = \
                                rdmol_G.get_edge_data(*edge)['bond_order']
                        non_isomorphic_flag = False
                if non_isomorphic_flag:
                    non_isomorphic_count += 1
            # print(f"Non isomorphic residues: {non_isomorphic_count}")
            print(f"N. of assigned nodes: {len(already_assigned_nodes)} -- N. of atoms: {len(list(openmm_topology.atoms()))}")
            print(f"N. of assigned edges: {len(already_assigned_edges)} -- N. of bonds: {len(list(openmm_topology.bonds()))}")
            # assert len(already_assigned_nodes) == len(list(openmm_topology.atoms()))
            # assert len(already_assigned_edges) == len(list(openmm_topology.bonds()))


            return omm_topology_G
        from openff.toolkit.utils import get_data_file_path
        substructure_file_path = get_data_file_path('proteins/aa_residues_substructures_explicit_bond_orders_with_caps.json')

        with open(substructure_file_path, 'r') as subfile:
            substructure_dictionary = json.load(subfile)
        from simtk.openmm.app import PDBFile

        pdb = PDBFile(file_path)
        omm_topology_G = _openmm_topology_to_networkx(substructure_dictionary, pdb.topology)



        rdmol = Chem.RWMol()
        offmol = Molecule()

        for node_idx, node_data in omm_topology_G.nodes.items():
            print(node_idx, node_data)
            formal_charge = int(node_data['formal_charge'])
            print(f'Formal charge: {formal_charge}')
            offmol.add_atom(node_data['atomic_number'],
                            int(node_data['formal_charge']),
                            False,
<<<<<<< HEAD
                            metadata={'residue_name': node_data['residue_name'], 'residue_number': node_data['residue_number']}
                            )
            # rdatom.SetFormalCharge(formal_charge  # * unit.elementary_charge
            #                        # atom.formal_charge.value_in_unit(unit.elementary_charge)
            #                        )
            # rdatom.SetIsAromatic(atom.is_aromatic)
            # rdatom.SetProp("_Name", atom.name)
=======
                                )
>>>>>>> 354cc76d




        for edge, edge_data in omm_topology_G.edges.items():
            print(edge, edge_data)
            offmol.add_bond(edge[0],
                            edge[1],
                            edge_data['bond_order'],
                            False)


        print(f"Number of atoms before sanitization: {len(rdmol.GetAtoms())}")
        # TODO: Pull in coordinates and assign stereochemistry
        # offmol.add_conformer()
        # TODO: Ensure that this assigns aromaticity
        rdmol = offmol.to_rdkit()
        Chem.SanitizeMol(
            rdmol,
            Chem.SANITIZE_ALL ^ Chem.SANITIZE_ADJUSTHS,  # ^ Chem.SANITIZE_SETAROMATICITY,
        )

        print(f"Number of atoms after sanitization: {len(rdmol.GetAtoms())}")

        offmol = cls.from_rdkit(rdmol, allow_undefined_stereo=True, hydrogens_are_explicit=True)
        print(f"OFFMol number of atoms: {offmol.n_atoms}")
        return offmol

    def _to_xyz_file(self, file_path):
        """
        Write the current molecule and its conformers to a multiframe xyz file, if the molecule
        has no current coordinates all atoms will be set to 0,0,0 in keeping with the behaviour of the
        backend toolkits.

        Information on the type of XYZ file written can be found here <http://openbabel.org/wiki/XYZ_(format)>.

        Parameters
        ----------
        file_path : str or file-like object
            A file-like object or the path to the file to be written.
        """

        # If we do not have a conformer make one with all zeros
        if self.n_conformers == 0:
            conformers = [
                unit.Quantity(np.zeros((self.n_atoms, 3), dtype=float), unit.angstrom)
            ]

        else:
            conformers = self._conformers

        if len(conformers) == 1:
            end = ""
            title = (
                lambda frame: f'{self.name if self.name != "" else self.hill_formula}{frame}\n'
            )
        else:
            end = 1
            title = (
                lambda frame: f'{self.name if self.name != "" else self.hill_formula} Frame {frame}\n'
            )

        # check if we have a file path or an open file object
        if isinstance(file_path, str):
            xyz_data = open(file_path, "w")
        else:
            xyz_data = file_path

        # add the data to the xyz_data list
        for i, geometry in enumerate(conformers, 1):
            xyz_data.write(f"{self.n_atoms}\n" + title(end))
            for j, atom_coords in enumerate(geometry.in_units_of(unit.angstrom)):
                x, y, z = atom_coords._value
                xyz_data.write(
                    f"{self.atoms[j].element.symbol}       {x: .10f}   {y: .10f}   {z: .10f}\n"
                )

            # now we up the frame count
            end = i + 1

        # now close the file
        xyz_data.close()

    def to_file(self, file_path, file_format, toolkit_registry=GLOBAL_TOOLKIT_REGISTRY):
        """Write the current molecule to a file or file-like object

        Parameters
        ----------
        file_path : str or file-like object
            A file-like object or the path to the file to be written.
        file_format : str
            Format specifier, one of ['MOL2', 'MOL2H', 'SDF', 'PDB', 'SMI', 'CAN', 'TDT']
            Note that not all toolkits support all formats
        toolkit_registry : openff.toolkit.utils.toolkits.ToolkitRegistry or openff.toolkit.utils.toolkits.ToolkitWrapper,
        optional, default=GLOBAL_TOOLKIT_REGISTRY
            :class:`ToolkitRegistry` or :class:`ToolkitWrapper` to use for file writing. If a Toolkit is passed, only
            the highest-precedence toolkit is used

        Raises
        ------
        ValueError
            If the requested file_format is not supported by one of the installed cheminformatics toolkits

        Examples
        --------

        >>> molecule = Molecule.from_iupac('imatinib')
        >>> molecule.to_file('imatinib.mol2', file_format='mol2')  # doctest: +SKIP
        >>> molecule.to_file('imatinib.sdf', file_format='sdf')  # doctest: +SKIP
        >>> molecule.to_file('imatinib.pdb', file_format='pdb')  # doctest: +SKIP

        """

        if isinstance(toolkit_registry, ToolkitRegistry):
            pass
        elif isinstance(toolkit_registry, ToolkitWrapper):
            toolkit = toolkit_registry
            toolkit_registry = ToolkitRegistry(toolkit_precedence=[])
            toolkit_registry.add_toolkit(toolkit)
        else:
            raise InvalidToolkitRegistryError(
                "'toolkit_registry' must be either a ToolkitRegistry or a ToolkitWrapper"
            )

        file_format = file_format.upper()
        # check if xyz, use the toolkit independent method.
        if file_format == "XYZ":
            return self._to_xyz_file(file_path=file_path)

        # Take the first toolkit that can write the desired output format
        toolkit = None
        for query_toolkit in toolkit_registry.registered_toolkits:
            if file_format in query_toolkit.toolkit_file_write_formats:
                toolkit = query_toolkit
                break

        # Raise an exception if no toolkit was found to provide the requested file_format
        if toolkit is None:
            supported_formats = {}
            for toolkit in toolkit_registry.registered_toolkits:
                supported_formats[
                    toolkit.toolkit_name
                ] = toolkit.toolkit_file_write_formats
            raise ValueError(
                "The requested file format ({}) is not available from any of the installed toolkits "
                "(supported formats: {})".format(file_format, supported_formats)
            )

        # Write file
        if type(file_path) == str:
            # Open file for writing
            toolkit.to_file(self, file_path, file_format)
        else:
            toolkit.to_file_obj(self, file_path, file_format)

    def enumerate_tautomers(
        self, max_states=20, toolkit_registry=GLOBAL_TOOLKIT_REGISTRY
    ):
        """
        Enumerate the possible tautomers of the current molecule

        Parameters
        ----------
        max_states: int optional, default=20
            The maximum amount of molecules that should be returned

        toolkit_registry: openff.toolkit.utils.toolkits.ToolkitRegistry or openff.toolkit.utils.toolkits.ToolkitWrapper, default=GLOBAL_TOOLKIT_REGISTRY
            :class:`ToolkitRegistry` or :class:`ToolkitWrapper` to use to enumerate the tautomers.

        Returns
        -------
        molecules: List[openff.toolkit.topology.Molecule]
            A list of openff.toolkit.topology.Molecule instances not including the input molecule.
        """

        if isinstance(toolkit_registry, ToolkitRegistry):
            molecules = toolkit_registry.call(
                "enumerate_tautomers", molecule=self, max_states=max_states
            )

        elif isinstance(toolkit_registry, ToolkitWrapper):
            molecules = toolkit_registry.enumerate_tautomers(
                self, max_states=max_states
            )

        else:
            raise InvalidToolkitRegistryError(
                "'toolkit_registry' must be either a ToolkitRegistry or a ToolkitWrapper"
            )

        return molecules

    def enumerate_stereoisomers(
        self,
        undefined_only=False,
        max_isomers=20,
        rationalise=True,
        toolkit_registry=GLOBAL_TOOLKIT_REGISTRY,
    ):
        """
        Enumerate the stereocenters and bonds of the current molecule.

        Parameters
        ----------
        undefined_only: bool optional, default=False
            If we should enumerate all stereocenters and bonds or only those with undefined stereochemistry

        max_isomers: int optional, default=20
            The maximum amount of molecules that should be returned

        rationalise: bool optional, default=True
            If we should try to build and rationalise the molecule to ensure it can exist

        toolkit_registry: openff.toolkit.utils.toolkits.ToolkitRegistry or openff.toolkit.utils.toolkits.ToolkitWrapper, default=GLOBAL_TOOLKIT_REGISTRY
            :class:`ToolkitRegistry` or :class:`ToolkitWrapper` to use to enumerate the stereoisomers.

        Returns
        --------
        molecules: List[openff.toolkit.topology.Molecule]
            A list of :class:`Molecule` instances not including the input molecule.

        """

        if isinstance(toolkit_registry, ToolkitRegistry):
            molecules = toolkit_registry.call(
                "enumerate_stereoisomers",
                molecule=self,
                undefined_only=undefined_only,
                max_isomers=max_isomers,
                rationalise=rationalise,
            )

        elif isinstance(toolkit_registry, ToolkitWrapper):
            molecules = toolkit_registry.enumerate_stereoisomers(
                self,
                undefined_only=undefined_only,
                max_isomers=max_isomers,
                rationalise=rationalise,
            )

        else:
            raise InvalidToolkitRegistryError(
                "'toolkit_registry' must be either a ToolkitRegistry or a ToolkitWrapper"
            )

        return molecules

    @OpenEyeToolkitWrapper.requires_toolkit()
    def enumerate_protomers(self, max_states=10):
        """
        Enumerate the formal charges of a molecule to generate different protomoers.

        Parameters
        ----------
        max_states: int optional, default=10,
            The maximum number of protomer states to be returned.

        Returns
        -------
        molecules: List[openff.toolkit.topology.Molecule],
            A list of the protomers of the input molecules not including the input.
        """

        toolkit = OpenEyeToolkitWrapper()
        molecules = toolkit.enumerate_protomers(molecule=self, max_states=max_states)

        return molecules

    @classmethod
    @RDKitToolkitWrapper.requires_toolkit()
    def from_rdkit(
        cls, rdmol, allow_undefined_stereo=False, hydrogens_are_explicit=False
    ):
        """
        Create a Molecule from an RDKit molecule.

        Requires the RDKit to be installed.

        Parameters
        ----------
        rdmol : rkit.RDMol
            An RDKit molecule
        allow_undefined_stereo : bool, default=False
            If ``False``, raises an exception if ``rdmol`` contains undefined stereochemistry.
        hydrogens_are_explicit : bool, default=False
            If ``False``, RDKit will perform hydrogen addition using ``Chem.AddHs``

        Returns
        -------
        molecule : openff.toolkit.topology.Molecule
            An OpenFF molecule

        Examples
        --------

        Create a molecule from an RDKit molecule

        >>> from rdkit import Chem
        >>> from openff.toolkit.tests.utils import get_data_file_path
        >>> rdmol = Chem.MolFromMolFile(get_data_file_path('systems/monomers/ethanol.sdf'))
        >>> molecule = Molecule.from_rdkit(rdmol)

        """
        toolkit = RDKitToolkitWrapper()
        molecule = toolkit.from_rdkit(
            rdmol,
            allow_undefined_stereo=allow_undefined_stereo,
            hydrogens_are_explicit=hydrogens_are_explicit,
            _cls=cls,
        )
        return molecule

    def to_rdkit(
        self,
        aromaticity_model=DEFAULT_AROMATICITY_MODEL,
        toolkit_registry=GLOBAL_TOOLKIT_REGISTRY,
    ):
        """
        Create an RDKit molecule

        Requires the RDKit to be installed.

        Parameters
        ----------
        aromaticity_model : str, optional, default=DEFAULT_AROMATICITY_MODEL
            The aromaticity model to use

        Returns
        -------
        rdmol : rdkit.RDMol
            An RDKit molecule

        Examples
        --------

        Convert a molecule to RDKit

        >>> from openff.toolkit.utils import get_data_file_path
        >>> sdf_filepath = get_data_file_path('molecules/ethanol.sdf')
        >>> molecule = Molecule(sdf_filepath)
        >>> rdmol = molecule.to_rdkit()

        """
        # toolkit = RDKitToolkitWrapper()
        if isinstance(toolkit_registry, ToolkitWrapper):
            return toolkit_registry.to_rdkit(self, aromaticity_model=aromaticity_model)
        else:
            return toolkit_registry.call(
                "to_rdkit", self, aromaticity_model=aromaticity_model
            )

    @classmethod
    @OpenEyeToolkitWrapper.requires_toolkit()
    def from_openeye(cls, oemol, allow_undefined_stereo=False):
        """
        Create a ``Molecule`` from an OpenEye molecule.

        Requires the OpenEye toolkit to be installed.

        Parameters
        ----------
        oemol : openeye.oechem.OEMol
            An OpenEye molecule
        allow_undefined_stereo : bool, default=False
            If ``False``, raises an exception if oemol contains undefined stereochemistry.

        Returns
        -------
        molecule : openff.toolkit.topology.Molecule
            An OpenFF molecule

        Examples
        --------

        Create a ``Molecule`` from an OpenEye OEMol

        >>> from openeye import oechem
        >>> from openff.toolkit.tests.utils import get_data_file_path
        >>> ifs = oechem.oemolistream(get_data_file_path('systems/monomers/ethanol.mol2'))
        >>> oemols = list(ifs.GetOEGraphMols())
        >>> molecule = Molecule.from_openeye(oemols[0])

        """
        toolkit = OpenEyeToolkitWrapper()
        molecule = toolkit.from_openeye(
            oemol, allow_undefined_stereo=allow_undefined_stereo, _cls=cls
        )
        return molecule

    @requires_package("qcelemental")
    def to_qcschema(self, multiplicity=1, conformer=0, extras=None):
        """
        Create a QCElemental Molecule.

        .. warning :: This API is experimental and subject to change.

        Parameters
        ----------
        multiplicity : int, default=1,
            The multiplicity of the molecule;
            sets ``molecular_multiplicity`` field for QCElemental Molecule.

        conformer : int, default=0,
            The index of the conformer to use for the QCElemental Molecule geometry.

        extras : dict, default=None
            A dictionary that should be included in the ``extras`` field on the QCElemental Molecule.
            This can be used to include extra information, such as a smiles representation.

        Returns
        ---------
        qcelemental.models.Molecule
            A validated QCElemental Molecule.

        Examples
        --------

        Create a QCElemental Molecule:

        >>> import qcelemental as qcel
        >>> mol = Molecule.from_smiles('CC')
        >>> mol.generate_conformers(n_conformers=1)
        >>> qcemol = mol.to_qcschema()

        Raises
        --------
        MissingDependencyError
            If qcelemental is not installed, the qcschema can not be validated.
        InvalidConformerError
            No conformer found at the given index.

        """

        import qcelemental as qcel

        # get/ check the geometry
        try:
            geometry = self.conformers[conformer].in_units_of(unit.bohr)
        except (IndexError, TypeError):
            raise InvalidConformerError(
                "The molecule must have a conformation to produce a valid qcschema; "
                f"no conformer was found at index {conformer}."
            )

        # Gather the required qcschema data
        charge = self.total_charge / unit.elementary_charge
        connectivity = [
            (bond.atom1_index, bond.atom2_index, bond.bond_order) for bond in self.bonds
        ]
        symbols = [
            Element.getByAtomicNumber(atom.atomic_number).symbol for atom in self.atoms
        ]
        if extras is not None:
            extras[
                "canonical_isomeric_explicit_hydrogen_mapped_smiles"
            ] = self.to_smiles(mapped=True)
        else:
            extras = {
                "canonical_isomeric_explicit_hydrogen_mapped_smiles": self.to_smiles(
                    mapped=True
                )
            }

        schema_dict = {
            "symbols": symbols,
            "geometry": geometry,
            "connectivity": connectivity,
            "molecular_charge": charge,
            "molecular_multiplicity": multiplicity,
            "extras": extras,
        }

        return qcel.models.Molecule.from_data(schema_dict, validate=True)

    @classmethod
    def from_mapped_smiles(
        cls,
        mapped_smiles,
        toolkit_registry=GLOBAL_TOOLKIT_REGISTRY,
        allow_undefined_stereo=False,
    ):
        """
        Create an :class:`Molecule` from a mapped SMILES made with cmiles.
        The molecule will be in the order of the indexing in the mapped smiles string.

        .. warning :: This API is experimental and subject to change.

        Parameters
        ----------
        mapped_smiles: str,
            A CMILES-style mapped smiles string with explicit hydrogens.

        toolkit_registry : openff.toolkit.utils.toolkits.ToolkitRegistry or openff.toolkit.utils.toolkits.ToolkitWrapper, optional
            :class:`ToolkitRegistry` or :class:`ToolkitWrapper` to use for SMILES-to-molecule conversion

        allow_undefined_stereo : bool, default=False
            If false, raises an exception if oemol contains undefined stereochemistry.

        Returns
        ----------
        offmol : openff.toolkit.topology.molecule.Molecule
            An OpenFF molecule instance.

        Raises
        --------
        SmilesParsingError
            If the given SMILES had no indexing picked up by the toolkits.
        """

        # create the molecule from the smiles and check we have the right number of indexes
        # in the mapped SMILES
        offmol = cls.from_smiles(
            mapped_smiles,
            hydrogens_are_explicit=True,
            toolkit_registry=toolkit_registry,
            allow_undefined_stereo=allow_undefined_stereo,
        )

        # check we found some mapping and remove it as we do not want to expose atom maps
        try:
            mapping = offmol._properties.pop("atom_map")
        except KeyError:
            raise SmilesParsingError(
                "The given SMILES has no indexing, please generate a valid explicit hydrogen "
                "mapped SMILES using cmiles."
            )

        if len(mapping) != offmol.n_atoms:
            raise SmilesParsingError(
                "The mapped smiles does not contain enough indexes to remap the molecule."
            )

        # remap the molecule using the atom map found in the smiles
        # the order is mapping = Dict[current_index: new_index]
        # first renumber the mapping dict indexed from 0, currently from 1 as 0 indicates no mapping in toolkits
        adjusted_mapping = dict((current, new - 1) for current, new in mapping.items())

        return offmol.remap(adjusted_mapping, current_to_new=True)

    @classmethod
    @requires_package("qcelemental")
    def from_qcschema(
        cls,
        qca_record,
        client=None,
        toolkit_registry=GLOBAL_TOOLKIT_REGISTRY,
        allow_undefined_stereo=False,
    ):
        """
        Create a Molecule from a QCArchive molecule record or dataset entry
        based on attached cmiles information.

        For a molecule record, a conformer will be set from its geometry.

        For a dataset entry, if a corresponding client instance is provided,
        the starting geometry for that entry will be used as a conformer.

        A QCElemental Molecule produced from ``Molecule.to_qcschema`` can be round-tripped
        through this method to produce a new, valid Molecule.

        Parameters
        ----------
        qca_record : dict
            A QCArchive molecule record or dataset entry.

        client : optional, default=None,
            A qcportal.FractalClient instance to use for fetching an initial geometry.
            Only used if ``qca_record`` is a dataset entry.

        toolkit_registry : openff.toolkit.utils.toolkits.ToolkitRegistry or openff.toolkit.utils.toolkits.ToolkitWrapper, optional
            :class:`ToolkitRegistry` or :class:`ToolkitWrapper` to use for SMILES-to-molecule conversion

        allow_undefined_stereo : bool, default=False
            If false, raises an exception if qca_record contains undefined stereochemistry.

        Returns
        -------
        molecule : openff.toolkit.topology.Molecule
            An OpenFF molecule instance.

        Examples
        --------
        Get Molecule from a QCArchive molecule record:

        >>> from qcportal import FractalClient
        >>> client = FractalClient()
        >>> offmol = Molecule.from_qcschema(client.query_molecules(molecular_formula="C16H20N3O5")[0])

        Get Molecule from a QCArchive optimization entry:

        >>> from qcportal import FractalClient
        >>> client = FractalClient()
        >>> optds = client.get_collection("OptimizationDataset",
                                          "SMIRNOFF Coverage Set 1")
        >>> offmol = Molecule.from_qcschema(optds.get_entry('coc(o)oc-0'))

        Same as above, but with conformer(s) from initial molecule(s) by providing client to database:

        >>> offmol = Molecule.from_qcschema(optds.get_entry('coc(o)oc-0'), client=client)

        Raises
        -------
        AttributeError
            - If the record dict can not be made from ``qca_record``.
            - If a ``client`` is passed and it could not retrieve the initial molecule.

        KeyError
            If the dict does not contain the ``canonical_isomeric_explicit_hydrogen_mapped_smiles``.

        InvalidConformerError
            Silent error, if the conformer could not be attached.
        """

        # We can accept the Dataset entry record or the dict with JSON encoding
        # lets get it all in the dict rep
        if not isinstance(qca_record, dict):
            try:
                qca_record = qca_record.dict(encoding="json")
            except AttributeError:
                raise AttributeError(
                    "The object passed could not be converted to a dict with json encoding"
                )

        # identify if this is a dataset entry
        if "attributes" in qca_record:
            mapped_smiles = qca_record["attributes"][
                "canonical_isomeric_explicit_hydrogen_mapped_smiles"
            ]
            if client is not None:
                # try and find the initial molecule conformations and attach them
                # collect the input molecules
                try:
                    input_mols = client.query_molecules(
                        id=qca_record["initial_molecules"]
                    )
                except KeyError:
                    # this must be an optimisation record
                    input_mols = client.query_molecules(
                        id=qca_record["initial_molecule"]
                    )
                except AttributeError:
                    raise AttributeError(
                        "The provided client can not query molecules, make sure it is an instance of"
                        "qcportal.client.FractalClient() with the correct address."
                    )
            else:
                input_mols = []

        # identify if this is a molecule record
        elif "extras" in qca_record:
            mapped_smiles = qca_record["extras"][
                "canonical_isomeric_explicit_hydrogen_mapped_smiles"
            ]
            input_mols = [qca_record]
        else:
            raise KeyError(
                "The record must contain the hydrogen mapped smiles to be safely made from the archive. "
                "It is not present in either 'attributes' or 'extras' on the provided `qca_record`"
            )

        # make a new molecule that has been reordered to match the cmiles mapping
        offmol = cls.from_mapped_smiles(
            mapped_smiles,
            toolkit_registry=toolkit_registry,
            allow_undefined_stereo=allow_undefined_stereo,
        )

        # now for each molecule convert and attach the input geometry
        initial_ids = {}
        for molecule in input_mols:
            if not isinstance(molecule, dict):
                mol = molecule.dict(encoding="json")
            else:
                mol = molecule

            geometry = unit.Quantity(
                np.array(mol["geometry"], float).reshape(-1, 3), unit.bohr
            )
            try:
                offmol._add_conformer(geometry.in_units_of(unit.angstrom))
                # in case this molecule didn't come from a server at all
                if "id" in mol:
                    initial_ids[mol["id"]] = offmol.n_conformers - 1
            except InvalidConformerError:
                print(
                    "Invalid conformer for this molecule, the geometry could not be attached."
                )

        # attach a dict that has the initial molecule ids and the number of the conformer it is stored in
        # if it's empty, don't bother
        if initial_ids:
            offmol._properties["initial_molecules"] = initial_ids

        return offmol

    @classmethod
    @RDKitToolkitWrapper.requires_toolkit()
    def from_pdb_and_smiles(cls, file_path, smiles, allow_undefined_stereo=False):
        """
        Create a Molecule from a pdb file and a SMILES string using RDKit.

        Requires RDKit to be installed.

        .. warning :: This API is experimental and subject to change.

        The molecule is created and sanitised based on the SMILES string, we then find a mapping
        between this molecule and one from the PDB based only on atomic number and connections.
        The SMILES molecule is then reindexed to match the PDB, the conformer is attached, and the
        molecule returned.

        Note that any stereochemistry in the molecule is set by the SMILES, and not the coordinates
        of the PDB.

        Parameters
        ----------
        file_path: str
            PDB file path
        smiles : str
            a valid smiles string for the pdb, used for stereochemistry, formal charges, and bond order
        allow_undefined_stereo : bool, default=False
            If false, raises an exception if SMILES contains undefined stereochemistry.

        Returns
        --------
        molecule : openff.toolkit.Molecule
            An OFFMol instance with ordering the same as used in the PDB file.

        Raises
        ------
        InvalidConformerError
            If the SMILES and PDB molecules are not isomorphic.
        """

        toolkit = RDKitToolkitWrapper()
        return toolkit.from_pdb_and_smiles(
            file_path, smiles, allow_undefined_stereo, _cls=cls
        )

    def canonical_order_atoms(self, toolkit_registry=GLOBAL_TOOLKIT_REGISTRY):
        """
        Canonical order the atoms in a copy of the molecule using a toolkit, returns a new copy.

        .. warning :: This API is experimental and subject to change.

        Parameters
        ----------
        toolkit_registry : openff.toolkit.utils.toolkits.ToolkitRegistry or openff.toolkit.utils.toolkits.ToolkitWrapper, optional
            :class:`ToolkitRegistry` or :class:`ToolkitWrapper` to use for SMILES-to-molecule conversion

         Returns
        -------
        molecule : openff.toolkit.topology.Molecule
            An new OpenFF style molecule with atoms in the canonical order.
        """

        if isinstance(toolkit_registry, ToolkitRegistry):
            return toolkit_registry.call("canonical_order_atoms", self)
        elif isinstance(toolkit_registry, ToolkitWrapper):
            toolkit = toolkit_registry
            return toolkit.canonical_order_atoms(self)
        else:
            raise InvalidToolkitRegistryError(
                "Invalid toolkit_registry passed to from_smiles. Expected ToolkitRegistry or ToolkitWrapper. Got  {}".format(
                    type(toolkit_registry)
                )
            )

    def remap(self, mapping_dict, current_to_new=True):
        """
        Remap all of the indexes in the molecule to match the given mapping dict

        .. warning :: This API is experimental and subject to change.

        Parameters
        ----------
        mapping_dict : dict,
            A dictionary of the mapping between indexes, this should start from 0.
        current_to_new : bool, default=True
            If this is ``True``, then ``mapping_dict`` is of the form ``{current_index: new_index}``;
            otherwise, it is of the form ``{new_index: current_index}``

        Returns
        -------
        new_molecule :  openff.toolkit.topology.molecule.Molecule
            An openff.toolkit.Molecule instance with all attributes transferred, in the PDB order.
        """

        if self.n_virtual_sites != 0:
            raise NotImplementedError("We can not remap virtual sites yet!")

        # make sure the size of the mapping matches the current molecule
        if len(mapping_dict) != self.n_atoms:
            raise ValueError(
                f"The number of mapping indices({len(mapping_dict)}) does not match the number of"
                f"atoms in this molecule({self.n_atoms})"
            )

        # make two mapping dicts we need new to old for atoms
        # and old to new for bonds
        if current_to_new:
            cur_to_new = mapping_dict
            new_to_cur = dict(zip(mapping_dict.values(), mapping_dict.keys()))
        else:
            new_to_cur = mapping_dict
            cur_to_new = dict(zip(mapping_dict.values(), mapping_dict.keys()))

        new_molecule = self.__class__()
        new_molecule.name = self.name

        try:
            # add the atoms list
            for i in range(self.n_atoms):
                # get the old atom info
                old_atom = self._atoms[new_to_cur[i]]
                new_molecule._add_atom(**old_atom.to_dict())
        # this is the first time we access the mapping; catch an index error here corresponding to mapping that starts
        # from 0 or higher
        except (KeyError, IndexError):
            raise IndexError(
                f"The mapping supplied is missing a relation corresponding to atom({i})"
            )

        # add the bonds but with atom indexes in a sorted ascending order
        for bond in self._bonds:
            atoms = sorted([cur_to_new[bond.atom1_index], cur_to_new[bond.atom2_index]])
            bond_dict = bond.to_dict()
            bond_dict["atom1"] = atoms[0]
            bond_dict["atom2"] = atoms[1]
            new_molecule._add_bond(**bond_dict)

        # we can now resort the bonds
        sorted_bonds = sorted(
            new_molecule.bonds, key=operator.attrgetter("atom1_index", "atom2_index")
        )
        new_molecule._bonds = sorted_bonds

        # remap the charges
        if self.partial_charges is not None:
            new_charges = np.zeros(self.n_atoms)
            for i in range(self.n_atoms):
                new_charges[i] = self.partial_charges[new_to_cur[i]].value_in_unit(
                    unit.elementary_charge
                )
            new_molecule.partial_charges = new_charges * unit.elementary_charge

        # remap the conformers there can be more than one
        if self.conformers is not None:
            for conformer in self.conformers:
                new_conformer = np.zeros((self.n_atoms, 3))
                for i in range(self.n_atoms):
                    new_conformer[i] = conformer[new_to_cur[i]].value_in_unit(
                        unit.angstrom
                    )
                new_molecule._add_conformer(new_conformer * unit.angstrom)

        # move any properties across
        new_molecule._properties = self._properties

        return new_molecule

    def to_openeye(
        self,
        toolkit_registry=GLOBAL_TOOLKIT_REGISTRY,
        aromaticity_model=DEFAULT_AROMATICITY_MODEL,
    ):
        """
        Create an OpenEye molecule

        Requires the OpenEye toolkit to be installed.

        .. todo ::

           * Use stored conformer positions instead of an argument.
           * Should the aromaticity model be specified in some other way?

        Parameters
        ----------
        aromaticity_model : str, optional, default=DEFAULT_AROMATICITY_MODEL
            The aromaticity model to use

        Returns
        -------
        oemol : openeye.oechem.OEMol
            An OpenEye molecule

        Examples
        --------

        Create an OpenEye molecule from a Molecule

        >>> molecule = Molecule.from_smiles('CC')
        >>> oemol = molecule.to_openeye()

        """
        # toolkit = OpenEyeToolkitWrapper()
        if isinstance(toolkit_registry, ToolkitWrapper):
            return toolkit_registry.to_openeye(
                self, aromaticity_model=aromaticity_model
            )
        else:
            return toolkit_registry.call(
                "to_openeye", self, aromaticity_model=aromaticity_model
            )

    def _construct_angles(self):
        """
        Get an iterator over all i-j-k angles.
        """
        # TODO: Build Angle objects instead of tuple of atoms.
        if not hasattr(self, "_angles"):
            self._construct_bonded_atoms_list()
            self._angles = set()
            for atom1 in self._atoms:
                for atom2 in self._bondedAtoms[atom1]:
                    for atom3 in self._bondedAtoms[atom2]:
                        if atom1 == atom3:
                            continue
                        # TODO: Encapsulate this logic into an Angle class.
                        if atom1.molecule_atom_index < atom3.molecule_atom_index:
                            self._angles.add((atom1, atom2, atom3))
                        else:
                            self._angles.add((atom3, atom2, atom1))

    def _construct_torsions(self):
        """
        Construct sets containing the atoms improper and proper torsions
        """
        # TODO: Build Proper/ImproperTorsion objects instead of tuple of atoms.
        if not hasattr(self, "_torsions"):
            self._construct_bonded_atoms_list()

            self._propers = set()
            self._impropers = set()
            for atom1 in self._atoms:
                for atom2 in self._bondedAtoms[atom1]:
                    for atom3 in self._bondedAtoms[atom2]:
                        if atom1 == atom3:
                            continue
                        for atom4 in self._bondedAtoms[atom3]:
                            if atom4 == atom2:
                                continue
                            # Exclude i-j-k-i
                            if atom1 == atom4:
                                continue

                            if atom1.molecule_atom_index < atom4.molecule_atom_index:
                                torsion = (atom1, atom2, atom3, atom4)
                            else:
                                torsion = (atom4, atom3, atom2, atom1)

                            self._propers.add(torsion)

                        for atom3i in self._bondedAtoms[atom2]:
                            if atom3i == atom3:
                                continue
                            if atom3i == atom1:
                                continue

                            improper = (atom1, atom2, atom3, atom3i)
                            self._impropers.add(improper)

            self._torsions = self._propers | self._impropers

    def _construct_bonded_atoms_list(self):
        """
        Construct list of all atoms each atom is bonded to.

        """
        # TODO: Add this to cached_properties
        if not hasattr(self, "_bondedAtoms"):
            # self._atoms = [ atom for atom in self.atoms() ]
            self._bondedAtoms = dict()
            for atom in self._atoms:
                self._bondedAtoms[atom] = set()
            for bond in self._bonds:
                atom1 = self.atoms[bond.atom1_index]
                atom2 = self.atoms[bond.atom2_index]
                self._bondedAtoms[atom1].add(atom2)
                self._bondedAtoms[atom2].add(atom1)

    def _is_bonded(self, atom_index_1, atom_index_2):
        """Return True if atoms are bonded, False if not.

        Parameters
        ----------
        atom_index_1 : int
        atom_index_2 : int
            Atom indices

        Returns
        -------
        is_bonded : bool
            True if atoms are bonded, False otherwise


        """
        self._construct_bonded_atoms_list()
        atom1 = self._atoms[atom_index_1]
        atom2 = self._atoms[atom_index_2]
        return atom2 in self._bondedAtoms[atom1]

    def get_bond_between(self, i, j):
        """Returns the bond between two atoms

        Parameters
        ----------
        i, j : int or Atom
            Atoms or atom indices to check

        Returns
        -------
        bond : Bond
            The bond between i and j.

        """
        if isinstance(i, int) and isinstance(j, int):
            atom_i = self._atoms[i]
            atom_j = self._atoms[j]
        elif isinstance(i, Atom) and isinstance(j, Atom):
            atom_i = i
            atom_j = j
        else:
            raise TypeError(
                "Invalid input passed to get_bond_between(). Expected ints or Atoms, "
                "got {} and {}".format(i, j)
            )

        for bond in atom_i.bonds:

            for atom in bond.atoms:

                if atom == atom_i:
                    continue

                if atom == atom_j:
                    return bond

        from openff.toolkit.topology import NotBondedError

        raise NotBondedError("No bond between atom {} and {}".format(i, j))

    @property
    def rings(self):
        """Return the number of rings in this molecule.

        Requires the RDKit to be installed.

        .. note ::

            For systems containing some special cases of connected rings, this
            function may not be well-behaved and may report a different number
            rings than expected. Some problematic cases include networks of many
            (5+) rings or bicyclic moieties (i.e. norbornane).

        """
        if self._rings is None:
            self._get_rings()
        return self._rings

    @RDKitToolkitWrapper.requires_toolkit()
    def _get_rings(self):
        """
        Call out to RDKitToolkitWrapper methods to find the rings in this molecule.

        Requires the RDKit to be installed.

        .. note ::

            For systems containing some special cases of connected rings, this
            function may not be well-behaved and may report a different number
            rings than expected. Some problematic cases include networks of many
            (5+) rings or bicyclic moieties (i.e. norbornane).

        .. todo :: This could be refactored to use ToolkitWrapper.call() to flexibly
            access other toolkits, if find_rings is implemented.

        Returns
        -------
        rings : tuple of tuple of int
            A nested tuple with one subtuple per ring and each subtuple containing
            a tuple of the indices of atoms containing with it. If no rings are
            found, a single empty tuple is returned.

        """
        toolkit = RDKitToolkitWrapper()
        rings = toolkit.find_rings(self)
        self._rings = rings


class Molecule(FrozenMolecule):
    """
    Mutable chemical representation of a molecule, such as a small molecule or biopolymer.

    .. todo :: What other API calls would be useful for supporting biopolymers as small molecules? Perhaps iterating over chains and residues?

    Examples
    --------

    Create a molecule from an sdf file

    >>> from openff.toolkit.utils import get_data_file_path
    >>> sdf_filepath = get_data_file_path('molecules/ethanol.sdf')
    >>> molecule = Molecule(sdf_filepath)

    Convert to OpenEye OEMol object

    >>> oemol = molecule.to_openeye()

    Create a molecule from an OpenEye molecule

    >>> molecule = Molecule.from_openeye(oemol)

    Convert to RDKit Mol object

    >>> rdmol = molecule.to_rdkit()

    Create a molecule from an RDKit molecule

    >>> molecule = Molecule.from_rdkit(rdmol)

    Create a molecule from IUPAC name (requires the OpenEye toolkit)

    >>> molecule = Molecule.from_iupac('imatinib')

    Create a molecule from SMILES

    >>> molecule = Molecule.from_smiles('Cc1ccccc1')

    .. warning :: This API is experimental and subject to change.

    """

    def __init__(self, *args, **kwargs):
        """
        Create a new Molecule object

        Parameters
        ----------
        other : optional, default=None
            If specified, attempt to construct a copy of the Molecule from the
            specified object. This can be any one of the following:

            * a :class:`Molecule` object
            * a file that can be used to construct a :class:`Molecule` object
            * an ``openeye.oechem.OEMol``
            * an ``rdkit.Chem.rdchem.Mol``
            * a serialized :class:`Molecule` object

        Examples
        --------

        Create an empty molecule:

        >>> empty_molecule = Molecule()

        Create a molecule from a file that can be used to construct a molecule,
        using either a filename or file-like object:

        >>> from openff.toolkit.utils import get_data_file_path
        >>> sdf_filepath = get_data_file_path('molecules/ethanol.sdf')
        >>> molecule = Molecule(sdf_filepath)
        >>> molecule = Molecule(open(sdf_filepath, 'r'), file_format='sdf')

        >>> import gzip
        >>> mol2_gz_filepath = get_data_file_path('molecules/toluene.mol2.gz')
        >>> molecule = Molecule(gzip.GzipFile(mol2_gz_filepath, 'r'), file_format='mol2')

        Create a molecule from another molecule:

        >>> molecule_copy = Molecule(molecule)

        Convert to OpenEye OEMol object

        >>> oemol = molecule.to_openeye()

        Create a molecule from an OpenEye molecule:

        >>> molecule = Molecule(oemol)

        Convert to RDKit Mol object

        >>> rdmol = molecule.to_rdkit()

        Create a molecule from an RDKit molecule:

        >>> molecule = Molecule(rdmol)

        Create a molecule from a serialized molecule object:

        >>> serialized_molecule = molecule.__getstate__()
        >>> molecule_copy = Molecule(serialized_molecule)

        .. todo ::

           * If a filename or file-like object is specified but the file
             contains more than one molecule, what is the proper behavior?
             Read just the first molecule, or raise an exception if more
             than one molecule is found?

           * Should we also support SMILES strings or IUPAC names for
             ``other``?

        """
        # super(self, Molecule).__init__(*args, **kwargs)
        super(Molecule, self).__init__(*args, **kwargs)

    # TODO: Change this to add_atom(Atom) to improve encapsulation and extensibility?
    def add_atom(
        self,
        atomic_number,
        formal_charge,
        is_aromatic,
        stereochemistry=None,
        name=None,
        metadata=None,
    ):
        """
        Add an atom

        Parameters
        ----------
        atomic_number : int
            Atomic number of the atom
        formal_charge : int
            Formal charge of the atom
        is_aromatic : bool
            If ``True``, atom is aromatic; if ``False``, not aromatic
        stereochemistry : str, optional, default=None
            Either ``'R'`` or ``'S'`` for specified stereochemistry, or ``None`` if stereochemistry is irrelevant
        name : str, optional
            An optional name for the atom
        metadata : dict[str: (int, str)], default=None
            An optional dictionary where keys are strings and values are strings or ints. This is intended
            to record atom-level information used to inform hierarchy definition and iteration, such as
            grouping atom by residue and chain.

        Returns
        -------
        index : int
            The index of the atom in the molecule

        Examples
        --------

        Define a methane molecule

        >>> molecule = Molecule()
        >>> molecule.name = 'methane'
        >>> C = molecule.add_atom(6, 0, False)
        >>> H1 = molecule.add_atom(1, 0, False)
        >>> H2 = molecule.add_atom(1, 0, False)
        >>> H3 = molecule.add_atom(1, 0, False)
        >>> H4 = molecule.add_atom(1, 0, False)
        >>> bond_idx = molecule.add_bond(C, H1, False, 1)
        >>> bond_idx = molecule.add_bond(C, H2, False, 1)
        >>> bond_idx = molecule.add_bond(C, H3, False, 1)
        >>> bond_idx = molecule.add_bond(C, H4, False, 1)

        """
        atom_index = self._add_atom(
            atomic_number,
            formal_charge,
            is_aromatic,
            stereochemistry=stereochemistry,
            name=name,
            metadata=metadata,
        )
        return atom_index

    def add_bond_charge_virtual_site(self, atoms, distance, **kwargs):
        """
        Add a virtual site representing the charge on a bond.

        Create a bond charge-type virtual site, in which the location of the
        charge is specified by the position of two atoms. This supports
        placement of a virtual site :math:`S` along a vector between two specified
        atoms, e.g. to allow for a sigma hole for halogens or similar contexts.
        With positive values of the distance, the virtual site lies outside the
        first indexed atom.

        Parameters
        ----------
        atoms : list of :class:`openff.toolkit.topology.molecule.Atom` objects
            The atoms defining the virtual site's position

        distance : :class:`openmm.unit.Quantity` of dimension [Length] wrapping a scalar

        charge_increments : list of floats of shape [N], optional, default=None
            The amount of charge to remove from the VirtualSite's atoms and put
            in the VirtualSite. Indexing in this list should match the ordering
            in the atoms list. Default is None.
        epsilon : float
            Epsilon term for VdW properties of virtual site. Default is ``None``.
        sigma : float, default=None
            Sigma term for VdW properties of virtual site. Default is ``None``.
        rmin_half : float
            Rmin_half term for VdW properties of virtual site. Default is ``None``.
        name : string or None, default=''
            The name of this virtual site. Default is ''.
        symmetric : bool, default=True
            Whether to make virtual site symmetric by creating two particles
            instead of just one. As an example, for N_2 this should be set to
            True to model both lone pairs with the same parameters.

        Returns
        -------
        index : int
            The index of the newly-added virtual site in the molecule

        """
        if kwargs.get("symmetric", True) is True:
            kwargs["orientations"] = [(0, 1), (1, 0)]
        else:
            kwargs["orientations"] = [(0, 1)]
        kwargs.pop("symmetric", None)

        vsite_index = self._add_bond_charge_virtual_site(atoms, distance, **kwargs)
        return vsite_index

    def add_monovalent_lone_pair_virtual_site(
        self, atoms, distance, out_of_plane_angle, in_plane_angle, **kwargs
    ):
        """
        Create a bond charge-type virtual site, in which the location of the charge is specified by the position of three atoms.

        Parameters
        ----------
        atoms : list of three :class:`openff.toolkit.topology.molecule.Atom` objects
            The three atoms defining the virtual site's position

        distance : :class:`openmm.unit.Quantity` of dimension [Length] wrapping a scalar

        out_of_plane_angle : :class:`openmm.unit.Quantity` of dimension [Angle] wrapping
        a scalar

        in_plane_angle : :class:`openmm.unit.Quantity` of dimension [Angle] wrapping a
        scalar

        epsilon : float
            Epsilon term for VdW properties of virtual site. Default is None.
        sigma : float, default=None
            Sigma term for VdW properties of virtual site. Default is None.
        rmin_half : float
            Rmin_half term for VdW properties of virtual site. Default is None.
        name : string or None, default=''
            The name of this virtual site. Default is ''.
        symmetric : bool, default=False
            Whether to make virtual site symmetric by creating two particles
            instead of just one. Note that because this site is defined is placed
            on the noncentral atom, setting this to True will place one particle
            on atom1, and the other on atom3.

        Returns
        -------
        index : int
            The index of the newly-added virtual site in the molecule


        """

        if kwargs.get("symmetric", False) is True:
            kwargs["orientations"] = [(0, 1, 2), (2, 1, 0)]
        else:
            kwargs["orientations"] = [(0, 1, 2)]
        kwargs.pop("symmetric", None)

        vsite_index = self._add_monovalent_lone_pair_virtual_site(
            atoms, distance, out_of_plane_angle, in_plane_angle, **kwargs
        )
        return vsite_index

    # def add_divalent_lone_pair_virtual_site(self, atoms, distance, out_of_plane_angle, in_plane_angle, charge_increments=None, weights=None, epsilon=None, sigma=None, rmin_half=None, name=None):
    def add_divalent_lone_pair_virtual_site(
        self, atoms, distance, out_of_plane_angle, **kwargs
    ):
        """
        Create a divalent lone pair-type virtual site, in which the location of the charge is specified by the position of three atoms.

        Parameters
        ----------
        atoms : list of three :class:`openff.toolkit.topology.molecule.Atom` objects
            The three atoms defining the virtual site's position

        distance : :class:`openmm.unit.Quantity` of dimension [Length] wrapping a scalar

        out_of_plane_angle : :class:`openmm.unit.Quantity` of dimension [Angle] wrapping
        a scalar

        epsilon : float
            Epsilon term for VdW properties of virtual site. Default is None.
        sigma : float, default=None
            Sigma term for VdW properties of virtual site. Default is None.
        rmin_half : float
            Rmin_half term for VdW properties of virtual site. Default is None.
        name : string or None, default=''
            The name of this virtual site. Default is ''.
        symmetric : bool, default=True
            Whether to make virtual site symmetric by creating two particles
            instead of just one. As an example, for TIP5 should be set to True
            to model both lone pairs with the same parameters.


        Returns
        -------
        index : int
            The index of the newly-added virtual site in the molecule

        """
        if kwargs.get("symmetric", True) is True:
            kwargs["orientations"] = [(0, 1, 2), (2, 1, 0)]
        else:
            kwargs["orientations"] = [(0, 1, 2)]
        kwargs.pop("symmetric", None)

        vsite_index = self._add_divalent_lone_pair_virtual_site(
            atoms, distance, out_of_plane_angle, **kwargs
        )
        return vsite_index

    def add_trivalent_lone_pair_virtual_site(self, atoms, distance, **kwargs):
        """
        Create a trivalent lone pair-type virtual site, in which the location of the charge is specified by the position of four atoms.

        Parameters
        ----------
        atoms : list of four :class:`openff.toolkit.topology.molecule.Atom` objects
            The four atoms defining the virtual site's position

        distance : openmm.unit.Quantity of dimension [Length] wrapping a scalar

        epsilon : float
            Epsilon term for VdW properties of virtual site. Default is None.
        sigma : float, default=None
            Sigma term for VdW properties of virtual site. Default is None.
        rmin_half : float
            Rmin_half term for VdW properties of virtual site. Default is None.
        name : string or None, default=''
            The name of this virtual site. Default is ''.

        Returns
        -------
        index : int
            The index of the newly-added virtual site in the molecule

        """

        # This virtual site only makes sense with a single orientation

        kwargs["orientations"] = [(0, 1, 2, 3)]
        kwargs.pop("symmetric", None)

        vsite_index = self._add_trivalent_lone_pair_virtual_site(
            atoms, distance, **kwargs
        )
        return vsite_index

    def add_bond(
        self,
        atom1,
        atom2,
        bond_order,
        is_aromatic,
        stereochemistry=None,
        fractional_bond_order=None,
    ):
        """
        Add a bond between two specified atom indices


        Parameters
        ----------
        atom1 : int or openff.toolkit.topology.molecule.Atom
            Index of first atom
        atom2 : int or openff.toolkit.topology.molecule.Atom
            Index of second atom
        bond_order : int
            Integral bond order of Kekulized form
        is_aromatic : bool
            True if this bond is aromatic, False otherwise
        stereochemistry : str, optional, default=None
            Either ``'E'`` or ``'Z'`` for specified stereochemistry, or ``None`` if stereochemistry is irrelevant
        fractional_bond_order : float, optional, default=None
            The fractional (eg. Wiberg) bond order

        Returns
        -------
        index: int
            Index of the bond in this molecule

        """
        bond_index = self._add_bond(
            atom1,
            atom2,
            bond_order,
            is_aromatic,
            stereochemistry=stereochemistry,
            fractional_bond_order=fractional_bond_order,
        )
        return bond_index

    def add_conformer(self, coordinates):
        """
        Add a conformation of the molecule

        Parameters
        ----------
        coordinates: openmm.unit.Quantity(np.array) with shape (n_atoms, 3) and dimension of distance
            Coordinates of the new conformer, with the first dimension of the array corresponding to the atom index in
            the Molecule's indexing system.

        Returns
        -------
        index: int
            The index of this conformer
        """

        # TODO how can be check that a set of coords and no connections
        #   is a conformation that does not change connectivity?

        return self._add_conformer(coordinates)

    def visualize(
        self,
        backend="rdkit",
        width=None,
        height=None,
        show_all_hydrogens=True,
    ):
        """
        Render a visualization of the molecule in Jupyter

        Parameters
        ----------
        backend : str, optional, default='rdkit'
            Which visualization engine to use. Choose from:

            - rdkit
            - openeye
            - nglview (conformers needed)

        width : int, optional, default=500
            Width of the generated representation (only applicable to
            ``backend=openeye`` or ``backend=rdkit``)
        height : int, optional, default=300
            Width of the generated representation (only applicable to
            ``backend=openeye`` or ``backend=rdkit``)
        show_all_hydrogens : bool, optional, default=True
            Whether to explicitly depict all hydrogen atoms. (only applicable to
            ``backend=openeye`` or ``backend=rdkit``)

        Returns
        -------
        object
            Depending on the backend chosen:

            - rdkit → IPython.display.SVG
            - openeye → IPython.display.Image
            - nglview → nglview.NGLWidget

        """
        from openff.toolkit.utils.toolkits import OPENEYE_AVAILABLE, RDKIT_AVAILABLE

        backend = backend.lower()

        if backend == "nglview":
            try:
                import nglview as nv
            except ImportError:
                raise MissingDependencyError("nglview")

            if width is not None or height is not None:
                # TODO: More specific exception
                raise ValueError(
                    "The width, height, and show_all_hydrogens arguments do not apply to the nglview backend."
                )
            elif not show_all_hydrogens:
                # TODO: More specific exception
                # TODO: Implement this? Should be able to just strip hydrogens from the PDB
                raise ValueError(
                    "show_all_hydrogens=False is not supported by the nglview backend"
                )

            if self.conformers:
                from openff.toolkit.utils.viz import _OFFTrajectoryNGLView

                trajectory_like = _OFFTrajectoryNGLView(self)
                widget = nv.NGLWidget(trajectory_like)
                return widget
            else:
                # TODO: More specific exception
                raise ValueError(
                    "Visualizing with NGLview requires that the molecule has "
                    "conformers."
                )

        width = 500 if width is None else width
        height = 300 if height is None else height
        show_all_hydrogens = True if show_all_hydrogens is None else show_all_hydrogens

        if backend == "rdkit":
            if RDKIT_AVAILABLE:
                from IPython.display import SVG
                from rdkit.Chem.Draw import (  # type: ignore[import]
                    rdDepictor,
                    rdMolDraw2D,
                )
                from rdkit.Chem.rdmolops import RemoveHs  # type: ignore[import]

                rdmol = self.to_rdkit()

                if not show_all_hydrogens:
                    # updateExplicitCount: Keep a record of the hydrogens we remove.
                    # This is used in visualization to distinguish eg radicals from normal species
                    rdmol = RemoveHs(rdmol, updateExplicitCount=True)

                rdDepictor.SetPreferCoordGen(True)
                rdDepictor.Compute2DCoords(rdmol)
                rdmol = rdMolDraw2D.PrepareMolForDrawing(rdmol)

                drawer = rdMolDraw2D.MolDraw2DSVG(width, height)
                drawer.DrawMolecule(rdmol)
                drawer.FinishDrawing()

                return SVG(drawer.GetDrawingText())
            else:
                warnings.warn(
                    "RDKit was requested as a visualization backend but "
                    "it was not found to be installed. Falling back to "
                    "trying to use OpenEye for visualization."
                )
                backend = "openeye"
        if backend == "openeye":
            if OPENEYE_AVAILABLE:
                from IPython.display import Image
                from openeye import oedepict

                oemol = self.to_openeye()

                opts = oedepict.OE2DMolDisplayOptions(
                    width, height, oedepict.OEScale_AutoScale
                )

                if show_all_hydrogens:
                    opts.SetHydrogenStyle(oedepict.OEHydrogenStyle_ImplicitAll)

                oedepict.OEPrepareDepiction(oemol)
                img = oedepict.OEImage(width, height)
                display = oedepict.OE2DMolDisplay(oemol, opts)
                oedepict.OERenderMolecule(img, display)
                png = oedepict.OEWriteImageToString("png", img)
                return Image(png)

        # TODO: More specific exception
        raise ValueError("Could not find an appropriate backend")

    def perceive_residues(self, substructure_file_path=None, strict_chirality=True):
        """
        Perceive residue substructure and fill atoms metadata accordingly.

        Perceives residues by matching substructures in the current molecule with a substructure dictionary file,
        using SMARTS.

        Parameters
        ----------
        substructure_file_path : str, optional, default=None
            Path to substructure library file in JSON format. Defaults to using built-in substructure file.
        strict_chirality: bool, optional, default=True
            Whether to use strict chirality symbols (stereomarks) for substructure matchings with SMARTS.
        """
        # Read substructure dictionary file
        if not substructure_file_path:
            substructure_file_path = get_data_file_path(
                "proteins/aa_residues_substructures_with_caps.json"
            )
        with open(substructure_file_path, "r") as subfile:
            substructure_dictionary = json.load(subfile)

        # TODO: Think of a better way to deal with no strict chirality case
        # if ignoring strict chirality, remove/update keys in inner dictionary
        if not strict_chirality:
            # make a copy of substructure dict
            substructure_dictionary_no_chirality = deepcopy(substructure_dictionary)
            # Update inner key (SMARTS) maintaining its value
            for res_name, inner_dict in substructure_dictionary.items():
                for smarts, atom_types in inner_dict.items():
                    smarts_no_chirality = smarts.replace("@", "")  # remove @ in smarts
                    substructure_dictionary_no_chirality[res_name][
                        smarts_no_chirality
                    ] = substructure_dictionary_no_chirality[res_name].pop(
                        smarts
                    )  # update key
            # replace with the new substructure dictionary
            substructure_dictionary = substructure_dictionary_no_chirality

        all_matches = list()
        for residue_name, smarts_dict in substructure_dictionary.items():
            matches = dict()
            for smarts in smarts_dict:
                for match in self.chemical_environment_matches(smarts):
                    matches[match] = smarts
                    all_matches.append(
                        {
                            "atom_idxs": match,
                            "atom_idxs_set": set(match),
                            "smarts": smarts,
                            "residue_name": residue_name,
                            "atom_names": smarts_dict[smarts],
                        }
                    )

        # Remove matches that are subsets of other matches
        # give precedence to the SMARTS defined at the end of the file
        match_idxs_to_delete = set()
        for match_idx in range(len(all_matches) - 1, 0, -1):
            this_match_set = all_matches[match_idx]["atom_idxs_set"]
            this_match_set_size = len(this_match_set)
            for match_before_this_idx in range(match_idx):
                match_before_this_set = all_matches[match_before_this_idx][
                    "atom_idxs_set"
                ]
                match_before_this_set_size = len(match_before_this_set)
                n_overlapping_atoms = len(
                    this_match_set.intersection(match_before_this_set)
                )
                if n_overlapping_atoms > 0:
                    if match_before_this_set_size < this_match_set_size:
                        match_idxs_to_delete.add(match_before_this_idx)
                    else:
                        match_idxs_to_delete.add(match_idx)

        match_idxs_to_delete_list = sorted(list(match_idxs_to_delete), reverse=True)
        for match_idx in match_idxs_to_delete_list:
            all_matches.pop(match_idx)

        all_matches.sort(key=lambda x: min(x["atom_idxs"]))

        # Now the matches have been deduplicated and de-subsetted
        for residue_num, match_dict in enumerate(all_matches):
            for smarts_idx, atom_idx in enumerate(match_dict["atom_idxs"]):
                self.atoms[atom_idx].metadata["residue_name"] = match_dict[
                    "residue_name"
                ]
                self.atoms[atom_idx].metadata["residue_number"] = residue_num + 1
                self.atoms[atom_idx].metadata["atom_name"] = match_dict["atom_names"][
                    smarts_idx
                ]

    def _ipython_display_(self):
        from IPython.display import display

        try:
            return display(self.visualize(backend="nglview"))
        except (ImportError, ValueError):
            pass

        try:
            return display(self.visualize(backend="rdkit"))
        except ValueError:
            pass

        try:
            return display(self.visualize(backend="openeye"))
        except ValueError:
            pass


class HierarchyScheme:
    def __init__(self, parent, uniqueness_criteria, iterator_name):
        """
        A HierarchyScheme contains the information needed to perceive HierarchyElements from a
        Molecule containing atoms with metadata

        Parameters
        ----------
        parent : openff.toolkit.topology.FrozenMolecule
        uniqueness_criteria : tuple of str
        iterator_name : str
            Name of the iterator that will be exposed to access the HierarchyElements generated
            by this scheme
        """
        self.parent = parent
        self.uniqueness_criteria = uniqueness_criteria
        self.iterator_name = iterator_name

        self.hierarchy_elements = list()

    def to_dict(self):
        """
        Serialize this object to a basic dict of strings, ints, and floats
        """
        return_dict = dict()
        return_dict["uniqueness_criteria"] = self.uniqueness_criteria
        return_dict["iterator_name"] = self.iterator_name
        return_dict["hierarchy_elements"] = [
            e.to_dict() for e in self.hierarchy_elements
        ]
        return return_dict

    def perceive_hierarchy(self):
        """
        Groups the particles of the parent of this HierarchyScheme according to their
        metadata, and creates HierarchyElements suitable for iteration over the parent.
        Particles missing the metadata fields in this HierarchyScheme's
        uniqueness_criteria tuple will have those spots populated with the string 'None'.

        This method overwrites the HierarchyScheme's `hierarchy_elements` attribute in place.
        The HierarchyElements in this HierarchyScheme's `hierarchy_elements` attribute are STATIC -
        That is, they are updated only when `perceive_hierarchy` is run, NOT on-the-fly when
        atom metadata is modified.
        """
        from collections import defaultdict

        self.hierarchy_elements = list()
        # Determine which particles should get added to which HierarchyElements
        hier_eles_to_add = defaultdict(list)
        for particle in self.parent.particles:
            particle_key = list()
            for field_key in self.uniqueness_criteria:
                if field_key in particle.metadata:
                    particle_key.append(particle.metadata[field_key])
                else:
                    particle_key.append("None")

            hier_eles_to_add[tuple(particle_key)].append(particle)

        # Create the actual HierarchyElements
        for particle_key, particles_to_add in hier_eles_to_add.items():
            particle_indices = [p.molecule_particle_index for p in particles_to_add]
            self.add_hierarchy_element(particle_key, particle_indices)

        self.sort_hierarchy_elements()

    def add_hierarchy_element(self, identifier, particle_indices):
        """
        Instantiate a new HierarchyElement belonging to this HierarchyScheme.
        This is the main way to instantiate new HierarchyElements.

        Parameters
        ----------
        identifier : tuple of str and int
            uniqueness tuple
        particle_indices : iterable int
        """
        new_hier_ele = HierarchyElement(self, identifier, particle_indices)
        self.hierarchy_elements.append(new_hier_ele)
        return new_hier_ele

    def sort_hierarchy_elements(self):
        """
        Semantically sort the HierarchyElements belonging to this object, according to
        their identifiers.
        """
        # hard-code the sort_func value here, since it's hard to serialize safely
        sort_func = lambda x: version.parse(".".join([str(i) for i in x.identifier]))
        self.hierarchy_elements.sort(key=sort_func)

    def __str__(self):
        return (
            f"HierarchyScheme with uniqueness_criteria '{self.uniqueness_criteria}', iterator_name "
            f"'{self.iterator_name}', and {len(self.hierarchy_elements)} elements"
        )

    def __repr__(self):
        return self.__str__()


class HierarchyElement:
    def __init__(self, scheme, identifier, particle_indices):
        """
        scheme : HierarchyScheme
        id : tuple of str and int
            uniqueness tuple
        particle_indicess : iterable int
        """
        self.scheme = scheme
        self.identifier = identifier
        self.particle_indices = deepcopy(particle_indices)
        for id_component, uniqueness_component in zip(
            identifier, scheme.uniqueness_criteria
        ):
            setattr(self, uniqueness_component, id_component)

    def to_dict(self):
        """
        Serialize this object to a basic dict of strings, ints, and floats
        """
        return_dict = dict()
        return_dict["identifier"] = self.identifier
        return_dict["particle_indices"] = self.particle_indices
        return return_dict

    @property
    def particles(self):
        for particle_index in self.particle_indices:
            yield self.parent.particles[particle_index]

    def particle(self, index: int):
        """
        Get particle with a specified index.

        Parameters
        ----------
        index : int

        Returns
        -------
        particle : openff.toolkit.topology.Particle
        """
        return self.parent.particles[self.particle_indices[index]]

    @property
    def parent(self):
        return self.scheme.parent

    def __str__(self):
        return (
            f"HierarchyElement {self.identifier} of iterator '{self.scheme.iterator_name}' containing "
            f"{len(self.particle_indices)} particle(s)"
        )

    def __repr__(self):
        return self.__str__()<|MERGE_RESOLUTION|>--- conflicted
+++ resolved
@@ -5093,13 +5093,9 @@
                 omm_topology_G.add_node(
                     atom.index,
                     atomic_number=atom.element.atomic_number,
-<<<<<<< HEAD
                     formal_charge=0.,
                     residue_name=atom.residue.name,
                     residue_number=atom.residue.index
-=======
-                    formal_charge=0.
->>>>>>> 354cc76d
                 )
 
             n_hydrogens = [0] * openmm_topology.getNumAtoms()
@@ -5198,7 +5194,6 @@
             offmol.add_atom(node_data['atomic_number'],
                             int(node_data['formal_charge']),
                             False,
-<<<<<<< HEAD
                             metadata={'residue_name': node_data['residue_name'], 'residue_number': node_data['residue_number']}
                             )
             # rdatom.SetFormalCharge(formal_charge  # * unit.elementary_charge
@@ -5206,9 +5201,6 @@
             #                        )
             # rdatom.SetIsAromatic(atom.is_aromatic)
             # rdatom.SetProp("_Name", atom.name)
-=======
-                                )
->>>>>>> 354cc76d
 
 
 
