--- conflicted
+++ resolved
@@ -6441,7 +6441,6 @@
         try:
             return display(self.visualize(backend="openeye"))
         except ValueError:
-<<<<<<< HEAD
             pass
 
     @requires_package("moldoc")
@@ -6491,7 +6490,4 @@
     This error is rasied when parsing a smiles string results in an error.
     """
 
-    pass
-=======
-            pass
->>>>>>> 9310765a
+    pass