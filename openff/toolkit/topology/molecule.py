--- conflicted
+++ resolved
@@ -266,13 +266,7 @@
         # TODO
         atom_dict = OrderedDict()
         atom_dict["atomic_number"] = self._atomic_number
-<<<<<<< HEAD
         atom_dict["formal_charge"] = self._formal_charge.m_as(unit.elementary_charge)
-=======
-        atom_dict["formal_charge"] = self._formal_charge.value_in_unit(
-            unit.elementary_charge
-        )
->>>>>>> 4f81d41d
         atom_dict["is_aromatic"] = self._is_aromatic
         atom_dict["stereochemistry"] = self._stereochemistry
         # TODO: Should we let atoms have names?
@@ -632,12 +626,8 @@
 
         originwt, xdir, ydir = self.virtual_site.local_frame_weights
         disp = self.virtual_site.local_frame_position
-<<<<<<< HEAD
         _unit = disp.units
         x, y, z = disp / _unit
-=======
-        x, y, z = disp.value_in_unit(disp.unit)
->>>>>>> 4f81d41d
 
         # this pulls the correct ordering of the atoms
         pos = []
@@ -1384,13 +1374,8 @@
         # towards the center of the other atoms, we want the
         # vsite to point away from the unit vector to achieve the desired
         # distance
-<<<<<<< HEAD
         _unit = self._distance.units
         pos = _unit * [-self._distance / _unit, 0.0, 0.0]
-=======
-        distance_unit = self._distance.unit
-        pos = distance_unit * [-self._distance.value_in_unit(distance_unit), 0.0, 0.0]
->>>>>>> 4f81d41d
 
         return pos
 
@@ -1568,11 +1553,7 @@
         theta = self._in_plane_angle.m_as(unit.radians)
         psi = self._out_of_plane_angle.m_as(unit.radians)
 
-<<<<<<< HEAD
-        _unit = self._distance.units
-=======
-        distance_unit = self._distance.unit
->>>>>>> 4f81d41d
+        distance_unit = self._distance.units
         pos = unit.Quantity(
             [
                 self._distance.value_in_unit(distance_unit)
@@ -1746,11 +1727,7 @@
 
         theta = self._out_of_plane_angle.m_as(unit.radians)
 
-<<<<<<< HEAD
-        _unit = self._distance.units
-=======
-        distance_unit = self._distance.unit
->>>>>>> 4f81d41d
+        distance_unit = self._distance.units
 
         pos = distance_unit * [
             -self._distance.value_in_unit(distance_unit) * np.cos(theta),
@@ -1905,15 +1882,8 @@
         displacements in the local frame for the x, y, and z directions.
         """
 
-<<<<<<< HEAD
-        _unit = self._distance.units
-        pos = unit.Quantity([-self._distance / _unit, 0.0, 0.0], unit=_unit)
-=======
-        distance_unit = self._distance.unit
-        pos = unit.Quantity(
-            [-self._distance.value_in_unit(distance_unit), 0.0, 0.0], unit=distance_unit
-        )
->>>>>>> 4f81d41d
+        distance_unit = self._distance.units
+        pos = unit.Quantity([-self._distance / _unit, 0.0, 0.0], unit=distance_unit)
 
         return pos
 
@@ -2523,11 +2493,7 @@
                 "conformers_unit"
             ] = "angstrom"  # Have this defined as a class variable?
             for conf in self._conformers:
-<<<<<<< HEAD
                 conf_unitless = conf.m_as(unit.angstrom)
-=======
-                conf_unitless = conf.value_in_unit(unit.angstrom)
->>>>>>> 4f81d41d
                 conf_serialized, conf_shape = serialize_numpy((conf_unitless))
                 molecule_dict["conformers"].append(conf_serialized)
         if self._partial_charges is None:
@@ -2535,13 +2501,7 @@
             molecule_dict["partial_charges_unit"] = None
 
         else:
-<<<<<<< HEAD
             charges_unitless = self._partial_charges.m_as(unit.elementary_charge)
-=======
-            charges_unitless = self._partial_charges.value_in_unit(
-                unit.elementary_charge
-            )
->>>>>>> 4f81d41d
             charges_serialized, charges_shape = serialize_numpy(charges_unitless)
             molecule_dict["partial_charges"] = charges_serialized
             molecule_dict["partial_charges_unit"] = "elementary_charge"
@@ -4544,42 +4504,6 @@
                 "Molecule._object_to_hill_formula"
             )
 
-<<<<<<< HEAD
-        # make a correct hill formula representation following this guide
-        # https://en.wikipedia.org/wiki/Chemical_formula#Hill_system
-
-        # create the counter dictionary using chemical symbols
-        from collections import Counter
-
-        try:
-            from openmm.app.element import Element
-        except ImportError:
-            from simtk.openmm.app.element import Element
-
-        atom_symbol_counts = Counter(
-            Element.getByAtomicNumber(atom_num).symbol for atom_num in atom_nums
-        )
-
-        formula = []
-        # Check for C and H first, to make a correct hill formula
-        for el in ["C", "H"]:
-            if el in atom_symbol_counts:
-                count = atom_symbol_counts.pop(el)
-                formula.append(el)
-                if count > 1:
-                    formula.append(str(count))
-
-        # now get the rest of the elements in alphabetical ordering
-        for el in sorted(atom_symbol_counts.keys()):
-            count = atom_symbol_counts.pop(el)
-            formula.append(el)
-            if count > 1:
-                formula.append(str(count))
-
-        return "".join(formula)
-
-=======
->>>>>>> 4f81d41d
     def chemical_environment_matches(
         self,
         query,
@@ -5348,11 +5272,7 @@
             )
 
         # Gather the required qcschema data
-<<<<<<< HEAD
         charge = self.total_charge.m_as(unit.elementary_charge)
-=======
-        charge = self.total_charge.value_in_unit(unit.elementary_charge)
->>>>>>> 4f81d41d
         connectivity = [
             (bond.atom1_index, bond.atom2_index, bond.bond_order) for bond in self.bonds
         ]
