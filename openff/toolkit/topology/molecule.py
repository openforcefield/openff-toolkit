--- conflicted
+++ resolved
@@ -4128,11 +4128,6 @@
         >>> molecule.to_file('imatinib.pdb', file_format='pdb')  # doctest: +SKIP
 
         """
-<<<<<<< HEAD
-=======
-        toolkit: ToolkitRegistry | None
-
->>>>>>> 5b4941c7
         if isinstance(toolkit_registry, ToolkitRegistry):
             pass
         elif isinstance(toolkit_registry, ToolkitWrapper):
@@ -4165,13 +4160,8 @@
                 f"(supported formats: {supported_formats})"
             )
 
-<<<<<<< HEAD
-        if isinstance(file_path, (str, pathlib.Path)):
+        if isinstance(file_path, str | pathlib.Path):
             toolkit.to_file(self, file_path, file_format)  # type: ignore[attr-defined]
-=======
-        if isinstance(file_path, str | pathlib.Path):
-            toolkit.to_file(self, file_path, file_format)
->>>>>>> 5b4941c7
         else:
             toolkit.to_file_obj(self, file_path, file_format)  # type: ignore[attr-defined]
 
