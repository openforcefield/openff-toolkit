"""
Molecular chemical entity representation and routines to interface with cheminformatics toolkits

.. todo::

   * Our main philosophy here is to keep the object contents of topology objects easily serializable/deserializable

   * Have ``Molecule`` raise an exception if loading/creating molecules with unspecified stereochemistry?
   * Create ``FrozenMolecule`` to represent immutable molecule
   * Make ``Atom`` and ``Bond`` an inner class of Molecule?
   * Add ``Molecule.from_smarts()`` or ``.from_tagged_smiles()`` to allow a tagged SMARTS string
     (where tags are zero-indexed atom indices) to be used to create a molecule with the given atom numbering.
   * How can we make the ``Molecule`` API more useful to codes like perses that modify molecules on the fly?
   * Use `attrs <http://www.attrs.org/>`_ for convenient class initialization?
   * JSON/BSON representations of objects?
   * Generalize Molecule infrastructure to provide "plug-in" support for cheminformatics toolkits
   * Do we need a way to write a bunch of molecules to a file, or serialize a set of molecules to a file?
     We currently don't have a way to do that through the ``Molecule`` API, even though there is a way to
     read multiple molecules via ``Molecules.from_file()``.
   * Should we allow the removal of atoms too?
   * Should invalidation of cached properties be handled via something like a tracked list?
   * Refactor toolkit encapsulation to generalize and provide only a few major toolkit methods and toolkit objects
        that can be queried for features
   * Speed up overall import time by putting non-global imports only where they are needed

"""
import json
import operator
import pathlib
import warnings
from collections import UserDict
from copy import deepcopy
from functools import cmp_to_key
from typing import (
    TYPE_CHECKING,
    Any,
    DefaultDict,
    Dict,
    Generator,
    Iterable,
    List,
    Optional,
    Sequence,
    Set,
    TextIO,
    Tuple,
    Union,
)

import networkx as nx
import numpy as np
from openff.units import Quantity, unit
from openff.units.elements import MASSES, SYMBOLS
from openff.utilities.exceptions import MissingOptionalDependencyError
from typing_extensions import TypeAlias

from openff.toolkit.utils.constants import DEFAULT_AROMATICITY_MODEL
from openff.toolkit.utils.exceptions import (
    BondExistsError,
    HierarchySchemeNotFoundException,
    HierarchySchemeWithIteratorNameAlreadyRegisteredException,
    IncompatibleUnitError,
    InvalidAtomMetadataError,
    InvalidBondOrderError,
    InvalidConformerError,
    MissingPartialChargesError,
    MoleculeParseError,
    MultipleMoleculesInPDBError,
    RemapIndexError,
    SmilesParsingError,
    UnsupportedFileTypeError,
)
from openff.toolkit.utils.serialization import Serializable
from openff.toolkit.utils.toolkits import (
    GLOBAL_TOOLKIT_REGISTRY,
    InvalidToolkitRegistryError,
    OpenEyeToolkitWrapper,
    RDKitToolkitWrapper,
    ToolkitRegistry,
    ToolkitWrapper,
    UndefinedStereochemistryError,
)
from openff.toolkit.utils.utils import get_data_file_path, requires_package

if TYPE_CHECKING:
    from openff.toolkit.topology._mm_molecule import _SimpleAtom, _SimpleMolecule

# TODO: Can we have the `ALLOWED_*_MODELS` list automatically appear in the docstrings below?
# TODO: Should `ALLOWED_*_MODELS` be objects instead of strings?
# TODO: Should these be imported from `openff.toolkit.cheminformatics.aromaticity_models` and `.bondorder_models`?

# TODO: Allow all OpenEye aromaticity models to be used with OpenEye names?
#       Only support OEAroModel_MDL in RDKit version?

TKR: TypeAlias = Union[ToolkitRegistry, ToolkitWrapper]


<<<<<<< HEAD
=======
def _molecule_deprecation(old_method, new_method):
    warnings.warn(
        f"Molecule.{old_method} is deprecated. Use Molecule.{new_method} instead.",
        MoleculeDeprecationWarning,
        stacklevel=2,
    )


class MoleculeDeprecationWarning(UserWarning):
    """Warning for deprecated portions of the Molecule API."""


>>>>>>> 6c51d92b
class Particle(Serializable):
    """
    Base class for all particles in a molecule.

    A particle object could be an ``Atom`` or similar.

    .. warning :: This API is experimental and subject to change.
    """

    @property
    def molecule(self) -> "FrozenMolecule":
        r"""
        The ``Molecule`` this particle is part of.

        .. todo::

            * Should we have a single unique ``Molecule`` for each molecule
              type in the system, or if we have multiple copies of the same
              molecule, should we have multiple ``Molecule``\ s?

        """
        return self._molecule

    @molecule.setter
    def molecule(self, molecule):
        """
        Set the particle's molecule pointer. Note that this will only work if the particle currently
        doesn't have a molecule
        """
        err = f"{type(self).__name__} already has an associated molecule"
        assert self._molecule is None, err
        self._molecule = molecule

    @property
    def molecule_particle_index(self) -> int:
        """
        Returns the index of this particle in its molecule
        """
        return self._molecule.atoms.index(self)

    @property
    def name(self):
        """
        The name of the particle
        """
        return self._name

    def to_dict(self):
        """Convert to dictionary representation."""
        # Implement abstract method Serializable.to_dict()
        raise NotImplementedError()  # TODO

    @classmethod
    def from_dict(cls, d):
        """Static constructor from dictionary representation."""
        # Implement abstract method Serializable.to_dict()
        raise NotImplementedError()  # TODO


class AtomMetadataDict(UserDict):
    def __init__(self, *args, **kwargs):
        self.data = {}
        self.update(dict(*args, **kwargs))

    def __setitem__(self, key, value):
        if not isinstance(key, str):
            raise InvalidAtomMetadataError(
                f"Attempted to set atom metadata with a non-string key. (key: {key}"
            )
        if not isinstance(value, (str, int)):
            raise InvalidAtomMetadataError(
                f"Attempted to set atom metadata with a non-string or integer "
                f"value. (value: {value})"
            )
        super().__setitem__(key, value)


class Atom(Particle):
    """
    A chemical atom.

    .. todo::

       * Do we want to support the addition of arbitrary additional properties,
         such as floating point quantities (e.g. ``charge``), integral
         quantities (such as ``id`` or ``serial`` index in a PDB file),
         or string labels (such as Lennard-Jones types)?

    .. warning :: This API is experimental and subject to change.
    """

    def __init__(
        self,
        atomic_number,
        formal_charge,
        is_aromatic,
        name=None,
        molecule=None,
        stereochemistry=None,
        metadata=None,
    ):
        """
        Create an immutable Atom object.

        Object is serializable and immutable.

        Parameters
        ----------
        atomic_number : int
            Atomic number of the atom. Must be non-negative and non-zero.
        formal_charge : int or openff.units.unit.Quantity-wrapped int with dimension "charge"
            Formal charge of the atom
        is_aromatic : bool
            If True, atom is aromatic; if False, not aromatic
        stereochemistry : str, optional, default=None
            Either 'R' or 'S' for specified stereochemistry, or None for ambiguous stereochemistry
        name : str, optional, default=None
            An optional name to be associated with the atom
        metadata : dict[str: (int, str)], default=None
            An optional dictionary where keys are strings and values are strings or ints. This is intended
            to record atom-level information used to inform hierarchy definition and iteration, such as
            grouping atom by residue and chain.

        Examples
        --------

        Create a non-aromatic carbon atom

        >>> atom = Atom(6, 0, False)

        Create a chiral carbon atom

        >>> atom = Atom(6, 0, False, stereochemistry='R', name='CT')

        """
        if not isinstance(atomic_number, int):
            raise ValueError(f"atomic number must be int, found {type(atomic_number)}")
        if atomic_number <= 0:
            raise ValueError(f"atomic number must be positive, given {atomic_number}.")

        self._atomic_number = atomic_number

        # Use the setter here, since it will handle either ints or Quantities
        # and it is designed to quickly process ints
        self.formal_charge = formal_charge
        self._is_aromatic = is_aromatic
        self._stereochemistry = stereochemistry
        if name is None:
            name = ""
        self._name = name
        self._molecule = molecule
        # From Jeff: I'm going to assume that this is implicit in the parent Molecule's ordering of atoms
        # self._molecule_atom_index = molecule_atom_index
        self._bonds = list()

        if metadata is None:
            self._metadata = AtomMetadataDict()
        else:
            self._metadata = AtomMetadataDict(metadata)

    # TODO: We can probably avoid an explicit call and determine this dynamically
    #   from self._molecule (maybe caching the result) to get rid of some bookkeeping.
    # TODO: Should stereochemistry be reset/cleared/recomputed upon addition of a bond?
    def add_bond(self, bond):
        """Adds a bond that this atom is involved in

        .. todo :: Is this how we want to keep records?

        Parameters
        ----------
        bond: an openff.toolkit.topology.molecule.Bond
            A bond involving this atom
        """

        self._bonds.append(bond)

    def to_dict(self) -> Dict[str, Union[str, int, bool, Dict[Any, Any]]]:
        """Return a dict representation of the atom."""
        # TODO: Should this be implicit in the atom ordering when saved?
        # atom_dict['molecule_atom_index'] = self._molecule_atom_index
        return {
            "atomic_number": self._atomic_number,
            "formal_charge": self._formal_charge.m,  # Trust that the unit is e
            "is_aromatic": self._is_aromatic,
            "stereochemistry": self._stereochemistry,
            "name": self._name,
            "metadata": dict(self._metadata),
        }

    @classmethod
    def from_dict(cls, atom_dict):
        """Create an Atom from a dict representation."""
        return cls(**atom_dict)

    @property
    def metadata(self):
        """
        The atom's metadata dictionary
        """
        return self._metadata

    @property
    def formal_charge(self):
        """
        The atom's formal charge
        """
        return self._formal_charge

    @formal_charge.setter
    def formal_charge(self, other):
        """
        Set the atom's formal charge. Accepts either ints or unit-wrapped ints with units of charge.
        """
        if isinstance(other, int):
            self._formal_charge = unit.Quantity(other, unit.elementary_charge)
        elif isinstance(other, unit.Quantity):
            # Faster to check equality than convert, so short-circuit
            if other.units is unit.elementary_charge:
                self.formal_charge = other
            elif other.units in unit.elementary_charge.compatible_units():
                self._formal_charge = other
            else:
                raise IncompatibleUnitError(
                    f"Cannot set formal charge with a quantity with units {other.units}"
                )
        elif hasattr(other, "unit"):
            from openmm import unit as openmm_unit

            if not isinstance(other, openmm_unit.Quantity):
                raise IncompatibleUnitError(
                    "Unsupported type passed to formal_charge setter. "
                    f"Found object of type {type(other)}."
                )

            from openff.units.openmm import from_openmm

            converted = from_openmm(other)
            if converted.units in unit.elementary_charge.compatible_units():
                self._formal_charge = converted
            else:
                raise IncompatibleUnitError(
                    f"Cannot set formal charge with a quantity with units {converted.units}"
                )
        else:
            raise ValueError

    @property
    def partial_charge(self):
        """
        The partial charge of the atom, if any.

        Returns
        -------
        unit-wrapped float with dimension of atomic charge, or None if no charge has been specified
        """
        if self._molecule._partial_charges is None:
            return None
        else:
            index = self.molecule_atom_index
            return self._molecule._partial_charges[index]

    @partial_charge.setter
    def partial_charge(self, charge):
        if self.molecule.partial_charges is None:
            raise MissingPartialChargesError(
                "Cannot set individual atom's partial charge if it is in a molecule with no partial charges. "
                "Instead, use the `Molecule.partial_charges` setter. If this behavior is important to you, "
                "please raise an issue describing your use case."
            )

        if not isinstance(charge, (unit.Quantity, float)):
            raise ValueError(
                "Cannot set partial charge with an object that is not a openff.unit.Quantity or float. "
                f"Found object of type {type(charge)}."
            )

        if isinstance(charge, float):
            charge = unit.Quantity(charge, unit.elementary_charge)

        if not isinstance(charge.m, float):
            raise ValueError(
                "Cannot set partial charge with an object that is not a wrapped int or float. "
                f"Found unit-wrapped {type(charge.m)}."
            )

        molecule_partial_charges = self.molecule.partial_charges
        molecule_partial_charges[self.molecule_atom_index] = charge

        self.molecule.partial_charges = molecule_partial_charges

    @property
    def is_aromatic(self):
        """
        The atom's is_aromatic flag
        """
        return self._is_aromatic

    @property
    def stereochemistry(self):
        """
        The atom's stereochemistry (if defined, otherwise None)
        """
        return self._stereochemistry

    @stereochemistry.setter
    def stereochemistry(self, value):
        """Set the atoms stereochemistry
        Parameters
        ----------
        value : str
            The stereochemistry around this atom, allowed values are "CW", "CCW", or None,
        """

        # if (value != 'CW') and (value != 'CCW') and not(value is None):
        #    raise Exception(
        #       "Atom stereochemistry setter expected 'CW', 'CCW', or None. ""
        #       "Received {} (type {})".format(value, type(value))"
        # )
        self._stereochemistry = value

    @property
    def atomic_number(self) -> int:
        """
        The integer atomic number of the atom.

        """
        return self._atomic_number

    @property
    def symbol(self) -> str:
        """
        Return the symbol implied by the atomic number of this atom

        """
        return SYMBOLS[self.atomic_number]

    @property
    def mass(self) -> Quantity:
        """
        The standard atomic weight (abundance-weighted isotopic mass) of the atomic site.

        The mass is reported in units of Dalton.
        """
        # This is assumed elsewhere in the codebase to be in units of Dalton, which is what is
        # reported by MASSES as of openff-units v0.1.5. There may be performance implications if
        # other functions need to verify or convert units.
        # https://github.com/openforcefield/openff-toolkit/pull/1182#discussion_r802078273
        return MASSES[self.atomic_number]

    @property
    def name(self):
        """
        The name of this atom, if any
        """
        return self._name

    @name.setter
    def name(self, other):
        """

        Parameters
        ----------
        other : string
            The new name for this atom
        """
        if type(other) != str:
            raise ValueError(
                f"In setting atom name. Expected str, received {other} (type {type(other)})."
            )
        self._name = other

    @property
    def bonds(self):
        """
        The list of ``Bond`` objects this atom is involved in.

        """
        return self._bonds

    @property
    def bonded_atoms(self) -> Generator["Atom", None, None]:
        """
        The list of ``Atom`` objects this atom is involved in bonds with

        """
        for bond in self._bonds:
            for atom in bond.atoms:
                if atom is not self:
                    # TODO: This seems dangerous. Ask John for a better way
                    yield atom

    def is_bonded_to(self, atom2):
        """
        Determine whether this atom is bound to another atom

        Parameters
        ----------
        atom2: openff.toolkit.topology.molecule.Atom
            a different atom in the same molecule

        Returns
        -------
        bool
            Whether this atom is bound to atom2
        """
        # TODO: Sanity check (check for same molecule?)
        assert self != atom2
        for bond in self._bonds:
            for bonded_atom in bond.atoms:
                if atom2 == bonded_atom:
                    return True
        return False

    def is_in_ring(self, toolkit_registry=GLOBAL_TOOLKIT_REGISTRY) -> bool:
        """
        Return whether or not this atom is in a ring(s) (of any size)

        This Atom is expected to be attached to a molecule (`Atom.molecule`).

        Parameters
        ----------
        toolkit_registry: openff.toolkit.utils.toolkits.ToolkitRegistry, default=GLOBAL_TOOLKIT_REGISTRY
            :class:`ToolkitRegistry` to use to enumerate the tautomers.

        """
        _is_in_ring = toolkit_registry.call("atom_is_in_ring", self)

        return _is_in_ring

    @property
    def molecule_atom_index(self) -> int:
        """
        The index of this Atom within the the list of atoms in the parent ``Molecule``.
        """
        if self._molecule is None:
            raise ValueError("This Atom does not belong to a Molecule object")
        if "_molecule_atom_index" in self.__dict__:
            return self._molecule_atom_index  # type: ignore[has-type]
        self._molecule_atom_index = self._molecule.atoms.index(self)
        return self._molecule_atom_index

    def __repr__(self):
        # TODO: Also include which molecule this atom belongs to?
        return f"Atom(name={self._name}, atomic number={self._atomic_number})"

    def __str__(self):
        # TODO: Also include which molecule this atom belongs to?
        return "<Atom name='{}' atomic number='{}'>".format(
            self._name, self._atomic_number
        )


# =============================================================================================
# Bond Stereochemistry
# =============================================================================================

# class BondStereochemistry(Serializable):
# """
# Bond stereochemistry representation
# """
# def __init__(self, stereo_type, neighbor1, neighbor2):
#    """
#
#    Parameters
#    ----------
#    stereo_type
#    neighbor1
#    neighbor2
#    """
#    assert isinstance(neighbor1, Atom)
#    assert isinstance(neighbor2, Atom)
#    # Use stereo_type @setter to check stereo type is a permitted value
#    self.stereo_type = stereo_type
#    self._neighbor1 = neighbor1
#    self._neighbor2 = neighbor2

# def to_dict(self):
#    bs_dict = OrderedDict()
#    bs_dict['stereo_type'] = self._stereo_type
#    bs_dict['neighbor1_index'] = self._neighbor1.molecule_atom_index
#    bs_dict['neighbor2_index'] = self._neighbor2.molecule_atom_index
#    return bs_dict

# classmethod
# def from_dict(cls, molecule, bs_dict):
#    neighbor1 = molecule.atoms[bs_dict['neighbor1_index']]
#    neighbor2 = molecule.atoms[bs_dict['neighbor2_index']]
#    return cls.__init__(bs_dict['stereo_type'], neighbor1, neighbor2)

# @property
# def stereo_type(self):
#    return self._stereo_type

# @stereo_type.setter
# def stereo_type(self, value):
#    assert (value == 'CIS') or (value == 'TRANS') or (value is None)
#    self._stereo_type = value

# @property
# def neighbor1(self):
#    return self._neighbor1

# @property
# def neighbor2(self):
#    return self._neighbor2

# @property
# def neighbors(self):
#    return (self._neighbor1, self._neighbor2)


class Bond(Serializable):
    """
    Chemical bond representation.

    .. warning :: This API is experimental and subject to change.

    .. todo :: Allow bonds to have associated properties.

    Attributes
    ----------
    atom1, atom2 : openff.toolkit.topology.Atom
        Atoms involved in the bond
    bond_order : int
        The (integer) bond order of this bond.
    is_aromatic : bool
        Whether or not this bond is aromatic.
    fractional_bond_order : float, optional
        The fractional bond order, or partial bond order of this bond.
    stereochemstry : str, optional, default=None
        A string representing this stereochemistry of this bond.

    .. warning :: This API is experimental and subject to change.
    """

    def __init__(
        self,
        atom1,
        atom2,
        bond_order,
        is_aromatic,
        fractional_bond_order=None,
        stereochemistry=None,
    ):
        """
        Create a new chemical bond.

        """
        assert type(atom1) == Atom
        assert type(atom2) == Atom
        assert atom1.molecule is atom2.molecule
        assert isinstance(atom1.molecule, FrozenMolecule)
        self._molecule = atom1.molecule

        self._atom1 = atom1
        self._atom2 = atom2

        atom1.add_bond(self)
        atom2.add_bond(self)
        # TODO: Check bondtype and fractional_bond_order are valid?
        # TODO: Dative bonds
        self._fractional_bond_order = fractional_bond_order
        self._bond_order = bond_order
        self._is_aromatic = is_aromatic
        self._stereochemistry = stereochemistry

    def to_dict(self) -> Dict[str, Union[int, bool, str, float]]:
        """
        Return a dict representation of the bond.

        """
        return {
            "atom1": self.atom1.molecule_atom_index,
            "atom2": self.atom2.molecule_atom_index,
            "bond_order": self._bond_order,
            "is_aromatic": self._is_aromatic,
            "stereochemistry": self._stereochemistry,
            "fractional_bond_order": self._fractional_bond_order,
        }

    @classmethod
    def from_dict(cls, molecule, d):
        """Create a Bond from a dict representation."""
        # TODO
        d["molecule"] = molecule
        d["atom1"] = molecule.atoms[d["atom1"]]
        d["atom2"] = molecule.atoms[d["atom2"]]
        return cls(*d)

    @property
    def atom1(self):
        return self._atom1

    @property
    def atom2(self):
        return self._atom2

    @property
    def atom1_index(self) -> int:
        return self.molecule.atoms.index(self._atom1)

    @property
    def atom2_index(self) -> int:
        return self.molecule.atoms.index(self._atom2)

    @property
    def atoms(self):
        return (self._atom1, self._atom2)

    @property
    def bond_order(self):
        return self._bond_order

    @bond_order.setter
    def bond_order(self, value):
        if isinstance(value, int):
            self._bond_order = value
        else:
            raise InvalidBondOrderError(
                "Only integer bond orders may be passed to `Bond.bond_order` setter. "
                "For aromatic bonds, instead kekulize the input structure and use "
                "the resulting integer bond orders. If performing partial bond "
                "order-based parameter interpolation, consider using "
                "`Bond.fractional_bond_order`."
            )

    @property
    def fractional_bond_order(self):
        return self._fractional_bond_order

    @fractional_bond_order.setter
    def fractional_bond_order(self, value):
        self._fractional_bond_order = value

    @property
    def stereochemistry(self):
        return self._stereochemistry

    @property
    def is_aromatic(self):
        return self._is_aromatic

    @property
    def molecule(self):
        return self._molecule

    @molecule.setter
    def molecule(self, value):
        """
        Sets the Bond's parent molecule. Can not be changed after assignment
        """
        assert self._molecule is None
        self._molecule = value

    @property
    def molecule_bond_index(self) -> int:
        """
        The index of this Bond within the the list of bonds in ``Molecules``.

        """
        if self._molecule is None:
            raise ValueError("This Atom does not belong to a Molecule object")
        return self._molecule.bonds.index(self)

    def is_in_ring(self, toolkit_registry=GLOBAL_TOOLKIT_REGISTRY) -> bool:
        """
        Return whether or not this bond is in a ring(s) (of any size)

        This Bond is expected to be attached to a molecule (`Bond.molecule`).

        Note: Bonds containing atoms that are only in separate rings, i.e. the central bond in a biphenyl,
            are not considered to be bonded by this criteria.

        Parameters
        ----------
        toolkit_registry: openff.toolkit.utils.toolkits.ToolkitRegistry, default=GLOBAL_TOOLKIT_REGISTRY
            :class:`ToolkitRegistry` to use to enumerate the tautomers.

        Returns
        -------
        is_in_ring: bool
            Whether or not this bond is in a ring.

        """
        _is_in_ring = toolkit_registry.call("bond_is_in_ring", self)

        return _is_in_ring

    def __repr__(self):
        return f"Bond(atom1 index={self.atom1_index}, atom2 index={self.atom2_index})"

    def __str__(self):
        return (
            f"<Bond atom1 index='{self.atom1_index}', atom2 index='{self.atom2_index}'>"
        )


# TODO: How do we automatically trigger invalidation of cached properties if an ``Atom`` or ``Bond`` is modified,
#       rather than added/deleted via the API? The simplest resolution is simply to make them immutable.


class FrozenMolecule(Serializable):
    """
    Immutable chemical representation of a molecule, such as a small molecule or biopolymer.

    .. todo :: What other API calls would be useful for supporting biopolymers
               as small molecules? Perhaps iterating over chains and residues?

    Examples
    --------

    Create a molecule from a sdf file

    >>> from openff.toolkit.utils import get_data_file_path
    >>> sdf_filepath = get_data_file_path('molecules/ethanol.sdf')
    >>> molecule = FrozenMolecule.from_file(sdf_filepath)

    Convert to OpenEye OEMol object

    >>> oemol = molecule.to_openeye()

    Create a molecule from an OpenEye molecule

    >>> molecule = FrozenMolecule.from_openeye(oemol)

    Convert to RDKit Mol object

    >>> rdmol = molecule.to_rdkit()

    Create a molecule from an RDKit molecule

    >>> molecule = FrozenMolecule.from_rdkit(rdmol)

    Create a molecule from IUPAC name (requires the OpenEye toolkit)

    >>> molecule = FrozenMolecule.from_iupac('imatinib')

    Create a molecule from SMILES

    >>> molecule = FrozenMolecule.from_smiles('Cc1ccccc1')

    .. warning :: This API is experimental and subject to change.


    """

    def __init__(
        self,
        other=None,
        file_format: Optional[str] = None,
        toolkit_registry: TKR = GLOBAL_TOOLKIT_REGISTRY,
        allow_undefined_stereo: bool = False,
    ):
        r"""
        Create a new FrozenMolecule object

        .. todo ::

           * If a filename or file-like object is specified but the file
             contains more than one molecule, what is the proper behavior?
             Read just the first molecule, or raise an exception if more
             than one molecule is found?

           * Should we also support SMILES strings or IUPAC names for
             ``other``\ ?

        Parameters
        ----------
        other : optional, default=None
            If specified, attempt to construct a copy of the molecule from
            the specified object. This can be any one of the following:

            * a :class:`Molecule` object
            * a file that can be used to construct a :class:`Molecule` object
            * an ``openeye.oechem.OEMol``
            * an ``rdkit.Chem.rdchem.Mol``
            * a serialized :class:`Molecule` object

        file_format : str, optional, default=None
            If providing a file-like object, you must specify the format
            of the data. If providing a file, the file format will attempt
            to be guessed from the suffix.
        toolkit_registry : a :class:`ToolkitRegistry` or
            :class:`ToolkitWrapper` object, optional,
            default=GLOBAL_TOOLKIT_REGISTRY :class:`ToolkitRegistry`
            or :class:`ToolkitWrapper` to use for I/O operations
        allow_undefined_stereo : bool, default=False
            If loaded from a file and ``False``, raises an exception if
            undefined stereochemistry is detected during the molecule's
            construction.

        Examples
        --------

        Create an empty molecule:

        >>> empty_molecule = FrozenMolecule()

        Create a molecule from a file that can be used to construct a molecule,
        using either a filename or file-like object:

        >>> from openff.toolkit.utils import get_data_file_path
        >>> sdf_filepath = get_data_file_path('molecules/ethanol.sdf')
        >>> molecule = FrozenMolecule(sdf_filepath)
        >>> molecule = FrozenMolecule(open(sdf_filepath, 'r'), file_format='sdf')

        >>> import gzip
        >>> mol2_gz_filepath = get_data_file_path('molecules/toluene.mol2.gz')
        >>> molecule = FrozenMolecule(gzip.GzipFile(mol2_gz_filepath, 'r'), file_format='mol2')

        Create a molecule from another molecule:

        >>> molecule_copy = FrozenMolecule(molecule)

        Convert to OpenEye OEMol object

        >>> oemol = molecule.to_openeye()

        Create a molecule from an OpenEye molecule:

        >>> molecule = FrozenMolecule(oemol)

        Convert to RDKit Mol object

        >>> rdmol = molecule.to_rdkit()

        Create a molecule from an RDKit molecule:

        >>> molecule = FrozenMolecule(rdmol)

        Convert the molecule into a dictionary and back again:

        >>> serialized_molecule = molecule.to_dict()
        >>> molecule_copy = FrozenMolecule(serialized_molecule)

        """

        self._cached_smiles: Dict[str, str] = dict()

        # Figure out if toolkit_registry is a whole registry, or just a single wrapper
        if isinstance(toolkit_registry, ToolkitRegistry):
            pass
        elif isinstance(toolkit_registry, ToolkitWrapper):
            toolkit = toolkit_registry
            toolkit_registry = ToolkitRegistry(toolkit_precedence=[])
            toolkit_registry.add_toolkit(toolkit)
        else:
            raise InvalidToolkitRegistryError(
                "'toolkit_registry' must be either a ToolkitRegistry or a ToolkitWrapper"
            )

        if other is None:
            self._initialize()
        else:
            loaded = False
            # Start a list of the ValueErrors the following logic encounters, so we can print it out
            # if there turned out to be no way to load this input
            value_errors = list()

            if isinstance(other, FrozenMolecule) and not loaded:
                self._copy_initializer(other)
                loaded = True
            if isinstance(other, Molecule) and not loaded:
                # TODO: This will need to be updated once FrozenMolecules and Molecules are significantly different
                self._copy_initializer(other)
                loaded = True
            if isinstance(other, dict) and not loaded:
                self._initialize_from_dict(other)
                loaded = True

            # Check through the toolkit registry to find a compatible wrapper for loading
            if not loaded:
                try:
                    # Each ToolkitWrapper may provide a from_object method, which turns some particular type(s)
                    # of object into OFFMols. For example, RDKitToolkitWrapper's from_object method will
                    # return an OFFMol if provided with an RDMol, or raise a ValueError if it is provided
                    # an OEMol (or anything else). This makes the assumption that any non-ValueError errors raised
                    # by the toolkit _really are_ bad and should be raised immediately, which may be a bad assumption.
                    result = toolkit_registry.call(
                        "from_object",
                        other,
                        allow_undefined_stereo=allow_undefined_stereo,
                        raise_exception_types=[UndefinedStereochemistryError],
                        _cls=self.__class__,
                    )
                # NotImplementedError should never be raised... Only from_file and from_file_obj are provided
                # in the base ToolkitWrapper class and require overwriting, so from_object should be excluded
                # except NotImplementedError as e:
                #    raise e
                # The toolkit registry will aggregate all errors except UndefinedStereochemistryErrors into a single
                # ValueError, which we should catch and and store that here.
                except ValueError as e:
                    value_errors.append(e)
                else:
                    self._copy_initializer(result)
                    loaded = True
            # TODO: Make this compatible with file-like objects (I couldn't figure out how to make an oemolistream
            # from a fileIO object)
            if isinstance(other, str) or hasattr(other, "read") and not loaded:
                try:
                    mol = Molecule.from_file(
                        other,
                        file_format=file_format,
                        toolkit_registry=toolkit_registry,
                        allow_undefined_stereo=allow_undefined_stereo,
                    )  # returns a list only if multiple molecules are found
                    if type(mol) == list:
                        raise ValueError(
                            "Specified file or file-like object must contain exactly one molecule"
                        )
                except ValueError as e:
                    value_errors.append(e)
                else:
                    self._copy_initializer(mol)
                    loaded = True

            # If none of the above methods worked, raise a ValueError summarizing the
            # errors from the different loading attempts

            if not loaded:
                msg = (
                    f"Cannot construct openff.toolkit.topology.Molecule from {other}\n"
                )
                for value_error in value_errors:
                    msg += str(value_error)
                raise ValueError(msg)

    @property
    def has_unique_atom_names(self) -> bool:
        """``True`` if the molecule has unique atom names, ``False`` otherwise."""
        return _has_unique_atom_names(self)

    def generate_unique_atom_names(self):
        """
        Generate unique atom names from the element symbol and count.

        Names are generated from the elemental symbol and the number of times
        that element is found in the molecule. The character 'x' is appended to
        these generated names to reduce the odds that they clash with an atom
        name or type imported from another source. For example, generated atom
        names might begin 'C1x', 'H1x', 'O1x', 'C2x', etc.
        """
        return _generate_unique_atom_names(self)

    def _validate(self):
        """
        Validate the molecule, ensuring it has unique atom names

        """
        if not self.has_unique_atom_names:
            self.generate_unique_atom_names()

    def strip_atom_stereochemistry(
        self,
        smarts: str,
        toolkit_registry: TKR = GLOBAL_TOOLKIT_REGISTRY,
    ):
        """Delete stereochemistry information for certain atoms, if it is present.
        This method can be used to "normalize" molecules imported from different cheminformatics
        toolkits, which differ in which atom centers are considered stereogenic.

        Parameters
        ----------
        smarts: str
            Tagged SMARTS with a single atom with index 1. Any matches for this atom will have any assigned
            stereocheistry information removed.
        toolkit_registry : a :class:`ToolkitRegistry` or :class:`ToolkitWrapper` object, optional,
            default=GLOBAL_TOOLKIT_REGISTRY
            :class:`ToolkitRegistry` or :class:`ToolkitWrapper` to use for I/O operations

        """
        matches = self.chemical_environment_matches(
            smarts,
            toolkit_registry=toolkit_registry,
        )

        for match in set(matches):
            atom_idx = match[0]
            self.atoms[atom_idx].stereochemistry = None

    ####################################################################################################
    # Safe serialization
    ####################################################################################################

    def to_dict(self) -> dict:
        """
        Return a dictionary representation of the molecule.

        .. todo ::

           * Document the representation standard.
           * How do we do version control with this standard?

        Returns
        -------
        molecule_dict : dict
            A dictionary representation of the molecule.

        """
        from openff.toolkit.utils.utils import serialize_numpy

        molecule_dict = dict()
        molecule_dict["name"] = self._name

        molecule_dict["atoms"] = [atom.to_dict() for atom in self._atoms]
        molecule_dict["bonds"] = [bond.to_dict() for bond in self._bonds]

        # TODO: This assumes everything in _properties can safely be deepcopied
        molecule_dict["properties"] = deepcopy(self._properties)
        if hasattr(self, "_cached_properties"):
            molecule_dict["cached_properties"] = deepcopy(self._cached_properties)

        if self._conformers is None:
            molecule_dict["conformers"] = None
        else:
            molecule_dict["conformers_unit"] = "angstrom"
            molecule_dict["conformers"] = [
                serialize_numpy(conf.m_as(unit.angstrom))[0]
                for conf in self._conformers
            ]

        if self._partial_charges is None:
            molecule_dict["partial_charges"] = None
            molecule_dict["partial_charge_unit"] = None

        else:
            molecule_dict["partial_charges"], _ = serialize_numpy(
                self._partial_charges.m_as(unit.elementary_charge)
            )
            molecule_dict["partial_charge_unit"] = "elementary_charge"

        molecule_dict["hierarchy_schemes"] = dict()
        for iter_name, hier_scheme in self._hierarchy_schemes.items():
            molecule_dict["hierarchy_schemes"][iter_name] = hier_scheme.to_dict()

        return molecule_dict

    def __hash__(self):
        """
        Returns a hash of this molecule. Used when checking molecule uniqueness in Topology creation.

        Returns
        -------
        string
        """
        return hash(self.to_smiles())

    # @cached_property
    def ordered_connection_table_hash(self):
        """Compute an ordered hash of the atoms and bonds in the molecule"""
        if self._ordered_connection_table_hash is not None:
            return self._ordered_connection_table_hash

        id = ""
        for atom in self.atoms:
            id += f"{atom.symbol}_{atom.formal_charge}_{atom.stereochemistry}__"
        for bond in self.bonds:
            id += f"{bond.bond_order}_{bond.stereochemistry}_{bond.atom1_index}_{bond.atom2_index}__"
        # return hash(id)
        self._ordered_connection_table_hash = hash(id)
        return self._ordered_connection_table_hash

    @classmethod
    def from_dict(cls, molecule_dict: dict):
        """
        Create a new Molecule from a dictionary representation

        Parameters
        ----------
        molecule_dict : dict
            A dictionary representation of the molecule.

        Returns
        -------
        molecule : Molecule
            A Molecule created from the dictionary representation

        """
        # This implementation is a compromise to let this remain as a classmethod
        mol = cls()
        mol._initialize_from_dict(molecule_dict)
        return mol

    def _initialize_from_dict(self, molecule_dict):
        """
        Initialize the molecule from a dictionary representation

        Parameters
        ----------
        molecule_dict : dict
            A dictionary representation of the molecule.
        """
        # TODO: Provide useful exception messages if there are any failures

        self._initialize()
        self.name = molecule_dict["name"]
        for atom_dict in molecule_dict["atoms"]:
            self._add_atom(**atom_dict, invalidate_cache=False)

        for bond_dict in molecule_dict["bonds"]:
            bond_dict["atom1"] = int(bond_dict["atom1"])
            bond_dict["atom2"] = int(bond_dict["atom2"])
            self._add_bond(**bond_dict, invalidate_cache=False)

        if molecule_dict["partial_charges"] is None:
            self._partial_charges = None
        else:
            from openff.toolkit.utils.utils import deserialize_numpy

            self._partial_charges = unit.Quantity(
                deserialize_numpy(molecule_dict["partial_charges"], (self.n_atoms,)),
                unit.Unit(molecule_dict["partial_charge_unit"]),
            )

        if molecule_dict["conformers"] is None:
            self._conformers = None
        else:
            from openff.toolkit.utils.utils import deserialize_numpy

            self._conformers = [
                unit.Quantity(
                    deserialize_numpy(ser_conf, (self.n_atoms, 3)),
                    unit.Unit(molecule_dict["conformers_unit"]),
                )
                for ser_conf in molecule_dict["conformers"]
            ]

        self._properties = deepcopy(molecule_dict["properties"])

        for iter_name, hierarchy_scheme_dict in molecule_dict[
            "hierarchy_schemes"
        ].items():
            # It's important that we do NOT call `add_hierarchy_scheme` here, since we
            # need to deserialize these HierarchyElements exactly as they were serialized,
            # even if that conflicts with the current values in atom metadata.
            new_hier_scheme = HierarchyScheme(
                self,
                tuple(hierarchy_scheme_dict["uniqueness_criteria"]),
                iter_name,
            )
            self._hierarchy_schemes[iter_name] = new_hier_scheme

            for element_dict in hierarchy_scheme_dict["hierarchy_elements"]:
                new_hier_scheme.add_hierarchy_element(
                    tuple(element_dict["identifier"]), element_dict["atom_indices"]
                )

    def __repr__(self):
        """Return a summary of this molecule; SMILES if valid, Hill formula if not."""
        description = f"Molecule with name '{self.name}'"
        try:
            smiles = self.to_smiles()
        except Exception:
            hill = self.to_hill_formula()
            return description + f" with bad SMILES and Hill formula '{hill}'"
        return description + f" and SMILES '{smiles}'"

    def _initialize(self):
        """
        Clear the contents of the current molecule.
        """
        self._name = ""
        self._atoms = list()
        self._bonds = list()  # List of bonds between Atom objects
        self._properties = {}  # Attached properties to be preserved
        # self._cached_properties = None # Cached properties (such as partial charges) can be recomputed as needed
        self._partial_charges = None
        self._conformers = None  # Optional conformers
        self._hill_formula = None  # Cached Hill formula
        self._hierarchy_schemes = dict()
        self._invalidate_cached_properties()

    def _copy_initializer(self, other):
        """
        Copy contents of the specified molecule

        .. todo :: Should this be a ``@staticmethod`` where we have an explicit copy constructor?

        Parameters
        ----------
        other : optional
            Overwrite the state of this FrozenMolecule with the specified FrozenMolecule object.
            A deep copy is made.

        """
        self._initialize_from_dict(other.to_dict())

    def __eq__(self, other):
        """
        Test two molecules for equality to see if they are the chemical species, but do not check other
        annotated properties.

        .. note ::

           Note that this method simply tests whether two molecules are identical chemical species using equivalence of
           their canonical isomeric SMILES.  No effort is made to ensure that the atoms are in the same order or that
           any annotated properties are preserved.

        """
        # updated to use the new isomorphic checking method, with full matching
        # TODO the doc string did not match the previous function what matching should this method do?
        return Molecule.are_isomorphic(self, other, return_atom_map=False)[0]

    def __deepcopy__(self, memo):
        cls = self.__class__
        return cls(self.to_dict())

    def add_default_hierarchy_schemes(self, overwrite_existing=True):
        """
        Adds ``chain`` and ``residue`` hierarchy schemes.

        The Open Force Field Toolkit has no native understanding of hierarchical
        atom organisation schemes common to other biomolecular software, such as
        "residues" or "chains" (see :ref:`userguide_hierarchy`). Hierarchy
        schemes allow iteration over groups of atoms according to their
        metadata. For more information, see
        :class:`~openff.toolkit.topology.molecule.HierarchyScheme`.

        If a ``Molecule`` with the default hierarchy schemes
        changes, :meth:`Molecule.update_hierarchy_schemes()` must be called before
        the residues or chains are iterated over again or else the iteration may
        be incorrect.

        Parameters
        ----------
        overwrite_existing : bool, default=True
            Whether to overwrite existing instances of the `residue` and `chain`
            hierarchy schemes. If this is ``False`` and either of the hierarchy
            schemes are already defined on this molecule, an exception will be
            raised.

        Raises
        ------
        HierarchySchemeWithIteratorNameAlreadyRegisteredException
            When ``overwrite_existing=False`` and either the ``chains`` or
            ``residues`` hierarchy scheme is already configured.

        See also
        --------
        HierarchyScheme, Molecule.add_hierarchy_scheme,
        Molecule.update_hierarchy_schemes, Molecule.perceive_residues,
        """
        self._add_chain_hierarchy_scheme(overwrite_existing=overwrite_existing)
        self._add_residue_hierarchy_scheme(overwrite_existing=overwrite_existing)

    def _add_chain_hierarchy_scheme(self, overwrite_existing=True):
        """Add ``chain`` hierarchy scheme."""
        if overwrite_existing:
            if "chains" in self._hierarchy_schemes.keys():
                self.delete_hierarchy_scheme("chains")

        self.add_hierarchy_scheme(("chain_id",), "chains")

    def _add_residue_hierarchy_scheme(self, overwrite_existing=True):
        """Add ``residue`` hierarchy scheme."""
        if overwrite_existing:
            if "residues" in self._hierarchy_schemes.keys():
                self.delete_hierarchy_scheme("residues")

        self.add_hierarchy_scheme(
            ("chain_id", "residue_number", "insertion_code", "residue_name"), "residues"
        )

    def add_hierarchy_scheme(
        self,
        uniqueness_criteria,
        iterator_name,
    ):
        """
        Use the molecule's metadata to facilitate iteration over its atoms.

        This method will add an attribute with the name given by the
        ``iterator_name`` argument that provides an iterator over groups of
        atoms. Atoms are grouped by the values in their ``atom.metadata``
        dictionary; any atoms with the same values for the keys given in the
        ``uniqueness_criteria`` argument will be in the same group. These groups
        have the type :class:`~openff.toolkit.topology.molecule.HierarchyElement`.

        Hierarchy schemes are not updated dynamically; if a ``Molecule`` with
        hierarchy schemes changes, :meth:`Molecule.update_hierarchy_schemes()` must
        be called before the scheme is iterated over again or else the grouping
        may be incorrect.

        Hierarchy schemes allow iteration over groups of atoms according to
        their metadata. For more information, see
        :class:`~openff.toolkit.topology.molecule.HierarchyScheme`.

        Parameters
        ----------
        uniqueness_criteria : tuple of str
            The names of ``Atom`` metadata entries that define this scheme. An
            atom belongs to a ``HierarchyElement`` only if its metadata has the
            same values for these criteria as the other atoms in the
            ``HierarchyElement``.

        iterator_name : str
            Name of the iterator that will be exposed to access the hierarchy
            elements generated by this scheme.

        Returns
        -------
        new_hier_scheme : openff.toolkit.topology.HierarchyScheme
            The newly created HierarchyScheme

        See also
        --------
        Molecule.add_default_hierarchy_schemes, Molecule.hierarchy_schemes,
        Molecule.delete_hierarchy_scheme,  Molecule.update_hierarchy_schemes,
        HierarchyScheme,
        """
        if iterator_name in self._hierarchy_schemes:
            msg = (
                f'Can not add iterator with name "{iterator_name}" to this topology, as iterator '
                f"name is already used by {self._hierarchy_schemes[iterator_name]}"
            )
            raise HierarchySchemeWithIteratorNameAlreadyRegisteredException(msg)
        new_hier_scheme = HierarchyScheme(
            self,
            uniqueness_criteria,
            iterator_name,
        )
        self._hierarchy_schemes[iterator_name] = new_hier_scheme
        self.update_hierarchy_schemes([iterator_name])
        return new_hier_scheme

    @property
    def hierarchy_schemes(self) -> Dict[str, "HierarchyScheme"]:
        """
        The hierarchy schemes available on the molecule.

        Hierarchy schemes allow iteration over groups of atoms according to
        their metadata. For more information, see
        :class:`~openff.toolkit.topology.molecule.HierarchyScheme`.

        Returns
        -------
        A dict of the form {str: HierarchyScheme}
            The HierarchySchemes associated with the molecule.

        See also
        --------
        Molecule.add_hierarchy_scheme, Molecule.delete_hierarchy_scheme,
        Molecule.update_hierarchy_schemes, Topology.hierarchy_iterator,
        HierarchyScheme
        """
        return self._hierarchy_schemes

    def delete_hierarchy_scheme(self, iter_name):
        """
        Remove an existing ``HierarchyScheme`` specified by its iterator name.

        Hierarchy schemes allow iteration over groups of atoms according to
        their metadata. For more information, see
        :class:`~openff.toolkit.topology.molecule.HierarchyScheme`.

        Parameters
        ----------
        iter_name : str

        See also
        --------
        Molecule.add_hierarchy_scheme, Molecule.update_hierarchy_schemes,
        Molecule.hierarchy_schemes, HierarchyScheme
        """
        if iter_name not in self._hierarchy_schemes:
            raise HierarchySchemeNotFoundException(
                f'Can not delete HierarchyScheme with name "{iter_name}" '
                f"because no HierarchyScheme with that iterator name exists"
            )
        self._hierarchy_schemes.pop(iter_name)

    def update_hierarchy_schemes(self, iter_names=None):
        """
        Infer a hierarchy from atom metadata according to the existing hierarchy
        schemes.

        Hierarchy schemes allow iteration over groups of atoms according to
        their metadata. For more information, see
        :class:`~openff.toolkit.topology.molecule.HierarchyScheme`.

        Parameters
        ----------
        iter_names : Iterable of str, Optional
            Only perceive hierarchy for HierarchySchemes that expose these
            iterator names. If not provided, all known hierarchies will be
            perceived, overwriting previous results if applicable.

        See also
        --------
        Molecule.add_hierarchy_scheme, Molecule.delete_hierarchy_schemes,
        Molecule.hierarchy_schemes, HierarchyScheme
        """
        if iter_names is None:
            iter_names = self._hierarchy_schemes.keys()

        for iter_name in iter_names:
            hierarchy_scheme = self._hierarchy_schemes[iter_name]
            hierarchy_scheme.perceive_hierarchy()

    def __getattr__(self, name: str) -> List["HierarchyElement"]:
        """If a requested attribute is not found, check the hierarchy schemes"""
        try:
            return self.__dict__["_hierarchy_schemes"][name].hierarchy_elements
        except KeyError:
            raise AttributeError(
                f"'{self.__class__.__name__}' object has no attribute {name!r}"
            )

    def __dir__(self):
        """Add the hierarchy scheme iterator names to dir"""
        return list(self._hierarchy_schemes.keys()) + list(super().__dir__())

    def to_smiles(
        self,
        isomeric: bool = True,
        explicit_hydrogens: bool = True,
        mapped: bool = False,
        toolkit_registry: TKR = GLOBAL_TOOLKIT_REGISTRY,
    ):
        """
        Return a canonical isomeric SMILES representation of the current molecule.
        A partially mapped smiles can also be generated for atoms of interest by supplying an `atom_map` to the
        properties dictionary.

        .. note :: RDKit and OpenEye versions will not necessarily return the same representation.

        Parameters
        ----------
        isomeric: bool optional, default= True
            return an isomeric smiles
        explicit_hydrogens: bool optional, default=True
            return a smiles string containing all hydrogens explicitly
        mapped: bool optional, default=False
            return a explicit hydrogen mapped smiles, the atoms to be mapped can be controlled by supplying an
            atom map into the properties dictionary. If no mapping is passed all atoms will be mapped in order, else
            an atom map dictionary from the current atom index to the map id should be supplied with no duplicates.
            The map ids (values) should start from 0 or 1.
        toolkit_registry : openff.toolkit.utils.toolkits.ToolkitRegistry or
            openff.toolkit.utils.toolkits.ToolkitWrapper, optional, default=None
            :class:`ToolkitRegistry` or :class:`ToolkitWrapper` to use for SMILES conversion

        Returns
        -------
        smiles : str
            Canonical isomeric explicit-hydrogen SMILES

        Examples
        --------

        >>> from openff.toolkit.utils import get_data_file_path
        >>> sdf_filepath = get_data_file_path('molecules/ethanol.sdf')
        >>> molecule = Molecule(sdf_filepath)
        >>> smiles = molecule.to_smiles()

        """
        # Figure out which toolkit should be used to create the SMILES
        if isinstance(toolkit_registry, ToolkitRegistry):
            to_smiles_method = toolkit_registry.resolve("to_smiles")
        elif isinstance(toolkit_registry, ToolkitWrapper):
            to_smiles_method = toolkit_registry.to_smiles  # type: ignore[attr-defined]
        else:
            raise InvalidToolkitRegistryError(
                "Invalid toolkit_registry passed to to_smiles. Expected ToolkitRegistry or ToolkitWrapper. "
                f"Got {type(toolkit_registry)}"
            )

        # Get a string representation of the function containing the toolkit name so we can check
        # if a SMILES was already cached for this molecule. This will return, for example
        # "RDKitToolkitWrapper.to_smiles"
        smiles_hash = (
            to_smiles_method.__qualname__
            + str(isomeric)
            + str(explicit_hydrogens)
            + str(mapped)
        )
        smiles_hash += str(self._properties.get("atom_map", None))
        # Check to see if a SMILES for this molecule was already cached using this method
        if smiles_hash in self._cached_smiles:
            return self._cached_smiles[smiles_hash]
        else:
            smiles = to_smiles_method(self, isomeric, explicit_hydrogens, mapped)
            self._cached_smiles[smiles_hash] = smiles
            return smiles

    @classmethod
    def from_inchi(
        cls,
        inchi: str,
        allow_undefined_stereo: bool = False,
        toolkit_registry: TKR = GLOBAL_TOOLKIT_REGISTRY,
    ):
        """
        Construct a Molecule from a InChI representation

        Parameters
        ----------
        inchi : str
            The InChI representation of the molecule.

        allow_undefined_stereo : bool, default=False
            Whether to accept InChI with undefined stereochemistry. If False,
            an exception will be raised if a InChI with undefined stereochemistry
            is passed into this function.

        toolkit_registry : openff.toolkit.utils.toolkits.ToolRegistry
            or openff.toolkit.utils.toolkits.ToolkitWrapper, optional, default=None
            :class:`ToolkitRegistry` or :class:`ToolkitWrapper` to use for InChI-to-molecule conversion


        Returns
        -------
        molecule : openff.toolkit.topology.Molecule

        Examples
        --------
        Make cis-1,2-Dichloroethene:

        >>> molecule = Molecule.from_inchi('InChI=1S/C2H2Cl2/c3-1-2-4/h1-2H/b2-1-')
        """

        if isinstance(toolkit_registry, ToolkitRegistry):
            molecule = toolkit_registry.call(
                "from_inchi",
                inchi,
                _cls=cls,
                allow_undefined_stereo=allow_undefined_stereo,
            )
        elif isinstance(toolkit_registry, ToolkitWrapper):
            toolkit = toolkit_registry
            molecule = toolkit.from_inchi(  # type: ignore[attr-defined]
                inchi, _cls=cls, allow_undefined_stereo=allow_undefined_stereo
            )
        else:
            raise InvalidToolkitRegistryError(
                "Invalid toolkit_registry passed to from_inchi. Expected ToolkitRegistry or ToolkitWrapper. "
                f"Got {type(toolkit_registry)}"
            )

        return molecule

    def to_inchi(
        self,
        fixed_hydrogens: bool = False,
        toolkit_registry: TKR = GLOBAL_TOOLKIT_REGISTRY,
    ) -> str:
        """
        Create an InChI string for the molecule using the requested toolkit backend.
        InChI is a standardised representation that does not capture tautomers unless specified using the fixed
        hydrogen layer.

        For information on InChi see here https://iupac.org/who-we-are/divisions/division-details/inchi/

        Parameters
        ----------
        fixed_hydrogens: bool, default=False
            If a fixed hydrogen layer should be added to the InChI, if `True` this will produce a non standard
            specific InChI string of the molecule.

        toolkit_registry : openff.toolkit.utils.toolkits.ToolRegistry
            or openff.toolkit.utils.toolkits.ToolkitWrapper, optional, default=None
            :class:`ToolkitRegistry` or :class:`ToolkitWrapper` to use for molecule-to-InChI conversion

        Returns
        --------
        inchi: str
            The InChI string of the molecule.

        Raises
        -------
        InvalidToolkitRegistryError
             If an invalid object is passed as the toolkit_registry parameter
        """

        if isinstance(toolkit_registry, ToolkitRegistry):
            inchi = toolkit_registry.call(
                "to_inchi", self, fixed_hydrogens=fixed_hydrogens
            )
        elif isinstance(toolkit_registry, ToolkitWrapper):
            toolkit = toolkit_registry
            inchi = toolkit.to_inchi(self, fixed_hydrogens=fixed_hydrogens)  # type: ignore[attr-defined]
        else:
            raise InvalidToolkitRegistryError(
                "Invalid toolkit_registry passed to to_inchi. Expected ToolkitRegistry or ToolkitWrapper. "
                f"Got {type(toolkit_registry)}"
            )

        return inchi

    def to_inchikey(
        self,
        fixed_hydrogens: bool = False,
        toolkit_registry: TKR = GLOBAL_TOOLKIT_REGISTRY,
    ):
        """
        Create an InChIKey for the molecule using the requested toolkit backend.
        InChIKey is a standardised representation that does not capture tautomers unless specified
        using the fixed hydrogen layer.

        For information on InChi see here https://iupac.org/who-we-are/divisions/division-details/inchi/

        Parameters
        ----------
        fixed_hydrogens: bool, default=False
            If a fixed hydrogen layer should be added to the InChI, if `True` this will produce a non standard specific
            InChI string of the molecule.

        toolkit_registry : openff.toolkit.utils.toolkits.ToolRegistry
            or openff.toolkit.utils.toolkits.ToolkitWrapper, optional, default=None
            :class:`ToolkitRegistry` or :class:`ToolkitWrapper` to use for molecule-to-InChIKey conversion

        Returns
        --------
        inchi_key: str
            The InChIKey representation of the molecule.

        Raises
        -------
        InvalidToolkitRegistryError
             If an invalid object is passed as the toolkit_registry parameter
        """

        if isinstance(toolkit_registry, ToolkitRegistry):
            inchi_key = toolkit_registry.call(
                "to_inchikey", self, fixed_hydrogens=fixed_hydrogens
            )
        elif isinstance(toolkit_registry, ToolkitWrapper):
            toolkit = toolkit_registry
            inchi_key = toolkit.to_inchikey(self, fixed_hydrogens=fixed_hydrogens)  # type: ignore[attr-defined]
        else:
            raise InvalidToolkitRegistryError(
                "Invalid toolkit_registry passed to to_inchikey. Expected ToolkitRegistry or ToolkitWrapper. "
                f"Got {type(toolkit_registry)}"
            )

        return inchi_key

    @classmethod
    def from_smiles(
        cls,
        smiles: str,
        hydrogens_are_explicit: bool = False,
        toolkit_registry: TKR = GLOBAL_TOOLKIT_REGISTRY,
        allow_undefined_stereo: bool = False,
    ) -> "Molecule":
        """
        Construct a ``Molecule`` from a SMILES representation

        The order of atoms in the ``Molecule`` is unspecified and may change
        from version to version or with different toolkits. SMILES atom
        indices (also known as atom maps) are not used to order atoms; instead,
        they are stored in the produced molecule's properties attribute,
        accessible via ``molecule.properties["atom_map"]``. The atom map is
        stored as a dictionary mapping molecule atom indices to SMILES atom
        maps. To order atoms according to SMILES atom indices, see
        :py:meth:`Molecule.from_mapped_smiles`, which helpfully raises an
        exception if any atom map is missing, duplicated, or out-of-range,
        or else :py:meth:`Molecule.remap` for arbitrary remaps.

        Parameters
        ----------
        smiles
            The SMILES representation of the molecule.
        hydrogens_are_explicit
            If ``True``, forbid the cheminformatics toolkit from inferring
            hydrogen atoms not explicitly specified in the SMILES.
        toolkit_registry
            The cheminformatics toolkit to use to interpret the SMILES.
        allow_undefined_stereo
            Whether to accept SMILES with undefined stereochemistry. If
            ``False``, an exception will be raised if a SMILES with undefined
            stereochemistry is passed into this function.

        Raises
        ------
        RadicalsNotSupportedError
            If any atoms in the input molecule contain radical electrons.

        Examples
        --------

        Create a ``Molecule`` representing toluene from SMILES:

        >>> molecule = Molecule.from_smiles('Cc1ccccc1')

        Create a ``Molecule`` representing phenol from SMILES with the oxygen
        at atom index 0 (SMILES indices begin at 1):

        >>> molecule = Molecule.from_smiles('c1ccccc1[OH:1]')
        >>> molecule = molecule.remap(
        ...     {k: v - 1 for k, v in molecule.properties["atom_map"].items()},
        ...     partial=True,
        ... )
        >>> assert molecule.atom(0).symbol == "O"

        See Also
        --------
        from_mapped_smiles, remap

        """
        if isinstance(toolkit_registry, ToolkitRegistry):
            molecule = toolkit_registry.call(
                "from_smiles",
                smiles,
                hydrogens_are_explicit=hydrogens_are_explicit,
                allow_undefined_stereo=allow_undefined_stereo,
                _cls=cls,
            )
        elif isinstance(toolkit_registry, ToolkitWrapper):
            toolkit = toolkit_registry
            molecule = toolkit.from_smiles(  # type: ignore[attr-defined]
                smiles,
                hydrogens_are_explicit=hydrogens_are_explicit,
                allow_undefined_stereo=allow_undefined_stereo,
                _cls=cls,
            )
        else:
            raise InvalidToolkitRegistryError(
                "Invalid toolkit_registry passed to from_smiles. Expected ToolkitRegistry or ToolkitWrapper. "
                f"Got {type(toolkit_registry)}"
            )

        return molecule

    def _is_exactly_the_same_as(self, other):
        for atom1, atom2 in zip(self.atoms, other.atoms):
            if (
                (atom1.atomic_number != atom2.atomic_number)
                or (atom1.formal_charge != atom2.formal_charge)
                or (atom1.is_aromatic != atom2.is_aromatic)
                or (atom1.stereochemistry != atom2.stereochemistry)
            ):
                return False
        for bond1, bond2 in zip(self.bonds, other.bonds):
            if (
                (bond1.atom1_index != bond2.atom1_index)
                or (bond1.atom2_index != bond2.atom2_index)
                or (bond1.is_aromatic != bond2.is_aromatic)
                or (bond1.stereochemistry != bond2.stereochemistry)
            ):
                return False
        return True

    @staticmethod
    def are_isomorphic(
        mol1: Union["FrozenMolecule", nx.Graph],
        mol2: Union["FrozenMolecule", nx.Graph],
        return_atom_map: bool = False,
        aromatic_matching: bool = True,
        formal_charge_matching: bool = True,
        bond_order_matching: bool = True,
        atom_stereochemistry_matching: bool = True,
        bond_stereochemistry_matching: bool = True,
        strip_pyrimidal_n_atom_stereo: bool = True,
        toolkit_registry: TKR = GLOBAL_TOOLKIT_REGISTRY,
    ):
        """
        Determine if ``mol1`` is isomorphic to ``mol2``.

        ``are_isomorphic()`` compares two molecule's graph representations and
        the chosen node/edge attributes. Connections and atomic numbers are
        always checked.

        If nx.Graphs() are given they must at least have ``atomic_number``
        attributes on nodes. Other attributes that ``are_isomorphic()`` can
        optionally check...

        -  ... in nodes are:

           -  ``is_aromatic``
           -  ``formal_charge``
           -  ``stereochemistry``

        -  ... in edges are:

           -  ``is_aromatic``
           -  ``bond_order``
           -  ``stereochemistry``

        By default, all attributes are checked, but stereochemistry around
        pyrimidal nitrogen is ignored.

        .. warning :: This API is experimental and subject to change.

        Parameters
        ----------
        mol1 : an openff.toolkit.topology.molecule.FrozenMolecule or nx.Graph()
            The first molecule to test for isomorphism.

        mol2 : an openff.toolkit.topology.molecule.FrozenMolecule or nx.Graph()
            The second molecule to test for isomorphism.

        return_atom_map: bool, default=False, optional
            Return a ``dict`` containing the atomic mapping instead of a
            ``bool``.

        aromatic_matching: bool, default=True, optional
            If ``False``, aromaticity of graph nodes and edges are ignored for
            the purpose of determining isomorphism.

        formal_charge_matching: bool, default=True, optional
            If ``False``, formal charges of graph nodes are ignored for
            the purpose of determining isomorphism.

        bond_order_matching: bool, default=True, optional
            If ``False``, bond orders of graph edges are ignored for
            the purpose of determining isomorphism.

        atom_stereochemistry_matching : bool, default=True, optional
            If ``False``, atoms' stereochemistry is ignored for the
            purpose of determining isomorphism.

        bond_stereochemistry_matching : bool, default=True, optional
            If ``False``, bonds' stereochemistry is ignored for the
            purpose of determining isomorphism.

        strip_pyrimidal_n_atom_stereo: bool, default=True, optional
            If ``True``, any stereochemistry defined around pyrimidal
            nitrogen stereocenters will be disregarded in the isomorphism
            check.

        toolkit_registry : openff.toolkit.utils.toolkits.ToolkitRegistry
            or openff.toolkit.utils.toolkits.ToolkitWrapper, optional, default=None
            :class:`ToolkitRegistry` or :class:`ToolkitWrapper` to use for
            removing stereochemistry from pyrimidal nitrogens.

        Returns
        -------
        molecules_are_isomorphic : bool

        atom_map : default=None, Optional,
            [Dict[int,int]] ordered by mol1 indexing {mol1_index: mol2_index}
            If molecules are not isomorphic given input arguments, will return None instead of dict.
        """

        def _object_to_n_atoms(obj):
            import networkx as nx

            if isinstance(obj, FrozenMolecule):
                return obj.n_atoms
            elif isinstance(obj, nx.Graph):
                return obj.number_of_nodes()
            else:
                raise TypeError(
                    "are_isomorphic accepts a NetworkX Graph or OpenFF "
                    + f"(Frozen)Molecule, not {type(obj)}"
                )

        # Quick number of atoms check. Important for large molecules
        if _object_to_n_atoms(mol1) != _object_to_n_atoms(mol2):
            return False, None

        # If the number of atoms match, check the Hill formula
        if Molecule._object_to_hill_formula(mol1) != Molecule._object_to_hill_formula(
            mol2
        ):
            return False, None

        # Do a quick check to see whether the inputs are totally identical (including being in the same atom order)
        if isinstance(mol1, FrozenMolecule) and isinstance(mol2, FrozenMolecule):
            if mol1._is_exactly_the_same_as(mol2):
                return True, {i: i for i in range(mol1.n_atoms)}

        # Build the user defined matching functions
        def node_match_func(x, y):
            # always match by atleast atomic number
            is_equal = x["atomic_number"] == y["atomic_number"]
            if aromatic_matching:
                is_equal &= x["is_aromatic"] == y["is_aromatic"]
            if formal_charge_matching:
                is_equal &= x["formal_charge"] == y["formal_charge"]
            if atom_stereochemistry_matching:
                is_equal &= x["stereochemistry"] == y["stereochemistry"]
            return is_equal

        # check if we want to do any bond matching if not the function is None
        if aromatic_matching or bond_order_matching or bond_stereochemistry_matching:

            def edge_match_func(x, y):
                # We don't need to check the exact bond order (which is 1 or 2)
                # if the bond is aromatic. This way we avoid missing a match only
                # if the alternate bond orders 1 and 2 are assigned differently.
                if aromatic_matching and bond_order_matching:
                    is_equal = (x["is_aromatic"] == y["is_aromatic"]) or (
                        x["bond_order"] == y["bond_order"]
                    )
                elif aromatic_matching:
                    is_equal = x["is_aromatic"] == y["is_aromatic"]
                elif bond_order_matching:
                    is_equal = x["bond_order"] == y["bond_order"]
                else:
                    is_equal = None
                if bond_stereochemistry_matching:
                    if is_equal is None:
                        is_equal = x["stereochemistry"] == y["stereochemistry"]
                    else:
                        is_equal &= x["stereochemistry"] == y["stereochemistry"]

                return is_equal

        else:
            edge_match_func = None  # type: ignore

        # Here we should work out what data type we have, also deal with lists?
        def to_networkx(data):
            """For the given data type, return the networkx graph"""
            import networkx as nx

            if strip_pyrimidal_n_atom_stereo:
                SMARTS = "[N+0X3:1](-[*])(-[*])(-[*])"

            if isinstance(data, FrozenMolecule):
                # Molecule class instance
                if strip_pyrimidal_n_atom_stereo:
                    # Make a copy of the molecule so we don't modify the original
                    data: FrozenMolecule = deepcopy(data)
                    data.strip_atom_stereochemistry(
                        SMARTS, toolkit_registry=toolkit_registry
                    )
                return data.to_networkx()

            elif isinstance(data, nx.Graph):
                return data

            else:
                raise NotImplementedError(
                    f"The input type {type(data)} is not supported,"
                    f"please supply an openff.toolkit.topology.molecule.Molecule "
                    f"or networkx.Graph representation of the molecule."
                )

        mol1_netx = to_networkx(mol1)
        mol2_netx = to_networkx(mol2)
        from networkx.algorithms.isomorphism import GraphMatcher  # type: ignore

        GM = GraphMatcher(
            mol1_netx, mol2_netx, node_match=node_match_func, edge_match=edge_match_func
        )
        isomorphic = GM.is_isomorphic()

        if isomorphic and return_atom_map:
            topology_atom_map = GM.mapping

            # reorder the mapping by keys
            sorted_mapping = {}
            for key in sorted(topology_atom_map.keys()):
                sorted_mapping[key] = topology_atom_map[key]

            return isomorphic, sorted_mapping

        else:
            return isomorphic, None

    def is_isomorphic_with(self, other: Union["FrozenMolecule", nx.Graph], **kwargs):
        """
        Check if the molecule is isomorphic with the other molecule which can be an openff.toolkit.topology.Molecule
        or nx.Graph(). Full matching is done using the options described bellow.

        .. warning :: This API is experimental and subject to change.

        Parameters
        ----------
        other: openff.toolkit.topology.Molecule or nx.Graph()

        aromatic_matching: bool, default=True, optional
        compare the aromatic attributes of bonds and atoms.

        formal_charge_matching: bool, default=True, optional
        compare the formal charges attributes of the atoms.

        bond_order_matching: bool, deafult=True, optional
        compare the bond order on attributes of the bonds.

        atom_stereochemistry_matching : bool, default=True, optional
            If ``False``, atoms' stereochemistry is ignored for the
            purpose of determining equality.

        bond_stereochemistry_matching : bool, default=True, optional
            If ``False``, bonds' stereochemistry is ignored for the
            purpose of determining equality.

        strip_pyrimidal_n_atom_stereo: bool, default=True, optional
            If ``True``, any stereochemistry defined around pyrimidal
            nitrogen stereocenters will be disregarded in the isomorphism
            check.

        toolkit_registry : openff.toolkit.utils.toolkits.ToolkitRegistry
            or openff.toolkit.utils.toolkits.ToolkitWrapper, optional, default=None
            :class:`ToolkitRegistry` or :class:`ToolkitWrapper` to use for
            removing stereochemistry from pyrimidal nitrogens.

        Returns
        -------
        isomorphic : bool
        """

        return Molecule.are_isomorphic(
            self,
            other,
            return_atom_map=False,
            aromatic_matching=kwargs.get("aromatic_matching", True),
            formal_charge_matching=kwargs.get("formal_charge_matching", True),
            bond_order_matching=kwargs.get("bond_order_matching", True),
            atom_stereochemistry_matching=kwargs.get(
                "atom_stereochemistry_matching", True
            ),
            bond_stereochemistry_matching=kwargs.get(
                "bond_stereochemistry_matching", True
            ),
            strip_pyrimidal_n_atom_stereo=kwargs.get(
                "strip_pyrimidal_n_atom_stereo", True
            ),
            toolkit_registry=kwargs.get("toolkit_registry", GLOBAL_TOOLKIT_REGISTRY),
        )[0]

    def generate_conformers(
        self,
        toolkit_registry: TKR = GLOBAL_TOOLKIT_REGISTRY,
        n_conformers: int = 10,
        rms_cutoff: Optional[Quantity] = None,
        clear_existing: bool = True,
        make_carboxylic_acids_cis: bool = True,
    ):
        """
        Generate conformers for this molecule using an underlying toolkit.

        If ``n_conformers=0``, no toolkit wrapper will be called. If ``n_conformers=0``
        and ``clear_existing=True``, ``molecule.conformers`` will be set to ``None``.

        Parameters
        ----------
        toolkit_registry : openff.toolkit.utils.toolkits.ToolkitRegistry or
            openff.toolkit.utils.toolkits.ToolkitWrapper, optional, default=None
            :class:`ToolkitRegistry` or :class:`ToolkitWrapper` to use for SMILES-to-molecule conversion
        n_conformers : int, default=1
            The maximum number of conformers to produce
        rms_cutoff : openff.unit.Quantity-wrapped float, in units of distance, optional, default=None
            The minimum RMS value at which two conformers are considered redundant and one is deleted. Precise
            implementation of this cutoff may be toolkit-dependent. If ``None``, the cutoff is set to be the
            default value for each ``ToolkitWrapper`` (generally 1 Angstrom).
        clear_existing : bool, default=True
            Whether to overwrite existing conformers for the molecule
        make_carboxylic_acids_cis: bool, default=True
            Guarantee all conformers have exclusively cis carboxylic acid groups (COOH)
            by rotating the proton in any trans carboxylic acids 180 degrees around the
            C-O bond. Works around a bug in conformer generation by the OpenEye toolkit
            where trans COOH is much more common than it should be.

        Examples
        --------

        >>> molecule = Molecule.from_smiles('CCCCCC')
        >>> molecule.generate_conformers()

        Raises
        ------
        InvalidToolkitRegistryError
            If an invalid object is passed as the toolkit_registry parameter

        """
        # If no conformers are requested, do not call to a ToolkitWrapper at all
        if n_conformers == 0:
            if clear_existing:
                self._conformers = None
            return

        if isinstance(toolkit_registry, ToolkitRegistry):
            return toolkit_registry.call(
                "generate_conformers",
                self,
                n_conformers=n_conformers,
                rms_cutoff=rms_cutoff,
                clear_existing=clear_existing,
                raise_exception_types=[],
                make_carboxylic_acids_cis=make_carboxylic_acids_cis,
            )
        elif isinstance(toolkit_registry, ToolkitWrapper):
            toolkit = toolkit_registry
            return toolkit.generate_conformers(  # type: ignore[attr-defined]
                self,
                n_conformers=n_conformers,
                rms_cutoff=rms_cutoff,
                clear_existing=clear_existing,
                make_carboxylic_acids_cis=make_carboxylic_acids_cis,
            )
        else:
            raise InvalidToolkitRegistryError(
                "Invalid toolkit_registry passed to generate_conformers. Expected ToolkitRegistry or ToolkitWrapper. "
                f"Got {type(toolkit_registry)}"
            )

    def _make_carboxylic_acids_cis(
        self, toolkit_registry: TKR = GLOBAL_TOOLKIT_REGISTRY
    ):
        """
        Rotate dihedral angle of any conformers with trans COOH groups so they are cis

        Carboxylic acid groups almost always exist in nature in the cis conformation,
        with the hydrogen atom in between the two oxygen atoms::

                  O----H
                 /
                /
               /
            --C
               \\
                \\
                  O

        However, the OpenEye toolkit frequently produces carboxylic acid geometries
        in the unrealistic trans conformation::

             H----O
                 /
                /
               /
            --C
               \\
                \\
                  O

        This method converts all conformers in the molecule with the trans conformation
        into the corresponding cis conformer by rotating the OH bond around the CO bond
        by 180 degrees. Carboxylic acids that are already cis are unchanged. Carboxylic
        acid groups are considered cis if their O-C-O-H dihedral angle is acute.

        Parameters
        ----------
        toolkit_registry : openff.toolkit.utils.toolkits.ToolkitRegistry
            or openff.toolkit.utils.toolkits.ToolkitWrapper, optional, default=None
            :class:`ToolkitRegistry` or :class:`ToolkitWrapper` to use for SMILES-to-molecule conversion
        """

        # Return early if there are no conformers
        if not self._conformers:
            return

        # Convert all conformers into one big array
        conformers = np.asarray([q.m_as(unit.angstrom) for q in self._conformers])

        # Scan the molecule for carboxylic acids
        cooh_indices = self.chemical_environment_matches(
            "[C:2]([O:3][H:4])=[O:1]", toolkit_registry=toolkit_registry
        )
        n_conformers, n_cooh_groups = len(conformers), len(cooh_indices)
        # Exit early if there are no carboxylic acids
        if not n_cooh_groups:
            return

        # Pull out the coordinates of all carboxylic acid groups into cooh_xyz
        cooh_xyz = conformers[:, cooh_indices, :]
        assert cooh_xyz.shape == (n_conformers, n_cooh_groups, 4, 3)

        def dot(a, b):
            """Compute dot product along last axis of arrays"""
            return np.sum(a * b, axis=-1)[..., np.newaxis]

        def norm(a):
            """Compute norm along last axis of array"""
            return np.linalg.norm(a, axis=-1)[..., np.newaxis]

        def dihedral(a):
            """Compute dihedrals of array with shape (..., 4, 3)"""
            # Praxeolitic formula
            # 1 sqrt, 1 cross product
            # from https://stackoverflow.com/q/20305272
            p0 = a[..., 0, :]
            p1 = a[..., 1, :]
            p2 = a[..., 2, :]
            p3 = a[..., 3, :]

            b0 = -1.0 * (p1 - p0)
            b1 = p2 - p1
            b2 = p3 - p2

            # normalize b1 so that it does not influence magnitude of vector
            # rejections that come next
            b1 /= norm(b1)

            # vector rejections
            # v = projection of b0 onto plane perpendicular to b1
            #   = b0 minus component that aligns with b1
            # w = projection of b2 onto plane perpendicular to b1
            #   = b2 minus component that aligns with b1
            v = b0 - dot(b0, b1) * b1
            w = b2 - dot(b2, b1) * b1

            # angle between v and w in a plane is the torsion angle
            # v and w may not be normalized but that's fine since tan is y/x
            x = dot(v, w)
            y = dot(np.cross(b1, v), w)
            return np.arctan2(y, x)

        dihedrals = dihedral(cooh_xyz)
        assert dihedrals.shape == (n_conformers, n_cooh_groups, 1)
        dihedrals.shape = (n_conformers, n_cooh_groups, 1, 1)

        # Get indices of trans COOH groups
        trans_indices = np.logical_not(
            np.logical_and((-np.pi / 2) < dihedrals, dihedrals < (np.pi / 2))
        )
        # Expand array so it can be used to index cooh_xyz
        trans_indices = np.repeat(trans_indices, repeats=4, axis=2)
        trans_indices = np.repeat(trans_indices, repeats=3, axis=3)
        # Get indices of individual atoms in trans COOH groups (except terminal O)
        trans_indices_h = trans_indices.copy()
        trans_indices_h[:, :, (0, 1, 2), :] = False
        trans_indices_c = trans_indices.copy()
        trans_indices_c[:, :, (0, 2, 3), :] = False
        trans_indices_o = trans_indices.copy()
        trans_indices_o[:, :, (0, 1, 3), :] = False

        # Rotate OH around CO bond
        # We want to rotate H 180 degrees around the CO bond (b1)
        c = cooh_xyz[trans_indices_c].reshape(-1, 3)
        o = cooh_xyz[trans_indices_o].reshape(-1, 3)
        h = cooh_xyz[trans_indices_h].reshape(-1, 3)
        # Axis is defined as the line from the origin along a unit vector, so
        # move C to the origin and normalize
        point = h - c
        axis = o - c
        axis /= norm(axis)
        # Do the rotation
        # https://en.wikipedia.org/wiki/Rotation_matrix#Rotation_matrix_from_axis_and_angle
        rotated = axis * (dot(axis, point)) - np.cross(np.cross(axis, point), axis)
        # Move rotated point back to original coordinates
        rotated = rotated + c

        # Update the coordinates
        cooh_xyz[trans_indices_h] = rotated.reshape((-1))

        # Update conformers with rotated coordinates
        conformers[:, cooh_indices, :] = cooh_xyz

        # Return conformers to original type
        self._conformers = [unit.Quantity(conf, unit.angstrom) for conf in conformers]

    def apply_elf_conformer_selection(
        self,
        percentage: float = 2.0,
        limit: int = 10,
        toolkit_registry: Optional[
            Union[ToolkitRegistry, ToolkitWrapper]
        ] = GLOBAL_TOOLKIT_REGISTRY,
        **kwargs,
    ):
        """Select a set of diverse conformers from the molecule's conformers with ELF.

        Applies the `Electrostatically Least-interacting Functional groups method
        <https://docs.eyesopen.com/toolkits/python/quacpactk/molchargetheory.html#elf-conformer-selection>`_
        to select a set of diverse conformers which have minimal
        electrostatically strongly interacting functional groups from the
        molecule's conformers.

        Parameters
        ----------
        toolkit_registry
            The underlying toolkit to use to select the ELF conformers.
        percentage
            The percentage of conformers with the lowest electrostatic
            interaction energies to greedily select from.
        limit
            The maximum number of conformers to select.

        Notes
        -----
        * The input molecule should have a large set of conformers already
          generated to select the ELF conformers from.
        * The selected conformers will be retained in the `conformers` list
          while unselected conformers will be discarded.

        See Also
        --------
        openff.toolkit.utils.toolkits.OpenEyeToolkitWrapper.apply_elf_conformer_selection
        openff.toolkit.utils.toolkits.RDKitToolkitWrapper.apply_elf_conformer_selection
        """
        if isinstance(toolkit_registry, ToolkitRegistry):
            toolkit_registry.call(
                "apply_elf_conformer_selection",
                molecule=self,
                percentage=percentage,
                limit=limit,
                **kwargs,
            )
        elif isinstance(toolkit_registry, ToolkitWrapper):
            toolkit = toolkit_registry
            toolkit.apply_elf_conformer_selection(  # type: ignore[attr-defined]
                molecule=self, percentage=percentage, limit=limit, **kwargs
            )
        else:
            raise InvalidToolkitRegistryError(
                f"Invalid toolkit_registry passed to apply_elf_conformer_selection."
                f"Expected ToolkitRegistry or ToolkitWrapper. Got "
                f"{type(toolkit_registry)}"
            )

    def assign_partial_charges(
        self,
        partial_charge_method: str,
        strict_n_conformers: bool = False,
        use_conformers: Optional[Iterable[Quantity]] = None,
        toolkit_registry: TKR = GLOBAL_TOOLKIT_REGISTRY,
        normalize_partial_charges: bool = True,
    ):
        """
        Calculate partial atomic charges and store them in the molecule.

        ``assign_partial_charges`` computes charges using the specified toolkit
        and assigns the new values to the ``partial_charges`` attribute.
        Supported charge methods vary from toolkit to toolkit, but some
        supported methods are:

        - ``"am1bcc"``
        - ``"am1bccelf10"`` (requires OpenEye Toolkits)
        - ``"am1-mulliken"``
        - ``"mmff94"``
        - ``"gasteiger"``

        By default, the conformers on the input molecule are not used
        in the charge calculation. Instead, any conformers needed for
        the charge calculation are generated by this method. If this
        behavior is undesired, specific conformers can be provided via the
        ``use_conformers`` argument.

        ELF10 methods will neither fail nor warn when fewer than the
        expected number of conformers could be generated, as many small
        molecules are too rigid to provide a large number of conformers. Note
        that only the ``"am1bccelf10"`` partial charge method uses ELF
        conformer selection; the ``"am1bcc"`` method only uses a single
        conformer. This may confuse users as the `ToolkitAM1BCC`_ SMIRNOFF
        tag in a force field file defines that AM1BCC-ELF10 should be used
        if the OpenEye Toolkits are available.

        For more supported charge methods and their details, see the
        corresponding methods in each toolkit wrapper:

        - :meth:`OpenEyeToolkitWrapper.assign_partial_charges \
          <openff.toolkit.utils.toolkits.OpenEyeToolkitWrapper.assign_partial_charges>`
        - :meth:`RDKitToolkitWrapper.assign_partial_charges \
          <openff.toolkit.utils.toolkits.RDKitToolkitWrapper.assign_partial_charges>`
        - :meth:`AmberToolsToolkitWrapper.assign_partial_charges \
          <openff.toolkit.utils.toolkits.AmberToolsToolkitWrapper.assign_partial_charges>`
        - :meth:`BuiltInToolkitWrapper.assign_partial_charges \
          <openff.toolkit.utils.toolkits.BuiltInToolkitWrapper.assign_partial_charges>`

        .. _ToolkitAM1BCC: https://openforcefield.github.io/standards/standards/smirnoff/\
            #toolkitam1bcc-temporary-support-for-toolkit-based-am1-bcc-partial-charges

        Parameters
        ----------
        partial_charge_method : string
            The partial charge calculation method to use for partial charge
            calculation.
        strict_n_conformers : bool, default=False
            Whether to raise an exception if an invalid number of conformers is
            provided for the given charge method. If this is False and an
            invalid number of conformers is found, a warning will be raised.
        use_conformers : Arrays with shape (n_atoms, 3) and dimensions of distance
            Coordinates to use for partial charge calculation. If ``None``, an
            appropriate number of conformers will be generated.
        toolkit_registry
            :class:`ToolkitRegistry` or :class:`ToolkitWrapper` to use for the
            calculation.
        normalize_partial_charges : bool, default=True
            Whether to offset partial charges so that they sum to the total
            formal charge of the molecule. This is used to prevent accumulation
            of rounding errors when the partial charge assignment method returns
            values at limited precision.

        Examples
        --------

        Generate AM1 Mulliken partial charges. Conformers for the AM1
        calculation are generated automatically:

        >>> molecule = Molecule.from_smiles('CCCCCC')
        >>> molecule.assign_partial_charges('am1-mulliken')

        To use pre-generated conformations, use the ``use_conformers`` argument:

        >>> molecule = Molecule.from_smiles('CCCCCC')
        >>> molecule.generate_conformers(n_conformers=1)
        >>> molecule.assign_partial_charges(
        ...     'am1-mulliken',
        ...     use_conformers=molecule.conformers
        ... )

        Raises
        ------
        InvalidToolkitRegistryError
            If an invalid object is passed as the toolkit_registry parameter

        See Also
        --------
        openff.toolkit.utils.toolkits.OpenEyeToolkitWrapper.assign_partial_charges
        openff.toolkit.utils.toolkits.RDKitToolkitWrapper.assign_partial_charges
        openff.toolkit.utils.toolkits.AmberToolsToolkitWrapper.assign_partial_charges
        openff.toolkit.utils.toolkits.BuiltInToolkitWrapper.assign_partial_charges
        """

        # Raise a warning when users try to apply these charge methods to "large" molecules
        WARN_LARGE_MOLECULES: Set[str] = {
            "am1bcc",
            "am1bccelf10",
            "am1-mulliken",
            "am1bccnosymspt",
            "am1elf10",
        }

        if partial_charge_method in WARN_LARGE_MOLECULES:
            if self.n_atoms > 150:
                warnings.warn(
                    f"Warning! Partial charge method '{partial_charge_method}' is not designed "
                    "for use on large (i.e. > 150 atoms) molecules and may crash or take hours to "
                    f"run on this molecule (found {self.n_atoms} atoms). For more, see "
                    "https://docs.openforcefield.org/projects/toolkit/en/stable/faq.html"
                    "#parameterizing-my-system-which-contains-a-large-molecule-is-taking-forever-whats-wrong",
                    stacklevel=2,
                )

        if isinstance(toolkit_registry, ToolkitRegistry):
            # We may need to try several toolkitwrappers to find one
            # that supports the desired partial charge method, so we
            # tell the ToolkitRegistry to continue trying ToolkitWrappers
            # if one raises an error (raise_exception_types=[])
            toolkit_registry.call(
                "assign_partial_charges",
                molecule=self,
                partial_charge_method=partial_charge_method,
                use_conformers=use_conformers,
                strict_n_conformers=strict_n_conformers,
                normalize_partial_charges=normalize_partial_charges,
                raise_exception_types=[],
                _cls=self.__class__,
            )
        elif isinstance(toolkit_registry, ToolkitWrapper):
            toolkit_wrapper: ToolkitWrapper = toolkit_registry
            toolkit_wrapper.assign_partial_charges(  # type: ignore[attr-defined]
                self,
                partial_charge_method=partial_charge_method,
                use_conformers=use_conformers,
                strict_n_conformers=strict_n_conformers,
                normalize_partial_charges=normalize_partial_charges,
                _cls=self.__class__,
            )
        else:
            raise InvalidToolkitRegistryError(
                f"Invalid toolkit_registry passed to assign_partial_charges."
                f"Expected ToolkitRegistry or ToolkitWrapper. Got  {type(toolkit_registry)}"
            )

    def _normalize_partial_charges(self):
        """
        Add offsets to each partial charge to ensure that they sum to the formal charge of the molecule,
        to the limit of a python float's precision. Modifies the partial charges in-place.
        """
        expected_charge = self.total_charge

        current_charge = 0.0 * unit.elementary_charge
        for pc in self.partial_charges:
            current_charge += pc

        charge_offset = (expected_charge - current_charge) / self.n_atoms

        self.partial_charges += charge_offset

    def assign_fractional_bond_orders(
        self,
        bond_order_model=None,
        toolkit_registry=GLOBAL_TOOLKIT_REGISTRY,
        use_conformers=None,
    ):
        """
        Update and store list of bond orders this molecule.

        Bond orders are stored on each bond, in the
        ``bond.fractional_bond_order`` attribute.

        .. warning :: This API is experimental and subject to change.

        Parameters
        ----------
        toolkit_registry : openff.toolkit.utils.toolkits.ToolkitRegistry or
            openff.toolkit.utils.toolkits.ToolkitWrapper, optional, default=None
            :class:`ToolkitRegistry` or :class:`ToolkitWrapper` to use for SMILES-to-molecule conversion
        bond_order_model : string, optional. Default=None
            The bond order model to use for fractional bond order calculation. If ``None``, ``"am1-wiberg"`` is used.
        use_conformers : iterable of openff.unit.Quantity(np.array) with shape (n_atoms, 3) and dimension of distance,
            optional, default=None
            The conformers to use for fractional bond order calculation. If ``None``, an appropriate number
            of conformers will be generated by an available ``ToolkitWrapper``.

        Examples
        --------

        >>> from openff.toolkit import Molecule
        >>> molecule = Molecule.from_smiles('CCCCCC')
        >>> molecule.assign_fractional_bond_orders()

        Raises
        ------
        InvalidToolkitRegistryError
            If an invalid object is passed as the toolkit_registry parameter

        """

        if isinstance(toolkit_registry, ToolkitRegistry):
            return toolkit_registry.call(
                "assign_fractional_bond_orders",
                self,
                bond_order_model=bond_order_model,
                use_conformers=use_conformers,
            )
        elif isinstance(toolkit_registry, ToolkitWrapper):
            toolkit = toolkit_registry
            return toolkit.assign_fractional_bond_orders(
                self, bond_order_model=bond_order_model, use_conformers=use_conformers
            )
        else:
            raise InvalidToolkitRegistryError(
                f"Invalid toolkit_registry passed to assign_fractional_bond_orders. "
                f"Expected ToolkitRegistry or ToolkitWrapper. Got {type(toolkit_registry)}."
            )

    def _invalidate_cached_properties(self):
        """
        Indicate that the chemical entity has been altered.
        """
        # if hasattr(self, '_cached_properties'):
        #    delattr(self, '_cached_properties')
        self._conformers = None
        self._partial_charges = None
        self._propers = None
        self._impropers = None

        self._hill_formula = None
        self._cached_smiles = dict()
        # TODO: Clear fractional bond orders
        self._ordered_connection_table_hash = None
        for atom in self.atoms:
            if "_molecule_atom_index" in atom.__dict__:
                del atom.__dict__["_molecule_atom_index"]

    def to_networkx(self):
        """Generate a NetworkX undirected graph from the molecule.

        Nodes are Atoms labeled with atom indices and atomic elements (via the ``element`` node atrribute).
        Edges denote chemical bonds between Atoms.

        .. todo ::

           * Do we need a ``from_networkx()`` method? If so, what would the Graph be required to provide?
           * Should edges be labeled with discrete bond types in some aromaticity model?
           * Should edges be labeled with fractional bond order if a method is specified?
           * Should we add other per-atom and per-bond properties (e.g. partial charges) if present?
           * Can this encode bond/atom chirality?


        Returns
        -------
        graph : networkx.Graph
            The resulting graph, with nodes (atoms) labeled with atom indices, elements, stereochemistry and
            aromaticity flags and bonds with two atom indices, bond order, stereochemistry, and aromaticity flags

        Examples
        --------
        Retrieve the bond graph for imatinib (OpenEye toolkit required)

        >>> molecule = Molecule.from_iupac('imatinib')
        >>> nxgraph = molecule.to_networkx()

        """
        import networkx as nx

        G = nx.Graph()
        for atom in self.atoms:
            G.add_node(
                atom.molecule_atom_index,
                atomic_number=atom.atomic_number,
                is_aromatic=atom.is_aromatic,
                stereochemistry=atom.stereochemistry,
                formal_charge=atom.formal_charge,
            )
            # G.add_node(atom.molecule_atom_index, attr_dict={'atomic_number': atom.atomic_number})
        for bond in self.bonds:
            G.add_edge(
                bond.atom1_index,
                bond.atom2_index,
                bond_order=bond.bond_order,
                is_aromatic=bond.is_aromatic,
                stereochemistry=bond.stereochemistry,
            )
            # G.add_edge(bond.atom1_index, bond.atom2_index, attr_dict={'order':bond.bond_order})

        return G

    def find_rotatable_bonds(
        self, ignore_functional_groups=None, toolkit_registry=GLOBAL_TOOLKIT_REGISTRY
    ):
        """
        Find all bonds classed as rotatable ignoring any matched to the ``ignore_functional_groups`` list.

        Parameters
        ----------
        ignore_functional_groups: optional, List[str], default=None,
            A list of bond SMARTS patterns to be ignored when finding rotatable bonds.

        toolkit_registry: openff.toolkit.utils.toolkits.ToolkitRegistry
            or openff.toolkit.utils.toolkits.ToolkitWrapperl, optional, default=None
            :class:`ToolkitRegistry` or :class:`ToolkitWrapper` to use for SMARTS matching

        Returns
        -------
        bonds: List[openff.toolkit.topology.molecule.Bond]
            The list of openff.toolkit.topology.molecule.Bond instances which are rotatable.
        """

        # general rotatable bond smarts taken from RDKit
        # https://github.com/rdkit/rdkit/blob/1bf6ef3d65f5c7b06b56862b3fb9116a3839b229/rdkit/Chem/Lipinski.py#L47%3E
        rotatable_bond_smarts = "[!$(*#*)&!D1:1]-&!@[!$(*#*)&!D1:2]"

        # get all of the general matches
        general_matches = self.chemical_environment_matches(
            query=rotatable_bond_smarts, toolkit_registry=toolkit_registry
        )

        # this will give all forwards and backwards matches, so condense them down with this function
        def condense_matches(matches):
            condensed_matches = set()
            for m in matches:
                condensed_matches.add(tuple(sorted(m)))
            return condensed_matches

        general_bonds = condense_matches(general_matches)

        # now refine the list using the ignore groups
        if ignore_functional_groups is not None:
            matches_to_ignore = set()

            # make ignore_functional_groups an iterable object
            if isinstance(ignore_functional_groups, str):
                ignore_functional_groups = [ignore_functional_groups]
            else:
                try:
                    iter(ignore_functional_groups)
                except TypeError:
                    ignore_functional_groups = [ignore_functional_groups]

            # find the functional groups to remove
            for functional_group in ignore_functional_groups:
                # note I run the searches through this function so they have to be SMIRKS?
                ignore_matches = self.chemical_environment_matches(
                    query=functional_group, toolkit_registry=toolkit_registry
                )
                ignore_matches = condense_matches(ignore_matches)
                # add the new matches to the matches to ignore
                matches_to_ignore.update(ignore_matches)

            # now remove all the matches
            for match in matches_to_ignore:
                try:
                    general_bonds.remove(match)
                # if the key is not in the list, the ignore pattern was not valid
                except KeyError:
                    continue

        # gather a list of bond instances to return
        rotatable_bonds = [self.get_bond_between(*bond) for bond in general_bonds]
        return rotatable_bonds

    def _add_atom(
        self,
        atomic_number: int,
        formal_charge: int,
        is_aromatic: bool,
        stereochemistry: Optional[str] = None,
        name: Optional[str] = None,
        metadata=None,
        invalidate_cache: bool = True,
    ) -> int:
        """
        Add an atom

        Parameters
        ----------
        atomic_number : int
            Atomic number of the atom
        formal_charge : int
            Formal charge of the atom
        is_aromatic : bool
            If True, atom is aromatic; if False, not aromatic
        stereochemistry : str, optional, default=None
            Either 'R' or 'S' for specified stereochemistry, or None if stereochemistry is irrelevant
        name : str, optional, default=None
            An optional name for the atom
        metadata : dict[str: (int, str)], default=None
            An optional dictionary where keys are strings and values are strings or ints. This is intended
            to record atom-level information used to inform hierarchy definition and iteration, such as
            grouping atom by residue and chain.
        invalidate_cache : bool, default=True
            Whether or not to invalidate the cache of the molecule upon the addition of this atom. This should
            be left to its default value (`True`) for safety.

        Returns
        -------
        index : int
            The index of the atom in the molecule

        Examples
        --------

        Define a methane molecule

        >>> molecule = Molecule()
        >>> molecule.name = 'methane'
        >>> C = molecule.add_atom(6, 0, False)
        >>> H1 = molecule.add_atom(1, 0, False)
        >>> H2 = molecule.add_atom(1, 0, False)
        >>> H3 = molecule.add_atom(1, 0, False)
        >>> H4 = molecule.add_atom(1, 0, False)
        >>> bond_idx = molecule.add_bond(C, H1, False, 1)
        >>> bond_idx = molecule.add_bond(C, H2, False, 1)
        >>> bond_idx = molecule.add_bond(C, H3, False, 1)
        >>> bond_idx = molecule.add_bond(C, H4, False, 1)

        """
        # Create an atom
        atom = Atom(
            atomic_number,
            formal_charge,
            is_aromatic,
            stereochemistry=stereochemistry,
            name=name,
            metadata=metadata,
            molecule=self,
        )
        self._atoms.append(atom)
        if invalidate_cache:
            self._invalidate_cached_properties()

        # Since we just appended it, we can just return the length - 1
        return len(self._atoms) - 1

    def _add_bond(
        self,
        atom1,
        atom2,
        bond_order,
        is_aromatic,
        stereochemistry=None,
        fractional_bond_order=None,
        invalidate_cache: bool = True,
    ):
        """
        Add a bond between two specified atom indices

        Parameters
        ----------
        atom1 : int or openff.toolkit.topology.molecule.Atom
            Index of first atom or first atom
        atom2_index : int or openff.toolkit.topology.molecule.Atom
            Index of second atom or second atom
        bond_order : int
            Integral bond order of Kekulized form
        is_aromatic : bool
            True if this bond is aromatic, False otherwise
        stereochemistry : str, optional, default=None
            Either 'E' or 'Z' for specified stereochemistry, or None if stereochemistry is irrelevant
        fractional_bond_order : float, optional, default=None
            The fractional (eg. Wiberg) bond order
        invalidate_cache : bool, default=True
            Whether or not to invalidate the cache of the molecule upon the addition of this atom. This should
            be left to its default value (`True`) for safety.

        Returns
        -------
        index : int
            The index of the bond in the molecule

        """
        if isinstance(atom1, int) and isinstance(atom2, int):
            atom1_atom = self.atoms[atom1]
            atom2_atom = self.atoms[atom2]
        elif isinstance(atom1, Atom) and isinstance(atom2, Atom):
            atom1_atom = atom1
            atom2_atom = atom2
        else:
            raise ValueError(
                "Invalid inputs to molecule._add_bond. Expected ints or Atoms. "
                f"Received {atom1} (type {type(atom1)}) and {atom2} (type {type(atom2)}) "
            )
        # TODO: Check to make sure bond does not already exist
        if atom1_atom.is_bonded_to(atom2_atom):
            raise BondExistsError(
                f"Bond already exists between {atom1_atom} and {atom2_atom})"
            )
        bond = Bond(
            atom1_atom,
            atom2_atom,
            bond_order,
            is_aromatic,
            stereochemistry=stereochemistry,
            fractional_bond_order=fractional_bond_order,
        )
        self._bonds.append(bond)
        if invalidate_cache:
            self._invalidate_cached_properties()

        # Since we just appended it, we can just return the length - 1
        return len(self._bonds) - 1

    def _add_conformer(self, coordinates):
        """
        Add a conformation of the molecule

        Parameters
        ----------
        coordinates: openff.unit.Quantity(np.array) with shape (n_atoms, 3) and dimension of distance
            Coordinates of the new conformer, with the first dimension of the array corresponding to the atom index in
            the molecule's indexing system.

        Returns
        -------
        index: int
            The index of this conformer
        """
        if coordinates.shape != (self.n_atoms, 3):
            raise InvalidConformerError(
                "molecule.add_conformer given input of the wrong shape: "
                f"Given {coordinates.shape}, expected {(self.n_atoms, 3)}"
            )

        if isinstance(coordinates, unit.Quantity):
            if not coordinates.units.is_compatible_with(unit.angstrom):
                raise IncompatibleUnitError(
                    "Coordinates passed to Molecule._add_conformer with incompatible units. "
                    "Ensure that units are dimension of length."
                )

        elif hasattr(coordinates, "unit"):
            from openff.units.openmm import from_openmm
            from openmm import unit as openmm_unit

            if not isinstance(coordinates, openmm_unit.Quantity):
                raise IncompatibleUnitError(
                    "Unsupported type passed to Molecule._add_conformer setter. "
                    "Found object of type {type(other)}."
                )

            if not coordinates.unit.is_compatible(openmm_unit.meter):
                raise IncompatibleUnitError(
                    "Coordinates passed to Molecule._add_conformer with units of incompatible dimensionality. "
                    f"Adding conformers with OpenMM-style units is supported, by found units of {coordinates.unit}. "
                    "Ensure that units are dimension of length."
                )

            coordinates = from_openmm(coordinates)

        else:
            raise IncompatibleUnitError(
                "Unknown object passed to Molecule._add_conformer. Expected types include "
                f"openmm.unit.Quantity and openff.units.unit.Quantity, found type {type(coordinates)}."
            )

        tmp_conf = unit.Quantity(
            np.zeros(shape=(self.n_atoms, 3), dtype=float), unit.angstrom
        )
        try:
            tmp_conf[:] = coordinates
        except AttributeError as e:
            print(e)

        if self._conformers is None:
            # TODO should we checking that the exact same conformer is not in the list already?
            self._conformers = []
        self._conformers.append(tmp_conf)
        return len(self._conformers)

    @property
    def partial_charges(self):
        """
        Returns the partial charges (if present) on the molecule.

        Returns
        -------
        partial_charges : a openff.unit.Quantity - wrapped numpy array [1 x n_atoms] or None
            The partial charges on the molecule's atoms. Returns None if no charges have been specified.
        """
        return self._partial_charges

    @partial_charges.setter
    def partial_charges(self, charges):
        """
        Set the atomic partial charges for this molecule.

        Parameters
        ----------
        charges : None or a openff.unit.Quantity - wrapped numpy array [1 x n_atoms]
            The partial charges to assign to the molecule. If not None, must be in units compatible with
            openff.unit.elementary_charge

        """
        if charges is None:
            self._partial_charges = None
        elif charges.shape == (self.n_atoms,):
            if isinstance(charges, unit.Quantity):
                if charges.units in unit.elementary_charge.compatible_units():
                    self._partial_charges = charges
            if hasattr(charges, "unit"):
                from openmm import unit as openmm_unit

                if not isinstance(charges, openmm_unit.Quantity):
                    raise IncompatibleUnitError(
                        "Unsupported type passed to partial_charges setter. "
                        "Found object of type {type(charges)}."
                    )

                elif isinstance(charges, openmm_unit.Quantity):
                    from openff.units.openmm import from_openmm

                    converted = from_openmm(charges)
                    if converted.units in unit.elementary_charge.compatible_units():
                        self._partial_charges = converted

    @property
    def n_atoms(self) -> int:
        """
        The number of Atom objects.
        """
        return len(self._atoms)

    @property
    def n_bonds(self) -> int:
        """
        The number of Bond objects in the molecule.
        """
        return sum([1 for bond in self.bonds])

    @property
    def n_angles(self) -> int:
        """Number of angles in the molecule."""
        self._construct_angles()
        return len(self._angles)

    @property
    def n_propers(self) -> int:
        """Number of proper torsions in the molecule."""
        self._construct_torsions()
        assert (
            self._propers is not None
        ), "_construct_torsions always sets _propers to a set"
        return len(self._propers)

    @property
    def n_impropers(self) -> int:
        """Number of possible improper torsions in the molecule."""
        self._construct_torsions()
        assert (
            self._impropers is not None
        ), "_construct_torsions always sets _impropers to a set"
        return len(self._impropers)

    @property
    def atoms(self):
        """
        Iterate over all Atom objects in the molecule.
        """
        return self._atoms

    def atom(self, index: int) -> Atom:
        """
        Get the atom with the specified index.

        Parameters
        ----------
        index : int

        Returns
        -------
        atom : openff.toolkit.topology.Atom
        """
        return self._atoms[index]

    def atom_index(self, atom: Atom) -> int:
        """
        Returns the index of the given atom in this molecule

        .. TODO: document behaviour when atom is not present in self

        Parameters
        ----------
        atom : openff.toolkit.topology.Atom

        Returns
        -------
        index : int
            The index of the given atom in this molecule
        """
        return atom.molecule_atom_index

    @property
    def conformers(self):
        """
        Returns the list of conformers for this molecule.

        Conformers are presented as a list of ``Quantity``-wrapped NumPy
        arrays, of shape (3 x n_atoms) and with dimensions of [Distance]. The
        return value is the actual list of conformers, and changes to the
        contents affect the original ``FrozenMolecule``.
        """
        return self._conformers

    @property
    def n_conformers(self) -> int:
        """
        The number of conformers for this molecule.
        """
        if self._conformers is None:
            return 0
        return len(self._conformers)

    @property
    def bonds(self) -> List[Bond]:
        """
        Iterate over all Bond objects in the molecule.
        """
        return self._bonds

    def bond(self, index: int) -> Bond:
        """
        Get the bond with the specified index.

        Parameters
        ----------
        index : int

        Returns
        -------
        bond : openff.toolkit.topology.Bond
        """
        return self._bonds[index]

    @property
    def angles(self) -> Set[Tuple[Atom, Atom, Atom]]:
        """
        Get an iterator over all i-j-k angles.
        """
        self._construct_angles()
        return self._angles

    @property
    def torsions(self) -> Set[Tuple[Atom, Atom, Atom, Atom]]:
        """
        Get an iterator over all i-j-k-l torsions.
        Note that i-j-k-i torsions (cycles) are excluded.

        Returns
        -------
        torsions : iterable of 4-Atom tuples
        """
        self._construct_torsions()
        assert (
            self._torsions is not None
        ), "_construct_torsions always sets _torsions to a set"
        return self._torsions

    @property
    def propers(self) -> Set[Tuple[Atom, Atom, Atom, Atom]]:
        """
        Iterate over all proper torsions in the molecule

        .. todo::

           * Do we need to return a ``Torsion`` object that collects information about fractional bond orders?
        """
        self._construct_torsions()
        assert (
            self._propers is not None
        ), "_construct_torsions always sets _propers to a set"
        return self._propers

    @property
    def impropers(self) -> Set[Tuple[Atom, Atom, Atom, Atom]]:
        """
        Iterate over all improper torsions in the molecule.

        .. todo ::
           * Do we need to return a ``Torsion`` object that collects information about fractional bond orders?

        Returns
        -------
        impropers : set of tuple
            An iterator of tuples, each containing the atoms making
            up a possible improper torsion.

        See Also
        --------
        smirnoff_impropers, amber_impropers
        """
        self._construct_torsions()
        assert (
            self._impropers is not None
        ), "_construct_torsions always sets _impropers to a set"
        return self._impropers

    @property
    def smirnoff_impropers(self) -> Set[Tuple[Atom, Atom, Atom, Atom]]:
        """
        Iterate over all impropers with trivalent centers, reporting the central atom second.

        The central atom is reported second in each torsion. This method reports
        an improper for each trivalent atom in the molecule, whether or not any
        given force field would assign it improper torsion parameters.

        Also note that this will return 6 possible atom orderings around each improper
        center. In current SMIRNOFF parameterization, three of these six
        orderings will be used for the actual assignment of the improper term
        and measurement of the angles. These three orderings capture the three unique
        angles that could be calculated around the improper center, therefore the sum
        of these three terms will always return a consistent energy.

        The exact three orderings that will be applied during parameterization can not be
        determined in this method, since it requires sorting the atom indices, and
        those indices may change when this molecule is added to a Topology.

        For more details on the use of three-fold ('trefoil') impropers, see
        https://openforcefield.github.io/standards/standards/smirnoff/#impropertorsions

        Returns
        -------
        impropers : set of tuple
            An iterator of tuples, each containing the indices of atoms making
            up a possible improper torsion. The central atom is listed second
            in each tuple.

        See Also
        --------
        impropers, amber_impropers

        """
        # TODO: Replace with non-cheminformatics-toolkit method
        #       (ie. just looping over all atoms and finding ones that have 3 bonds?)

        smirnoff_improper_smarts = "[*:1]~[X3:2](~[*:3])~[*:4]"
        improper_idxs = self.chemical_environment_matches(smirnoff_improper_smarts)
        smirnoff_impropers = {
            (self.atom(imp[0]), self.atom(imp[1]), self.atom(imp[2]), self.atom(imp[3]))
            for imp in improper_idxs
        }
        return smirnoff_impropers

    @property
    def amber_impropers(self) -> Set[Tuple[Atom, Atom, Atom, Atom]]:
        """
        Iterate over all impropers with trivalent centers, reporting the central atom first.

        The central atom is reported first in each torsion. This method reports
        an improper for each trivalent atom in the molecule, whether or not any
        given force field would assign it improper torsion parameters.

        Also note that this will return 6 possible atom orderings around each
        improper center. In current AMBER parameterization, one of these six
        orderings will be used for the actual assignment of the improper term
        and measurement of the angle. This method does not encode the logic to
        determine which of the six orderings AMBER would use.

        Returns
        -------
        impropers : set of tuple
            An iterator of tuples, each containing the indices of atoms making
            up a possible improper torsion. The central atom is listed first in
            each tuple.

        See Also
        --------
        impropers, smirnoff_impropers

        """
        # TODO: Replace with non-cheminformatics-toolkit method
        #       (ie. just looping over all atoms and finding ones that have 3 bonds?)
        amber_improper_smarts = "[X3:1](~[*:2])(~[*:3])~[*:4]"
        improper_idxs = self.chemical_environment_matches(amber_improper_smarts)
        amber_impropers = {
            (self.atom(imp[0]), self.atom(imp[1]), self.atom(imp[2]), self.atom(imp[3]))
            for imp in improper_idxs
        }
        return amber_impropers

    def nth_degree_neighbors(self, n_degrees):
        """
        Return canonicalized pairs of atoms whose shortest separation is `exactly` n bonds.
        Only pairs with increasing atom indices are returned.

        Parameters
        ----------
        n: int
            The number of bonds separating atoms in each pair

        Returns
        -------
        neighbors: iterator of tuple of Atom
            Tuples (len 2) of atom that are separated by ``n`` bonds.

        Notes
        -----

        The criteria used here relies on minimum distances; when there are multiple valid
        paths between atoms, such as atoms in rings, the shortest path is considered.
        For example, two atoms in "meta" positions with respect to each other in a benzene
        are separated by two paths, one length 2 bonds and the other length 4 bonds. This
        function would consider them to be 2 apart and would not include them if ``n=4`` was
        passed.

        """
        if n_degrees <= 0:
            raise ValueError(
                "Cannot consider neighbors separated by 0 or fewer atoms. Asked to consider "
                f"path lengths of {n_degrees}."
            )
        else:
            return _nth_degree_neighbors_from_graphlike(
                graphlike=self, n_degrees=n_degrees
            )

    @property
    def total_charge(self):
        """
        Return the total charge on the molecule
        """
        charge_sum = 0.0 * unit.elementary_charge
        for atom in self.atoms:
            charge_sum += atom.formal_charge
        return charge_sum

    @property
    def name(self) -> str:
        """
        The name (or title) of the molecule
        """
        return self._name

    @name.setter
    def name(self, other):
        """
        Set the name of this molecule
        """
        if other is None:
            self._name = ""
        elif type(other) is str:
            self._name = other
        else:
            raise ValueError("Molecule name must be a string")

    @property
    def properties(self) -> Dict[str, Any]:
        """
        The properties dictionary of the molecule
        """
        return self._properties

    @property
    def hill_formula(self) -> str:
        """
        Get the Hill formula of the molecule
        """
        return self.to_hill_formula()

    def to_hill_formula(self) -> str:
        """
        Generate the Hill formula of this molecule.

        Returns
        ----------
        formula : the Hill formula of the molecule

        Raises
        -----------
        NotImplementedError : if the molecule is not of one of the specified types.
        """
        if self._hill_formula is None:
            atom_nums = [atom.atomic_number for atom in self.atoms]
            self._hill_formula = _atom_nums_to_hill_formula(atom_nums)

        return self._hill_formula

    @staticmethod
    def _object_to_hill_formula(obj: Union["Molecule", "nx.Graph"]) -> str:
        """Take a Molecule or NetworkX graph and generate its Hill formula.
        This provides a backdoor to the old functionality of Molecule.to_hill_formula, which
        was a static method that duck-typed inputs of Molecule or graph objects."""
        import networkx as nx

        if isinstance(obj, FrozenMolecule):
            return obj.to_hill_formula()
        elif isinstance(obj, nx.Graph):
            return _networkx_graph_to_hill_formula(obj)
        else:
            raise TypeError(
                "_object_to_hill_formula accepts a NetworkX Graph or OpenFF "
                + f"(Frozen)Molecule, not {type(obj)}"
            )

    def chemical_environment_matches(
        self,
        query: str,
        unique: bool = False,
        toolkit_registry=GLOBAL_TOOLKIT_REGISTRY,
    ):
        """Find matches in the molecule for a SMARTS string

        Parameters
        ----------
        query : str
            SMARTS string (with one or more tagged atoms).
        unique : bool, default=False
        toolkit_registry : openff.toolkit.utils.toolkits.ToolkitRegistry
            or openff.toolkit.utils.toolkits.ToolkitWrapper, optional, default=GLOBAL_TOOLKIT_REGISTRY
            :class:`ToolkitRegistry` or :class:`ToolkitWrapper` to use for chemical environment matches

        Returns
        -------
        matches : list of atom index tuples
            A list of tuples, containing the indices of the matching atoms.

        Examples
        --------
        Retrieve all the carbon-carbon bond matches in a molecule

        >>> molecule = Molecule.from_iupac('imatinib')
        >>> matches = molecule.chemical_environment_matches('[#6X3:1]~[#6X3:2]')

        .. todo ::

           * Do we want to generalize ``query`` to allow other kinds of queries,
             such as mdtraj DSL, pymol selections, atom index slices, etc? We
             could call it ``topology.matches(query)`` instead of
             ``chemical_environment_matches``

        """
        if isinstance(query, str):
            smirks = query
        else:
            raise ValueError("'query' must be a SMARTS/SMIRKS string")

        # Use specified cheminformatics toolkit to determine matches with specified aromaticity model
        # TODO: Simplify this by requiring a toolkit registry for the molecule?
        # TODO: Do we have to pass along an aromaticity model?
        if isinstance(toolkit_registry, ToolkitRegistry):
            matches = toolkit_registry.call(
                "find_smarts_matches",
                self,
                smirks,
                unique=unique,
            )
        elif isinstance(toolkit_registry, ToolkitWrapper):
            matches = toolkit_registry.find_smarts_matches(  # type: ignore[attr-defined]
                self,
                smirks,
                unique=unique,
            )
        else:
            raise InvalidToolkitRegistryError(
                "'toolkit_registry' must be either a ToolkitRegistry or a ToolkitWrapper"
            )

        return matches

    @classmethod
    def from_iupac(
        cls,
        iupac_name,
        toolkit_registry=GLOBAL_TOOLKIT_REGISTRY,
        allow_undefined_stereo=False,
        **kwargs,
    ):
        """Generate a molecule from IUPAC or common name

        .. note :: This method requires the OpenEye toolkit to be installed.

        Parameters
        ----------
        iupac_name : str
            IUPAC name of molecule to be generated
        toolkit_registry : openff.toolkit.utils.toolkits.ToolkitRegistry
            or openff.toolkit.utils.toolkits.ToolkitWrapper, optional, default=GLOBAL_TOOLKIT_REGISTRY
            :class:`ToolkitRegistry` or :class:`ToolkitWrapper` to use for chemical environment matches
        allow_undefined_stereo : bool, default=False
            If false, raises an exception if molecule contains undefined stereochemistry.

        Returns
        -------
        molecule : Molecule
            The resulting molecule with position

        Examples
        --------

        Create a molecule from an IUPAC name

        >>> molecule = Molecule.from_iupac('4-[(4-methylpiperazin-1-yl)methyl]-N-(4-methyl-3-{[4-(pyridin-3-yl)pyrimidin-2-yl]amino}phenyl)benzamide')  # noqa

        Create a molecule from a common name

        >>> molecule = Molecule.from_iupac('imatinib')

        """
        if isinstance(toolkit_registry, ToolkitRegistry):
            molecule = toolkit_registry.call(
                "from_iupac",
                iupac_name,
                allow_undefined_stereo=allow_undefined_stereo,
                _cls=cls,
                **kwargs,
            )
        elif isinstance(toolkit_registry, ToolkitWrapper):
            toolkit = toolkit_registry
            molecule = toolkit.from_iupac(
                iupac_name,
                allow_undefined_stereo=allow_undefined_stereo,
                _cls=cls,
                **kwargs,
            )
        else:
            raise InvalidToolkitRegistryError(
                "Invalid toolkit_registry passed to from_iupac. Expected ToolkitRegistry or ToolkitWrapper. "
                f"Got {type(toolkit_registry)}."
            )

        return molecule

    def to_iupac(self, toolkit_registry=GLOBAL_TOOLKIT_REGISTRY):
        """Generate IUPAC name from Molecule

        Returns
        -------
        iupac_name : str
            IUPAC name of the molecule

        .. note :: This method requires the OpenEye toolkit to be installed.

        Examples
        --------

        >>> from openff.toolkit.utils import get_data_file_path
        >>> sdf_filepath = get_data_file_path('molecules/ethanol.sdf')
        >>> molecule = Molecule(sdf_filepath)
        >>> iupac_name = molecule.to_iupac()

        """
        if isinstance(toolkit_registry, ToolkitRegistry):
            to_iupac_method = toolkit_registry.resolve("to_iupac")
        elif isinstance(toolkit_registry, ToolkitWrapper):
            to_iupac_method = toolkit_registry.to_iupac
        else:
            raise InvalidToolkitRegistryError(
                "Invalid toolkit_registry passed to to_iupac. Expected ToolkitRegistry or ToolkitWrapper. "
                f"Got {type(toolkit_registry)}"
            )

        # TODO: Can `to_iupac` fail if given a well-behaved OFFMol/OEMol?
        result = to_iupac_method(self)
        return result

    @classmethod
    def from_topology(cls, topology):
        """Return a Molecule representation of an OpenFF Topology containing a single Molecule object.

        Parameters
        ----------
        topology : openff.toolkit.topology.Topology
            The :class:`Topology` object containing a single :class:`Molecule` object.
            Note that OpenMM and MDTraj ``Topology`` objects are not supported.

        Returns
        -------
        molecule : openff.toolkit.topology.Molecule
            The Molecule object in the topology

        Raises
        ------
        ValueError
            If the topology does not contain exactly one molecule.

        Examples
        --------

        Create a molecule from a Topology object that contains exactly one molecule

        >>> from openff.toolkit import Molecule, Topology
        >>> topology = Topology.from_molecules(Molecule.from_smiles('[CH4]'))
        >>> molecule = Molecule.from_topology(topology)

        """
        # TODO: Ensure we are dealing with an OpenFF Topology object
        if topology.n_molecules != 1:
            raise ValueError("Topology must contain exactly one molecule")
        molecule = [i for i in topology.molecules][0]
        return cls(molecule)

    def to_topology(self):
        """
        Return an OpenFF Topology representation containing one copy of this molecule

        Returns
        -------
        topology : openff.toolkit.topology.Topology
            A Topology representation of this molecule

        Examples
        --------

        >>> from openff.toolkit import Molecule
        >>> molecule = Molecule.from_iupac('imatinib')
        >>> topology = molecule.to_topology()

        """
        from openff.toolkit.topology import Topology

        return Topology.from_molecules(self)

    @classmethod
    def from_file(
        cls,
        file_path,
        file_format=None,
        toolkit_registry=GLOBAL_TOOLKIT_REGISTRY,
        allow_undefined_stereo=False,
    ):
        """
        Create one or more molecules from a file

        .. todo::

           * Extend this to also include some form of .offmol Open Force Field Molecule format?
           * Generalize this to also include file-like objects?

        Parameters
        ----------
        file_path : str or file-like object
            The path to the file or file-like object to stream one or more molecules from.
        file_format : str, optional, default=None
            Format specifier, usually file suffix (eg. 'MOL2', 'SMI')
            Note that not all toolkits support all formats. Check ToolkitWrapper.toolkit_file_read_formats for your
            loaded toolkits for details.
        toolkit_registry : openff.toolkit.utils.toolkits.ToolkitRegistry or
            openff.toolkit.utils.toolkits.ToolkitWrapper, optional, default=GLOBAL_TOOLKIT_REGISTRY
            :class:`ToolkitRegistry` or :class:`ToolkitWrapper` to use for file loading. If a Toolkit is passed, only
            the highest-precedence toolkit is used
        allow_undefined_stereo : bool, default=False
            If false, raises an exception if oemol contains undefined stereochemistry.

        Returns
        -------
        molecules : Molecule or list of Molecules
            If there is a single molecule in the file, a Molecule is returned;
            otherwise, a list of Molecule objects is returned.

        Examples
        --------

        >>> from openff.toolkit import Molecule
        >>> from openff.toolkit.utils.utils import get_data_file_path
        >>> sdf_file_path = get_data_file_path("molecules/toluene.sdf")
        >>> molecule = Molecule.from_file(sdf_file_path)

        """

        if file_format is None:
            if isinstance(file_path, pathlib.Path):
                file_path: str = file_path.as_posix()
            if not isinstance(file_path, str):
                raise ValueError(
                    "If providing a file-like object for reading molecules, the format must be specified"
                )
            # Assume that files ending in ".gz" should use their second-to-last suffix for compatibility check
            # TODO: Will all cheminformatics packages be OK with gzipped files?
            if file_path[-3:] == ".gz":
                file_format = file_path.split(".")[-2]
            else:
                file_format = file_path.split(".")[-1]
        file_format = file_format.upper()

        if file_format == "XYZ":
            raise UnsupportedFileTypeError(
                "Parsing `.xyz` files is not currently supported because they lack sufficient "
                "chemical information to be used with SMIRNOFF force fields. For more information, "
                "see https://open-forcefield-toolkit.readthedocs.io/en/latest/faq.html or to provide "
                "feedback please visit https://github.com/openforcefield/openff-toolkit/issues/1145."
            )

        # Determine which toolkit to use (highest priority that's compatible with input type)
        if isinstance(toolkit_registry, ToolkitRegistry):
            # TODO: Encapsulate this logic into ToolkitRegistry.call()?
            toolkit = None
            supported_read_formats = {}
            for query_toolkit in toolkit_registry.registered_toolkits:
                if file_format in query_toolkit.toolkit_file_read_formats:
                    toolkit = query_toolkit
                    break
                supported_read_formats[
                    query_toolkit.toolkit_name
                ] = query_toolkit.toolkit_file_read_formats
            if toolkit is None:
                msg = (
                    f"No toolkits in registry can read file {file_path} (format {file_format}). Supported "
                    f"formats in the provided ToolkitRegistry are {supported_read_formats}. "
                )
                # Per issue #407, not allowing RDKit to read mol2 has confused a lot of people. Here we add text
                # to the error message that will hopefully reduce this confusion.
                if file_format == "MOL2" and RDKitToolkitWrapper.is_available():
                    msg += (
                        "RDKit does not fully support input of molecules from mol2 format unless they "
                        "have Corina atom types, and this is not common in the simulation community. For this "
                        "reason, the Open Force Field Toolkit does not use "
                        "RDKit to read .mol2. Consider reading from SDF instead. If you would like to attempt "
                        "to use RDKit to read mol2 anyway, you can load the molecule of interest into an RDKit "
                        "molecule and use openff.toolkit.topology.Molecule.from_rdkit, but we do not recommend this."
                    )
                elif file_format == "PDB" and RDKitToolkitWrapper.is_available():
                    msg += (
                        "RDKit can not safely read PDBs on their own. Information about bond order and aromaticity "
                        "is likely to be lost. PDBs can be used along with a valid smiles string with RDKit using "
                        "the constructor Molecule.from_pdb_and_smiles(file_path, smiles)"
                    )
                raise NotImplementedError(msg)

        elif isinstance(toolkit_registry, ToolkitWrapper):
            # TODO: Encapsulate this logic in ToolkitWrapper?
            toolkit = toolkit_registry
            if file_format not in toolkit.toolkit_file_read_formats:
                msg = (
                    f"Toolkit {toolkit.toolkit_name} can not read file {file_path} (format {file_format}). Supported "
                    f"formats for this toolkit are {toolkit.toolkit_file_read_formats}."
                )
                if toolkit.toolkit_name == "The RDKit" and file_format == "PDB":
                    msg += (
                        "RDKit can however read PDBs with a valid smiles string using the "
                        "Molecule.from_pdb_and_smiles(file_path, smiles) constructor"
                    )
                raise NotImplementedError(msg)
        else:
            raise InvalidToolkitRegistryError(
                "'toolkit_registry' must be either a ToolkitRegistry or a ToolkitWrapper"
            )

        mols = list()

        if isinstance(file_path, str):
            mols = toolkit.from_file(
                file_path,
                file_format=file_format,
                allow_undefined_stereo=allow_undefined_stereo,
                _cls=cls,
            )
        elif hasattr(file_path, "read"):
            file_obj = file_path
            mols = toolkit.from_file_obj(
                file_obj,
                file_format=file_format,
                allow_undefined_stereo=allow_undefined_stereo,
                _cls=cls,
            )

        if len(mols) == 0:
            raise MoleculeParseError(f"Unable to read molecule from file: {file_path}")
        elif len(mols) == 1:
            return mols[0]

        return mols

    @classmethod
    @requires_package("openmm")
    def from_polymer_pdb(
        cls,
        file_path: Union[str, TextIO],
        toolkit_registry=GLOBAL_TOOLKIT_REGISTRY,
    ):
        """
        Loads a polymer from a PDB file.

        Also see :py:meth:`Topology.from_multicomponent_pdb`, which can do
        everything this method can and more.

        Currently only supports proteins with canonical amino acids that are
        either uncapped or capped by ACE/NME groups, but may later be extended
        to handle other common polymers, or accept user-defined polymer
        templates. Only one polymer chain may be present in the PDB file, and it
        must be the only molecule present.

        Connectivity and bond orders are assigned by matching SMARTS codes for
        the supported residues against atom names. The PDB file must include
        all atoms with the correct standard atom names described in the
        `PDB Chemical Component Dictionary <https://www.wwpdb.org/data/ccd>`_.
        Residue names are used to assist trouble-shooting failed assignments,
        but are not used in the actual assignment process.

        Metadata such as residues, chains, and atom names are recorded in the
        ``Atom.metadata`` attribute, which is a dictionary mapping from
        strings like "residue_name" to the appropriate value. ``from_polymer_pdb``
        returns a molecule that can be iterated over with the ``.residues`` and
        ``.chains`` attributes, as well as the usual ``.atoms``.

        Parameters
        ----------
        file_path : str or file object
            PDB information to be passed to OpenMM PDBFile object for loading
        toolkit_registry = ToolkitWrapper or ToolkitRegistry. Default = None
            Either a ToolkitRegistry, ToolkitWrapper

        Returns
        -------
        molecule : openff.toolkit.topology.Molecule

        Raises
        ------

        UnassignedChemistryInPDBError
            If an atom or bond could not be assigned; the exception will
            provide a detailed diagnostic of what went wrong.

        MultipleMoleculesInPDBError
            If all atoms and bonds could be assigned, but the PDB includes
            multiple chains or molecules.

        """
        import openmm.unit as openmm_unit
        from openmm.app import PDBFile

        if isinstance(toolkit_registry, ToolkitWrapper):
            toolkit_registry = ToolkitRegistry([toolkit_registry])

        pdb = PDBFile(file_path)

        substructure_file_path = get_data_file_path(
            "proteins/aa_residues_substructures_explicit_bond_orders_with_caps.json"
        )

        with open(substructure_file_path, "r") as subfile:
            substructure_dictionary = json.load(subfile)

        offmol = toolkit_registry.call(
            "_polymer_openmm_topology_to_offmol",
            cls,
            pdb.topology,
            substructure_dictionary,
        )

        coords = unit.Quantity(
            np.array(
                [
                    [*vec3.value_in_unit(openmm_unit.angstrom)]
                    for vec3 in pdb.getPositions()
                ]
            ),
            unit.angstrom,
        )
        offmol.add_conformer(coords)
        offmol = toolkit_registry.call("_assign_aromaticity_and_stereo_from_3d", offmol)
        for i, atom in enumerate(pdb.topology.atoms()):
            offmol.atoms[i].name = atom.name
            offmol.atoms[i].metadata["residue_name"] = atom.residue.name
            offmol.atoms[i].metadata["residue_number"] = atom.residue.id
            offmol.atoms[i].metadata["insertion_code"] = atom.residue.insertionCode
            offmol.atoms[i].metadata["chain_id"] = atom.residue.chain.id
        offmol.add_default_hierarchy_schemes()

        if offmol._has_multiple_molecules():
            raise MultipleMoleculesInPDBError(
                "This PDB has multiple molecules. The OpenFF Toolkit requires "
                + "that only one molecule is present in a PDB. Try splitting "
                + "each molecule into its own PDB with another tool, and "
                + "load any small molecules with Molecule.from_pdb_and_smiles."
            )

        return offmol

    def _has_multiple_molecules(self) -> bool:
        import networkx as nx

        graph = self.to_networkx()
        num_disconnected_subgraphs = sum(1 for _ in nx.connected_components(graph))
        return num_disconnected_subgraphs > 1

    def _to_xyz_file(self, file_path):
        """
        Write the current molecule and its conformers to a multiframe xyz file, if the molecule
        has no current coordinates all atoms will be set to 0,0,0 in keeping with the behaviour of the
        backend toolkits.

        Information on the type of XYZ file written can be found here <http://openbabel.org/wiki/XYZ_(format)>.

        Parameters
        ----------
        file_path : str or file-like object
            A file-like object or the path to the file to be written.
        """

        # If we do not have a conformer make one with all zeros
        if self.n_conformers == 0:
            conformers = [
                unit.Quantity(np.zeros((self.n_atoms, 3), dtype=float), unit.angstrom)
            ]

        else:
            conformers = self._conformers

        if len(conformers) == 1:
            end = ""
            title = (
                lambda frame: f'{self.name if self.name != "" else self.hill_formula}{frame}\n'
            )
        else:
            end = 1
            title = (
                lambda frame: f'{self.name if self.name != "" else self.hill_formula} Frame {frame}\n'
            )

        # check if we have a file path or an open file object
        if isinstance(file_path, str):
            xyz_data = open(file_path, "w")
        else:
            xyz_data = file_path

        # add the data to the xyz_data list
        for i, geometry in enumerate(conformers, 1):
            xyz_data.write(f"{self.n_atoms}\n" + title(end))
            for j, atom_coords in enumerate(geometry.m_as(unit.angstrom)):
                x, y, z = atom_coords
                xyz_data.write(
                    f"{SYMBOLS[self.atoms[j].atomic_number]}       {x: .10f}   {y: .10f}   {z: .10f}\n"
                )

            # now we up the frame count
            end = i + 1

        # now close the file
        xyz_data.close()

    def to_file(self, file_path, file_format, toolkit_registry=GLOBAL_TOOLKIT_REGISTRY):
        """Write the current molecule to a file or file-like object

        Parameters
        ----------
        file_path : str or file-like object
            A file-like object or the path to the file to be written.
        file_format : str
            Format specifier, one of ['MOL2', 'MOL2H', 'SDF', 'PDB', 'SMI', 'CAN', 'TDT']
            Note that not all toolkits support all formats
        toolkit_registry : openff.toolkit.utils.toolkits.ToolkitRegistry
            or openff.toolkit.utils.toolkits.ToolkitWrapper, optional, default=GLOBAL_TOOLKIT_REGISTRY
            :class:`ToolkitRegistry` or :class:`ToolkitWrapper` to use for file writing. If a Toolkit is passed,
            only the highest-precedence toolkit is used

        Raises
        ------
        ValueError
            If the requested file_format is not supported by one of the installed cheminformatics toolkits

        Examples
        --------

        >>> molecule = Molecule.from_iupac('imatinib')
        >>> molecule.to_file('imatinib.mol2', file_format='mol2')  # doctest: +SKIP
        >>> molecule.to_file('imatinib.sdf', file_format='sdf')  # doctest: +SKIP
        >>> molecule.to_file('imatinib.pdb', file_format='pdb')  # doctest: +SKIP

        """

        if isinstance(toolkit_registry, ToolkitRegistry):
            pass
        elif isinstance(toolkit_registry, ToolkitWrapper):
            toolkit = toolkit_registry
            toolkit_registry = ToolkitRegistry(toolkit_precedence=[])
            toolkit_registry.add_toolkit(toolkit)
        else:
            raise InvalidToolkitRegistryError(
                "'toolkit_registry' must be either a ToolkitRegistry or a ToolkitWrapper"
            )

        file_format = file_format.upper()
        # check if xyz, use the toolkit independent method.
        if file_format == "XYZ":
            return self._to_xyz_file(file_path=file_path)

        # Take the first toolkit that can write the desired output format
        toolkit = None
        for query_toolkit in toolkit_registry.registered_toolkits:
            if file_format in query_toolkit.toolkit_file_write_formats:
                toolkit = query_toolkit
                break

        # Raise an exception if no toolkit was found to provide the requested file_format
        if toolkit is None:
            supported_formats = {}
            for toolkit in toolkit_registry.registered_toolkits:
                supported_formats[
                    toolkit.toolkit_name
                ] = toolkit.toolkit_file_write_formats
            raise ValueError(
                f"The requested file format ({file_format}) is not available from any of the installed toolkits "
                f"(supported formats: {supported_formats})"
            )

        # Write file
        if type(file_path) == str:
            # Open file for writing
            toolkit.to_file(self, file_path, file_format)
        else:
            toolkit.to_file_obj(self, file_path, file_format)

    def enumerate_tautomers(
        self, max_states=20, toolkit_registry=GLOBAL_TOOLKIT_REGISTRY
    ):
        """
        Enumerate the possible tautomers of the current molecule

        Parameters
        ----------
        max_states: int optional, default=20
            The maximum amount of molecules that should be returned

        toolkit_registry: openff.toolkit.utils.toolkits.ToolkitRegistry
            or openff.toolkit.utils.toolkits.ToolkitWrapper, default=GLOBAL_TOOLKIT_REGISTRY
            :class:`ToolkitRegistry` or :class:`ToolkitWrapper` to use to enumerate the tautomers.

        Returns
        -------
        molecules: List[openff.toolkit.topology.Molecule]
            A list of openff.toolkit.topology.Molecule instances not including the input molecule.
        """

        if isinstance(toolkit_registry, ToolkitRegistry):
            molecules = toolkit_registry.call(
                "enumerate_tautomers", molecule=self, max_states=max_states
            )

        elif isinstance(toolkit_registry, ToolkitWrapper):
            molecules = toolkit_registry.enumerate_tautomers(
                self, max_states=max_states
            )

        else:
            raise InvalidToolkitRegistryError(
                "'toolkit_registry' must be either a ToolkitRegistry or a ToolkitWrapper"
            )

        return molecules

    def enumerate_stereoisomers(
        self,
        undefined_only=False,
        max_isomers=20,
        rationalise=True,
        toolkit_registry=GLOBAL_TOOLKIT_REGISTRY,
    ):
        """
        Enumerate the stereocenters and bonds of the current molecule.

        Parameters
        ----------
        undefined_only: bool optional, default=False
            If we should enumerate all stereocenters and bonds or only those with undefined stereochemistry

        max_isomers: int optional, default=20
            The maximum amount of molecules that should be returned

        rationalise: bool optional, default=True
            If we should try to build and rationalise the molecule to ensure it can exist

        toolkit_registry: openff.toolkit.utils.toolkits.ToolkitRegistry or
            lopenff.toolkit.utils.toolkits.ToolkitWrapper, default=GLOBAL_TOOLKIT_REGISTRY
            :class:`ToolkitRegistry` or :class:`ToolkitWrapper` to use to enumerate the stereoisomers.

        Returns
        --------
        molecules: List[openff.toolkit.topology.Molecule]
            A list of :class:`Molecule` instances not including the input molecule.

        """

        if isinstance(toolkit_registry, ToolkitRegistry):
            molecules = toolkit_registry.call(
                "enumerate_stereoisomers",
                molecule=self,
                undefined_only=undefined_only,
                max_isomers=max_isomers,
                rationalise=rationalise,
            )

        elif isinstance(toolkit_registry, ToolkitWrapper):
            molecules = toolkit_registry.enumerate_stereoisomers(
                self,
                undefined_only=undefined_only,
                max_isomers=max_isomers,
                rationalise=rationalise,
            )

        else:
            raise InvalidToolkitRegistryError(
                "'toolkit_registry' must be either a ToolkitRegistry or a ToolkitWrapper"
            )

        return molecules

    @OpenEyeToolkitWrapper.requires_toolkit()
    def enumerate_protomers(self, max_states=10):
        """
        Enumerate the formal charges of a molecule to generate different protomoers.

        Parameters
        ----------
        max_states: int optional, default=10,
            The maximum number of protomer states to be returned.

        Returns
        -------
        molecules: List[openff.toolkit.topology.Molecule],
            A list of the protomers of the input molecules not including the input.
        """

        toolkit = OpenEyeToolkitWrapper()
        molecules = toolkit.enumerate_protomers(molecule=self, max_states=max_states)

        return molecules

    @classmethod
    @RDKitToolkitWrapper.requires_toolkit()
    def from_rdkit(
        cls, rdmol, allow_undefined_stereo=False, hydrogens_are_explicit=False
    ):
        """
        Create a Molecule from an RDKit molecule.

        Requires the RDKit to be installed.

        Parameters
        ----------
        rdmol : rkit.RDMol
            An RDKit molecule
        allow_undefined_stereo : bool, default=False
            If ``False``, raises an exception if ``rdmol`` contains undefined stereochemistry.
        hydrogens_are_explicit : bool, default=False
            If ``False``, RDKit will perform hydrogen addition using ``Chem.AddHs``

        Returns
        -------
        molecule : openff.toolkit.topology.Molecule
            An OpenFF molecule

        Examples
        --------

        Create a molecule from an RDKit molecule

        >>> from openff.toolkit import Molecule
        >>> from rdkit import Chem
        >>> rdmol = Chem.MolFromSmiles("CCO")
        >>> molecule = Molecule.from_rdkit(rdmol)

        """
        toolkit = RDKitToolkitWrapper()
        molecule = toolkit.from_rdkit(
            rdmol,
            allow_undefined_stereo=allow_undefined_stereo,
            hydrogens_are_explicit=hydrogens_are_explicit,
            _cls=cls,
        )
        return molecule

    def to_rdkit(
        self,
        aromaticity_model=DEFAULT_AROMATICITY_MODEL,
        toolkit_registry=GLOBAL_TOOLKIT_REGISTRY,
    ):
        """
        Create an RDKit molecule

        Requires the RDKit to be installed.

        Parameters
        ----------
        aromaticity_model : str, optional, default="OEAroModel_MDL"
            The aromaticity model to use. Only OEAroModel_MDL is supported.

        Returns
        -------
        rdmol : rdkit.RDMol
            An RDKit molecule

        Examples
        --------

        Convert a molecule to RDKit

        >>> from openff.toolkit.utils import get_data_file_path
        >>> sdf_filepath = get_data_file_path('molecules/ethanol.sdf')
        >>> molecule = Molecule(sdf_filepath)
        >>> rdmol = molecule.to_rdkit()

        """
        # toolkit = RDKitToolkitWrapper()
        if isinstance(toolkit_registry, ToolkitWrapper):
            return toolkit_registry.to_rdkit(self, aromaticity_model=aromaticity_model)
        else:
            return toolkit_registry.call(
                "to_rdkit", self, aromaticity_model=aromaticity_model
            )

    @classmethod
    @OpenEyeToolkitWrapper.requires_toolkit()
    def from_openeye(cls, oemol, allow_undefined_stereo=False):
        """
        Create a ``Molecule`` from an OpenEye molecule.

        Requires the OpenEye toolkit to be installed.

        Parameters
        ----------
        oemol : openeye.oechem.OEMol
            An OpenEye molecule
        allow_undefined_stereo : bool, default=False
            If ``False``, raises an exception if oemol contains undefined stereochemistry.

        Returns
        -------
        molecule : openff.toolkit.topology.Molecule
            An OpenFF molecule

        Examples
        --------

        Create a ``Molecule`` from an OpenEye OEMol

        >>> from openff.toolkit import Molecule
        >>> from openeye import oechem
        >>> oemol = oechem.OEMol()
        >>> oechem.OESmilesToMol(oemol, '[H]C([H])([H])C([H])([H])O[H]')
        True
        >>> molecule = Molecule.from_openeye(oemol)

        """
        toolkit = OpenEyeToolkitWrapper()
        molecule = toolkit.from_openeye(
            oemol, allow_undefined_stereo=allow_undefined_stereo, _cls=cls
        )
        return molecule

    @requires_package("qcelemental")
    def to_qcschema(self, multiplicity=1, conformer=0, extras=None):
        """
        Create a QCElemental Molecule.

        .. warning :: This API is experimental and subject to change.

        Parameters
        ----------
        multiplicity : int, default=1,
            The multiplicity of the molecule;
            sets ``molecular_multiplicity`` field for QCElemental Molecule.

        conformer : int, default=0,
            The index of the conformer to use for the QCElemental Molecule geometry.

        extras : dict, default=None
            A dictionary that should be included in the ``extras`` field on the QCElemental Molecule.
            This can be used to include extra information, such as a smiles representation.

        Returns
        ---------
        qcelemental.models.Molecule
            A validated QCElemental Molecule.

        Examples
        --------

        Create a QCElemental Molecule:

        >>> import qcelemental as qcel
        >>> mol = Molecule.from_smiles('CC')
        >>> mol.generate_conformers(n_conformers=1)
        >>> qcemol = mol.to_qcschema()

        Raises
        --------
        MissingOptionalDependencyError
            If qcelemental is not installed, the qcschema can not be validated.
        InvalidConformerError
            No conformer found at the given index.

        """
        import qcelemental as qcel

        # get/ check the geometry
        try:
            geometry = self.conformers[conformer].m_as(unit.bohr)
        except (IndexError, TypeError):
            raise InvalidConformerError(
                "The molecule must have a conformation to produce a valid qcschema; "
                f"no conformer was found at index {conformer}."
            )

        # Gather the required qcschema data
        charge = self.total_charge.m_as(unit.elementary_charge)
        connectivity = [
            (bond.atom1_index, bond.atom2_index, bond.bond_order) for bond in self.bonds
        ]
        symbols = [SYMBOLS[atom.atomic_number] for atom in self.atoms]
        if extras is not None:
            extras[
                "canonical_isomeric_explicit_hydrogen_mapped_smiles"
            ] = self.to_smiles(mapped=True)
        else:
            extras = {
                "canonical_isomeric_explicit_hydrogen_mapped_smiles": self.to_smiles(
                    mapped=True
                )
            }

        schema_dict = {
            "symbols": symbols,
            "geometry": geometry,
            # If we have no bonds we must supply None
            "connectivity": connectivity if connectivity else None,
            "molecular_charge": charge,
            "molecular_multiplicity": multiplicity,
            "extras": extras,
        }

        return qcel.models.Molecule.from_data(schema_dict, validate=True)

    @classmethod
    def from_mapped_smiles(
        cls,
        mapped_smiles: str,
        toolkit_registry: Union[
            ToolkitRegistry, ToolkitWrapper
        ] = GLOBAL_TOOLKIT_REGISTRY,
        allow_undefined_stereo: bool = False,
    ):
        """
        Create a ``Molecule`` from a SMILES string, ordering atoms from mappings

        SMILES strings support mapping integer indices to each atom by ending a
        bracketed atom declaration with a colon followed by a 1-indexed
        integer:

        .. code:
            "[H:3][C:1](=[O:2])[H:4]"

        This method creates a ``Molecule`` from such a SMILES string whose atoms
        are ordered according to the mapping. Each atom must be mapped exactly
        once; any duplicate, missing, or out-of-range mappings will cause the
        method to fail.

        .. warning :: This API is experimental and subject to change.

        Parameters
        ----------
        mapped_smiles: str
            A mapped SMILES string with explicit hydrogens.
        toolkit_registry
            Cheminformatics toolkit to use for SMILES-to-molecule conversion
        allow_undefined_stereo
            If false, raise an exception if the SMILES contains undefined
            stereochemistry.

        Returns
        ----------
        offmol
            An OpenFF molecule instance.

        Raises
        --------
        SmilesParsingError
            If the given SMILES had no indexing picked up by the toolkits, or if
            the indexing is missing indices.
        RemapIndexError
            If the mapping has duplicate or out-of-range indices.

        Examples
        --------

        Create a mapped chlorofluoroiodomethane molecule and check the atoms
        are placed accordingly:

        >>> molecule = Molecule.from_mapped_smiles(
        ...     "[Cl:2][C@:1]([F:3])([I:4])[H:5]"
        ... )
        >>> assert molecule.atom(0).symbol == "C"
        >>> assert molecule.atom(1).symbol == "Cl"
        >>> assert molecule.atom(2).symbol == "F"
        >>> assert molecule.atom(3).symbol == "I"
        >>> assert molecule.atom(4).symbol == "H"

        See Also
        --------
        from_smiles, remap
        """

        # create the molecule from the smiles and check we have the right number of indexes
        # in the mapped SMILES
        offmol = cls.from_smiles(
            mapped_smiles,
            hydrogens_are_explicit=True,
            toolkit_registry=toolkit_registry,
            allow_undefined_stereo=allow_undefined_stereo,
        )

        # check we found some mapping and remove it as we do not want to expose atom maps
        try:
            mapping = offmol._properties.pop("atom_map")
        except KeyError:
            raise SmilesParsingError(
                "The given SMILES has no indexing, please generate a valid explicit hydrogen "
                "mapped SMILES using cmiles."
            )

        if len(mapping) != offmol.n_atoms:
            raise SmilesParsingError(
                "The mapped smiles does not contain enough indexes to remap the molecule."
            )

        # remap the molecule using the atom map found in the smiles
        # the order is mapping = Dict[current_index: new_index]
        # first renumber the mapping dict indexed from 0, currently from 1 as 0 indicates no mapping in toolkits
        adjusted_mapping = dict((current, new - 1) for current, new in mapping.items())

        return offmol.remap(adjusted_mapping, current_to_new=True)

    @classmethod
    @requires_package("qcelemental")
    def from_qcschema(
        cls,
        qca_record,
        client=None,
        toolkit_registry=GLOBAL_TOOLKIT_REGISTRY,
        allow_undefined_stereo=False,
    ):
        """
        Create a Molecule from a QCArchive molecule record or dataset entry
        based on attached cmiles information.

        For a molecule record, a conformer will be set from its geometry.

        For a dataset entry, if a corresponding client instance is provided,
        the starting geometry for that entry will be used as a conformer.

        A QCElemental Molecule produced from ``Molecule.to_qcschema`` can be round-tripped
        through this method to produce a new, valid Molecule.

        Parameters
        ----------
        qca_record : dict
            A QCArchive molecule record or dataset entry.

        client : optional, default=None,
            A qcportal.FractalClient instance to use for fetching an initial geometry.
            Only used if ``qca_record`` is a dataset entry.

        toolkit_registry : openff.toolkit.utils.toolkits.ToolkitRegistry or
            openff.toolkit.utils.toolkits.ToolkitWrapper, optional
            :class:`ToolkitRegistry` or :class:`ToolkitWrapper` to use for SMILES-to-molecule conversion

        allow_undefined_stereo : bool, default=False
            If false, raises an exception if qca_record contains undefined stereochemistry.

        Returns
        -------
        molecule : openff.toolkit.topology.Molecule
            An OpenFF molecule instance.

        Examples
        --------
        Get Molecule from a QCArchive molecule record:

        >>> from qcportal import FractalClient
        >>> client = FractalClient()
        >>> offmol = Molecule.from_qcschema(
        ...     client.query_molecules(molecular_formula="C16H20N3O5")[0]
        ... )

        Get Molecule from a QCArchive optimization entry:

        >>> from qcportal import FractalClient
        >>> client = FractalClient()
        >>> optds = client.get_collection(
        ...     "OptimizationDataset",
        ...     "SMIRNOFF Coverage Set 1"
        ... )
        >>> offmol = Molecule.from_qcschema(optds.get_entry('coc(o)oc-0'))

        Same as above, but with conformer(s) from initial molecule(s) by
        providing client to database:

        >>> offmol = Molecule.from_qcschema(
        ...     optds.get_entry('coc(o)oc-0'),
        ...     client=client
        ... )

        Raises
        -------
        AttributeError
            If the record dict can not be made from ``qca_record``, or if the
            provided ``client`` could not retrieve the initial molecule.
        KeyError
            If the record does not contain the
            ``canonical_isomeric_explicit_hydrogen_mapped_smiles``.
        InvalidConformerError
            Silent error, if the conformer could not be attached.
        """

        # We can accept the Dataset entry record or the dict with JSON encoding
        # lets get it all in the dict rep
        if not isinstance(qca_record, dict):
            try:
                qca_record = qca_record.dict(encoding="json")
            except AttributeError:
                raise AttributeError(
                    "The object passed could not be converted to a dict with json encoding"
                )

        # identify if this is a dataset entry
        if "attributes" in qca_record:
            mapped_smiles = qca_record["attributes"][
                "canonical_isomeric_explicit_hydrogen_mapped_smiles"
            ]
            if client is not None:
                # try and find the initial molecule conformations and attach them
                # collect the input molecules
                try:
                    input_mols = client.query_molecules(
                        id=qca_record["initial_molecules"]
                    )
                except KeyError:
                    # this must be an optimisation record
                    input_mols = client.query_molecules(
                        id=qca_record["initial_molecule"]
                    )
                except AttributeError:
                    raise AttributeError(
                        "The provided client can not query molecules, make sure it is an instance of"
                        "qcportal.client.FractalClient() with the correct address."
                    )
            else:
                input_mols = []

        # identify if this is a molecule record
        elif "extras" in qca_record:
            mapped_smiles = qca_record["extras"][
                "canonical_isomeric_explicit_hydrogen_mapped_smiles"
            ]
            input_mols = [qca_record]
        else:
            raise KeyError(
                "The record must contain the hydrogen mapped smiles to be safely made from the archive. "
                "It is not present in either 'attributes' or 'extras' on the provided `qca_record`"
            )

        # make a new molecule that has been reordered to match the cmiles mapping
        offmol = cls.from_mapped_smiles(
            mapped_smiles,
            toolkit_registry=toolkit_registry,
            allow_undefined_stereo=allow_undefined_stereo,
        )

        # now for each molecule convert and attach the input geometry
        initial_ids = {}
        for molecule in input_mols:
            if not isinstance(molecule, dict):
                mol = molecule.dict(encoding="json")
            else:
                mol = molecule

            geometry = unit.Quantity(
                np.array(mol["geometry"], float).reshape(-1, 3), unit.bohr
            )
            try:
                offmol._add_conformer(geometry.to(unit.angstrom))
                # in case this molecule didn't come from a server at all
                if "id" in mol:
                    initial_ids[mol["id"]] = offmol.n_conformers - 1
            except InvalidConformerError:
                print(
                    "Invalid conformer for this molecule, the geometry could not be attached."
                )

        # attach a dict that has the initial molecule ids and the number of the conformer it is stored in
        # if it's empty, don't bother
        if initial_ids:
            offmol._properties["initial_molecules"] = initial_ids

        return offmol

    @classmethod
    @RDKitToolkitWrapper.requires_toolkit()
    def from_pdb_and_smiles(cls, file_path, smiles, allow_undefined_stereo=False):
        """
        Create a Molecule from a pdb file and a SMILES string using RDKit.

        Requires RDKit to be installed.

        .. warning :: This API is experimental and subject to change.

        The molecule is created and sanitised based on the SMILES string, we then find a mapping
        between this molecule and one from the PDB based only on atomic number and connections.
        The SMILES molecule is then reindexed to match the PDB, the conformer is attached, and the
        molecule returned.

        Note that any stereochemistry in the molecule is set by the SMILES, and not the coordinates
        of the PDB.

        Parameters
        ----------
        file_path: str
            PDB file path
        smiles : str
            a valid smiles string for the pdb, used for stereochemistry, formal charges, and bond order
        allow_undefined_stereo : bool, default=False
            If false, raises an exception if SMILES contains undefined stereochemistry.

        Returns
        --------
        molecule : openff.toolkit.Molecule
            An OFFMol instance with ordering the same as used in the PDB file.

        Raises
        ------
        InvalidConformerError
            If the SMILES and PDB molecules are not isomorphic.
        """

        toolkit = RDKitToolkitWrapper()
        return toolkit.from_pdb_and_smiles(
            file_path, smiles, allow_undefined_stereo, _cls=cls
        )

    def canonical_order_atoms(self, toolkit_registry=GLOBAL_TOOLKIT_REGISTRY):
        """
        Produce a copy of the molecule with the atoms reordered canonically.

        Each toolkit defines its own canonical ordering of atoms. The canonical
        order may change from toolkit version to toolkit version or between
        toolkits.

        .. warning :: This API is experimental and subject to change.

        Parameters
        ----------
        toolkit_registry : openff.toolkit.utils.toolkits.ToolkitRegistry or
            openff.toolkit.utils.toolkits.ToolkitWrapper, optional
            :class:`ToolkitRegistry` or :class:`ToolkitWrapper` to use for
            SMILES-to-molecule conversion

        Returns
        -------
        molecule : openff.toolkit.topology.Molecule
            An new OpenFF style molecule with atoms in the canonical order.
        """

        if isinstance(toolkit_registry, ToolkitRegistry):
            return toolkit_registry.call("canonical_order_atoms", self)
        elif isinstance(toolkit_registry, ToolkitWrapper):
            toolkit = toolkit_registry
            return toolkit.canonical_order_atoms(self)
        else:
            raise InvalidToolkitRegistryError(
                "Invalid toolkit_registry passed to from_smiles. Expected ToolkitRegistry or ToolkitWrapper. "
                f"Got {type(toolkit_registry)}."
            )

    def remap(
        self,
        mapping_dict: Dict[int, int],
        current_to_new: bool = True,
        partial: bool = False,
    ):
        """
        Reorder the atoms in the molecule according to the given mapping dict.

        The mapping dict must be a dictionary mapping atom indices to atom
        indices. Each atom index must be an integer in the half-open interval
        ``[0, n_atoms)``; ie, it must be a valid index into the ``self.atoms``
        list. All atom indices in the molecule must be mapped from and to
        exactly once unless ``partial=True`` is given, in which case they must
        be mapped no more than once. Missing (unless ``partial=True``),
        out-of-range (including non-integer), or duplicate indices are not
        allowed in the ``mapping_dict`` and will lead to an exception.

        By default, the mapping dict's keys are the source indices and its
        values are destination indices, but this can be changed with the
        ``current_to_new`` argument.

        The keys of the ``self.properties["atom_map"]`` property are updated for
        the new ordering. Other values of the properties dictionary are
        transferred unchanged.

        .. warning :: This API is experimental and subject to change.

        Parameters
        ----------
        mapping_dict
            A dictionary of the mapping between indices. The mapping should be
            indexed starting from 0 for both the source and destination; note
            that SMILES atom mapping is typically 1-based.
        current_to_new
            If this is ``True``, then ``mapping_dict`` is of the form
            ``{current_index: new_index}``; otherwise, it is of the form
            ``{new_index: current_index}``.
        partial
            If ``False`` (the default), an exception will be raised if any atom
            is lacking a destination in the atom map. Note that if this is
            ``True``, atoms without entries in the mapping dict may be moved in
            addition to those in the dictionary. Note that partial maps must
            still be in-range and not include duplicates.

        Returns
        -------
        new_molecule :  openff.toolkit.topology.molecule.Molecule
            A copy of the molecule in the new order.

        Raises
        ------
        RemapIndexError
            When an out-of-range, duplicate, or missing index is found in the
            ``mapping_dict``.

        See Also
        --------
        from_mapped_smiles
        """

        # make sure the size of the mapping matches the current molecule
        if len(mapping_dict) > self.n_atoms or (
            len(mapping_dict) < self.n_atoms and not partial
        ):
            raise RemapIndexError(
                f"The number of mapping indices ({len(mapping_dict)}) does not "
                + f"match the number of atoms in this molecule ({self.n_atoms})"
            )

        # make two mapping dicts we need new to old for atoms
        # and old to new for bonds
        if current_to_new:
            cur_to_new = mapping_dict
            new_to_cur = dict(zip(mapping_dict.values(), mapping_dict.keys()))
        else:
            new_to_cur = mapping_dict
            cur_to_new = dict(zip(mapping_dict.values(), mapping_dict.keys()))

        # Make sure that there were no duplicate indices
        if len(new_to_cur) != len(cur_to_new):
            raise RemapIndexError(
                "There must be no duplicate source or destination indices in"
                + " mapping_dict"
            )

        if any(
            not (isinstance(i, int) and 0 <= i < self.n_atoms)
            for i in [*new_to_cur] + [*cur_to_new]
        ):
            raise RemapIndexError(
                f"All indices in a mapping_dict for a molecule with {self.n_atoms}"
                + f" atoms must be integers between 0 and {self.n_atoms-1}"
            )

        # If a partial map is allowed, complete it
        if partial and len(mapping_dict) < self.n_atoms:
            # Get a set of all the unspecified destination indices
            available_indices = {i for i in range(self.n_atoms) if i not in new_to_cur}
            # Find the atoms that can be left unmoved and don't move them
            for i in range(self.n_atoms):
                if i not in cur_to_new and i not in new_to_cur:
                    available_indices.remove(i)
                    cur_to_new[i] = i
                    new_to_cur[i] = i
            # Fill in the remaining indices
            for i in range(self.n_atoms):
                if i not in cur_to_new:
                    j = available_indices.pop()
                    cur_to_new[i] = j
                    new_to_cur[j] = i

        new_molecule = self.__class__()
        new_molecule.name = self.name

        try:
            # add the atoms list
            for i in range(self.n_atoms):
                # get the old atom info
                old_atom = self._atoms[new_to_cur[i]]
                new_molecule._add_atom(**old_atom.to_dict())
        # this is the first time we access the mapping; catch an index error
        # here corresponding to mapping that starts from 0 or higher
        except (KeyError, IndexError):
            raise RemapIndexError(
                f"The mapping supplied is missing a destination index for atom {i}"
            )

        # add the bonds but with atom indexes in a sorted ascending order
        for bond in self._bonds:
            atoms = sorted([cur_to_new[bond.atom1_index], cur_to_new[bond.atom2_index]])
            bond_dict = bond.to_dict()
            bond_dict["atom1"] = atoms[0]
            bond_dict["atom2"] = atoms[1]
            new_molecule._add_bond(**bond_dict)

        # we can now resort the bonds
        sorted_bonds = sorted(
            new_molecule.bonds, key=operator.attrgetter("atom1_index", "atom2_index")
        )
        new_molecule._bonds = sorted_bonds

        # remap the charges
        if self.partial_charges is not None:
            new_charges = np.zeros(self.n_atoms)
            for i in range(self.n_atoms):
                new_charges[i] = self.partial_charges[new_to_cur[i]].m_as(
                    unit.elementary_charge
                )
            new_molecule.partial_charges = new_charges * unit.elementary_charge

        # remap the conformers, there can be more than one
        if self.conformers is not None:
            for conformer in self.conformers:
                new_conformer = np.zeros((self.n_atoms, 3))
                for i in range(self.n_atoms):
                    new_conformer[i] = conformer[new_to_cur[i]].m_as(unit.angstrom)
                new_molecule._add_conformer(new_conformer * unit.angstrom)

        # move any properties across
        new_molecule._properties = deepcopy(self._properties)

        # remap the atom map
        if "atom_map" in new_molecule.properties and isinstance(
            new_molecule.properties["atom_map"], dict
        ):
            new_molecule.properties["atom_map"] = {
                cur_to_new.get(k, k): v
                for k, v in new_molecule.properties["atom_map"].items()
            }

        return new_molecule

    def to_openeye(
        self,
        toolkit_registry=GLOBAL_TOOLKIT_REGISTRY,
        aromaticity_model=DEFAULT_AROMATICITY_MODEL,
    ):
        """
        Create an OpenEye molecule

        Requires the OpenEye toolkit to be installed.

        .. todo ::

           * Use stored conformer positions instead of an argument.
           * Should the aromaticity model be specified in some other way?

        Parameters
        ----------
        aromaticity_model : str, optional, default="OEAroModel_MDL"
            The aromaticity model to use. Only OEAroModel_MDL is supported.

        Returns
        -------
        oemol : openeye.oechem.OEMol
            An OpenEye molecule

        Examples
        --------

        Create an OpenEye molecule from a Molecule

        >>> molecule = Molecule.from_smiles('CC')
        >>> oemol = molecule.to_openeye()

        """
        # toolkit = OpenEyeToolkitWrapper()
        if isinstance(toolkit_registry, ToolkitWrapper):
            return toolkit_registry.to_openeye(
                self, aromaticity_model=aromaticity_model
            )
        else:
            return toolkit_registry.call(
                "to_openeye", self, aromaticity_model=aromaticity_model
            )

    def _construct_angles(self):
        """
        Get an iterator over all i-j-k angles.
        """
        # TODO: Build Angle objects instead of tuple of atoms.
        if not hasattr(self, "_angles"):
            self._construct_bonded_atoms_list()
            self._angles = set()
            for atom1 in self._atoms:
                for atom2 in self._bondedAtoms[atom1]:
                    for atom3 in self._bondedAtoms[atom2]:
                        if atom1 == atom3:
                            continue
                        # TODO: Encapsulate this logic into an Angle class.
                        if atom1.molecule_atom_index < atom3.molecule_atom_index:
                            self._angles.add((atom1, atom2, atom3))
                        else:
                            self._angles.add((atom3, atom2, atom1))

    def _construct_torsions(self):
        """
        Construct sets containing the atoms improper and proper torsions
        """
        # TODO: Build Proper/ImproperTorsion objects instead of tuple of atoms.
        if not hasattr(self, "_torsions"):
            self._construct_bonded_atoms_list()

            self._propers = set()
            self._impropers = set()
            for atom1 in self._atoms:
                for atom2 in self._bondedAtoms[atom1]:
                    for atom3 in self._bondedAtoms[atom2]:
                        if atom1 == atom3:
                            continue
                        for atom4 in self._bondedAtoms[atom3]:
                            if atom4 == atom2:
                                continue
                            # Exclude i-j-k-i
                            if atom1 == atom4:
                                continue

                            if atom1.molecule_atom_index < atom4.molecule_atom_index:
                                torsion = (atom1, atom2, atom3, atom4)
                            else:
                                torsion = (atom4, atom3, atom2, atom1)

                            self._propers.add(torsion)

                        for atom3i in self._bondedAtoms[atom2]:
                            if atom3i == atom3:
                                continue
                            if atom3i == atom1:
                                continue

                            improper = (atom1, atom2, atom3, atom3i)
                            self._impropers.add(improper)

            self._torsions = self._propers | self._impropers

    def _construct_bonded_atoms_list(self):
        """
        Construct list of all atoms each atom is bonded to.

        """
        # TODO: Add this to cached_properties
        if not hasattr(self, "_bondedAtoms"):
            # self._atoms = [ atom for atom in self.atoms() ]
            self._bondedAtoms = dict()
            for atom in self._atoms:
                self._bondedAtoms[atom] = set()
            for bond in self._bonds:
                atom1 = self.atoms[bond.atom1_index]
                atom2 = self.atoms[bond.atom2_index]
                self._bondedAtoms[atom1].add(atom2)
                self._bondedAtoms[atom2].add(atom1)

    def _is_bonded(self, atom_index_1, atom_index_2):
        """Return True if atoms are bonded, False if not.

        Parameters
        ----------
        atom_index_1 : int
        atom_index_2 : int
            Atom indices

        Returns
        -------
        is_bonded : bool
            True if atoms are bonded, False otherwise


        """
        self._construct_bonded_atoms_list()
        atom1 = self._atoms[atom_index_1]
        atom2 = self._atoms[atom_index_2]
        return atom2 in self._bondedAtoms[atom1]

    def get_bond_between(self, i: Union[int, "Atom"], j: Union[int, "Atom"]) -> "Bond":
        """Returns the bond between two atoms

        Parameters
        ----------
        i, j : int or Atom
            Atoms or atom indices to check

        Returns
        -------
        bond : Bond
            The bond between i and j.

        """
        if isinstance(i, int) and isinstance(j, int):
            atom_i = self._atoms[i]
            atom_j = self._atoms[j]
        elif isinstance(i, Atom) and isinstance(j, Atom):
            atom_i = i
            atom_j = j
        else:
            raise TypeError(
                "Invalid input passed to get_bond_between(). Expected ints or Atoms, "
                f"got {j} and {j}."
            )

        for bond in atom_i.bonds:
            for atom in bond.atoms:
                if atom == atom_i:
                    continue

                if atom == atom_j:
                    return bond

        from openff.toolkit.topology import NotBondedError

        raise NotBondedError(f"No bond between atom {i} and {j}")


class Molecule(FrozenMolecule):
    """
    Mutable chemical representation of a molecule, such as a small molecule or biopolymer.

    .. todo :: What other API calls would be useful for supporting biopolymers as small molecules? Perhaps iterating
        over chains and residues?

    Examples
    --------

    Create a molecule from an sdf file

    >>> from openff.toolkit.utils import get_data_file_path
    >>> sdf_filepath = get_data_file_path('molecules/ethanol.sdf')
    >>> molecule = Molecule(sdf_filepath)

    Convert to OpenEye OEMol object

    >>> oemol = molecule.to_openeye()

    Create a molecule from an OpenEye molecule

    >>> molecule = Molecule.from_openeye(oemol)

    Convert to RDKit Mol object

    >>> rdmol = molecule.to_rdkit()

    Create a molecule from an RDKit molecule

    >>> molecule = Molecule.from_rdkit(rdmol)

    Create a molecule from IUPAC name (requires the OpenEye toolkit)

    >>> molecule = Molecule.from_iupac('imatinib')

    Create a molecule from SMILES

    >>> molecule = Molecule.from_smiles('Cc1ccccc1')

    .. warning :: This API is experimental and subject to change.

    """

    def __init__(self, *args, **kwargs):
        """
        Create a new Molecule object

        Parameters
        ----------
        other : optional, default=None
            If specified, attempt to construct a copy of the molecule from the
            specified object. This can be any one of the following:

            * a :class:`Molecule` object
            * a file that can be used to construct a :class:`Molecule` object
            * an ``openeye.oechem.OEMol``
            * an ``rdkit.Chem.rdchem.Mol``
            * a serialized :class:`Molecule` object

        Examples
        --------

        Create an empty molecule:

        >>> empty_molecule = Molecule()

        Create a molecule from a file that can be used to construct a molecule,
        using either a filename or file-like object:

        >>> from openff.toolkit.utils import get_data_file_path
        >>> sdf_filepath = get_data_file_path('molecules/ethanol.sdf')
        >>> molecule = Molecule(sdf_filepath)
        >>> molecule = Molecule(open(sdf_filepath, 'r'), file_format='sdf')

        >>> import gzip
        >>> mol2_gz_filepath = get_data_file_path('molecules/toluene.mol2.gz')
        >>> molecule = Molecule(gzip.GzipFile(mol2_gz_filepath, 'r'), file_format='mol2')

        Create a molecule from another molecule:

        >>> molecule_copy = Molecule(molecule)

        Convert to OpenEye OEMol object

        >>> oemol = molecule.to_openeye()

        Create a molecule from an OpenEye molecule:

        >>> molecule = Molecule(oemol)

        Convert to RDKit Mol object

        >>> rdmol = molecule.to_rdkit()

        Create a molecule from an RDKit molecule:

        >>> molecule = Molecule(rdmol)

        Convert the molecule into a dictionary and back again:

        >>> serialized_molecule = molecule.to_dict()
        >>> molecule_copy = Molecule(serialized_molecule)

        .. todo ::

           * If a filename or file-like object is specified but the file
             contains more than one molecule, what is the proper behavior?
             Read just the first molecule, or raise an exception if more
             than one molecule is found?

           * Should we also support SMILES strings or IUPAC names for
             ``other``?

        """
        super(Molecule, self).__init__(*args, **kwargs)

    # TODO: Change this to add_atom(Atom) to improve encapsulation and extensibility?
    def add_atom(
        self,
        atomic_number: int,
        formal_charge: int,
        is_aromatic: bool,
        stereochemistry: Optional[str] = None,
        name: Optional[str] = None,
        metadata: Optional[Dict[str, Union[int, str]]] = None,
    ) -> int:
        """
        Add an atom to the molecule.

        Parameters
        ----------
        atomic_number : int
            Atomic number of the atom
        formal_charge : int
            Formal charge of the atom
        is_aromatic : bool
            If ``True``, atom is aromatic; if ``False``, not aromatic
        stereochemistry : str, optional, default=None
            Either ``'R'`` or ``'S'`` for specified stereochemistry, or ``None`` if stereochemistry is irrelevant
        name : str, optional
            An optional name for the atom
        metadata : dict[str: (int, str)], default=None
            An optional dictionary where keys are strings and values are strings or ints. This is intended
            to record atom-level information used to inform hierarchy definition and iteration, such as
            grouping atom by residue and chain.

        Returns
        -------
        index : int
            The index of the atom in the molecule

        Examples
        --------

        Define a methane molecule

        >>> molecule = Molecule()
        >>> molecule.name = 'methane'
        >>> C = molecule.add_atom(6, 0, False)
        >>> H1 = molecule.add_atom(1, 0, False)
        >>> H2 = molecule.add_atom(1, 0, False)
        >>> H3 = molecule.add_atom(1, 0, False)
        >>> H4 = molecule.add_atom(1, 0, False)
        >>> bond_idx = molecule.add_bond(C, H1, 1, False)
        >>> bond_idx = molecule.add_bond(C, H2, 1, False)
        >>> bond_idx = molecule.add_bond(C, H3, 1, False)
        >>> bond_idx = molecule.add_bond(C, H4, 1, False)
        >>> molecule.to_smiles(explicit_hydrogens=False)
        'C'

        """
        atom_index = self._add_atom(
            atomic_number,
            formal_charge,
            is_aromatic,
            stereochemistry=stereochemistry,
            name=name,
            metadata=metadata,
        )

        return atom_index

    def add_bond(
        self,
        atom1: Union[int, "Atom"],
        atom2: Union[int, "Atom"],
        bond_order: int,
        is_aromatic: bool,
        stereochemistry: Optional[str] = None,
        fractional_bond_order: Optional[float] = None,
    ):
        """
        Add a bond between two specified atom indices


        Parameters
        ----------
        atom1 : int or openff.toolkit.topology.molecule.Atom
            Index of first atom
        atom2 : int or openff.toolkit.topology.molecule.Atom
            Index of second atom
        bond_order : int
            Integral bond order of Kekulized form
        is_aromatic : bool
            True if this bond is aromatic, False otherwise
        stereochemistry : str, optional, default=None
            Either ``'E'`` or ``'Z'`` for specified stereochemistry, or ``None`` if stereochemistry is irrelevant
        fractional_bond_order : float, optional, default=None
            The fractional (eg. Wiberg) bond order

        Returns
        -------
        index: int
            Index of the bond in this molecule

        Examples
        --------
        For an example of use, see :py:meth:`add_atom`.
        """
        bond_index = self._add_bond(
            atom1,
            atom2,
            bond_order,
            is_aromatic,
            stereochemistry=stereochemistry,
            fractional_bond_order=fractional_bond_order,
        )

        return bond_index

    def add_conformer(self, coordinates):
        """
        Add a conformation of the molecule

        Parameters
        ----------
        coordinates: unit-wrapped np.array with shape (n_atoms, 3) and dimension of distance
            Coordinates of the new conformer, with the first dimension of the array corresponding to the atom index in
            the molecule's indexing system.

        Returns
        -------
        index: int
            The index of this conformer
        """

        # TODO how can be check that a set of coords and no connections
        #   is a conformation that does not change connectivity?

        return self._add_conformer(coordinates)

    def visualize(
        self,
        backend="rdkit",
        width=None,
        height=None,
        show_all_hydrogens=True,
    ):
        """
        Render a visualization of the molecule in Jupyter

        Parameters
        ----------
        backend : str, optional, default='rdkit'
            The visualization engine to use. Choose from:

            - ``"rdkit"``
            - ``"openeye"``
            - ``"nglview"`` (requires conformers)

        width : int, optional, default=500
            Width of the generated representation (only applicable to
            ``backend=openeye`` or ``backend=rdkit``)
        height : int, optional, default=300
            Width of the generated representation (only applicable to
            ``backend=openeye`` or ``backend=rdkit``)
        show_all_hydrogens : bool, optional, default=True
            Whether to explicitly depict all hydrogen atoms. (only applicable to
            ``backend=openeye`` or ``backend=rdkit``)

        Returns
        -------
        object
            Depending on the backend chosen:

            - rdkit → IPython.display.SVG
            - openeye → IPython.display.Image
            - nglview → nglview.NGLWidget

        """
        from openff.toolkit.utils.toolkits import OPENEYE_AVAILABLE, RDKIT_AVAILABLE

        backend = backend.lower()

        if backend == "nglview":
            try:
                import nglview as nv
            except ImportError:
                raise MissingOptionalDependencyError("nglview")

            if width is not None or height is not None:
                # TODO: More specific exception
                raise ValueError(
                    "The width, height, and show_all_hydrogens arguments do not apply to the nglview backend."
                )
            elif not show_all_hydrogens:
                # TODO: More specific exception
                # TODO: Implement this? Should be able to just strip hydrogens from the PDB
                raise ValueError(
                    "show_all_hydrogens=False is not supported by the nglview backend"
                )

            if self.conformers:
                from openff.toolkit.utils.viz import _OFFTrajectoryNGLView

                trajectory_like = _OFFTrajectoryNGLView(self)
                widget = nv.NGLWidget(trajectory_like)
                return widget
            else:
                # TODO: More specific exception
                raise ValueError(
                    "Visualizing with NGLview requires that the molecule has "
                    "conformers."
                )

        width = 500 if width is None else width
        height = 300 if height is None else height
        show_all_hydrogens = True if show_all_hydrogens is None else show_all_hydrogens

        if backend == "rdkit":
            if RDKIT_AVAILABLE:
                from IPython.display import SVG
                from rdkit.Chem.Draw import (  # type: ignore[import]
                    rdDepictor,
                    rdMolDraw2D,
                )
                from rdkit.Chem.rdmolops import RemoveHs  # type: ignore[import]

                rdmol = self.to_rdkit()

                if not show_all_hydrogens:
                    # updateExplicitCount: Keep a record of the hydrogens we remove.
                    # This is used in visualization to distinguish eg radicals from normal species
                    rdmol = RemoveHs(rdmol, updateExplicitCount=True)

                rdDepictor.SetPreferCoordGen(True)
                rdDepictor.Compute2DCoords(rdmol)
                rdmol = rdMolDraw2D.PrepareMolForDrawing(rdmol)

                drawer = rdMolDraw2D.MolDraw2DSVG(width, height)
                drawer.DrawMolecule(rdmol)
                drawer.FinishDrawing()

                return SVG(drawer.GetDrawingText())
            else:
                warnings.warn(
                    "RDKit was requested as a visualization backend but "
                    "it was not found to be installed. Falling back to "
                    "trying to use OpenEye for visualization.",
                    stacklevel=2,
                )
                backend = "openeye"
        if backend == "openeye":
            if OPENEYE_AVAILABLE:
                from IPython.display import Image
                from openeye import oedepict

                oemol = self.to_openeye()

                opts = oedepict.OE2DMolDisplayOptions(
                    width, height, oedepict.OEScale_AutoScale
                )

                if show_all_hydrogens:
                    opts.SetHydrogenStyle(oedepict.OEHydrogenStyle_ImplicitAll)

                oedepict.OEPrepareDepiction(oemol)
                img = oedepict.OEImage(width, height)
                display = oedepict.OE2DMolDisplay(oemol, opts)
                oedepict.OERenderMolecule(img, display)
                png = oedepict.OEWriteImageToString("png", img)
                return Image(png)

        # TODO: More specific exception
        raise ValueError("Could not find an appropriate backend")

    def perceive_residues(self, substructure_file_path=None, strict_chirality=True):
        """
        Perceive a polymer's residues and permit iterating over them.

        Perceives residues by matching substructures in the current molecule
        with a substructure dictionary file, using SMARTS, and assigns residue
        names and numbers to atom metadata. It then constructs a residue hierarchy
        scheme to allow iterating over residues.


        Parameters
        ----------
        substructure_file_path : str, optional, default=None
            Path to substructure library file in JSON format. Defaults to using
            built-in substructure file.
        strict_chirality: bool, optional, default=True
            Whether to use strict chirality symbols (stereomarks) for
            substructure matchings with SMARTS.
        """
        # Read substructure dictionary file
        if not substructure_file_path:
            substructure_file_path = get_data_file_path(
                "proteins/aa_residues_substructures_with_caps.json"
            )
        with open(substructure_file_path, "r") as subfile:
            substructure_dictionary = json.load(subfile)

        # TODO: Think of a better way to deal with no strict chirality case
        # if ignoring strict chirality, remove/update keys in inner dictionary
        if not strict_chirality:
            # make a copy of substructure dict
            substructure_dictionary_no_chirality = deepcopy(substructure_dictionary)
            # Update inner key (SMARTS) maintaining its value
            for res_name, inner_dict in substructure_dictionary.items():
                for smarts in inner_dict.keys():
                    smarts_no_chirality = smarts.replace("@", "")  # remove @ in smarts
                    substructure_dictionary_no_chirality[res_name][
                        smarts_no_chirality
                    ] = substructure_dictionary_no_chirality[res_name].pop(
                        smarts
                    )  # update key
            # replace with the new substructure dictionary
            substructure_dictionary = substructure_dictionary_no_chirality

        all_matches = list()
        for residue_name, smarts_dict in substructure_dictionary.items():
            matches = dict()
            for smarts in smarts_dict:
                for match in self.chemical_environment_matches(smarts):
                    matches[match] = smarts
                    all_matches.append(
                        {
                            "atom_idxs": match,
                            "atom_idxs_set": set(match),
                            "smarts": smarts,
                            "residue_name": residue_name,
                            "atom_names": smarts_dict[smarts],
                        }
                    )

        # Remove matches that are subsets of other matches
        # give precedence to the SMARTS defined at the end of the file
        match_idxs_to_delete = set()
        for match_idx in range(len(all_matches) - 1, 0, -1):
            this_match_set = all_matches[match_idx]["atom_idxs_set"]
            this_match_set_size = len(this_match_set)
            for match_before_this_idx in range(match_idx):
                match_before_this_set = all_matches[match_before_this_idx][
                    "atom_idxs_set"
                ]
                match_before_this_set_size = len(match_before_this_set)
                n_overlapping_atoms = len(
                    this_match_set.intersection(match_before_this_set)
                )
                if n_overlapping_atoms > 0:
                    if match_before_this_set_size < this_match_set_size:
                        match_idxs_to_delete.add(match_before_this_idx)
                    else:
                        match_idxs_to_delete.add(match_idx)

        match_idxs_to_delete_list = sorted(list(match_idxs_to_delete), reverse=True)
        for match_idx in match_idxs_to_delete_list:
            all_matches.pop(match_idx)

        all_matches.sort(key=lambda x: min(x["atom_idxs"]))

        # Now the matches have been deduplicated and de-subsetted
        for residue_num, match_dict in enumerate(all_matches):
            for smarts_idx, atom_idx in enumerate(match_dict["atom_idxs"]):
                self.atoms[atom_idx].metadata["residue_name"] = match_dict[
                    "residue_name"
                ]
                self.atoms[atom_idx].metadata["residue_number"] = str(residue_num + 1)
                self.atoms[atom_idx].metadata["insertion_code"] = " "
                self.atoms[atom_idx].metadata["atom_name"] = match_dict["atom_names"][
                    smarts_idx
                ]

        # Now add the residue hierarchy scheme
        self._add_residue_hierarchy_scheme()

    def _ipython_display_(self):  # pragma: no cover
        from IPython.display import display

        try:
            return display(self.visualize(backend="nglview"))
        except (ImportError, ValueError):
            pass

        try:
            return display(self.visualize(backend="rdkit"))
        except ValueError:
            pass

        try:
            return display(self.visualize(backend="openeye"))
        except ValueError:
            pass


def _networkx_graph_to_hill_formula(graph: "nx.Graph") -> str:
    """
    Convert a NetworkX graph to a Hill formula.

    Parameters
    ----------
    graph : nx.Graph
        The graph to convert.

    Returns
    -------
    str
        The Hill formula corresponding to the graph.

    """
    import networkx as nx

    if not isinstance(graph, nx.Graph):
        raise ValueError("The graph must be a NetworkX graph.")

    atom_nums = list(dict(graph.nodes(data="atomic_number", default=1)).values())
    return _atom_nums_to_hill_formula(atom_nums)


def _atom_nums_to_hill_formula(atom_nums: List[int]) -> str:
    """
    Given a `Counter` object of atom counts by atomic number, generate the corresponding
    Hill formula. See https://en.wikipedia.org/wiki/Chemical_formula#Hill_system"""
    from collections import Counter

    SYMBOLS_ = deepcopy(SYMBOLS)
    SYMBOLS_[0] = "X"

    atom_symbol_counts = Counter(SYMBOLS_[atom_num] for atom_num in atom_nums)

    formula = []
    # Check for C and H first, to make a correct hill formula
    for el in ["C", "H"]:
        if el in atom_symbol_counts:
            count = atom_symbol_counts.pop(el)
            formula.append(el)
            if count > 1:
                formula.append(str(count))

    # now get the rest of the elements in alphabetical ordering
    for el in sorted(atom_symbol_counts.keys()):
        count = atom_symbol_counts.pop(el)
        formula.append(el)
        if count > 1:
            formula.append(str(count))

    return "".join(formula)


def _nth_degree_neighbors_from_graphlike(
    graphlike: Union[Molecule, "_SimpleMolecule"], n_degrees: int
) -> Generator[
    Union[Tuple[Atom, Atom], Tuple["_SimpleAtom", "_SimpleAtom"]], None, None
]:
    """
    Given a graph-like object, return a tuple of the nth degree neighbors of each atom.

    The input `graphlike` object must provide a .to_networkx() method and an
    `atoms` property that can be indexed.

    See Molecule.nth_degree_neighbors for more details.

    Parameters
    ----------
    graphlike : Union[Molecule, _SimpleMolecule]
        The graph-like object to get the neighbors of.
    n: int
        The number of bonds separating atoms in each pair

    Returns
    -------
    neighbors: iterator of tuple of Atom
        Tuples (len 2) of atom that are separated by ``n`` bonds.
    """
    graph = graphlike.to_networkx()

    for node_i in graph.nodes:
        for node_j in graph.nodes:
            if node_i == node_j:
                continue

            path_length = nx.shortest_path_length(graph, node_i, node_j)

            if path_length == n_degrees:
                if node_i > node_j:
                    continue
                yield (graphlike.atoms[node_i], graphlike.atoms[node_j])


class HierarchyScheme:
    """
    Perceives hierarchy elements from the metadata of atoms in a ``Molecule``.

    The Open Force Field Toolkit has no native understanding of hierarchical
    atom organisation schemes common to other biomolecular software, such as
    "residues" or "chains" (see :ref:`userguide_hierarchy`). To facilitate
    iterating over groups of atoms, a ``HierarchyScheme`` can be used to collect
    atoms into ``HierarchyElements``, groups of atoms that share the same
    values for certain metadata elements. Metadata elements are stored in the
    ``Atom.properties`` attribute.

    Hierarchy schemes are not updated dynamically; if a ``Molecule`` with
    hierarchy schemes changes, :meth:`Molecule.update_hierarchy_schemes()` must
    be called before the scheme is iterated over again or else the grouping
    may be incorrect.

    A ``HierarchyScheme`` contains the information needed to perceive
    ``HierarchyElement`` objects from a ``Molecule`` containing atoms with
    metadata.

    See also
    --------
    Molecule.add_default_hierarchy_schemes, Molecule.add_hierarchy_scheme,
    Molecule.hierarchy_schemes, Molecule.delete_hierarchy_scheme,
    Molecule.update_hierarchy_schemes, Molecule.perceive_residues,
    Topology.hierarchy_iterator, HierarchyElement
    """

    def __init__(
        self,
        parent: FrozenMolecule,
        uniqueness_criteria: Union[Tuple[str], List[str]],
        iterator_name: str,
    ):
        """
        Create a new hierarchy scheme for iterating over groups of atoms.

        Parameters
        ----------

        parent
            The ``Molecule`` to which this scheme belongs.
        uniqueness_criteria
            The names of ``Atom`` metadata entries that define this scheme. An
            atom belongs to a ``HierarchyElement`` only if its metadata has the
            same values for these criteria as the other atoms in the
            ``HierarchyElement``.
        iterator_name
            The name of the iterator that will be exposed to access the hierarchy
            elements generated by this scheme
        """
        if (type(uniqueness_criteria) is not list) and (
            type(uniqueness_criteria) is not tuple
        ):
            raise TypeError(
                f"'uniqueness_criteria' kwarg must be a list or a tuple of strings,"
                f" received {repr(uniqueness_criteria)} "
                f"(type {type(uniqueness_criteria)}) instead."
            )

        for criterion in uniqueness_criteria:
            if type(criterion) is not str:
                raise TypeError(
                    f"Each item in the 'uniqueness_criteria' kwarg must be a string,"
                    f" received {repr(criterion)} "
                    f"(type {type(criterion)}) instead."
                )

        if type(iterator_name) is not str:
            raise TypeError(
                f"'iterator_name' kwarg must be a string, received {repr(iterator_name)} "
                f"(type {type(iterator_name)}) instead."
            )
        self.parent = parent
        self.uniqueness_criteria = uniqueness_criteria
        self.iterator_name = iterator_name

        self.hierarchy_elements: List[HierarchyElement] = list()

    def to_dict(self):
        """
        Serialize this object to a basic dict of strings, ints, and floats
        """
        return_dict = dict()
        return_dict["uniqueness_criteria"] = self.uniqueness_criteria
        return_dict["iterator_name"] = self.iterator_name
        return_dict["hierarchy_elements"] = [
            e.to_dict() for e in self.hierarchy_elements
        ]
        return return_dict

    def perceive_hierarchy(self):
        """
        Prepare the parent ``Molecule`` for iteration according to this scheme.

        Groups the atoms of the parent of this ``HierarchyScheme`` according to
        their metadata, and creates ``HierarchyElement`` objects suitable for
        iteration over the parent. Atoms missing the metadata fields in
        this object's ``uniqueness_criteria`` tuple will have those spots
        populated with the string ``'None'``.

        This method overwrites the scheme's ``hierarchy_elements`` attribute in
        place. Each ``HierarchyElement`` in the scheme's `hierarchy_elements`
        attribute is `static` --- that is, it is updated only when
        `perceive_hierarchy()` is called, and `not` on-the-fly when atom
        metadata is modified.
        """
        from collections import defaultdict

        self.hierarchy_elements = list()
        # Determine which atoms should get added to which HierarchyElements
        hier_eles_to_add = defaultdict(list)
        for atom in self.parent.atoms:
            atom_key = list()
            for field_key in self.uniqueness_criteria:
                if field_key in atom.metadata:
                    atom_key.append(atom.metadata[field_key])
                else:
                    atom_key.append("None")

            hier_eles_to_add[tuple(atom_key)].append(atom)

        # Create the actual HierarchyElements
        for atom_key, atoms_to_add in hier_eles_to_add.items():
            atom_indices = [p.molecule_atom_index for p in atoms_to_add]
            self.add_hierarchy_element(atom_key, atom_indices)

        self.sort_hierarchy_elements()

    def add_hierarchy_element(
        self,
        identifier: Tuple[Union[str, int]],
        atom_indices: Sequence[int],
    ):
        """
        Instantiate a new HierarchyElement belonging to this HierarchyScheme.

        This is the main way to instantiate new HierarchyElements.

        Parameters
        ----------
        identifier : tuple of str and int
            Tuple of metadata values (not keys) that define the uniqueness
            criteria for this element
        atom_indices : sequence of int
            The indices of atoms in ``scheme.parent`` that are in this
            element
        """
        new_hier_ele = HierarchyElement(self, identifier, atom_indices)
        self.hierarchy_elements.append(new_hier_ele)
        return new_hier_ele

    def sort_hierarchy_elements(self):
        """
        Semantically sort the HierarchyElements belonging to this object, according to
        their identifiers.
        """

        def compare_hier_identifiers(a, b):
            """A comparison function which can compare hierarchy elements.
            Expects identifiers to be tuples of string and int.
            Attempts to cast strings to int. Assumes that ints are "greater than" strings.

            Returns -1 if a < b, 0 if a==b, and 1 if a>b.

            See https://docs.python.org/3/howto/sorting.html#comparison-functions
            """

            # Iterate over identifier components for comparison
            for val1, val2 in zip(a.identifier, b.identifier):
                # Try converting any strings to ints
                try:
                    val1 = int(val1)
                except ValueError:
                    pass
                try:
                    val2 = int(val2)
                except ValueError:
                    pass

                # If val1 and val2 are the same type, use built-in comparison
                if type(val1) is type(val2):
                    if val1 < val2:
                        return -1
                    elif val1 > val2:
                        return 1
                    else:
                        continue

                # Otherwise, assume that ints are "greater than" strings.
                else:
                    if type(val1) is int:
                        return 1
                    elif type(val2) is int:
                        return -1
            # If we've finished comparing the values in the identifiers without
            # finding one to be greater than the other, then these two identifiers
            # must be equal.
            return 0

        self.hierarchy_elements.sort(key=cmp_to_key(compare_hier_identifiers))

    def __str__(self):
        return (
            f"HierarchyScheme with uniqueness_criteria '{self.uniqueness_criteria}', iterator_name "
            f"'{self.iterator_name}', and {len(self.hierarchy_elements)} elements"
        )

    def __repr__(self):
        return self.__str__()


class HierarchyElement:
    """An element in a metadata hierarchy scheme, such as a residue or chain."""

    def __init__(
        self,
        scheme: HierarchyScheme,
        identifier: Tuple[Union[str, int]],
        atom_indices: Sequence[int],
    ):
        """
        Create a new hierarchy element.

        Parameters
        ----------

        scheme : HierarchyScheme
            The scheme to which this ``HierarchyElement`` belongs
        identifier : tuple of str and int
            Tuple of metadata values (not keys) that define the uniqueness
            criteria for this element
        atom_indices : sequence of int
            The indices of particles in ``scheme.parent`` that are in this
            element
        """
        self.scheme = scheme
        self.identifier = identifier
        self.atom_indices = deepcopy(atom_indices)
        for id_component, uniqueness_component in zip(
            identifier, scheme.uniqueness_criteria
        ):
            setattr(self, uniqueness_component, id_component)

    def to_dict(self) -> Dict[str, Union[Tuple[Union[str, int]], Sequence[int]]]:
        """
        Serialize this object to a basic dict of strings and lists of ints.
        """
        return {
            "identifier": self.identifier,
            "atom_indices": self.atom_indices,
        }

    @property
    def n_atoms(self) -> int:
        """
        The number of atoms in this hierarchy element.
        """
        return len(self.atom_indices)

    @property
    def atoms(self) -> Generator["Atom", None, None]:
        """
        Iterator over the atoms in this hierarchy element.
        """
        for atom_index in self.atom_indices:
            yield self.parent.atoms[atom_index]

    def atom(self, index: int) -> Atom:
        """
        Get the atom with the specified index.
        """
        return self.parent.atoms[self.atom_indices[index]]

    @property
    def parent(self) -> FrozenMolecule:
        """
        The parent molecule for this hierarchy element
        """
        return self.scheme.parent

    def __str__(self):
        return (
            f"HierarchyElement {self.identifier} of iterator '{self.scheme.iterator_name}' containing "
            f"{len(self.atom_indices)} atom(s)"
        )

    def __repr__(self):
        return self.__str__()

    @property
    def has_unique_atom_names(self) -> bool:
        """``True`` if the element has unique atom names, ``False`` otherwise."""
        return _has_unique_atom_names(self)

    def generate_unique_atom_names(self):
        """
        Generate unique atom names from the element symbol and count.

        Names are generated from the elemental symbol and the number of times
        that element is found in the hierarchy element. The character 'x' is
        appended to these generated names to reduce the odds that they clash
        with an atom name or type imported from another source. For example,
        generated atom names might begin 'C1x', 'H1x', 'O1x', 'C2x', etc.
        """
        return _generate_unique_atom_names(self)


def _has_unique_atom_names(obj: Union[FrozenMolecule, HierarchyElement]) -> bool:
    """``True`` if the object has unique atom names, ``False`` otherwise."""
    unique_atom_names = set([atom.name for atom in obj.atoms])
    if len(unique_atom_names) < obj.n_atoms:
        return False
    return True


def _generate_unique_atom_names(obj: Union[FrozenMolecule, HierarchyElement]):
    """
    Generate unique atom names from the element symbol and count.

    Names are generated from the elemental symbol and the number of times that
    element is found in the hierarchy element or molecule. The character 'x' is
    appended to these generated names to reduce the odds that they clash with
    an atom name or type imported from another source. For example, generated
    atom names might begin 'C1x', 'H1x', 'O1x', 'C2x', etc.
    """
    from collections import defaultdict

    element_counts: DefaultDict[str, int] = defaultdict(int)
    for atom in obj.atoms:
        symbol = atom.symbol
        element_counts[symbol] += 1
        # TODO: It may be worth exposing this as a user option, i.e. to avoid multiple ligands
        # parameterized with OpenFF clashing because they have atom names like O1x, H3x, etc.
        # i.e. an optional argument could enable a user to `generate_unique_atom_names(blah="y")
        # to have one ligand be O1y, etc.
        # https://github.com/openforcefield/openff-toolkit/pull/1096#pullrequestreview-767227391
        atom.name = symbol + str(element_counts[symbol]) + "x"<|MERGE_RESOLUTION|>--- conflicted
+++ resolved
@@ -95,21 +95,6 @@
 TKR: TypeAlias = Union[ToolkitRegistry, ToolkitWrapper]
 
 
-<<<<<<< HEAD
-=======
-def _molecule_deprecation(old_method, new_method):
-    warnings.warn(
-        f"Molecule.{old_method} is deprecated. Use Molecule.{new_method} instead.",
-        MoleculeDeprecationWarning,
-        stacklevel=2,
-    )
-
-
-class MoleculeDeprecationWarning(UserWarning):
-    """Warning for deprecated portions of the Molecule API."""
-
-
->>>>>>> 6c51d92b
 class Particle(Serializable):
     """
     Base class for all particles in a molecule.
