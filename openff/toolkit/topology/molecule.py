--- conflicted
+++ resolved
@@ -554,1381 +554,6 @@
     #     # TODO: This will be slow; can we cache this and update it only when needed?
     #     #       Deleting atoms/molecules in the Topology would have to invalidate the cached index.
     #     return self._topology.atoms.index(self)
-<<<<<<< HEAD
-=======
-
-    def __repr__(self):
-        # TODO: Also include particle_index and which molecule this atom belongs to?
-        return "Atom(name={}, atomic number={})".format(self._name, self._atomic_number)
-
-    def __str__(self):
-        # TODO: Also include particle_index and which molecule this atom belongs to?
-        return "<Atom name='{}' atomic number='{}'>".format(
-            self._name, self._atomic_number
-        )
-
-
-# =============================================================================================
-# VirtualParticle
-# =============================================================================================
-
-
-class VirtualParticle(Particle):
-    """
-    A single particle owned by a VirtualSite
-
-    .. warning :: This API is experimental and subject to change.
-    """
-
-    def __init__(self, vsite, orientation, name=None):
-        """
-        A single particle owned by a VirtualSite
-
-        Parameters
-        ----------
-        vsite : openff.toolkit.topology.VirtualSite
-            The parent VirtualSite of this VirtualParticle
-        orientation : tuple of int
-            Molecule atom indices of parent atoms
-        name : str, optional
-            The name of the particle
-
-        """
-        self._virtual_site = vsite
-        self._molecule = vsite.molecule
-        self._orientation = orientation
-        self._name = name
-
-    @property
-    def virtual_site(self):
-        return self._virtual_site
-
-    @property
-    def orientation(self):
-        return self._orientation
-
-    @property
-    def virtual_site_particle_index(self):
-        """
-        The index of the particle relative to its owning virtual site. Normally
-        this should either be 0 or 1.
-        """
-        return self.virtual_site.orientations.index(self.orientation)
-
-    def _position(self, atom_positions):
-        """
-        Calculations the position of a virtual particle, as defined by the OpenMM
-        :class:`openmm.openmm.openmm.LocalCoordinatesSite` definition.
-
-        The frame is first constructed using the input atoms, where the weights defined
-        by each virtual site are used. The virtual particle positions are then
-        determined by setting the displacements, also determined uniquely by each
-        virtual site definition.
-
-        Note that, following the definition of the OpenMM LocalCoordinatesSite, the
-        frame is forced to be orthogonal. This is first enforced by only allowing the
-        x- and y-axis to be defined, since the z-axis must be normal to this plane.
-        Then, y is then reset to be normal to the zx plane. This should ensure that the
-        frame is orthonormal (after normalization).
-
-        Note that this returns a 1D flat list as it is meant to be appended into a
-        (M, 3) array via the public interface.
-
-        Parameters
-        ----------
-        atom_positions: iterable of int
-            The indices of the atoms, relative to the indices defined by the owning
-            molecule. This is necessary since this particle has a certain orientation,
-            so the input atoms must be in the original input ordering which was used to
-            define the orientation.
-
-        Returns
-        -------
-        :class:`openmm.unit.Quantity` of dimension [Length] in unit Angstrom wrapping an
-        numpy.ndarray
-        """
-
-        # Although the above docstring claims that we fully implement
-        # the OpenMM behavior, it has not been compared to OpenMM
-        # at the source code level. If positions seem to be inconsistent,
-        # please submit a bug report! We have tests to make sure our
-        # implemented types are correct, so we are interested in cases
-        # where custom virtual sites cause breakage.
-
-        atom_positions_unit = atom_positions.units
-
-        originwt, xdir, ydir = self.virtual_site.local_frame_weights
-        disp = self.virtual_site.local_frame_position
-        x, y, z = disp.m
-
-        # this pulls the correct ordering of the atoms
-        pos = []
-        for atom in self._orientation:
-            pos.append(atom_positions[atom])
-
-        atom_positions = pos
-
-        originwt = np.atleast_2d(originwt)
-        atom_positions = np.atleast_2d(atom_positions)
-
-        origin = np.dot(originwt, atom_positions).sum(axis=0)
-
-        xaxis, yaxis = np.dot(np.vstack((xdir, ydir)), atom_positions)
-
-        zaxis = np.cross(xaxis, yaxis)
-        yaxis = np.cross(zaxis, xaxis)
-
-        def _normalize(axis):
-            L = np.linalg.norm(axis)
-            if L > 0.0:
-                axis /= L
-            return axis
-
-        xaxis, yaxis, zaxis = map(_normalize, (xaxis, yaxis, zaxis))
-
-        position = origin + x * xaxis + y * yaxis + z * zaxis
-
-        return unit.Quantity(position, units=atom_positions_unit)
-
-    def _extract_position_from_conformer(self, conformation):
-
-        indices = [atom.molecule_atom_index for atom in self.virtual_site.atoms]
-
-        atom_positions = [conformation[i] for i in indices]
-
-        return atom_positions
-
-    def _get_conformer(self, conformer_idx):
-
-        assert self.molecule
-        assert len(self.molecule.conformers) > 0
-
-        conformer = self.molecule.conformers[conformer_idx]
-
-        return conformer
-
-    def compute_position_from_conformer(self, conformer_idx):
-        """
-        Compute the position of this virtual particle given an existing
-        conformer owned by the parent molecule/virtual site.
-
-        Parameters
-        ----------
-        conformer_idx : int
-            The index of the conformer in the owning molecule.
-
-        Returns
-        -------
-        :class:`openmm.unit.Quantity` of dimension [Length] in unit Angstroms wrapping a
-        numpy.ndarray
-            The positions of the virtual particles belonging to this virtual site.
-            The array is the size (M, 3) where M is the number of virtual particles
-            belonging to this virtual site.
-
-        """
-
-        atom_positions = self._get_conformer(conformer_idx)
-
-        return self.compute_position_from_atom_positions(atom_positions)
-
-    def compute_position_from_atom_positions(self, atom_positions):
-        """
-        Compute the position of this virtual site particle given a set of coordinates.
-
-        Parameters
-        ----------
-        atom_positions : :class:`openmm.unit.Quantity` of dimension [Length] wrapping a
-        numpy.ndarray
-            The positions of all atoms in the molecule. The array is the size (N, 3)
-            where N is the number of atoms in the molecule.
-
-        Returns
-        -------
-        :class:`openmm.unit.Quantity` of dimension [Length] in unit Angstroms wrapping a
-        numpy.ndarray
-            The positions of the virtual particles belonging to this virtual site.
-            The array is the size (M, 3) where M is the number of virtual particles
-            belonging to this virtual site.
-
-        """
-
-        return self._position(atom_positions)
-
-
-# =============================================================================================
-# VirtualSite
-# =============================================================================================
-
-
-class VirtualSite(Particle):
-    """
-    A container representing one or more virtual particles whose positions are
-    defined in terms of ``Atom`` positions. This container enables the coupling
-    of particles that are symmetric about some axis/plane of the underlying
-    atoms. For example, a single virtual site can represent two lone pairs of a
-    water molecule, where the angle and distance parameters are expected to stay
-    coupled, and are reflections across the plane of symmetry.
-
-    Note that chemical atoms are represented by the ``Atom``.
-
-
-    .. warning :: This API is experimental and subject to change.
-
-    .. todo::
-
-       * Should a virtual site be able to belong to more than one Topology?
-       * Should virtual sites be immutable or mutable?
-
-    """
-
-    def __init__(
-        self,
-        atoms,
-        charge_increments=None,
-        epsilon=None,
-        sigma=None,
-        rmin_half=None,
-        name=None,
-        orientations=None,
-    ):
-        """
-        Base class for VirtualSites
-
-        .. todo ::
-
-           * change sigma/epsilon/rmin_half to have units
-
-        Parameters
-        ----------
-        atoms : list of Atom of shape [N]
-            atoms[index] is the corresponding Atom
-        charge_increments : list of floats of shape [N], optional, default=None
-            The amount of charge to remove from the VirtualSite's atoms and put in the VirtualSite. Indexing in this list should match the ordering in the atoms list. Default is None.
-        sigma : float, default=None
-            Sigma term for VdW properties of virtual site. Default is None.
-        epsilon : float
-            Epsilon term for VdW properties of virtual site. Default is None.
-        rmin_half : float
-            Rmin_half term for VdW properties of virtual site. Default is None.
-        name : string or None, default=None
-            The name of this virtual site. Default is None.
-
-        virtual_site_type : str
-            Virtual site type.
-        name : str or None, default=None
-            The name of this virtual site. Default is None
-        orientation : list of int tuples or None, default=None
-            The ordering of the atoms used to define the frame of the virtual site.
-        """
-
-        # Ensure we have as many charge_increments as we do atoms
-        if not (charge_increments is None):
-            if not (len(charge_increments) == len(atoms)):
-                raise Exception(
-                    "VirtualSite definition must have same number of charge_increments ({}) and atoms({})".format(
-                        len(charge_increments), len(atoms)
-                    )
-                )
-        else:
-            charge_increments = ([0.0] * len(atoms)) * unit.elementary_charge
-
-        # set sane defaults for OpenMM
-        if epsilon is None and rmin_half is None:
-            epsilon = 0.0 * unit.kilocalorie / unit.mole
-        if sigma is None and rmin_half is None:
-            sigma = 0.0 * unit.angstrom
-
-        # VdW parameters can either be epsilon+rmin_half or epsilon+sigma, but not both
-        if not (epsilon is None):
-            if (rmin_half is not None) and (sigma is not None):
-                raise Exception(
-                    "VirtualSite constructor given epsilon (value : {}), rmin_half (value : {}), and sigma (value : {}). If epsilon is nonzero, it should receive either rmin_half OR sigma".format(
-                        epsilon, rmin_half, sigma
-                    )
-                )
-            if (rmin_half is None) and (sigma is None):
-                raise Exception(
-                    "VirtualSite constructor given epsilon (value : {}) but not given rmin_half (value : {}) or sigma (value : {})".format(
-                        epsilon, rmin_half, sigma
-                    )
-                )
-            if sigma is None:
-                # TODO: Save the 6th root of 2 if this starts being slow.
-                sigma = (2.0 * rmin_half) / (2.0 ** (1.0 / 6))
-
-        elif epsilon is None:
-            if (rmin_half is not None) or (sigma is not None):
-                raise Exception(
-                    "VirtualSite constructor given rmin_half (value : {}) or sigma (value : {}), but not epsilon (value : {})".format(
-                        rmin_half, sigma, epsilon
-                    )
-                )
-
-        # Perform type-checking
-        # for atom in atoms:
-        #     assert isinstance(atom, Atom)
-        # for atom_index in range(len(atoms) - 1):
-        #     assert atoms[atom_index].molecule is atoms[atom_index + 1].molecule
-        # assert isinstance(atoms[1].molecule, FrozenMolecule)
-
-        if sigma is None:
-            self._sigma = None
-        else:
-            assert hasattr(sigma, "units")
-            assert sigma.units in unit.angstrom.compatible_units()
-            self._sigma = sigma.to(unit.angstrom)
-
-        if epsilon is None:
-            self._epsilon = None
-        else:
-            assert hasattr(epsilon, "units")
-            kj_mol = unit.kilojoule / unit.mole
-            assert epsilon.units.is_compatible_with(kj_mol)
-            self._epsilon = epsilon.to(kj_mol)
-
-        if charge_increments is None:
-            self._charge_increments = None
-        else:
-            for ci in charge_increments:
-                assert hasattr(ci, "units")
-                assert ci.units in unit.elementary_charges.compatible_units()
-            self._charge_increments = [
-                ci.m_as(unit.elementary_charges) for ci in charge_increments
-            ] * unit.elementary_charge
-
-        self._atoms = list()
-
-        for atom in atoms:
-            atom.add_virtual_site(self)
-            self._atoms.append(atom)
-        self._molecule = atoms[0].molecule
-
-        self._name = name
-
-        if orientations is None:
-            ornt = [tuple(atom.molecule_atom_index for atom in atoms)]
-            self._orientations = ornt
-            self._particles = {ornt[0]: VirtualParticle(self, ornt[0])}
-        else:
-            ornt = None
-            if type(orientations[0]) is int:
-                ornt = [tuple(orientations)]
-            else:
-                ornt = [tuple(x) for x in orientations]
-            self._orientations = ornt
-            self._particles = dict(
-                {order: VirtualParticle(self, order) for order in ornt}
-            )
-
-        # Subclassing makes _type unnecessary
-        # self._type = None
-        # TODO: Validate site types against allowed values
-
-        # self._weights = np.array(weights) # make a copy and convert to array internally
-
-    def __eq__(self, other):
-        if not issubclass(type(other), VirtualSite):
-            return False
-        if self.type != other.type:
-            return False
-        same_name = self.name == other.name
-        same_indices = self.atoms == other.atoms
-        same_mol = self.molecule is other.molecule
-        same_vsite = same_name and same_indices and same_mol
-        return same_vsite
-
-    def to_dict(self):
-        """
-        Return a dict representation of the virtual site.
-
-        """
-        # Each subclass should have its own to_dict
-        vsite_dict = OrderedDict()
-        vsite_dict["name"] = self._name
-        vsite_dict["atoms"] = tuple([i.molecule_atom_index for i in self.atoms])
-        vsite_dict["charge_increments"] = quantity_to_dict(self._charge_increments)
-
-        vsite_dict["epsilon"] = quantity_to_dict(self._epsilon)
-
-        vsite_dict["sigma"] = quantity_to_dict(self._sigma)
-        vsite_dict["orientations"] = self._orientations
-
-        # skip packing the particles; they are created dynamically
-
-        return vsite_dict
-
-    @classmethod
-    def from_dict(cls, vsite_dict):
-        """Create a virtual site from a dict representation."""
-        # Each subclass needs to have its own from_dict
-
-        # Make a copy of the vsite_dict, where we'll unit-wrap the appropriate values
-        vsite_dict_units = deepcopy(vsite_dict)
-
-        # Attach units to epsilon term
-        vsite_dict_units["epsilon"] = dict_to_quantity(vsite_dict["epsilon"])
-        vsite_dict_units["sigma"] = dict_to_quantity(vsite_dict["sigma"])
-        vsite_dict_units["charge_increments"] = dict_to_quantity(
-            vsite_dict["charge_increments"]
-        )
-
-        vsite_dict_units["orientations"] = cls._orientation
-
-        return VirtualSite(**vsite_dict_units)
-
-    def index_of_orientation(self, virtual_particle):
-        """
-        Return the orientation used by the given virtual particle.
-
-        Parameters
-        ----------
-        virtual_particle : VirtualParticle
-            The virtual particle contained in this virual site
-
-        Returns
-        -------
-        A tuple of atom indices
-        """
-
-        for i, vp in enumerate(self.particles):
-            if vp.orientation == virtual_particle.orientation:
-                return i
-        assert ValueError(
-            "The given virtual particle was not found in this Virtual Site"
-        )
-
-    @property
-    def orientations(self):
-        """
-        The orientations used by the virtual site particles.
-
-        Orientations are an implementation to allow generation and coupling of multiple
-        particles using the same physical definition. We can do this by allowing each
-        particle to use a specific ordering of bases when calculating the positions.
-        This is similar to improper torsion angles: the angle you find depends on the
-        atom ordering used in the calculation.
-
-        Before the positions are constructed, the parent atoms are reordered according
-        to the particle's orientation. Each virtual particle has exactly one
-        orientation. Since the frame of the virtual site is defined by a static list of
-        weights and masks, we are able to influence how the local frame is constructed
-        by crafting specific ordering the parent atoms.
-
-        As a concrete example, we could define a TIP5 water by using one virtual site,
-        and the particles have orientations (0, 1, 2) and (2, 1, 0). This means that,
-        given that we are using a right-handed coordinate system, the z-axis will
-        point in opposite directions for each particle. Using the same
-        ``out_of_plane_angle`` and ``distance`` will therefore result in two unique
-        particle positions.
-
-        Using the toolkit API allows arbitrary selection of orientations. The SMIRNOFF
-        specification, via the offxml file format, the orientations are controlled
-        bondtype the "match" attribute. In this case, only the keywords "once" and
-        "all_permuations" are allowed, meaning only the first orientation or all
-        possible orientations are generated.
-
-        The virtual site adders via :class:`Molecule` simplify this by optionally using
-        a ``symmetric`` kwarg, which is the equivalent to the XML ``match`` keyword
-        described above. However, the symmetric kwarg is not available for sites
-        which symmetry is not possible, e.g. :class:`TrivalentLonePairVirtualSite`,
-        provided a layer of sanity checking.  For the TIP5 example above, setting
-        ``symmetric=True`` (the default) should automatically produce both particles.
-
-        Parameters
-        ----------
-
-        Returns
-        -------
-        List of tuples of ints specifying the ordering of the parent atoms.
-        """
-        return self._orientations
-
-    @property
-    def particles(self):
-        """
-        Particles owned by this VirtualSite
-        """
-        for vp in self._particles.values():
-            yield vp
-
-    @property
-    def n_particles(self):
-        """
-        The number of particles that the virtual site represents
-        """
-        # Virtual sites can represent multiple particles in a system
-        # Assume a 1 to 1 mapping of orientations to particles for now
-        # This means a virtualsite can only represent a single physical set
-        # of parameters (distance, angle, etc)
-        return len(self._particles)
-
-    @property
-    def molecule_virtual_site_index(self):
-        """
-        The index of this VirtualSite within the list of virtual sites within ``Molecule``
-        Note that this can be different from ``particle_index``.
-        """
-        # if self._topology is None:
-        #    raise ValueError('This VirtualSite does not belong to a Topology object')
-        # TODO: This will be slow; can we cache this and update it only when needed?
-        #       Deleting atoms/molecules in the Topology would have to invalidate the cached index.
-        return self._molecule.virtual_sites.index(self)
-
-    # @property
-    # def molecule_particle_index(self):
-    #     """
-    #     The index of this VirtualSite within the the list of particles in the parent ``Molecule``.
-    #     Note that this can be different from ``molecule_virtual_site_index``.
-
-    #     """
-    #     if self._molecule is None:
-    #         raise ValueError(
-    #             'This VirtualSite does not belong to a Molecule object')
-    #     return self._molecule.particles.index(self)
-
-    @property
-    def atoms(self) -> List[Atom]:
-        """
-        Atoms on whose position this VirtualSite depends.
-        """
-        return self._atoms
-        # for atom in self._atoms:
-        #    yield atom
-
-    @property
-    def charge_increments(self):
-        """
-        Charges taken from this VirtualSite's atoms and given to the VirtualSite
-        """
-        return self._charge_increments
-
-    @property
-    def epsilon(self):
-        """
-        The VdW epsilon term of this VirtualSite
-        """
-        return self._epsilon
-
-    @property
-    def sigma(self):
-        """
-        The VdW sigma term of this VirtualSite
-        """
-        return self._sigma
-
-    @property
-    def rmin_half(self):
-        """
-        The VdW rmin_half term of this VirtualSite
-        """
-        rmin = 2.0 ** (1.0 / 6) * self._sigma
-        rmin_half = rmin / 2
-        return rmin_half
-
-    @property
-    def name(self):
-        """
-        The name of this VirtualSite
-        """
-        return self._name
-
-    @property
-    def type(self):
-        """The type of this VirtualSite (returns the class name as string)"""
-        return self.__class__.__name__
-
-    @property
-    @abstractmethod
-    def local_frame_weights(self):
-        """
-        The per-atom weights used to define the virtual site frame.
-
-        The SMIRNOFF virtual sites use the definition of
-        :class:`openmm.LocalCoordinatesSite` implemented by OpenMM.
-        As such, the weights are used to determine the origin and the x and y axes of
-        the local frame. Since the frame is an orthogonal bases, the z axis is not
-        specified as it is assumed to be the cross of the x and y axes (using a
-        right-handed coordinates).
-
-        The weights defined refer to the weights of each atom's positions. For the
-        origin, the weights must sum to 1. For the x and y axes, the weights much each
-        sum to 0. For example, for a custom bond charge virtual site with two atoms:
-
-        - Origin: [.5, .5] The origin of the frame is always in between atom 1 and
-          atom 2. The calculation is 0.5 * atom1.xyz + 0.5 * atom2.xyz
-        - X-Axis: [-1, 1] The x-axis points from atom 1 to atom 2. Positive
-          displacements of this axis are closer to atom 2.
-        - Y-Axis: [0, 0] This axis must be defined, so here we set it to the null
-          space. Any displacements along y are sent to 0. Because of this, the z-axis
-          will also be 0.
-
-        The displacements along the axes defined here are defined/returned by
-        :attr:`VirtualSite.local_frame_position`.
-
-        To implement a new virtual site type (using a LocalCoordinatesSite
-        definition), override this function.
-
-        Parameters
-        ----------
-
-        Returns
-        -------
-        Tuple of list of weights used to define the origin, x-axis, and y-axis
-        """
-
-    @property
-    @abstractmethod
-    def local_frame_position(self):
-        """
-        The displacements of the virtual site relative to the local frame.
-
-        The SMIRNOFF virtual sites use the definition of
-        :class:`openmm.LocalCoordinatesSite` as implemented by OpenMM.
-        As such, the frame positions refer to positions as defined by the frame, or the
-        local axes defined by the owning atoms (see
-        :attr:`VirtualSite.local_frame_weights`).
-
-        To implement a new virtual site type (using a LocalCoordinatesSite
-        definition), override this function.
-
-        Parameters
-        ----------
-
-        Returns
-        -------
-        :class:`openmm.unit.Quantity` of dimension [Length] wrapping a list of
-        displacements in the local frame for the x, y, and z directions.
-        """
-
-    def __repr__(self):
-        # TODO: Also include particle_index, which molecule this atom belongs to?
-        return "VirtualSite(name={}, type={}, atoms={})".format(
-            self.name, self.type, self.atoms
-        )
-
-    def __str__(self):
-        # TODO: Also include particle_index, which molecule this atom belongs to?
-        return "<VirtualSite name={} type={} atoms={} particles={}>".format(
-            self.name, self.type, self.atoms, self.n_particles
-        )
-
-    @requires_package("openmm")
-    def _openmm_virtual_site(self, atoms):
-        from openff.units.openmm import to_openmm
-        from openmm import LocalCoordinatesSite
-
-        originwt, xdir, ydir = self.local_frame_weights
-        pos = self.local_frame_position
-
-        return LocalCoordinatesSite(atoms, originwt, xdir, ydir, to_openmm(pos))
-
-    def compute_positions_from_conformer(self, conformer_idx):
-        """
-        Compute the position of the virtual site particles given an existing conformer
-        owned by the parent molecule.
-
-        Parameters
-        ----------
-        conformer_idx : int
-            The index of the conformer in the owning molecule.
-
-        Returns
-        -------
-        :class:`openmm.unit.Quantity` of dimension [Length] in unit Angstroms wrapping a
-        numpy.ndarray
-            The positions of the virtual particles belonging to this virtual site.
-            The array is the size (M, 3) where M is the number of virtual particles
-            belonging to this virtual site.
-        """
-
-        positions = []
-        for vp in self.particles:
-            vp_pos = vp.compute_position_from_conformer(conformer_idx)
-            positions.append(vp_pos.m_as(unit.angstrom))
-
-        return unit.Quantity(np.array(positions).reshape(-1, 3), units=unit.angstrom)
-
-    def compute_positions_from_atom_positions(self, atom_positions):
-        """
-        Compute the positions of the virtual site particles given a set of coordinates.
-
-        Parameters
-        ----------
-        atom_positions : :class:`openmm.unit.Quantity` of dimension [Length] wrapping a
-        numpy.ndarray
-            The positions of all atoms in the molecule. The array is the size (N, 3)
-            where N is the number of atoms in the molecule.
-
-        Returns
-        -------
-        :class:`openmm.unit.Quantity` of dimension [Length] in unit Angstroms wrapping a
-        numpy.ndarray
-            The positions of the virtual particles belonging to this virtual site.
-            The array is the size (M, 3) where M is the number of virtual particles
-            belonging to this virtual site.
-        """
-
-        positions = []
-        for vp in self.particles:
-            vp_pos = vp.compute_position_from_atom_positions(atom_positions)
-            positions.extend(vp_pos.m_as(unit.angstrom))
-
-        return unit.Quantity(np.array(positions).reshape(-1, 3), units=unit.angstrom)
-
-
-class BondChargeVirtualSite(VirtualSite):
-    """
-    A particle representing a "Bond Charge"-type virtual site, in which the location of the charge is specified by the positions of two atoms. This supports placement of a virtual site S along a vector between two specified atoms, e.g. to allow for a sigma hole for halogens or similar contexts. With positive values of the distance, the virtual site lies outside the first indexed atom.
-
-    .. warning :: This API is experimental and subject to change.
-    """
-
-    def __init__(
-        self,
-        atoms,
-        distance,
-        charge_increments=None,
-        epsilon=None,
-        sigma=None,
-        rmin_half=None,
-        name=None,
-        orientations=None,
-    ):
-        """
-        Create a bond charge-type virtual site, in which the location of the charge is specified by the position of two atoms. This supports placement of a virtual site S along a vector between two specified atoms, e.g. to allow for a sigma hole for halogens or similar contexts. With positive values of the distance, the virtual site lies outside the first indexed atom.
-
-        TODO: One of the examples in the SMIRNOFF spec has a BondCharge defined with three atoms -- How does that work?
-        https://openforcefield.github.io/standards/standards/smirnoff/#virtualsites-virtual-sites-for-off-atom-charges
-
-        Parameters
-        ----------
-        atoms : list of openff.toolkit.topology.molecule.Atom objects of shape [N]
-            The atoms defining the virtual site's position
-
-        distance : :class:`openmm.unit.Quantity` of dimension [Length] wrapping a scalar
-
-        weights : list of floats of shape [N] or None, optional, default=None
-            weights[index] is the weight of particles[index] contributing to the position of the virtual site. Default is None
-        charge_increments : list of floats of shape [N], optional, default=None
-            The amount of charge to remove from the VirtualSite's atoms and put in the VirtualSite. Indexing in this list should match the ordering in the atoms list. Default is None.
-        epsilon : float
-            Epsilon term for VdW properties of virtual site. Default is None.
-        sigma : float, default=None
-            Sigma term for VdW properties of virtual site. Default is None.
-        rmin_half : float
-            Rmin_half term for VdW properties of virtual site. Default is None.
-        name : string or None, default=None
-            The name of this virtual site. Default is None.
-        orientations : list of tuples of 3 Atoms or ints
-            The permutations of the matched atoms that should be used to define
-            the orientation of each virtual site particle
-        """
-        assert hasattr(distance, "units")
-        assert distance.units.is_compatible_with(unit.nanometer)
-
-        super().__init__(
-            atoms,
-            charge_increments=charge_increments,
-            epsilon=epsilon,
-            sigma=sigma,
-            rmin_half=rmin_half,
-            name=name,
-            orientations=orientations,
-        )
-        self._distance = distance.to(unit.angstrom)
-
-    def __eq__(self, other):
-        return super().__eq__(other)
-
-    def to_dict(self):
-        vsite_dict = super().to_dict()
-        vsite_dict["distance"] = quantity_to_dict(self._distance)
-
-        vsite_dict["vsite_type"] = self.type
-        vsite_dict["orientations"] = self._orientations
-
-        return vsite_dict
-
-    @classmethod
-    def from_dict(cls, vsite_dict):
-        base_dict = deepcopy(vsite_dict)
-        # Make sure it's the right type of virtual site
-        assert vsite_dict["vsite_type"] == "BondChargeVirtualSite"
-        base_dict.pop("vsite_type")
-        base_dict.pop("distance")
-        vsite = super().from_dict(**base_dict)
-        vsite._distance = dict_to_quantity(vsite_dict["distance"])
-        return vsite
-
-    @property
-    def distance(self):
-        """The distance parameter of the virtual site"""
-        return self._distance
-
-    @property
-    def local_frame_weights(self):
-        """
-        Returns the local frame weights used to calculate the particle positions.
-        See :attr:`VirtualSite.local_frame_weights` for a general description.
-
-        Bond charge virtual sites are defined by the axis defined by the two
-        atoms that define the bond. Since the virtual site position is defined
-        solely by this axis, the other y-axis is defined but not used.
-
-        Parameters
-        ----------
-
-        Returns
-        -------
-        Tuple of list of weights used to define the origin, x-axis, and y-axis.
-        """
-
-        originwt = [1.0, 0.0]  # first atom is origin
-
-        xdir = [-1.0, 1.0]
-
-        ydir = [-1.0, 1.0]
-
-        return originwt, xdir, ydir
-
-    @property
-    def local_frame_position(self):
-        """
-        The displacements of the virtual site relative to the local frame.
-        See :attr:`VirtualSite.local_frame_position` for a general description.
-
-        Parameters
-        ----------
-
-        Returns
-        -------
-        :class:`openmm.unit.Quantity` of dimension [Length] wrapping a list of
-        displacements in the local frame for the x, y, and z directions.
-        """
-
-        # since the origin is atom 1, and xdir is a unit vector pointing
-        # towards the center of the other atoms, we want the
-        # vsite to point away from the unit vector to achieve the desired
-        # distance
-        _unit = self._distance.units
-        pos = _unit * [-self._distance.m_as(_unit), 0.0, 0.0]
-
-        return pos
-
-    def get_openmm_virtual_site(self, atoms):
-        """
-        Returns the OpenMM virtual site corresponding to this BondChargeVirtualSite.
-
-        Parameters
-        ----------
-        atoms : iterable of int
-            The indices of the atoms involved in this virtual site.
-
-        Returns
-        -------
-        :class:`openmm.LocalCoordinatesSite`
-        """
-        assert len(atoms) >= 2
-        return self._openmm_virtual_site(atoms)
-
-
-class MonovalentLonePairVirtualSite(VirtualSite):
-    """
-    A particle representing a "Monovalent Lone Pair"-type virtual site, in which the location of the charge is specified by the positions of three atoms. This is originally intended for situations like a carbonyl, and allows placement of a virtual site S at a specified distance d, in_plane_angle, and out_of_plane_angle relative to a central atom and two connected atoms.
-
-    .. warning :: This API is experimental and subject to change.
-    """
-
-    def __init__(
-        self,
-        atoms,
-        distance,
-        out_of_plane_angle,
-        in_plane_angle,
-        charge_increments=None,
-        epsilon=None,
-        sigma=None,
-        rmin_half=None,
-        name=None,
-        orientations=None,
-    ):
-        """
-        Create a bond charge-type virtual site, in which the location of the charge is specified by the position of three atoms.
-
-        Parameters
-        ----------
-        atoms : list of three openff.toolkit.topology.molecule.Atom objects
-            The three atoms defining the virtual site's position
-
-        distance : :class:`openmm.unit.Quantity` of dimension [Length] wrapping a scalar
-
-        out_of_plane_angle : :class:`openmm.unit.Quantity` of dimension [Angle] wrapping
-        a scalar
-
-        in_plane_angle : :class:`openmm.unit.Quantity` of dimension [Angle] wrapping a
-        scalar
-
-        epsilon : float
-            Epsilon term for VdW properties of virtual site. Default is None.
-        sigma : float, default=None
-            Sigma term for VdW properties of virtual site. Default is None.
-        rmin_half : float
-            Rmin_half term for VdW properties of virtual site. Default is None.
-        name : string or None, default=None
-            The name of this virtual site. Default is None.
-        orientations : list of tuples of 3 Atoms or ints
-            The permutations of the matched atoms that should be used to define
-            the orientation of each virtual site particle
-        """
-        # assert isinstance(distance, unit.Quantity)
-        # TODO: Check for proper number of atoms
-        assert hasattr(distance, "units")
-        assert unit.angstrom.is_compatible_with(distance.units)
-        assert hasattr(in_plane_angle, "units")
-        assert unit.degree.is_compatible_with(in_plane_angle.units)
-        assert hasattr(out_of_plane_angle, "units")
-        assert unit.degree.is_compatible_with(out_of_plane_angle.units)
-
-        assert len(atoms) == 3
-        super().__init__(
-            atoms,
-            charge_increments=charge_increments,
-            epsilon=epsilon,
-            sigma=sigma,
-            rmin_half=rmin_half,
-            name=name,
-            orientations=orientations,
-        )
-        self._distance = distance.to(unit.angstrom)
-        self._out_of_plane_angle = out_of_plane_angle.to(unit.degree)
-        self._in_plane_angle = in_plane_angle.to(unit.degree)
-
-    def to_dict(self):
-        vsite_dict = super().to_dict()
-        vsite_dict["distance"] = quantity_to_dict(self._distance)
-
-        vsite_dict["out_of_plane_angle"] = quantity_to_dict(self._out_of_plane_angle)
-        vsite_dict["in_plane_angle"] = quantity_to_dict(self._in_plane_angle)
-        vsite_dict["vsite_type"] = self.type
-        return vsite_dict
-
-    def __eq__(self, other):
-        return super().__eq__(other)
-
-    @classmethod
-    def from_dict(cls, vsite_dict):
-        """
-        Construct a new MonovalentLonePairVirtualSite from an serialized dictionary representation.
-
-        Parameters
-        ----------
-        vsite_dict : dict
-            The VirtualSite to deserialize.
-
-        Returns
-        -------
-        The newly created MonovalentLonePairVirtualSite
-
-        """
-        # The function is overridden only to have a custom docstring.
-        vsite = super().from_dict(vsite_dict)
-        vsite._out_of_plane_angle = dict_to_quantity(vsite_dict["out_of_plane_angle"])
-        vsite._in_plane_angle = dict_to_quantity(vsite_dict["in_plane_angle"])
-        return vsite
-
-    @property
-    def distance(self):
-        """The distance parameter of the virtual site"""
-        return self._distance
-
-    @property
-    def in_plane_angle(self):
-        """The in_plane_angle parameter of the virtual site"""
-        return self._in_plane_angle
-
-    @property
-    def out_of_plane_angle(self):
-        """The out_of_plane_angle parameter of the virtual site"""
-        return self._out_of_plane_angle
-
-    @property
-    def local_frame_weights(self):
-        """
-        Returns the local frame weights used to calculate the particle positions.
-        See :attr:`VirtualSite.local_frame_weights` for a general description.
-
-        Parameters
-        ----------
-
-        Returns
-        -------
-        Tuple of list of weights used to define the origin, x-axis, and y-axis.
-        """
-
-        originwt = [1.0, 0.0, 0.0]
-
-        xdir = [-1.0, 1.0, 0.0]
-        ydir = [-1.0, 0.0, 1.0]
-
-        return originwt, xdir, ydir
-
-    @property
-    def local_frame_position(self):
-        """
-        The displacements of the virtual site relative to the local frame.
-        See :attr:`VirtualSite.local_frame_position` for a general description.
-
-        Parameters
-        ----------
-
-        Returns
-        -------
-        :class:`openmm.unit.Quantity` of dimension [Length] wrapping a list of displacements
-        in the local frame for the x, y, and z directions.
-        """
-
-        theta = self._in_plane_angle.m_as(unit.radians)
-        psi = self._out_of_plane_angle.m_as(unit.radians)
-
-        distance_unit = self._distance.units
-        pos = unit.Quantity(
-            [
-                self._distance.m_as(distance_unit) * np.cos(theta) * np.cos(psi),
-                self._distance.m_as(distance_unit) * np.sin(theta) * np.cos(psi),
-                self._distance.m_as(distance_unit) * np.sin(psi),
-            ],
-            units=distance_unit,
-        )
-
-        return pos
-
-    def get_openmm_virtual_site(self, atoms):
-        """
-        Returns the OpenMM virtual site corresponding to this
-        MonovalentLonePairVirtualSite.
-
-        Parameters
-        ----------
-        atoms : iterable of int
-            The indices of the atoms involved in this virtual site.
-
-        Returns
-        -------
-        :class:`openmm.LocalCoordinatesSite`
-        """
-
-        assert len(atoms) >= 3
-        return self._openmm_virtual_site(atoms)
-
-
-class DivalentLonePairVirtualSite(VirtualSite):
-    """
-    A particle representing a "Divalent Lone Pair"-type virtual site, in which the location of the charge is specified by the positions of three atoms. This is suitable for cases like four-point and five-point water models as well as pyrimidine; a charge site S lies a specified distance d from the central atom among three atoms along the bisector of the angle between the atoms (if out_of_plane_angle is zero) or out of the plane by the specified angle (if out_of_plane_angle is nonzero) with its projection along the bisector. For positive values of the distance d the virtual site lies outside the 2-1-3 angle and for negative values it lies inside.
-    """
-
-    def __init__(
-        self,
-        atoms,
-        distance,
-        out_of_plane_angle,
-        charge_increments=None,
-        epsilon=None,
-        sigma=None,
-        rmin_half=None,
-        name=None,
-        orientations=None,
-    ):
-        """
-        Create a divalent lone pair-type virtual site, in which the location of the charge is specified by the position of three atoms.
-
-        Parameters
-        ----------
-        atoms : list of 3 openff.toolkit.topology.molecule.Atom objects
-            The three atoms defining the virtual site's position
-
-        distance : :class:`openmm.unit.Quantity` of dimension [Length] wrapping a scalar
-
-        out_of_plane_angle : :class:`openmm.unit.Quantity` of dimension [Angle] wrapping
-        a scalar
-
-        epsilon : float
-            Epsilon term for VdW properties of virtual site. Default is None.
-        sigma : float, default=None
-            Sigma term for VdW properties of virtual site. Default is None.
-        rmin_half : float
-            Rmin_half term for VdW properties of virtual site. Default is None.
-        name : string or None, default=None
-            The name of this virtual site. Default is None.
-        orientations : list of tuples of 3 Atoms or ints
-            The permutations of the matched atoms that should be used to define
-            the orientation of each virtual site particle
-        """
-        assert hasattr(distance, "units")
-        assert unit.angstrom.is_compatible_with(distance.units)
-
-        assert hasattr(out_of_plane_angle, "units")
-        assert unit.degree.is_compatible_with(out_of_plane_angle.units)
-
-        assert len(atoms) == 3
-        super().__init__(
-            atoms,
-            charge_increments=charge_increments,
-            epsilon=epsilon,
-            sigma=sigma,
-            rmin_half=rmin_half,
-            name=name,
-            orientations=orientations,
-        )
-        self._distance = distance.to(unit.angstrom)
-        self._out_of_plane_angle = out_of_plane_angle.to(unit.degree)
-
-    def __eq__(self, other):
-        return super().__eq__(other)
-
-    def to_dict(self):
-        vsite_dict = super().to_dict()
-        vsite_dict["distance"] = quantity_to_dict(self._distance)
-        vsite_dict["out_of_plane_angle"] = quantity_to_dict(self._out_of_plane_angle)
-        vsite_dict["vsite_type"] = self.type
-        return vsite_dict
-
-    @classmethod
-    def from_dict(cls, vsite_dict):
-        """
-        Construct a new DivalentLonePairVirtualSite from an serialized dictionary representation.
-
-        Parameters
-        ----------
-        vsite_dict : dict
-            The VirtualSite to deserialize.
-
-        Returns
-        -------
-        The newly created DivalentLonePairVirtualSite
-
-        """
-        # The function is overridden only to have a custom docstring.
-        vsite = super().from_dict(vsite_dict)
-        vsite._out_of_plane_angle = dict_to_quantity(vsite_dict["out_of_plane_angle"])
-        return vsite
-
-    @property
-    def distance(self):
-        """The distance parameter of the virtual site"""
-        return self._distance
-
-    @property
-    def out_of_plane_angle(self):
-        """The out_of_plane_angle parameter of the virtual site"""
-        return self._out_of_plane_angle
-
-    @property
-    def local_frame_weights(self):
-        """
-        Returns the local frame weights used to calculate the particle positions.
-        See :attr:`VirtualSite.local_frame_weights` for a general description.
-
-        Parameters
-        ----------
-
-        Returns
-        -------
-        Tuple of list of weights used to define the origin, x-axis, and y-axis.
-        """
-
-        originwt = [0.0, 1.0, 0.0]
-
-        xdir = [0.5, -1.0, 0.5]
-        ydir = [1.0, -1.0, 0.0]
-
-        return originwt, xdir, ydir
-
-    @property
-    def local_frame_position(self):
-        """
-        The displacements of the virtual site relative to the local frame.
-        See :attr:`VirtualSite.local_frame_position` for a general description.
-
-        Parameters
-        ----------
-
-        Returns
-        -------
-        :class:`openmm.unit.Quantity` of dimension [Length] wrapping a list of
-        displacements in the local frame for the x, y, and z directions.
-        """
-
-        theta = self._out_of_plane_angle.m_as(unit.radians)
-
-        distance_unit = self._distance.units
-        pos = distance_unit * [
-            -self._distance.m_as(distance_unit) * np.cos(theta),
-            0.0,
-            self._distance.m_as(distance_unit) * np.sin(theta),
-        ]  # pos of the vsite in local crds
-        return pos
-
-    def get_openmm_virtual_site(self, atoms):
-        """
-        Returns the OpenMM virtual site corresponding to this
-        DivalentLonePairVirtualSite.
-
-        Parameters
-        ----------
-        atoms : iterable of int
-            The indices of the atoms involved in this virtual site.
-
-        Returns
-        -------
-        :class:`openmm.LocalCoordinatesSite`
-        """
-
-        assert len(atoms) >= 3
-        return self._openmm_virtual_site(atoms)
-
-
-class TrivalentLonePairVirtualSite(VirtualSite):
-    """
-    A particle representing a "Trivalent Lone Pair"-type virtual site, in which the location of the charge is specified by the positions of four atoms. This is suitable for planar or tetrahedral nitrogen lone pairs; a charge site S lies above the central atom (e.g. nitrogen a distance d along the vector perpendicular to the plane of the three connected atoms (2,3,4). With positive values of d the site lies above the nitrogen and with negative values it lies below the nitrogen.
-
-    .. warning :: This API is experimental and subject to change.
-    """
-
-    def __init__(
-        self,
-        atoms,
-        distance,
-        charge_increments=None,
-        epsilon=None,
-        sigma=None,
-        rmin_half=None,
-        name=None,
-        orientations=None,
-    ):
-        """
-        Create a trivalent lone pair-type virtual site, in which the location of the charge is specified by the position of four atoms.
-
-        Parameters
-        ----------
-        atoms : list of 4 openff.toolkit.topology.molecule.Atom objects
-            The three atoms defining the virtual site's position
-
-        distance : :class:`openmm.unit.Quantity` of dimension [Length] wrapping a scalar
-
-        epsilon : float
-            Epsilon term for VdW properties of virtual site. Default is None.
-        sigma : float, default=None
-            Sigma term for VdW properties of virtual site. Default is None.
-        rmin_half : float
-            Rmin_half term for VdW properties of virtual site. Default is None.
-        name : string or None, default=None
-            The name of this virtual site. Default is None.
-        orientations : list of tuples of 3 Atoms or ints
-            The permutations of the matched atoms that should be used to define
-            the orientation of each virtual site particle
-        """
-        assert len(atoms) == 4
-
-        assert hasattr(distance, "units")
-        assert unit.angstrom.is_compatible_with(distance.units)
-
-        super().__init__(
-            atoms,
-            charge_increments=charge_increments,
-            epsilon=epsilon,
-            sigma=sigma,
-            rmin_half=rmin_half,
-            name=name,
-            orientations=orientations,
-        )
-        self._distance = distance.to(unit.angstrom)
-
-    def __eq__(self, other):
-        return super().__eq__(other)
-
-    def to_dict(self):
-        vsite_dict = super().to_dict()
-        vsite_dict["distance"] = quantity_to_dict(self._distance)
-        vsite_dict["vsite_type"] = self.type
-        return vsite_dict
-
-    @classmethod
-    def from_dict(cls, vsite_dict):
-        """
-        Construct a new TrivalentPairVirtualSite from an serialized dictionary representation.
-
-        Parameters
-        ----------
-        vsite_dict : dict
-            The VirtualSite to deserialize.
-
-
-        Returns
-        -------
-        The newly created TrivalentLonePairVirtualSite
-
-        """
-        # The function is overridden only to have a custom docstring.
-        return super().from_dict(vsite_dict)
-
-    @property
-    def distance(self):
-        """The distance parameter of the virtual site"""
-        return self._distance
-
-    @property
-    def local_frame_weights(self):
-        """
-        Returns the local frame weights used to calculate the particle positions.
-        See :attr:`VirtualSite.local_frame_weights` for a general description.
-
-        Parameters
-        ----------
-
-        Returns
-        -------
-        Tuple of list of weights used to define the origin, x-axis, and y-axis.
-        """
-
-        originwt = [0.0, 1.0, 0.0, 0.0]
-
-        xdir = [1 / 3, -1.0, 1 / 3, 1 / 3]
-
-        # ydir does not matter
-        ydir = [1.0, -1.0, 0.0, 0.0]
-
-        return originwt, xdir, ydir
-
-    @property
-    def local_frame_position(self):
-        """
-        The displacements of the virtual site relative to the local frame.
-        See :attr:`VirtualSite.local_frame_position` for a general description.
-
-        Parameters
-        ----------
-
-        Returns
-        -------
-        :class:`openmm.unit.Quantity` of dimension [Length] wrapping a list of
-        displacements in the local frame for the x, y, and z directions.
-        """
-
-        distance_unit = self._distance.units
-        pos = unit.Quantity([-self._distance.m, 0.0, 0.0], units=distance_unit)
-
-        return pos
-
-    def get_openmm_virtual_site(self, atoms):
-        """
-        Returns the OpenMM virtual site corresponding to this
-        TrivalentLonePairVirtualSite.
-
-        Parameters
-        ----------
-        atoms : iterable of int
-            The indices of the atoms involved in this virtual site.
->>>>>>> 8128d0b2
 
     def __repr__(self):
         # TODO: Also include particle_index and which molecule this atom belongs to?
@@ -3581,60 +2206,7 @@
         # Return conformers to original type
         self._conformers = [unit.Quantity(conf, unit.angstrom) for conf in conformers]
 
-<<<<<<< HEAD
-=======
-    def compute_virtual_site_positions_from_conformer(self, conformer_idx):
-        """
-        Compute the position of all virtual sites from an existing conformer
-        specified by its index.
-
-        Parameters
-        ----------
-        conformer_idx : int
-            The index of the conformer.
-
-        Returns
-        -------
-        :class:`openff.unit.Quantity` of dimension [Length] in unit Angstroms wrapping a numpy.ndarray
-            The positions of the virtual particles belonging to this virtual site.
-            The array is the size (M, 3) where M is the number of virtual particles
-            belonging to this virtual site.
-        """
-
-        atom_positions = self._conformers[conformer_idx]
-        return self.compute_virtual_site_positions_from_atom_positions(atom_positions)
-
-    def compute_virtual_site_positions_from_atom_positions(self, atom_positions):
-        """
-        Compute the positions of the virtual sites in this molecule from a set of coordinates.
-
-        The coordinates do not need come from an internal conformer, but are
-        assumed to have the same shape and be in the same order.
-
-        Parameters
-        ----------
-        atom_positions : :class:`openmm.unit.Quantity` of dimension [Length] wrapping a numpy.ndarray
-            The positions of all atoms in the molecule. The array is the size (N, 3)
-            where N is the number of atoms in the molecule.
-
-        Returns
-        -------
-        :class:`openmm.unit.Quantity` of dimension [Length] in unit Angstroms wrapping a numpy.ndarray
-            The positions of the virtual particles belonging to this virtual site.
-            The array is the size (M, 3) where M is the number of virtual particles
-            belonging to this virtual site.
-
-        """
-
-        positions = []
-
-        for vsite in self.virtual_sites:
-            vsite_pos = vsite.compute_positions_from_atom_positions(atom_positions)
-            positions.append(vsite_pos.m_as(unit.angstrom))
-
-        return unit.Quantity(np.array(positions).reshape(-1, 3), units=unit.angstrom)
-
->>>>>>> 8128d0b2
+
     def apply_elf_conformer_selection(
         self,
         percentage: float = 2.0,
@@ -4331,25 +2903,7 @@
         return len(self._atoms)
 
     @property
-<<<<<<< HEAD
     def n_bonds(self):
-=======
-    def n_virtual_sites(self) -> int:
-        """
-        The number of VirtualSite objects.
-        """
-        return len(self._virtual_sites)
-
-    @property
-    def n_virtual_particles(self) -> int:
-        """
-        The number of VirtualParticle objects.
-        """
-        return sum(vsite.n_particles for vsite in self._virtual_sites)
-
-    @property
-    def n_bonds(self) -> int:
->>>>>>> 8128d0b2
         """
         The number of Bond objects in the molecule.
         """
@@ -4419,52 +2973,8 @@
                 return index
 
     @property
-<<<<<<< HEAD
     def atoms(self):
-=======
-    def virtual_particles(self) -> List[VirtualParticle]:
-        """
-        Iterate over all virtual particle objects.
-        """
-
-        return [ptl for vsite in self._virtual_sites for ptl in vsite.particles]
-
-    def virtual_particle(self, index: int):
-        """
-        Get virtual particle with a specified index.
-
-        Parameters
-        ----------
-        index : int
-
-        Returns
-        -------
-        virtualparticle : openff.toolkit.topology.VirtualParticle
-        """
-        for ptl_idx, ptl in enumerate(self.virtual_particles):
-            if index == ptl_idx:
-                return ptl
-
-    def virtual_particle_index(self, particle):
-        """
-        Returns the index of a given virtual particle in this molecule
-
-        Parameters
-        ----------
-        virtual_particle : openff.toolkit.topology.VirtualParticle
-
-        Returns
-        -------
-        index : int
-            The index of the given virtual particle in this molecule
-        """
-        for ptl_idx, ptl in enumerate(self.virtual_particles):
-            if ptl is particle:
-                return ptl_idx
-
-    @property
-    def atoms(self) -> List[Atom]:
->>>>>>> 8128d0b2
+
         """
         Iterate over all Atom objects in the molecule.
         """
@@ -4523,66 +3033,7 @@
         return len(self._conformers)
 
     @property
-<<<<<<< HEAD
-    def bonds(self):
-=======
-    def virtual_sites(self) -> List[VirtualSite]:
-        """
-        Iterate over all VirtualSite objects.
-        """
-        return self._virtual_sites
-
-    def virtual_site(self, index: int) -> VirtualSite:
-        """
-        Get virtual_site with a specified index.
-
-        Parameters
-        ----------
-        index : int
-
-        Returns
-        -------
-        virtual_site : openff.toolkit.topology.VirtualSite
-        """
-        return self._virtual_sites[index]
-
-    def virtual_site_index(self, virtual_site: VirtualSite) -> int:
-        """
-        Get the molecule index of a particular virtual site.
-        Note that a virtual site may have multiple virtual particles, and that the index returned by this method
-        does not correspond to the virtual _particle_ index. For that, use the `particle_index` method.
-
-        Parameters
-        ----------
-        virtual_site : openff.toolkit.topology.VirtualSite
-
-        Returns
-        -------
-        index : int
-        """
-        for index, mol_vsite in enumerate(self._virtual_sites):
-            if virtual_site is mol_vsite:
-                return index
-        raise Exception("VirtualSite not found in Molecule")
-
-    def virtual_site_particle_start_index(self, virtual_site):
-        """
-        Returns the molecule particle index of the first particle of this virtual site.
-
-        Parameters
-        ----------
-        virtual_site : openff.toolkit.topology.VirtualSite
-
-        Returns
-        -------
-        index : int
-        """
-        first_particle = virtual_site.particles[0]
-        return self.particle_index(first_particle)
-
-    @property
     def bonds(self) -> List[Bond]:
->>>>>>> 8128d0b2
         """
         Iterate over all Bond objects in the molecule.
         """
@@ -6680,196 +5131,6 @@
         )
         return atom_index
 
-<<<<<<< HEAD
-=======
-    def add_bond_charge_virtual_site(self, atoms, distance, **kwargs):
-        """
-        Add a virtual site representing the charge on a bond.
-
-        Create a bond charge-type virtual site, in which the location of the
-        charge is specified by the position of two atoms. This supports
-        placement of a virtual site :math:`S` along a vector between two specified
-        atoms, e.g. to allow for a sigma hole for halogens or similar contexts.
-        With positive values of the distance, the virtual site lies outside the
-        first indexed atom.
-
-        Parameters
-        ----------
-        atoms : list of :class:`openff.toolkit.topology.molecule.Atom` objects
-            The atoms defining the virtual site's position
-        distance : :class:`openmm.unit.Quantity` of dimension [Length] wrapping a scalar
-            The distance used to define the virtual site's postion
-
-            .. TODO:: Be more specific here
-
-        charge_increments : list of floats of shape [N], optional, default=None
-            The amount of charge to remove from the VirtualSite's atoms and put
-            in the VirtualSite. Indexing in this list should match the ordering
-            in the atoms list. Default is None.
-        epsilon : float
-            Epsilon term for VdW properties of virtual site. Default is ``None``.
-        sigma : float, default=None
-            Sigma term for VdW properties of virtual site. Default is ``None``.
-        rmin_half : float
-            Rmin_half term for VdW properties of virtual site. Default is ``None``.
-        name : string or None, default=''
-            The name of this virtual site. Default is ''.
-        symmetric : bool, default=True
-            Whether to make virtual site symmetric by creating two particles
-            instead of just one. As an example, for N_2 this should be set to
-            True to model both lone pairs with the same parameters.
-
-        Returns
-        -------
-        index : int
-            The index of the newly-added virtual site in the molecule
-
-        """
-        if kwargs.get("symmetric", True) is True:
-            kwargs["orientations"] = [(0, 1), (1, 0)]
-        else:
-            kwargs["orientations"] = [(0, 1)]
-        kwargs.pop("symmetric", None)
-
-        vsite_index = self._add_bond_charge_virtual_site(atoms, distance, **kwargs)
-        return vsite_index
-
-    def add_monovalent_lone_pair_virtual_site(
-        self, atoms, distance, out_of_plane_angle, in_plane_angle, **kwargs
-    ):
-        """
-        Create a bond charge-type virtual site, in which the location of the charge is specified by the position of three atoms.
-
-        Parameters
-        ----------
-        atoms : list of three :class:`openff.toolkit.topology.molecule.Atom` objects
-            The three atoms defining the virtual site's position
-
-        distance : :class:`openmm.unit.Quantity` of dimension [Length] wrapping a scalar
-
-        out_of_plane_angle : :class:`openmm.unit.Quantity` of dimension [Angle] wrapping a scalar
-
-        in_plane_angle : :class:`openmm.unit.Quantity` of dimension [Angle] wrapping a scalar
-
-        epsilon : float
-            Epsilon term for VdW properties of virtual site. Default is None.
-        sigma : float, default=None
-            Sigma term for VdW properties of virtual site. Default is None.
-        rmin_half : float
-            Rmin_half term for VdW properties of virtual site. Default is None.
-        name : string or None, default=''
-            The name of this virtual site. Default is ''.
-        symmetric : bool, default=False
-            Whether to make virtual site symmetric by creating two particles
-            instead of just one. Note that because this site is defined is placed
-            on the noncentral atom, setting this to True will place one particle
-            on atom1, and the other on atom3.
-
-        Returns
-        -------
-        index : int
-            The index of the newly-added virtual site in the molecule
-
-
-        """
-
-        if kwargs.get("symmetric", False) is True:
-            kwargs["orientations"] = [(0, 1, 2), (2, 1, 0)]
-        else:
-            kwargs["orientations"] = [(0, 1, 2)]
-        kwargs.pop("symmetric", None)
-
-        vsite_index = self._add_monovalent_lone_pair_virtual_site(
-            atoms, distance, out_of_plane_angle, in_plane_angle, **kwargs
-        )
-        return vsite_index
-
-    # def add_divalent_lone_pair_virtual_site(self, atoms, distance, out_of_plane_angle, in_plane_angle, charge_increments=None, weights=None, epsilon=None, sigma=None, rmin_half=None, name=None):
-    def add_divalent_lone_pair_virtual_site(
-        self, atoms, distance, out_of_plane_angle, **kwargs
-    ):
-        """
-        Create a divalent lone pair-type virtual site, in which the location of the charge is specified by the position of three atoms.
-
-        Parameters
-        ----------
-        atoms : list of three :class:`openff.toolkit.topology.molecule.Atom` objects
-            The three atoms defining the virtual site's position
-
-        distance : :class:`openmm.unit.Quantity` of dimension [Length] wrapping a scalar
-
-        out_of_plane_angle : :class:`openmm.unit.Quantity` of dimension [Angle] wrapping
-        a scalar
-
-        epsilon : float
-            Epsilon term for VdW properties of virtual site. Default is None.
-        sigma : float, default=None
-            Sigma term for VdW properties of virtual site. Default is None.
-        rmin_half : float
-            Rmin_half term for VdW properties of virtual site. Default is None.
-        name : string or None, default=''
-            The name of this virtual site. Default is ''.
-        symmetric : bool, default=True
-            Whether to make virtual site symmetric by creating two particles
-            instead of just one. As an example, for TIP5 should be set to True
-            to model both lone pairs with the same parameters.
-
-
-        Returns
-        -------
-        index : int
-            The index of the newly-added virtual site in the molecule
-
-        """
-        if kwargs.get("symmetric", True) is True:
-            kwargs["orientations"] = [(0, 1, 2), (2, 1, 0)]
-        else:
-            kwargs["orientations"] = [(0, 1, 2)]
-        kwargs.pop("symmetric", None)
-
-        vsite_index = self._add_divalent_lone_pair_virtual_site(
-            atoms, distance, out_of_plane_angle, **kwargs
-        )
-        return vsite_index
-
-    def add_trivalent_lone_pair_virtual_site(self, atoms, distance, **kwargs):
-        """
-        Create a trivalent lone pair-type virtual site, in which the location of the charge is specified by the position of four atoms.
-
-        Parameters
-        ----------
-        atoms : list of four :class:`openff.toolkit.topology.molecule.Atom` objects
-            The four atoms defining the virtual site's position
-
-        distance : openmm.unit.Quantity of dimension [Length] wrapping a scalar
-
-        epsilon : float
-            Epsilon term for VdW properties of virtual site. Default is None.
-        sigma : float, default=None
-            Sigma term for VdW properties of virtual site. Default is None.
-        rmin_half : float
-            Rmin_half term for VdW properties of virtual site. Default is None.
-        name : string or None, default=''
-            The name of this virtual site. Default is ''.
-
-        Returns
-        -------
-        index : int
-            The index of the newly-added virtual site in the molecule
-
-        """
-
-        # This virtual site only makes sense with a single orientation
-
-        kwargs["orientations"] = [(0, 1, 2, 3)]
-        kwargs.pop("symmetric", None)
-
-        vsite_index = self._add_trivalent_lone_pair_virtual_site(
-            atoms, distance, **kwargs
-        )
-        return vsite_index
-
->>>>>>> 8128d0b2
     def add_bond(
         self,
         atom1,
