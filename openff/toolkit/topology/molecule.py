"""
Molecular chemical entity representation and routines to interface with cheminformatics toolkits

.. todo::

   * Our main philosophy here is to keep the object contents of topology objects easily serializable/deserializable

   * Have ``Molecule`` raise an exception if loading/creating molecules with unspecified stereochemistry?
   * Create ``FrozenMolecule`` to represent immutable molecule
   * Make ``Atom`` and ``Bond`` an inner class of Molecule?
   * Add ``Molecule.from_smarts()`` or ``.from_tagged_smiles()`` to allow a tagged SMARTS string
     (where tags are zero-indexed atom indices) to be used to create a molecule with the given atom numbering.
   * How can we make the ``Molecule`` API more useful to codes like perses that modify molecules on the fly?
   * Use `attrs <http://www.attrs.org/>`_ for convenient class initialization?
   * JSON/BSON representations of objects?
   * Generalize Molecule infrastructure to provide "plug-in" support for cheminformatics toolkits
   * Do we need a way to write a bunch of molecules to a file, or serialize a set of molecules to a file?
     We currently don't have a way to do that through the ``Molecule`` API, even though there is a way to
     read multiple molecules via ``Molecules.from_file()``.
   * Should we allow the removal of atoms too?
   * Should invalidation of cached properties be handled via something like a tracked list?
   * Refactor toolkit encapsulation to generalize and provide only a few major toolkit methods and toolkit objects
        that can be queried for features
   * Speed up overall import time by putting non-global imports only where they are needed

"""
import json
import operator
import warnings
from collections import OrderedDict, UserDict
from copy import deepcopy
from typing import (
    TYPE_CHECKING,
    Any,
    Dict,
    Generator,
    List,
    Optional,
    Set,
    TextIO,
    Tuple,
    Union,
)

import networkx as nx
import numpy as np
from openff.units import unit
from openff.units.elements import MASSES, SYMBOLS
from openff.utilities.exceptions import MissingOptionalDependencyError
from packaging import version

import openff.toolkit
from openff.toolkit.utils.exceptions import (
    HierarchySchemeNotFoundException,
    HierarchySchemeWithIteratorNameAlreadyRegisteredException,
    IncompatibleUnitError,
    InvalidAtomMetadataError,
    InvalidConformerError,
    SmilesParsingError,
    UnsupportedFileTypeError,
)
from openff.toolkit.utils.serialization import Serializable
from openff.toolkit.utils.toolkits import (
    DEFAULT_AROMATICITY_MODEL,
    GLOBAL_TOOLKIT_REGISTRY,
    InvalidToolkitRegistryError,
    OpenEyeToolkitWrapper,
    RDKitToolkitWrapper,
    ToolkitRegistry,
    ToolkitWrapper,
    UndefinedStereochemistryError,
)
from openff.toolkit.utils.utils import get_data_file_path, requires_package

if TYPE_CHECKING:
    from openff.units.unit import Quantity

    from openff.toolkit.topology._mm_molecule import _SimpleAtom, _SimpleMolecule

# TODO: Can we have the `ALLOWED_*_MODELS` list automatically appear in the docstrings below?
# TODO: Should `ALLOWED_*_MODELS` be objects instead of strings?
# TODO: Should these be imported from `openff.toolkit.cheminformatics.aromaticity_models` and `.bondorder_models`?

# TODO: Allow all OpenEye aromaticity models to be used with OpenEye names?
#       Only support OEAroModel_MDL in RDKit version?


def _molecule_deprecation(old_method, new_method):
    warnings.warn(
        f"Molecule.{old_method} is deprecated. Use Molecule.{new_method} instead.",
        MoleculeDeprecationWarning,
    )


class MoleculeDeprecationWarning(UserWarning):
    """Warning for deprecated portions of the Molecule API."""


class Particle(Serializable):
    """
    Base class for all particles in a molecule.

    A particle object could be an ``Atom`` or similar.

    .. warning :: This API is experimental and subject to change.
    """

    @property
    def molecule(self):
        r"""
        The ``Molecule`` this particle is part of.

        .. todo::

            * Should we have a single unique ``Molecule`` for each molecule
              type in the system, or if we have multiple copies of the same
              molecule, should we have multiple ``Molecule``\ s?

        """
        return self._molecule

    @molecule.setter
    def molecule(self, molecule):
        """
        Set the particle's molecule pointer. Note that this will only work if the particle currently
        doesn't have a molecule
        """
        err = f"{type(self).__name__} already has an associated molecule"
        assert self._molecule is None, err
        self._molecule = molecule

    @property
    def molecule_particle_index(self):
        """
        Returns the index of this particle in its molecule
        """
        return self._molecule.particles.index(self)

    @property
    def name(self):
        """
        The name of the particle
        """
        return self._name

    def to_dict(self):
        """Convert to dictionary representation."""
        # Implement abstract method Serializable.to_dict()
        raise NotImplementedError()  # TODO

    @classmethod
    def from_dict(cls, d):
        """Static constructor from dictionary representation."""
        # Implement abstract method Serializable.to_dict()
        raise NotImplementedError()  # TODO


class AtomMetadataDict(UserDict):
    def __init__(self, *args, **kwargs):
        self.data = {}
        self.update(dict(*args, **kwargs))

    def __setitem__(self, key, value):
        if not isinstance(key, str):
            raise InvalidAtomMetadataError(
                f"Attempted to set atom metadata with a non-string key. (key: {key}"
            )
        if not isinstance(value, (str, int)):
            raise InvalidAtomMetadataError(
                f"Attempted to set atom metadata with a non-string or integer "
                f"value. (value: {value})"
            )
        super().__setitem__(key, value)


class Atom(Particle):
    """
    A chemical atom.

    .. todo::

       * Should ``Atom`` objects be immutable or mutable?
       * Do we want to support the addition of arbitrary additional properties,
         such as floating point quantities (e.g. ``charge``), integral
         quantities (such as ``id`` or ``serial`` index in a PDB file),
         or string labels (such as Lennard-Jones types)?

    .. todo :: Allow atoms to have associated properties.

    .. warning :: This API is experimental and subject to change.
    """

    def __init__(
        self,
        atomic_number,
        formal_charge,
        is_aromatic,
        name=None,
        molecule=None,
        stereochemistry=None,
        metadata=None,
    ):
        """
        Create an immutable Atom object.

        Object is serializable and immutable.

        .. todo :: Use attrs to validate?

        .. todo :: We can add setters if we need to.

        Parameters
        ----------
        atomic_number : int
            Atomic number of the atom
        formal_charge : int or openff.units.unit.Quantity-wrapped int with dimension "charge"
            Formal charge of the atom
        is_aromatic : bool
            If True, atom is aromatic; if False, not aromatic
        stereochemistry : str, optional, default=None
            Either 'R' or 'S' for specified stereochemistry, or None for ambiguous stereochemistry
        name : str, optional, default=None
            An optional name to be associated with the atom
        metadata : dict[str: (int, str)], default=None
            An optional dictionary where keys are strings and values are strings or ints. This is intended
            to record atom-level information used to inform hierarchy definition and iteration, such as
            grouping atom by residue and chain.

        Examples
        --------

        Create a non-aromatic carbon atom

        >>> atom = Atom(6, 0, False)

        Create a chiral carbon atom

        >>> atom = Atom(6, 0, False, stereochemistry='R', name='CT')

        """
        self._atomic_number = atomic_number
        # Use the setter here, since it will handle either ints or Quantities
        if hasattr(formal_charge, "units"):
            # Faster check than ` == unit.dimensionless`
            if str(formal_charge.units) == "":
                raise Exception
        self.formal_charge = formal_charge
        self._is_aromatic = is_aromatic
        self._stereochemistry = stereochemistry
        if name is None:
            name = ""
        self._name = name
        self._molecule = molecule
        # From Jeff: I'm going to assume that this is implicit in the parent Molecule's ordering of atoms
        # self._molecule_atom_index = molecule_atom_index
        self._bonds = list()

        if metadata is None:
            self._metadata = AtomMetadataDict()
        else:
            self._metadata = AtomMetadataDict(metadata)

    # TODO: We can probably avoid an explicit call and determine this dynamically
    #   from self._molecule (maybe caching the result) to get rid of some bookkeeping.
    # TODO: Should stereochemistry be reset/cleared/recomputed upon addition of a bond?
    def add_bond(self, bond):
        """Adds a bond that this atom is involved in
        .. todo :: Is this how we want to keep records?

        Parameters
        ----------
        bond: an openff.toolkit.topology.molecule.Bond
            A bond involving this atom
        """

        self._bonds.append(bond)

    def to_dict(self):
        """Return a dict representation of the atom."""
        # TODO
        atom_dict = OrderedDict()
        atom_dict["atomic_number"] = self._atomic_number
        atom_dict["formal_charge"] = self._formal_charge.m_as(unit.elementary_charge)
        atom_dict["is_aromatic"] = self._is_aromatic
        atom_dict["stereochemistry"] = self._stereochemistry
        # TODO: Should we let atoms have names?
        atom_dict["name"] = self._name
        atom_dict["metadata"] = dict(self._metadata)
        # TODO: Should this be implicit in the atom ordering when saved?
        # atom_dict['molecule_atom_index'] = self._molecule_atom_index
        return atom_dict

    @classmethod
    def from_dict(cls, atom_dict):
        """Create an Atom from a dict representation."""
        return cls(**atom_dict)

    @property
    def metadata(self):
        """
        The atom's metadata dictionary
        """
        return self._metadata

    @property
    def formal_charge(self):
        """
        The atom's formal charge
        """
        return self._formal_charge

    @formal_charge.setter
    def formal_charge(self, other):
        """
        Set the atom's formal charge. Accepts either ints or unit-wrapped ints with units of charge.
        """
        if isinstance(other, int):
            self._formal_charge = unit.Quantity(other, unit.elementary_charge)
        elif isinstance(other, unit.Quantity):
            # Faster to check equality than convert, so short-circuit
            if other.units is unit.elementary_charge:
                self.formal_charge = other
            elif other.units in unit.elementary_charge.compatible_units():
                self._formal_charge = other
            else:
                raise IncompatibleUnitError(
                    f"Cannot set formal charge with a quantity with units {other.units}"
                )
        elif hasattr(other, "unit"):
            from openmm import unit as openmm_unit

            if not isinstance(other, openmm_unit.Quantity):
                raise IncompatibleUnitError(
                    "Unsupported type passed to formal_charge setter. "
                    "Found object of type {type(other)}."
                )

            from openff.units.openmm import from_openmm

            converted = from_openmm(other)
            if converted.units in unit.elementary_charge.compatible_units():
                self._formal_charge = converted
            else:
                raise IncompatibleUnitError(
                    f"Cannot set formal charge with a quantity with units {converted.units}"
                )
        else:
            raise ValueError

    @property
    def partial_charge(self):
        """
        The partial charge of the atom, if any.

        Returns
        -------
        unit-wrapped float with dimension of atomic charge, or None if no charge has been specified
        """
        if self._molecule._partial_charges is None:
            return None
        else:
            index = self.molecule_atom_index
            return self._molecule._partial_charges[index]

    @property
    def is_aromatic(self):
        """
        The atom's is_aromatic flag
        """
        return self._is_aromatic

    @property
    def stereochemistry(self):
        """
        The atom's stereochemistry (if defined, otherwise None)
        """
        return self._stereochemistry

    @stereochemistry.setter
    def stereochemistry(self, value):
        """Set the atoms stereochemistry
        Parameters
        ----------
        value : str
            The stereochemistry around this atom, allowed values are "CW", "CCW", or None,
        """

        # if (value != 'CW') and (value != 'CCW') and not(value is None):
        #    raise Exception(
        #       "Atom stereochemistry setter expected 'CW', 'CCW', or None. ""
        #       "Received {} (type {})".format(value, type(value))"
        # )
        self._stereochemistry = value

    @property
    def atomic_number(self) -> int:
        """
        The integer atomic number of the atom.

        """
        return self._atomic_number

    @property
    def symbol(self) -> str:
        """
        Return the symbol implied by the atomic number of this atom

        """
        return SYMBOLS[self.atomic_number]

    @property
    def mass(self) -> "Quantity":
        """
        The standard atomic weight (abundance-weighted isotopic mass) of the atomic site.

        The mass is reported in units of Dalton.
        """
        # This is assumed elsewhere in the codebase to be in units of Dalton, which is what is
        # reported by MASSES as of openff-units v0.1.5. There may be performance implications if
        # other functions need to verify or convert units.
        # https://github.com/openforcefield/openff-toolkit/pull/1182#discussion_r802078273
        return MASSES[self.atomic_number]

    @property
    def name(self):
        """
        The name of this atom, if any
        """
        return self._name

    @name.setter
    def name(self, other):
        """

        Parameters
        ----------
        other : string
            The new name for this atom
        """
        if type(other) != str:
            raise Exception(
                f"In setting atom name. Expected str, received {other} (type {type(other)})."
            )
        self._name = other

    # TODO: How are we keeping track of bonds, angles, etc?

    @property
    def bonds(self):
        """
        The list of ``Bond`` objects this atom is involved in.

        """
        return self._bonds
        # for bond in self._bonds:
        #    yield bond

    @property
    # def bonded_to(self):
    def bonded_atoms(self):
        """
        The list of ``Atom`` objects this atom is involved in bonds with

        """
        for bond in self._bonds:
            for atom in bond.atoms:
                if atom is not self:
                    # TODO: This seems dangerous. Ask John for a better way
                    yield atom

    def is_bonded_to(self, atom2):
        """
        Determine whether this atom is bound to another atom

        Parameters
        ----------
        atom2: openff.toolkit.topology.molecule.Atom
            a different atom in the same molecule

        Returns
        -------
        bool
            Whether this atom is bound to atom2
        """
        # TODO: Sanity check (check for same molecule?)
        assert self != atom2
        for bond in self._bonds:
            for bonded_atom in bond.atoms:
                if atom2 == bonded_atom:
                    return True
        return False

    def is_in_ring(self, toolkit_registry=GLOBAL_TOOLKIT_REGISTRY) -> bool:
        """
        Return whether or not this atom is in a ring(s) (of any size)

        This Atom is expected to be attached to a molecule (`Atom.molecule`).

        Parameters
        ----------
        toolkit_registry: openff.toolkit.utils.toolkits.ToolkitRegistry, default=GLOBAL_TOOLKIT_REGISTRY
            :class:`ToolkitRegistry` to use to enumerate the tautomers.

        """
        _is_in_ring = toolkit_registry.call("atom_is_in_ring", self)

        return _is_in_ring

    @property
    def molecule_atom_index(self):
        """
        The index of this Atom within the the list of atoms in the parent ``Molecule``.
        """
        if self._molecule is None:
            raise ValueError("This Atom does not belong to a Molecule object")
        if "_molecule_atom_index" in self.__dict__:
            return self._molecule_atom_index
        self._molecule_atom_index = self._molecule.atoms.index(self)
        return self._molecule_atom_index

    def __repr__(self):
        # TODO: Also include which molecule this atom belongs to?
        return f"Atom(name={self._name}, atomic number={self._atomic_number})"

    def __str__(self):
        # TODO: Also include which molecule this atom belongs to?
        return "<Atom name='{}' atomic number='{}'>".format(
            self._name, self._atomic_number
        )


# =============================================================================================
# Bond Stereochemistry
# =============================================================================================

# class BondStereochemistry(Serializable):
# """
# Bond stereochemistry representation
# """
# def __init__(self, stereo_type, neighbor1, neighbor2):
#    """
#
#    Parameters
#    ----------
#    stereo_type
#    neighbor1
#    neighbor2
#    """
#    assert isinstance(neighbor1, Atom)
#    assert isinstance(neighbor2, Atom)
#    # Use stereo_type @setter to check stereo type is a permitted value
#    self.stereo_type = stereo_type
#    self._neighbor1 = neighbor1
#    self._neighbor2 = neighbor2

# def to_dict(self):
#    bs_dict = OrderedDict()
#    bs_dict['stereo_type'] = self._stereo_type
#    bs_dict['neighbor1_index'] = self._neighbor1.molecule_atom_index
#    bs_dict['neighbor2_index'] = self._neighbor2.molecule_atom_index
#    return bs_dict

# classmethod
# def from_dict(cls, molecule, bs_dict):
#    neighbor1 = molecule.atoms[bs_dict['neighbor1_index']]
#    neighbor2 = molecule.atoms[bs_dict['neighbor2_index']]
#    return cls.__init__(bs_dict['stereo_type'], neighbor1, neighbor2)

# @property
# def stereo_type(self):
#    return self._stereo_type

# @stereo_type.setter
# def stereo_type(self, value):
#    assert (value == 'CIS') or (value == 'TRANS') or (value is None)
#    self._stereo_type = value

# @property
# def neighbor1(self):
#    return self._neighbor1

# @property
# def neighbor2(self):
#    return self._neighbor2

# @property
# def neighbors(self):
#    return (self._neighbor1, self._neighbor2)


class Bond(Serializable):
    """
    Chemical bond representation.

    .. warning :: This API is experimental and subject to change.

    .. todo :: Allow bonds to have associated properties.

    Attributes
    ----------
    atom1, atom2 : openff.toolkit.topology.Atom
        Atoms involved in the bond
    bond_order : int
        The (integer) bond order of this bond.
    is_aromatic : bool
        Whether or not this bond is aromatic.
    fractional_bond_order : float, optional
        The fractional bond order, or partial bond order of this bond.
    stereochemstry : str, optional, default=None
        A string representing this stereochemistry of this bond.

    .. warning :: This API is experimental and subject to change.
    """

    def __init__(
        self,
        atom1,
        atom2,
        bond_order,
        is_aromatic,
        fractional_bond_order=None,
        stereochemistry=None,
    ):
        """
        Create a new chemical bond.

        """
        assert type(atom1) == Atom
        assert type(atom2) == Atom
        assert atom1.molecule is atom2.molecule
        assert isinstance(atom1.molecule, FrozenMolecule)
        self._molecule = atom1.molecule

        self._atom1 = atom1
        self._atom2 = atom2

        atom1.add_bond(self)
        atom2.add_bond(self)
        # TODO: Check bondtype and fractional_bond_order are valid?
        # TODO: Dative bonds
        self._fractional_bond_order = fractional_bond_order
        self._bond_order = bond_order
        self._is_aromatic = is_aromatic
        self._stereochemistry = stereochemistry

    def to_dict(self):
        """
        Return a dict representation of the bond.

        """
        bond_dict = OrderedDict()
        bond_dict["atom1"] = self.atom1.molecule_atom_index
        bond_dict["atom2"] = self.atom2.molecule_atom_index
        bond_dict["bond_order"] = self._bond_order
        bond_dict["is_aromatic"] = self._is_aromatic
        bond_dict["stereochemistry"] = self._stereochemistry
        bond_dict["fractional_bond_order"] = self._fractional_bond_order
        return bond_dict

    @classmethod
    def from_dict(cls, molecule, d):
        """Create a Bond from a dict representation."""
        # TODO
        d["molecule"] = molecule
        d["atom1"] = molecule.atoms[d["atom1"]]
        d["atom2"] = molecule.atoms[d["atom2"]]
        return cls(*d)

    @property
    def atom1(self):
        return self._atom1

    @property
    def atom2(self):
        return self._atom2

    @property
    def atom1_index(self):
        return self.molecule.atoms.index(self._atom1)

    @property
    def atom2_index(self):
        return self.molecule.atoms.index(self._atom2)

    @property
    def atoms(self):
        return (self._atom1, self._atom2)

    @property
    def bond_order(self):
        return self._bond_order

    @bond_order.setter
    def bond_order(self, value):
        self._bond_order = value

    @property
    def fractional_bond_order(self):
        return self._fractional_bond_order

    @fractional_bond_order.setter
    def fractional_bond_order(self, value):
        self._fractional_bond_order = value

    @property
    def stereochemistry(self):
        return self._stereochemistry

    @property
    def is_aromatic(self):
        return self._is_aromatic

    @property
    def molecule(self):
        return self._molecule

    @molecule.setter
    def molecule(self, value):
        """
        Sets the Bond's parent molecule. Can not be changed after assignment
        """
        assert self._molecule is None
        self._molecule = value

    @property
    def molecule_bond_index(self):
        """
        The index of this Bond within the the list of bonds in ``Molecules``.

        """
        if self._molecule is None:
            raise ValueError("This Atom does not belong to a Molecule object")
        return self._molecule.bonds.index(self)

    def is_in_ring(self, toolkit_registry=GLOBAL_TOOLKIT_REGISTRY) -> bool:
        """
        Return whether or not this bond is in a ring(s) (of any size)

        This Bond is expected to be attached to a molecule (`Bond.molecule`).

        Note: Bonds containing atoms that are only in separate rings, i.e. the central bond in a biphenyl,
            are not considered to be bonded by this criteria.

        Parameters
        ----------
        toolkit_registry: openff.toolkit.utils.toolkits.ToolkitRegistry, default=GLOBAL_TOOLKIT_REGISTRY
            :class:`ToolkitRegistry` to use to enumerate the tautomers.

        Returns
        -------
        is_in_ring: bool
            Whether or not this bond is in a ring.

        """
        _is_in_ring = toolkit_registry.call("bond_is_in_ring", self)

        return _is_in_ring

    def __repr__(self):
        return f"Bond(atom1 index={self.atom1_index}, atom2 index={self.atom2_index})"

    def __str__(self):
        return (
            f"<Bond atom1 index='{self.atom1_index}', atom2 index='{self.atom2_index}'>"
        )


# TODO: How do we automatically trigger invalidation of cached properties if an ``Atom`` or ``Bond`` is modified,
#       rather than added/deleted via the API? The simplest resolution is simply to make them immutable.


class FrozenMolecule(Serializable):
    """
    Immutable chemical representation of a molecule, such as a small molecule or biopolymer.

    .. todo :: What other API calls would be useful for supporting biopolymers
               as small molecules? Perhaps iterating over chains and residues?

    Examples
    --------

    Create a molecule from a sdf file

    >>> from openff.toolkit.utils import get_data_file_path
    >>> sdf_filepath = get_data_file_path('molecules/ethanol.sdf')
    >>> molecule = FrozenMolecule.from_file(sdf_filepath)

    Convert to OpenEye OEMol object

    >>> oemol = molecule.to_openeye()

    Create a molecule from an OpenEye molecule

    >>> molecule = FrozenMolecule.from_openeye(oemol)

    Convert to RDKit Mol object

    >>> rdmol = molecule.to_rdkit()

    Create a molecule from an RDKit molecule

    >>> molecule = FrozenMolecule.from_rdkit(rdmol)

    Create a molecule from IUPAC name (requires the OpenEye toolkit)

    >>> molecule = FrozenMolecule.from_iupac('imatinib')

    Create a molecule from SMILES

    >>> molecule = FrozenMolecule.from_smiles('Cc1ccccc1')

    .. warning :: This API is experimental and subject to change.


    """

    def __init__(
        self,
        other=None,
        file_format=None,
        toolkit_registry=GLOBAL_TOOLKIT_REGISTRY,
        allow_undefined_stereo=False,
    ):
        r"""
        Create a new FrozenMolecule object

        .. todo ::

           * If a filename or file-like object is specified but the file
             contains more than one molecule, what is the proper behavior?
             Read just the first molecule, or raise an exception if more
             than one molecule is found?

           * Should we also support SMILES strings or IUPAC names for
             ``other``\ ?

        Parameters
        ----------
        other : optional, default=None
            If specified, attempt to construct a copy of the molecule from
            the specified object. This can be any one of the following:

            * a :class:`Molecule` object
            * a file that can be used to construct a :class:`Molecule` object
            * an ``openeye.oechem.OEMol``
            * an ``rdkit.Chem.rdchem.Mol``
            * a serialized :class:`Molecule` object

        file_format : str, optional, default=None
            If providing a file-like object, you must specify the format
            of the data. If providing a file, the file format will attempt
            to be guessed from the suffix.
        toolkit_registry : a :class:`ToolkitRegistry` or
            :class:`ToolkitWrapper` object, optional,
            default=GLOBAL_TOOLKIT_REGISTRY :class:`ToolkitRegistry`
            or :class:`ToolkitWrapper` to use for I/O operations
        allow_undefined_stereo : bool, default=False
            If loaded from a file and ``False``, raises an exception if
            undefined stereochemistry is detected during the molecule's
            construction.

        Examples
        --------

        Create an empty molecule:

        >>> empty_molecule = FrozenMolecule()

        Create a molecule from a file that can be used to construct a molecule,
        using either a filename or file-like object:

        >>> from openff.toolkit.utils import get_data_file_path
        >>> sdf_filepath = get_data_file_path('molecules/ethanol.sdf')
        >>> molecule = FrozenMolecule(sdf_filepath)
        >>> molecule = FrozenMolecule(open(sdf_filepath, 'r'), file_format='sdf')

        >>> import gzip
        >>> mol2_gz_filepath = get_data_file_path('molecules/toluene.mol2.gz')
        >>> molecule = FrozenMolecule(gzip.GzipFile(mol2_gz_filepath, 'r'), file_format='mol2')

        Create a molecule from another molecule:

        >>> molecule_copy = FrozenMolecule(molecule)

        Convert to OpenEye OEMol object

        >>> oemol = molecule.to_openeye()

        Create a molecule from an OpenEye molecule:

        >>> molecule = FrozenMolecule(oemol)

        Convert to RDKit Mol object

        >>> rdmol = molecule.to_rdkit()

        Create a molecule from an RDKit molecule:

        >>> molecule = FrozenMolecule(rdmol)

        Convert the molecule into a dictionary and back again:

        >>> serialized_molecule = molecule.to_dict()
        >>> molecule_copy = Molecule(serialized_molecule)

        """

        self._cached_smiles = None

        # Figure out if toolkit_registry is a whole registry, or just a single wrapper
        if isinstance(toolkit_registry, ToolkitRegistry):
            pass
        elif isinstance(toolkit_registry, ToolkitWrapper):
            toolkit = toolkit_registry
            toolkit_registry = ToolkitRegistry(toolkit_precedence=[])
            toolkit_registry.add_toolkit(toolkit)
        else:
            raise InvalidToolkitRegistryError(
                "'toolkit_registry' must be either a ToolkitRegistry or a ToolkitWrapper"
            )

        if other is None:
            self._initialize()
        else:
            loaded = False
            # Start a list of the ValueErrors the following logic encounters, so we can print it out
            # if there turned out to be no way to load this input
            value_errors = list()

            if isinstance(other, openff.toolkit.topology.FrozenMolecule) and not loaded:
                self._copy_initializer(other)
                loaded = True
            if isinstance(other, openff.toolkit.topology.Molecule) and not loaded:
                # TODO: This will need to be updated once FrozenMolecules and Molecules are significantly different
                self._copy_initializer(other)
                loaded = True
            if isinstance(other, dict) and not loaded:
                self._initialize_from_dict(other)
                loaded = True

            # Check through the toolkit registry to find a compatible wrapper for loading
            if not loaded:
                try:
                    # Each ToolkitWrapper may provide a from_object method, which turns some particular type(s)
                    # of object into OFFMols. For example, RDKitToolkitWrapper's from_object method will
                    # return an OFFMol if provided with an RDMol, or raise a ValueError if it is provided
                    # an OEMol (or anything else). This makes the assumption that any non-ValueError errors raised
                    # by the toolkit _really are_ bad and should be raised immediately, which may be a bad assumption.
                    result = toolkit_registry.call(
                        "from_object",
                        other,
                        allow_undefined_stereo=allow_undefined_stereo,
                        raise_exception_types=[UndefinedStereochemistryError],
                        _cls=self.__class__,
                    )
                # NotImplementedError should never be raised... Only from_file and from_file_obj are provided
                # in the base ToolkitWrapper class and require overwriting, so from_object should be excluded
                # except NotImplementedError as e:
                #    raise e
                # The toolkit registry will aggregate all errors except UndefinedStereochemistryErrors into a single
                # ValueError, which we should catch and and store that here.
                except ValueError as e:
                    value_errors.append(e)
                else:
                    self._copy_initializer(result)
                    loaded = True
            # TODO: Make this compatible with file-like objects (I couldn't figure out how to make an oemolistream
            # from a fileIO object)
            if isinstance(other, str) or hasattr(other, "read") and not loaded:
                try:
                    mol = Molecule.from_file(
                        other,
                        file_format=file_format,
                        toolkit_registry=toolkit_registry,
                        allow_undefined_stereo=allow_undefined_stereo,
                    )  # returns a list only if multiple molecules are found
                    if type(mol) == list:
                        raise ValueError(
                            "Specified file or file-like object must contain exactly one molecule"
                        )
                except ValueError as e:
                    value_errors.append(e)
                else:
                    self._copy_initializer(mol)
                    loaded = True

            # If none of the above methods worked, raise a ValueError summarizing the
            # errors from the different loading attempts

            if not loaded:
                msg = (
                    f"Cannot construct openff.toolkit.topology.Molecule from {other}\n"
                )
                for value_error in value_errors:
                    msg += str(value_error)
                raise ValueError(msg)

    @property
    def has_unique_atom_names(self) -> bool:
        """True if the molecule has unique atom names, False otherwise."""
        unique_atom_names = set([atom.name for atom in self.atoms])
        if len(unique_atom_names) < self.n_atoms:
            return False
        return True

    def generate_unique_atom_names(self):
        """
        Generate unique atom names using element name and number of times that element has occurred
        e.g. 'C1x', 'H1x', 'O1x', 'C2x', ...

        The character 'x' is appended to these generated names to reduce the odds that they clash with an atom name or
        type imported from another source.

        """
        from collections import defaultdict

        element_counts = defaultdict(int)
        for atom in self.atoms:
            symbol = atom.symbol
            element_counts[symbol] += 1
            # TODO: It may be worth exposing this as a user option, i.e. to avoid multiple ligands
            # parameterized with OpenFF clashing because they have atom names like O1x, H3x, etc.
            # i.e. an optional argument could enable a user to `generate_unique_atom_names(blah="y")
            # to have one ligand be O1y, etc.
            # https://github.com/openforcefield/openff-toolkit/pull/1096#pullrequestreview-767227391
            atom.name = symbol + str(element_counts[symbol]) + "x"

    def _validate(self):
        """
        Validate the molecule, ensuring it has unique atom names

        """
        if not self.has_unique_atom_names:
            self.generate_unique_atom_names()

    def strip_atom_stereochemistry(
        self, smarts, toolkit_registry=GLOBAL_TOOLKIT_REGISTRY
    ):
        """Delete stereochemistry information for certain atoms, if it is present.
        This method can be used to "normalize" molecules imported from different cheminformatics
        toolkits, which differ in which atom centers are considered stereogenic.

        Parameters
        ----------
        smarts: str or ChemicalEnvironment
            Tagged SMARTS with a single atom with index 1. Any matches for this atom will have any assigned
            stereocheistry information removed.
        toolkit_registry : a :class:`ToolkitRegistry` or :class:`ToolkitWrapper` object, optional,
            default=GLOBAL_TOOLKIT_REGISTRY
            :class:`ToolkitRegistry` or :class:`ToolkitWrapper` to use for I/O operations

        """
        from openff.toolkit.typing.chemistry.environment import AtomChemicalEnvironment

        chem_env = AtomChemicalEnvironment(smarts)
        matches = self.chemical_environment_matches(
            chem_env, toolkit_registry=toolkit_registry
        )

        for match in set(matches):
            atom_idx = match[0]
            self.atoms[atom_idx].stereochemistry = None

    ####################################################################################################
    # Safe serialization
    ####################################################################################################

    def to_dict(self):
        """
        Return a dictionary representation of the molecule.

        .. todo ::

           * Document the representation standard.
           * How do we do version control with this standard?

        Returns
        -------
        molecule_dict : OrderedDict
            A dictionary representation of the molecule.

        """
        from openff.toolkit.utils.utils import serialize_numpy

        molecule_dict = OrderedDict()
        molecule_dict["name"] = self._name
        # From Jeff: If we go the properties-as-dict route, then _properties should, at
        # the top level, be a dict. Should we go through recursively and ensure all values are dicts too?
        molecule_dict["atoms"] = [atom.to_dict() for atom in self._atoms]
        molecule_dict["bonds"] = [bond.to_dict() for bond in self._bonds]
        # TODO: Charges
        # TODO: Properties
        # From Jeff: We could have the onerous requirement that all "properties" have to_dict() functions.
        # Or we could restrict properties to simple stuff (ints, strings, floats, and the like)
        # Or pickle anything unusual
        # Or not allow user-defined properties at all (just use our internal _cached_properties)
        # molecule_dict['properties'] = dict([(key, value._to_dict()) for key.value in self._properties])
        # TODO: Assuming "simple stuff" properties right now, figure out a better standard
        molecule_dict["properties"] = self._properties
        if hasattr(self, "_cached_properties"):
            molecule_dict["cached_properties"] = self._cached_properties
        # TODO: Conformers
        if self._conformers is None:
            molecule_dict["conformers"] = None
        else:
            molecule_dict["conformers"] = []
            molecule_dict[
                "conformers_unit"
            ] = "angstrom"  # Have this defined as a class variable?
            for conf in self._conformers:
                conf_unitless = conf.m_as(unit.angstrom)
                conf_serialized, conf_shape = serialize_numpy((conf_unitless))
                molecule_dict["conformers"].append(conf_serialized)
        if self._partial_charges is None:
            molecule_dict["partial_charges"] = None
            molecule_dict["partial_charges_unit"] = None

        else:
            charges_unitless = self._partial_charges.m_as(unit.elementary_charge)
            charges_serialized, charges_shape = serialize_numpy(charges_unitless)
            molecule_dict["partial_charges"] = charges_serialized
            molecule_dict["partial_charges_unit"] = "elementary_charge"

        molecule_dict["hierarchy_schemes"] = dict()
        for iter_name, hier_scheme in self._hierarchy_schemes.items():
            molecule_dict["hierarchy_schemes"][iter_name] = hier_scheme.to_dict()

        return molecule_dict

    def __hash__(self):
        """
        Returns a hash of this molecule. Used when checking molecule uniqueness in Topology creation.

        Returns
        -------
        string
        """
        return hash(self.to_smiles())

    # @cached_property
    def ordered_connection_table_hash(self):
        """Compute an ordered hash of the atoms and bonds in the molecule"""
        if self._ordered_connection_table_hash is not None:
            return self._ordered_connection_table_hash

        id = ""
        for atom in self.atoms:
            id += f"{atom.symbol}_{atom.formal_charge}_{atom.stereochemistry}__"
        for bond in self.bonds:
            id += f"{bond.bond_order}_{bond.stereochemistry}_{bond.atom1_index}_{bond.atom2_index}__"
        # return hash(id)
        self._ordered_connection_table_hash = hash(id)
        return self._ordered_connection_table_hash

    @classmethod
    def from_dict(cls, molecule_dict):
        """
        Create a new Molecule from a dictionary representation

        Parameters
        ----------
        molecule_dict : OrderedDict
            A dictionary representation of the molecule.

        Returns
        -------
        molecule : Molecule
            A Molecule created from the dictionary representation

        """
        # This implementation is a compromise to let this remain as a classmethod
        mol = cls()
        mol._initialize_from_dict(molecule_dict)
        return mol

    def _initialize_from_dict(self, molecule_dict):
        """
        Initialize the molecule from a dictionary representation

        Parameters
        ----------
        molecule_dict : OrderedDict
            A dictionary representation of the molecule.
        """
        # TODO: Provide useful exception messages if there are any failures
        from openff.toolkit.utils.utils import deserialize_numpy

        self._initialize()
        self.name = molecule_dict["name"]
        for atom_dict in molecule_dict["atoms"]:
            self._add_atom(**atom_dict)

        for bond_dict in molecule_dict["bonds"]:
            bond_dict["atom1"] = int(bond_dict["atom1"])
            bond_dict["atom2"] = int(bond_dict["atom2"])
            self._add_bond(**bond_dict)

        if molecule_dict["partial_charges"] is None:
            self._partial_charges = None
        else:
            charges_shape = (self.n_atoms,)
            partial_charges_unitless = deserialize_numpy(
                molecule_dict["partial_charges"], charges_shape
            )
            pc_unit = getattr(unit, molecule_dict["partial_charges_unit"])
            partial_charges = unit.Quantity(partial_charges_unitless, pc_unit)
            self._partial_charges = partial_charges

        if molecule_dict["conformers"] is None:
            self._conformers = None
        else:
            self._conformers = list()
            for ser_conf in molecule_dict["conformers"]:
                # TODO: Update to use string_to_quantity
                conformers_shape = (self.n_atoms, 3)
                conformer_unitless = deserialize_numpy(ser_conf, conformers_shape)
                c_unit = getattr(unit, molecule_dict["conformers_unit"])
                conformer = unit.Quantity(conformer_unitless, c_unit)
                self._conformers.append(conformer)

        self._properties = molecule_dict["properties"]

        for iter_name, hierarchy_scheme_dict in molecule_dict[
            "hierarchy_schemes"
        ].items():
            new_hier_scheme = self.add_hierarchy_scheme(
                hierarchy_scheme_dict["uniqueness_criteria"],
                iter_name,
            )
            # hierarchy_scheme = self._hierarchy_schemes[iter_name]
            for element_dict in hierarchy_scheme_dict["hierarchy_elements"]:
                new_hier_scheme.add_hierarchy_element(
                    element_dict["identifier"], element_dict["atom_indices"]
                )

    def __repr__(self):
        """Return a summary of this molecule; SMILES if valid, Hill formula if not."""
        description = f"Molecule with name '{self.name}'"
        try:
            smiles = self.to_smiles()
        except Exception:
            hill = self.to_hill_formula()
            return description + f" with bad SMILES and Hill formula '{hill}'"
        return description + f" and SMILES '{smiles}'"

    def _initialize(self):
        """
        Clear the contents of the current molecule.
        """
        self._name = ""
        self._atoms = list()
        self._bonds = list()  # List of bonds between Atom objects
        self._properties = {}  # Attached properties to be preserved
        # self._cached_properties = None # Cached properties (such as partial charges) can be recomputed as needed
        self._partial_charges = None
        self._conformers = None  # Optional conformers
        self._hierarchy_schemes = dict()
        self._invalidate_cached_properties()

    def _copy_initializer(self, other):
        """
        Copy contents of the specified molecule

        .. todo :: Should this be a ``@staticmethod`` where we have an explicit copy constructor?

        Parameters
        ----------
        other : optional
            Overwrite the state of this FrozenMolecule with the specified FrozenMolecule object.
            A deep copy is made.

        """
        # assert isinstance(other, type(self)), "can only copy instances of {}".format(type(self))

        # Run a deepcopy here so that items that were _always_ dict (like other.properties) will
        # not have any references to the old molecule
        other_dict = deepcopy(other.to_dict())
        self._initialize_from_dict(other_dict)

    def __eq__(self, other):
        """
        Test two molecules for equality to see if they are the chemical species, but do not check other
        annotated properties.

        .. note ::

           Note that this method simply tests whether two molecules are identical chemical species using equivalence of
           their canonical isomeric SMILES.  No effort is made to ensure that the atoms are in the same order or that
           any annotated properties are preserved.

        """
        # updated to use the new isomorphic checking method, with full matching
        # TODO the doc string did not match the previous function what matching should this method do?
        return Molecule.are_isomorphic(self, other, return_atom_map=False)[0]

    def add_default_hierarchy_schemes(self, overwrite_existing=True):
        """
        Adds ``chain`` and ``residue`` hierarchy schemes.

        The Open Force Field Toolkit has no native understanding of hierarchical
        atom organisation schemes common to other biomolecular software, such as
        "residues" or "chains" (see :ref:`userguide_hierarchy`). Hierarchy
        schemes allow iteration over groups of atoms according to their
        metadata. For more information, see
        :class:`~openff.toolkit.topology.molecule.HierarchyScheme`.

        If a ``Molecule`` with the default hierarchy schemes
        changes, :meth:`Molecule.update_hierarchy_schemes()` must be called before
        the residues or chains are iterated over again or else the iteration may
        be incorrect.

        Parameters
        ----------
        overwrite_existing : bool, default=True
            Whether to overwrite existing instances of the `residue` and `chain`
            hierarchy schemes. If this is ``False`` and either of the hierarchy
            schemes are already defined on this molecule, an exception will be
            raised.

        Raises
        ------
        HierarchySchemeWithIteratorNameAlreadyRegisteredException
            When ``overwrite_existing=False`` and either the ``chains`` or
            ``residues`` hierarchy scheme is already configured.
        """
        self._add_chain_hierarchy_scheme(overwrite_existing=overwrite_existing)
        self._add_residue_hierarchy_scheme(overwrite_existing=overwrite_existing)

    def _add_chain_hierarchy_scheme(self, overwrite_existing=True):
        """Add ``chain`` hierarchy scheme."""
        if overwrite_existing:
            if "chains" in self._hierarchy_schemes.keys():
                self.delete_hierarchy_scheme("chains")

        self.add_hierarchy_scheme(("chain",), "chains")

    def _add_residue_hierarchy_scheme(self, overwrite_existing=True):
        """Add ``residue`` hierarchy scheme."""
        if overwrite_existing:
            if "residues" in self._hierarchy_schemes.keys():
                self.delete_hierarchy_scheme("residues")

        self.add_hierarchy_scheme(
            ("chain", "residue_number", "residue_name"), "residues"
        )

    def add_hierarchy_scheme(
        self,
        uniqueness_criteria,
        iterator_name,
    ):
        """
        Use the molecule's metadata to facilitate iteration over its atoms.

        This method will add an attribute with the name given by the
        ``iterator_name`` argument that provides an iterator over groups of
        atoms. Atoms are grouped by the values in their ``atom.properties``
        dictionary; any atoms with the same values for the keys given in the
        ``uniqueness_criteria`` argument will be in the same group. These groups
        have the type :class:`~openff.toolkit.topology.molecule.HierarchyElement`.

        Hierarchy schemes are not updated dynamically; if a ``Molecule`` with
        hierarchy schemes changes, :meth:`Molecule.update_hierarchy_schemes()` must
        be called before the scheme is iterated over again or else the grouping
        may be incorrect.

        Hierarchy schemes allow iteration over groups of atoms according to
        their metadata. For more information, see
        :class:`~openff.toolkit.topology.molecule.HierarchyScheme`.

        Parameters
        ----------
        uniqueness_criteria : tuple of str
            The names of ``Atom`` metadata entries that define this scheme. An
            atom belongs to a ``HierarchyElement`` only if its metadata has the
            same values for these criteria as the other atoms in the
            ``HierarchyElement``.

        iterator_name : str
            Name of the iterator that will be exposed to access the hierarchy
            elements generated by this scheme.

        Returns
        -------
        new_hier_scheme : openff.toolkit.topology.HierarchyScheme
            The newly created HierarchyScheme

        """
        if iterator_name in self._hierarchy_schemes:
            msg = (
                f'Can not add iterator with name "{iterator_name}" to this topology, as iterator '
                f"name is already used by {self._hierarchy_schemes[iterator_name]}"
            )
            raise HierarchySchemeWithIteratorNameAlreadyRegisteredException(msg)
        new_hier_scheme = HierarchyScheme(
            self,
            uniqueness_criteria,
            iterator_name,
        )
        self._hierarchy_schemes[iterator_name] = new_hier_scheme
        self.update_hierarchy_schemes([iterator_name])
        return new_hier_scheme

    @property
    def hierarchy_schemes(self) -> Dict[str, "HierarchyScheme"]:
        """
        The hierarchy schemes available on the molecule.

        Hierarchy schemes allow iteration over groups of atoms according to
        their metadata. For more information, see
        :class:`~openff.toolkit.topology.molecule.HierarchyScheme`.

        Returns
        -------
        A dict of the form {str: HierarchyScheme}
            The HierarchySchemes associated with the molecule.
        """
        return self._hierarchy_schemes

    def delete_hierarchy_scheme(self, iter_name):
        """
        Remove an existing ``HierarchyScheme`` specified by its iterator name.

        Hierarchy schemes allow iteration over groups of atoms according to
        their metadata. For more information, see
        :class:`~openff.toolkit.topology.molecule.HierarchyScheme`.

        Parameters
        ----------
        iter_name : str
        """
        if iter_name not in self._hierarchy_schemes:
            raise HierarchySchemeNotFoundException(
                f'Can not delete HierarchyScheme with name "{iter_name}" '
                f"because no HierarchyScheme with that iterator name exists"
            )
        self._hierarchy_schemes.pop(iter_name)

    def update_hierarchy_schemes(self, iter_names=None):
        """
        Infer a hierarchy from atom metadata according to the existing hierarchy
        schemes.

        Hierarchy schemes allow iteration over groups of atoms according to
        their metadata. For more information, see
        :class:`~openff.toolkit.topology.molecule.HierarchyScheme`.

        Parameters
        ----------
        iter_names : Iterable of str, Optional
            Only perceive hierarchy for HierarchySchemes that expose these
            iterator names. If not provided, all known hierarchies will be
            perceived, overwriting previous results if applicable.
        """
        if iter_names is None:
            iter_names = self._hierarchy_schemes.keys()

        for iter_name in iter_names:
            hierarchy_scheme = self._hierarchy_schemes[iter_name]
            hierarchy_scheme.perceive_hierarchy()

    def __getattr__(self, name: str):
        """If a requested attribute is not found, check the hierarchy schemes"""
        if name in self._hierarchy_schemes:
            return self._hierarchy_schemes[name].hierarchy_elements
        else:
            raise AttributeError(
                f"'{self.__class__.__name__}' object has no attribute {name!r}"
            )

    def __dir__(self):
        """Add the hierarchy scheme iterator names to dir"""
        return list(self._hierarchy_schemes.keys()) + list(super().__dir__())

    def to_smiles(
        self,
        isomeric=True,
        explicit_hydrogens=True,
        mapped=False,
        toolkit_registry=GLOBAL_TOOLKIT_REGISTRY,
    ):
        """
        Return a canonical isomeric SMILES representation of the current molecule.
        A partially mapped smiles can also be generated for atoms of interest by supplying an `atom_map` to the
        properties dictionary.

        .. note :: RDKit and OpenEye versions will not necessarily return the same representation.

        Parameters
        ----------
        isomeric: bool optional, default= True
            return an isomeric smiles
        explicit_hydrogens: bool optional, default=True
            return a smiles string containing all hydrogens explicitly
        mapped: bool optional, default=False
            return a explicit hydrogen mapped smiles, the atoms to be mapped can be controlled by supplying an
            atom map into the properties dictionary. If no mapping is passed all atoms will be mapped in order, else
            an atom map dictionary from the current atom index to the map id should be supplied with no duplicates.
            The map ids (values) should start from 0 or 1.
        toolkit_registry : openff.toolkit.utils.toolkits.ToolkitRegistry or
            openff.toolkit.utils.toolkits.ToolkitWrapper, optional, default=None
            :class:`ToolkitRegistry` or :class:`ToolkitWrapper` to use for SMILES conversion

        Returns
        -------
        smiles : str
            Canonical isomeric explicit-hydrogen SMILES

        Examples
        --------

        >>> from openff.toolkit.utils import get_data_file_path
        >>> sdf_filepath = get_data_file_path('molecules/ethanol.sdf')
        >>> molecule = Molecule(sdf_filepath)
        >>> smiles = molecule.to_smiles()

        """
        # Initialize cached_smiles dict for this molecule if none exists
        if self._cached_smiles is None:
            self._cached_smiles = {}

        # Figure out which toolkit should be used to create the SMILES
        if isinstance(toolkit_registry, ToolkitRegistry):
            to_smiles_method = toolkit_registry.resolve("to_smiles")
        elif isinstance(toolkit_registry, ToolkitWrapper):
            to_smiles_method = toolkit_registry.to_smiles
        else:
            raise InvalidToolkitRegistryError(
                "Invalid toolkit_registry passed to to_smiles. Expected ToolkitRegistry or ToolkitWrapper. "
                f"Got {type(toolkit_registry)}"
            )

        # Get a string representation of the function containing the toolkit name so we can check
        # if a SMILES was already cached for this molecule. This will return, for example
        # "RDKitToolkitWrapper.to_smiles"
        smiles_hash = (
            to_smiles_method.__qualname__
            + str(isomeric)
            + str(explicit_hydrogens)
            + str(mapped)
        )
        smiles_hash += str(self._properties.get("atom_map", None))
        # Check to see if a SMILES for this molecule was already cached using this method
        if smiles_hash in self._cached_smiles:
            return self._cached_smiles[smiles_hash]
        else:
            smiles = to_smiles_method(self, isomeric, explicit_hydrogens, mapped)
            self._cached_smiles[smiles_hash] = smiles
            return smiles

    @classmethod
    def from_inchi(
        cls,
        inchi,
        allow_undefined_stereo=False,
        toolkit_registry=GLOBAL_TOOLKIT_REGISTRY,
    ):
        """
        Construct a Molecule from a InChI representation

        Parameters
        ----------
        inchi : str
            The InChI representation of the molecule.

        allow_undefined_stereo : bool, default=False
            Whether to accept InChI with undefined stereochemistry. If False,
            an exception will be raised if a InChI with undefined stereochemistry
            is passed into this function.

        toolkit_registry : openff.toolkit.utils.toolkits.ToolRegistry
            or openff.toolkit.utils.toolkits.ToolkitWrapper, optional, default=None
            :class:`ToolkitRegistry` or :class:`ToolkitWrapper` to use for InChI-to-molecule conversion


        Returns
        -------
        molecule : openff.toolkit.topology.Molecule

        Examples
        --------
        Make cis-1,2-Dichloroethene:

        >>> molecule = Molecule.from_inchi('InChI=1S/C2H2Cl2/c3-1-2-4/h1-2H/b2-1-')
        """

        if isinstance(toolkit_registry, ToolkitRegistry):
            molecule = toolkit_registry.call(
                "from_inchi",
                inchi,
                _cls=cls,
                allow_undefined_stereo=allow_undefined_stereo,
            )
        elif isinstance(toolkit_registry, ToolkitWrapper):
            toolkit = toolkit_registry
            molecule = toolkit.from_inchi(
                inchi, _cls=cls, allow_undefined_stereo=allow_undefined_stereo
            )
        else:
            raise InvalidToolkitRegistryError(
                "Invalid toolkit_registry passed to from_inchi. Expected ToolkitRegistry or ToolkitWrapper. "
                f"Got {type(toolkit_registry)}"
            )

        return molecule

    def to_inchi(self, fixed_hydrogens=False, toolkit_registry=GLOBAL_TOOLKIT_REGISTRY):
        """
        Create an InChI string for the molecule using the requested toolkit backend.
        InChI is a standardised representation that does not capture tautomers unless specified using the fixed
        hydrogen layer.

        For information on InChi see here https://iupac.org/who-we-are/divisions/division-details/inchi/

        Parameters
        ----------
        fixed_hydrogens: bool, default=False
            If a fixed hydrogen layer should be added to the InChI, if `True` this will produce a non standard
            specific InChI string of the molecule.

        toolkit_registry : openff.toolkit.utils.toolkits.ToolRegistry
            or openff.toolkit.utils.toolkits.ToolkitWrapper, optional, default=None
            :class:`ToolkitRegistry` or :class:`ToolkitWrapper` to use for molecule-to-InChI conversion

        Returns
        --------
        inchi: str
            The InChI string of the molecule.

        Raises
        -------
        InvalidToolkitRegistryError
             If an invalid object is passed as the toolkit_registry parameter
        """

        if isinstance(toolkit_registry, ToolkitRegistry):
            inchi = toolkit_registry.call(
                "to_inchi", self, fixed_hydrogens=fixed_hydrogens
            )
        elif isinstance(toolkit_registry, ToolkitWrapper):
            toolkit = toolkit_registry
            inchi = toolkit.to_inchi(self, fixed_hydrogens=fixed_hydrogens)
        else:
            raise InvalidToolkitRegistryError(
                "Invalid toolkit_registry passed to to_inchi. Expected ToolkitRegistry or ToolkitWrapper. "
                f"Got {type(toolkit_registry)}"
            )

        return inchi

    def to_inchikey(
        self, fixed_hydrogens=False, toolkit_registry=GLOBAL_TOOLKIT_REGISTRY
    ):
        """
        Create an InChIKey for the molecule using the requested toolkit backend.
        InChIKey is a standardised representation that does not capture tautomers unless specified
        using the fixed hydrogen layer.

        For information on InChi see here https://iupac.org/who-we-are/divisions/division-details/inchi/

        Parameters
        ----------
        fixed_hydrogens: bool, default=False
            If a fixed hydrogen layer should be added to the InChI, if `True` this will produce a non standard specific
            InChI string of the molecule.

        toolkit_registry : openff.toolkit.utils.toolkits.ToolRegistry
            or openff.toolkit.utils.toolkits.ToolkitWrapper, optional, default=None
            :class:`ToolkitRegistry` or :class:`ToolkitWrapper` to use for molecule-to-InChIKey conversion

        Returns
        --------
        inchi_key: str
            The InChIKey representation of the molecule.

        Raises
        -------
        InvalidToolkitRegistryError
             If an invalid object is passed as the toolkit_registry parameter
        """

        if isinstance(toolkit_registry, ToolkitRegistry):
            inchi_key = toolkit_registry.call(
                "to_inchikey", self, fixed_hydrogens=fixed_hydrogens
            )
        elif isinstance(toolkit_registry, ToolkitWrapper):
            toolkit = toolkit_registry
            inchi_key = toolkit.to_inchikey(self, fixed_hydrogens=fixed_hydrogens)
        else:
            raise InvalidToolkitRegistryError(
                "Invalid toolkit_registry passed to to_inchikey. Expected ToolkitRegistry or ToolkitWrapper. "
                f"Got {type(toolkit_registry)}"
            )

        return inchi_key

    @classmethod
    def from_smiles(
        cls,
        smiles,
        hydrogens_are_explicit=False,
        toolkit_registry=GLOBAL_TOOLKIT_REGISTRY,
        allow_undefined_stereo=False,
    ):
        """
        Construct a Molecule from a SMILES representation

        Parameters
        ----------
        smiles : str
            The SMILES representation of the molecule.
        hydrogens_are_explicit : bool, default = False
            If False, the cheminformatics toolkit will perform hydrogen addition
        toolkit_registry : openff.toolkit.utils.toolkits.ToolkitRegistry
            or openff.toolkit.utils.toolkits.ToolkitWrapper, optional, default=None
            :class:`ToolkitRegistry` or :class:`ToolkitWrapper` to use for SMILES-to-molecule conversion
        allow_undefined_stereo : bool, default=False
            Whether to accept SMILES with undefined stereochemistry. If False,
            an exception will be raised if a SMILES with undefined stereochemistry
            is passed into this function.

        Returns
        -------
        molecule : openff.toolkit.topology.Molecule

        Examples
        --------

        >>> molecule = Molecule.from_smiles('Cc1ccccc1')

        """
        if isinstance(toolkit_registry, ToolkitRegistry):
            molecule = toolkit_registry.call(
                "from_smiles",
                smiles,
                hydrogens_are_explicit=hydrogens_are_explicit,
                allow_undefined_stereo=allow_undefined_stereo,
                _cls=cls,
            )
        elif isinstance(toolkit_registry, ToolkitWrapper):
            toolkit = toolkit_registry
            molecule = toolkit.from_smiles(
                smiles,
                hydrogens_are_explicit=hydrogens_are_explicit,
                allow_undefined_stereo=allow_undefined_stereo,
                _cls=cls,
            )
        else:
            raise InvalidToolkitRegistryError(
                "Invalid toolkit_registry passed to from_smiles. Expected ToolkitRegistry or ToolkitWrapper. "
                f"Got {type(toolkit_registry)}"
            )

        return molecule

    def _is_exactly_the_same_as(self, other):
        for atom1, atom2 in zip(self.atoms, other.atoms):
            if (
                (atom1.atomic_number != atom2.atomic_number)
                or (atom1.formal_charge != atom2.formal_charge)
                or (atom1.is_aromatic != atom2.is_aromatic)
                or (atom1.stereochemistry != atom2.stereochemistry)
            ):
                return False
        for bond1, bond2 in zip(self.bonds, other.bonds):
            if (
                (bond1.atom1_index != bond2.atom1_index)
                or (bond1.atom2_index != bond2.atom2_index)
                or (bond1.is_aromatic != bond2.is_aromatic)
                or (bond1.stereochemistry != bond2.stereochemistry)
            ):
                return False
        return True

    @staticmethod
    def are_isomorphic(
        mol1,
        mol2,
        return_atom_map=False,
        aromatic_matching=True,
        formal_charge_matching=True,
        bond_order_matching=True,
        atom_stereochemistry_matching=True,
        bond_stereochemistry_matching=True,
        strip_pyrimidal_n_atom_stereo=True,
        toolkit_registry=GLOBAL_TOOLKIT_REGISTRY,
    ):
        """
        Determine if ``mol1`` is isomorphic to ``mol2``.

        ``are_isomorphic()`` compares two molecule's graph representations and
        the chosen node/edge attributes. Connections and atomic numbers are
        always checked.

        If nx.Graphs() are given they must at least have ``atomic_number``
        attributes on nodes. Other attributes that ``are_isomorphic()`` can
        optionally check...

        -  ... in nodes are:

           -  ``is_aromatic``
           -  ``formal_charge``
           -  ``stereochemistry``

        -  ... in edges are:

           -  ``is_aromatic``
           -  ``bond_order``
           -  ``stereochemistry``

        By default, all attributes are checked, but stereochemistry around
        pyrimidal nitrogen is ignored.

        .. warning :: This API is experimental and subject to change.

        Parameters
        ----------
        mol1 : an openff.toolkit.topology.molecule.FrozenMolecule or nx.Graph()
            The first molecule to test for isomorphism.

        mol2 : an openff.toolkit.topology.molecule.FrozenMolecule or nx.Graph()
            The second molecule to test for isomorphism.

        return_atom_map: bool, default=False, optional
            Return a ``dict`` containing the atomic mapping instead of a
            ``bool``.

        aromatic_matching: bool, default=True, optional
            If ``False``, aromaticity of graph nodes and edges are ignored for
            the purpose of determining isomorphism.

        formal_charge_matching: bool, default=True, optional
            If ``False``, formal charges of graph nodes are ignored for
            the purpose of determining isomorphism.

        bond_order_matching: bool, default=True, optional
            If ``False``, bond orders of graph edges are ignored for
            the purpose of determining isomorphism.

        atom_stereochemistry_matching : bool, default=True, optional
            If ``False``, atoms' stereochemistry is ignored for the
            purpose of determining isomorphism.

        bond_stereochemistry_matching : bool, default=True, optional
            If ``False``, bonds' stereochemistry is ignored for the
            purpose of determining isomorphism.

        strip_pyrimidal_n_atom_stereo: bool, default=True, optional
            If ``True``, any stereochemistry defined around pyrimidal
            nitrogen stereocenters will be disregarded in the isomorphism
            check.

        toolkit_registry : openff.toolkit.utils.toolkits.ToolkitRegistry
            or openff.toolkit.utils.toolkits.ToolkitWrapper, optional, default=None
            :class:`ToolkitRegistry` or :class:`ToolkitWrapper` to use for
            removing stereochemistry from pyrimidal nitrogens.

        Returns
        -------
        molecules_are_isomorphic : bool

        atom_map : default=None, Optional,
            [Dict[int,int]] ordered by mol1 indexing {mol1_index: mol2_index}
            If molecules are not isomorphic given input arguments, will return None instead of dict.
        """
        # Do a quick hill formula check first
        if Molecule._object_to_hill_formula(mol1) != Molecule._object_to_hill_formula(
            mol2
        ):
            return False, None

        # Do a quick check to see whether the inputs are totally identical (including being in the same atom order)
        if isinstance(mol1, FrozenMolecule) and isinstance(mol2, FrozenMolecule):
            if mol1._is_exactly_the_same_as(mol2):
                return True, {i: i for i in range(mol1.n_atoms)}

        # Build the user defined matching functions
        def node_match_func(x, y):
            # always match by atleast atomic number
            is_equal = x["atomic_number"] == y["atomic_number"]
            if aromatic_matching:
                is_equal &= x["is_aromatic"] == y["is_aromatic"]
            if formal_charge_matching:
                is_equal &= x["formal_charge"] == y["formal_charge"]
            if atom_stereochemistry_matching:
                is_equal &= x["stereochemistry"] == y["stereochemistry"]
            return is_equal

        # check if we want to do any bond matching if not the function is None
        if aromatic_matching or bond_order_matching or bond_stereochemistry_matching:

            def edge_match_func(x, y):
                # We don't need to check the exact bond order (which is 1 or 2)
                # if the bond is aromatic. This way we avoid missing a match only
                # if the alternate bond orders 1 and 2 are assigned differently.
                if aromatic_matching and bond_order_matching:
                    is_equal = (x["is_aromatic"] == y["is_aromatic"]) or (
                        x["bond_order"] == y["bond_order"]
                    )
                elif aromatic_matching:
                    is_equal = x["is_aromatic"] == y["is_aromatic"]
                elif bond_order_matching:
                    is_equal = x["bond_order"] == y["bond_order"]
                else:
                    is_equal = None
                if bond_stereochemistry_matching:
                    if is_equal is None:
                        is_equal = x["stereochemistry"] == y["stereochemistry"]
                    else:
                        is_equal &= x["stereochemistry"] == y["stereochemistry"]

                return is_equal

        else:
            edge_match_func = None

        # Here we should work out what data type we have, also deal with lists?
        def to_networkx(data):
            """For the given data type, return the networkx graph"""
            import networkx as nx

            if strip_pyrimidal_n_atom_stereo:
                SMARTS = "[N+0X3:1](-[*])(-[*])(-[*])"

            if isinstance(data, FrozenMolecule):
                # Molecule class instance
                if strip_pyrimidal_n_atom_stereo:
                    # Make a copy of the molecule so we don't modify the original
                    data = deepcopy(data)
                    data.strip_atom_stereochemistry(
                        SMARTS, toolkit_registry=toolkit_registry
                    )
                return data.to_networkx()

            elif isinstance(data, nx.Graph):
                return data

            else:
                raise NotImplementedError(
                    f"The input type {type(data)} is not supported,"
                    f"please supply an openff.toolkit.topology.molecule.Molecule "
                    f"or networkx.Graph representation of the molecule."
                )

        mol1_netx = to_networkx(mol1)
        mol2_netx = to_networkx(mol2)
        from networkx.algorithms.isomorphism import GraphMatcher  # type: ignore

        GM = GraphMatcher(
            mol1_netx, mol2_netx, node_match=node_match_func, edge_match=edge_match_func
        )
        isomorphic = GM.is_isomorphic()

        if isomorphic and return_atom_map:
            topology_atom_map = GM.mapping

            # reorder the mapping by keys
            sorted_mapping = {}
            for key in sorted(topology_atom_map.keys()):
                sorted_mapping[key] = topology_atom_map[key]

            return isomorphic, sorted_mapping

        else:
            return isomorphic, None

    def is_isomorphic_with(self, other, **kwargs):
        """
        Check if the molecule is isomorphic with the other molecule which can be an openff.toolkit.topology.Molecule
        or nx.Graph(). Full matching is done using the options described bellow.

        .. warning :: This API is experimental and subject to change.

        Parameters
        ----------
        other: openff.toolkit.topology.Molecule or nx.Graph()

        aromatic_matching: bool, default=True, optional
        compare the aromatic attributes of bonds and atoms.

        formal_charge_matching: bool, default=True, optional
        compare the formal charges attributes of the atoms.

        bond_order_matching: bool, deafult=True, optional
        compare the bond order on attributes of the bonds.

        atom_stereochemistry_matching : bool, default=True, optional
            If ``False``, atoms' stereochemistry is ignored for the
            purpose of determining equality.

        bond_stereochemistry_matching : bool, default=True, optional
            If ``False``, bonds' stereochemistry is ignored for the
            purpose of determining equality.

        strip_pyrimidal_n_atom_stereo: bool, default=True, optional
            If ``True``, any stereochemistry defined around pyrimidal
            nitrogen stereocenters will be disregarded in the isomorphism
            check.

        toolkit_registry : openff.toolkit.utils.toolkits.ToolkitRegistry
            or openff.toolkit.utils.toolkits.ToolkitWrapper, optional, default=None
            :class:`ToolkitRegistry` or :class:`ToolkitWrapper` to use for
            removing stereochemistry from pyrimidal nitrogens.

        Returns
        -------
        isomorphic : bool
        """

        return Molecule.are_isomorphic(
            self,
            other,
            return_atom_map=False,
            aromatic_matching=kwargs.get("aromatic_matching", True),
            formal_charge_matching=kwargs.get("formal_charge_matching", True),
            bond_order_matching=kwargs.get("bond_order_matching", True),
            atom_stereochemistry_matching=kwargs.get(
                "atom_stereochemistry_matching", True
            ),
            bond_stereochemistry_matching=kwargs.get(
                "bond_stereochemistry_matching", True
            ),
            strip_pyrimidal_n_atom_stereo=kwargs.get(
                "strip_pyrimidal_n_atom_stereo", True
            ),
            toolkit_registry=kwargs.get("toolkit_registry", GLOBAL_TOOLKIT_REGISTRY),
        )[0]

    def generate_conformers(
        self,
        toolkit_registry=GLOBAL_TOOLKIT_REGISTRY,
        n_conformers=10,
        rms_cutoff=None,
        clear_existing=True,
        make_carboxylic_acids_cis=True,
    ):
        """
        Generate conformers for this molecule using an underlying toolkit.

        If ``n_conformers=0``, no toolkit wrapper will be called. If ``n_conformers=0``
        and ``clear_existing=True``, ``molecule.conformers`` will be set to ``None``.

        Parameters
        ----------
        toolkit_registry : openff.toolkit.utils.toolkits.ToolkitRegistry or
            openff.toolkit.utils.toolkits.ToolkitWrapper, optional, default=None
            :class:`ToolkitRegistry` or :class:`ToolkitWrapper` to use for SMILES-to-molecule conversion
        n_conformers : int, default=1
            The maximum number of conformers to produce
        rms_cutoff : openmm.unit.Quantity-wrapped float, in units of distance, optional, default=None
            The minimum RMS value at which two conformers are considered redundant and one is deleted. Precise
            implementation of this cutoff may be toolkit-dependent. If ``None``, the cutoff is set to be the
            default value for each ``ToolkitWrapper`` (generally 1 Angstrom).
        clear_existing : bool, default=True
            Whether to overwrite existing conformers for the molecule
        make_carboxylic_acids_cis: bool, default=True
            Guarantee all conformers have exclusively cis carboxylic acid groups (COOH)
            by rotating the proton in any trans carboxylic acids 180 degrees around the
            C-O bond. Works around a bug in conformer generation by the OpenEye toolkit
            where trans COOH is much more common than it should be.

        Examples
        --------

        >>> molecule = Molecule.from_smiles('CCCCCC')
        >>> molecule.generate_conformers()

        Raises
        ------
        InvalidToolkitRegistryError
            If an invalid object is passed as the toolkit_registry parameter

        """
        # If no conformers are requested, do not call to a ToolkitWrapper at all
        if n_conformers == 0:
            if clear_existing:
                self._conformers = None
            return

        if isinstance(toolkit_registry, ToolkitRegistry):
            return toolkit_registry.call(
                "generate_conformers",
                self,
                n_conformers=n_conformers,
                rms_cutoff=rms_cutoff,
                clear_existing=clear_existing,
                raise_exception_types=[],
                make_carboxylic_acids_cis=make_carboxylic_acids_cis,
            )
        elif isinstance(toolkit_registry, ToolkitWrapper):
            toolkit = toolkit_registry
            return toolkit.generate_conformers(
                self,
                n_conformers=n_conformers,
                rms_cutoff=rms_cutoff,
                clear_existing=clear_existing,
                make_carboxylic_acids_cis=make_carboxylic_acids_cis,
            )
        else:
            raise InvalidToolkitRegistryError(
                "Invalid toolkit_registry passed to generate_conformers. Expected ToolkitRegistry or ToolkitWrapper. "
                f"Got {type(toolkit_registry)}"
            )

    def _make_carboxylic_acids_cis(self, toolkit_registry=GLOBAL_TOOLKIT_REGISTRY):
        """
        Rotate dihedral angle of any conformers with trans COOH groups so they are cis

        Carboxylic acid groups almost always exist in nature in the cis conformation,
        with the hydrogen atom in between the two oxygen atoms::

                  O----H
                 /
                /
               /
            --C
               \\
                \\
                  O

        However, the OpenEye toolkit frequently produces carboxylic acid geometries
        in the unrealistic trans conformation::

             H----O
                 /
                /
               /
            --C
               \\
                \\
                  O

        This method converts all conformers in the molecule with the trans conformation
        into the corresponding cis conformer by rotating the OH bond around the CO bond
        by 180 degrees. Carboxylic acids that are already cis are unchanged. Carboxylic
        acid groups are considered cis if their O-C-O-H dihedral angle is acute.

        Parameters
        ----------
        toolkit_registry : openff.toolkit.utils.toolkits.ToolkitRegistry
            or openff.toolkit.utils.toolkits.ToolkitWrapper, optional, default=None
            :class:`ToolkitRegistry` or :class:`ToolkitWrapper` to use for SMILES-to-molecule conversion
        """

        # Return early if there are no conformers
        if not self._conformers:
            return

        # Convert all conformers into one big array
        conformers = np.asarray([q.m_as(unit.angstrom) for q in self._conformers])

        # Scan the molecule for carboxylic acids
        cooh_indices = self.chemical_environment_matches(
            "[C:2]([O:3][H:4])=[O:1]", toolkit_registry=toolkit_registry
        )
        n_conformers, n_cooh_groups = len(conformers), len(cooh_indices)
        # Exit early if there are no carboxylic acids
        if not n_cooh_groups:
            return

        # Pull out the coordinates of all carboxylic acid groups into cooh_xyz
        cooh_xyz = conformers[:, cooh_indices, :]
        assert cooh_xyz.shape == (n_conformers, n_cooh_groups, 4, 3)

        def dot(a, b):
            """Compute dot product along last axis of arrays"""
            return np.sum(a * b, axis=-1)[..., np.newaxis]

        def norm(a):
            """Compute norm along last axis of array"""
            return np.linalg.norm(a, axis=-1)[..., np.newaxis]

        def dihedral(a):
            """Compute dihedrals of array with shape (..., 4, 3)"""
            # Praxeolitic formula
            # 1 sqrt, 1 cross product
            # from https://stackoverflow.com/q/20305272
            p0 = a[..., 0, :]
            p1 = a[..., 1, :]
            p2 = a[..., 2, :]
            p3 = a[..., 3, :]

            b0 = -1.0 * (p1 - p0)
            b1 = p2 - p1
            b2 = p3 - p2

            # normalize b1 so that it does not influence magnitude of vector
            # rejections that come next
            b1 /= norm(b1)

            # vector rejections
            # v = projection of b0 onto plane perpendicular to b1
            #   = b0 minus component that aligns with b1
            # w = projection of b2 onto plane perpendicular to b1
            #   = b2 minus component that aligns with b1
            v = b0 - dot(b0, b1) * b1
            w = b2 - dot(b2, b1) * b1

            # angle between v and w in a plane is the torsion angle
            # v and w may not be normalized but that's fine since tan is y/x
            x = dot(v, w)
            y = dot(np.cross(b1, v), w)
            return np.arctan2(y, x)

        dihedrals = dihedral(cooh_xyz)
        assert dihedrals.shape == (n_conformers, n_cooh_groups, 1)
        dihedrals.shape = (n_conformers, n_cooh_groups, 1, 1)

        # Get indices of trans COOH groups
        trans_indices = np.logical_not(
            np.logical_and((-np.pi / 2) < dihedrals, dihedrals < (np.pi / 2))
        )
        # Expand array so it can be used to index cooh_xyz
        trans_indices = np.repeat(trans_indices, repeats=4, axis=2)
        trans_indices = np.repeat(trans_indices, repeats=3, axis=3)
        # Get indices of individual atoms in trans COOH groups (except terminal O)
        trans_indices_h = trans_indices.copy()
        trans_indices_h[:, :, (0, 1, 2), :] = False
        trans_indices_c = trans_indices.copy()
        trans_indices_c[:, :, (0, 2, 3), :] = False
        trans_indices_o = trans_indices.copy()
        trans_indices_o[:, :, (0, 1, 3), :] = False

        # Rotate OH around CO bond
        # We want to rotate H 180 degrees around the CO bond (b1)
        c = cooh_xyz[trans_indices_c].reshape(-1, 3)
        o = cooh_xyz[trans_indices_o].reshape(-1, 3)
        h = cooh_xyz[trans_indices_h].reshape(-1, 3)
        # Axis is defined as the line from the origin along a unit vector, so
        # move C to the origin and normalize
        point = h - c
        axis = o - c
        axis /= norm(axis)
        # Do the rotation
        # https://en.wikipedia.org/wiki/Rotation_matrix#Rotation_matrix_from_axis_and_angle
        rotated = axis * (dot(axis, point)) - np.cross(np.cross(axis, point), axis)
        # Move rotated point back to original coordinates
        rotated = rotated + c

        # Update the coordinates
        cooh_xyz[trans_indices_h] = rotated.reshape((-1))

        # Update conformers with rotated coordinates
        conformers[:, cooh_indices, :] = cooh_xyz

        # Return conformers to original type
        self._conformers = [unit.Quantity(conf, unit.angstrom) for conf in conformers]

    def apply_elf_conformer_selection(
        self,
        percentage: float = 2.0,
        limit: int = 10,
        toolkit_registry: Optional[
            Union[ToolkitRegistry, ToolkitWrapper]
        ] = GLOBAL_TOOLKIT_REGISTRY,
        **kwargs,
    ):
        """Select a set of diverse conformers from the molecule's conformers with ELF.

        Applies the `Electrostatically Least-interacting Functional groups method
        <https://docs.eyesopen.com/toolkits/python/quacpactk/molchargetheory.html#elf-conformer-selection>`_
        to select a set of diverse conformers which have minimal
        electrostatically strongly interacting functional groups from the
        molecule's conformers.

        Parameters
        ----------
        toolkit_registry
            The underlying toolkit to use to select the ELF conformers.
        percentage
            The percentage of conformers with the lowest electrostatic
            interaction energies to greedily select from.
        limit
            The maximum number of conformers to select.

        Notes
        -----
        * The input molecule should have a large set of conformers already
          generated to select the ELF conformers from.
        * The selected conformers will be retained in the `conformers` list
          while unselected conformers will be discarded.

        See Also
        --------
        openff.toolkit.utils.toolkits.OpenEyeToolkitWrapper.apply_elf_conformer_selection
        openff.toolkit.utils.toolkits.RDKitToolkitWrapper.apply_elf_conformer_selection
        """
        if isinstance(toolkit_registry, ToolkitRegistry):
            toolkit_registry.call(
                "apply_elf_conformer_selection",
                molecule=self,
                percentage=percentage,
                limit=limit,
                **kwargs,
            )
        elif isinstance(toolkit_registry, ToolkitWrapper):
            toolkit = toolkit_registry
            toolkit.apply_elf_conformer_selection(  # type: ignore[attr-defined]
                molecule=self, percentage=percentage, limit=limit, **kwargs
            )
        else:
            raise InvalidToolkitRegistryError(
                f"Invalid toolkit_registry passed to apply_elf_conformer_selection."
                f"Expected ToolkitRegistry or ToolkitWrapper. Got "
                f"{type(toolkit_registry)}"
            )

    def compute_partial_charges_am1bcc(
        self,
        use_conformers=None,
        strict_n_conformers=False,
        toolkit_registry=GLOBAL_TOOLKIT_REGISTRY,
    ):
        """
        .. deprecated:: 0.11.0

            This method was deprecated in v0.11.0 and will soon be removed.
            Use :py:meth:`assign_partial_charges(partial_charge_method='am1bcc')
            <Molecule.assign_partial_charges>` instead.

        Calculate partial atomic charges for this molecule using AM1-BCC run by an underlying toolkit
        and assign them to this molecule's ``partial_charges`` attribute.

        Parameters
        ----------
        strict_n_conformers : bool, default=False
            Whether to raise an exception if an invalid number of conformers is provided for the given charge method.
            If this is False and an invalid number of conformers is found, a warning will be raised.
        use_conformers : iterable of openmm.unit.Quantity-wrapped numpy arrays, each with shape (n_atoms, 3)
            and dimension of distance. Optional, default=None Coordinates to use for partial charge calculation.
            If None, an appropriate number of conformers for the given charge method will be generated.
        toolkit_registry : openff.toolkit.utils.toolkits.ToolkitRegistry
        or openff.toolkit.utils.toolkits.ToolkitWrapper, optional, default=None
            :class:`ToolkitRegistry` or :class:`ToolkitWrapper` to use for the calculation

        Examples
        --------

        >>> molecule = Molecule.from_smiles('CCCCCC')
        >>> molecule.generate_conformers()
        >>> molecule.compute_partial_charges_am1bcc()

        Raises
        ------
        InvalidToolkitRegistryError
            If an invalid object is passed as the toolkit_registry parameter

        """
        # TODO: Remove in version 0.12.0
        warnings.warn(
            "compute_partial_charges_am1bcc is deprecated and will be removed in version 0.12.0. "
            "Use assign_partial_charges(partial_charge_method='am1bcc') instead.",
            UserWarning,
        )
        self.assign_partial_charges(
            partial_charge_method="am1bcc",
            use_conformers=use_conformers,
            strict_n_conformers=strict_n_conformers,
            toolkit_registry=toolkit_registry,
        )

    def assign_partial_charges(
        self,
        partial_charge_method: str,
        strict_n_conformers=False,
        use_conformers=None,
        toolkit_registry=GLOBAL_TOOLKIT_REGISTRY,
        normalize_partial_charges=True,
    ):
        """
        Calculate partial atomic charges and store them in the molecule.

        ``assign_partial_charges`` computes charges using the specified toolkit
        and assigns the new values to the ``partial_charges`` attribute.
        Supported charge methods vary from toolkit to toolkit, but some
        supported methods are:

        - ``"am1bcc"``
        - ``"am1bccelf10"`` (requires OpenEye Toolkits)
        - ``"am1-mulliken"``
        - ``"mmff94"``
        - ``"gasteiger"``

        For more supported charge methods and details, see the corresponding
        methods in each toolkit wrapper:

        - :meth:`OpenEyeToolkitWrapper.assign_partial_charges \
          <openff.toolkit.utils.toolkits.OpenEyeToolkitWrapper.assign_partial_charges>`
        - :meth:`RDKitToolkitWrapper.assign_partial_charges \
          <openff.toolkit.utils.toolkits.RDKitToolkitWrapper.assign_partial_charges>`
        - :meth:`AmberToolsToolkitWrapper.assign_partial_charges \
          <openff.toolkit.utils.toolkits.AmberToolsToolkitWrapper.assign_partial_charges>`
        - :meth:`BuiltInToolkitWrapper.assign_partial_charges \
          <openff.toolkit.utils.toolkits.BuiltInToolkitWrapper.assign_partial_charges>`

        Parameters
        ----------
        partial_charge_method : string
            The partial charge calculation method to use for partial charge
            calculation.
        strict_n_conformers : bool, default=False
            Whether to raise an exception if an invalid number of conformers is
            provided for the given charge method. If this is False and an
            invalid number of conformers is found, a warning will be raised.
        use_conformers : iterable of openmm.unit.Quantity-wrapped numpy arrays, each with shape (n_atoms, 3) and
            dimension of distance. Optional, default=None
            Coordinates to use for partial charge calculation. If None, an
            appropriate number of conformers will be generated.
        toolkit_registry : openff.toolkit.utils.toolkits.ToolkitRegistry or
            openff.toolkit.utils.toolkits.ToolkitWrapper,
            optional, default=None
            :class:`ToolkitRegistry` or :class:`ToolkitWrapper` to use for the
            calculation.
        normalize_partial_charges : bool, default=True
            Whether to offset partial charges so that they sum to the total
            formal charge of the molecule. This is used to prevent accumulation
            of rounding errors when the partial charge assignment method returns
            values at limited precision.

        Examples
        --------

        >>> molecule = Molecule.from_smiles('CCCCCC')
        >>> molecule.assign_partial_charges('am1-mulliken')

        Raises
        ------
        InvalidToolkitRegistryError
            If an invalid object is passed as the toolkit_registry parameter

        See Also
        --------
        openff.toolkit.utils.toolkits.OpenEyeToolkitWrapper.assign_partial_charges
        openff.toolkit.utils.toolkits.RDKitToolkitWrapper.assign_partial_charges
        openff.toolkit.utils.toolkits.AmberToolsToolkitWrapper.assign_partial_charges
        openff.toolkit.utils.toolkits.BuiltInToolkitWrapper.assign_partial_charges
        """
        if isinstance(toolkit_registry, ToolkitRegistry):
            # We may need to try several toolkitwrappers to find one
            # that supports the desired partial charge method, so we
            # tell the ToolkitRegistry to continue trying ToolkitWrappers
            # if one raises an error (raise_exception_types=[])
            toolkit_registry.call(
                "assign_partial_charges",
                molecule=self,
                partial_charge_method=partial_charge_method,
                use_conformers=use_conformers,
                strict_n_conformers=strict_n_conformers,
                normalize_partial_charges=normalize_partial_charges,
                raise_exception_types=[],
                _cls=self.__class__,
            )
        elif isinstance(toolkit_registry, ToolkitWrapper):
            toolkit_wrapper: ToolkitWrapper = toolkit_registry
            toolkit_wrapper.assign_partial_charges(  # type: ignore[attr-defined]
                self,
                partial_charge_method=partial_charge_method,
                use_conformers=use_conformers,
                strict_n_conformers=strict_n_conformers,
                normalize_partial_charges=normalize_partial_charges,
                _cls=self.__class__,
            )
        else:
            raise InvalidToolkitRegistryError(
                f"Invalid toolkit_registry passed to assign_partial_charges."
                f"Expected ToolkitRegistry or ToolkitWrapper. Got  {type(toolkit_registry)}"
            )

    def _normalize_partial_charges(self):
        """
        Add offsets to each partial charge to ensure that they sum to the formal charge of the molecule,
        to the limit of a python float's precision. Modifies the partial charges in-place.
        """
        expected_charge = self.total_charge

        current_charge = 0.0 * unit.elementary_charge
        for pc in self.partial_charges:
            current_charge += pc

        charge_offset = (expected_charge - current_charge) / self.n_atoms

        self.partial_charges += charge_offset

    def assign_fractional_bond_orders(
        self,
        bond_order_model=None,
        toolkit_registry=GLOBAL_TOOLKIT_REGISTRY,
        use_conformers=None,
    ):
        """
        Update and store list of bond orders this molecule.

        Bond orders are stored on each bond, in the
        ``bond.fractional_bond_order`` attribute.

        .. warning :: This API is experimental and subject to change.

        Parameters
        ----------
        toolkit_registry : openff.toolkit.utils.toolkits.ToolkitRegistry or
            openff.toolkit.utils.toolkits.ToolkitWrapper, optional, default=None
            :class:`ToolkitRegistry` or :class:`ToolkitWrapper` to use for SMILES-to-molecule conversion
        bond_order_model : string, optional. Default=None
            The bond order model to use for fractional bond order calculation. If ``None``, ``"am1-wiberg"`` is used.
        use_conformers : iterable of openmm.unit.Quantity(np.array) with shape (n_atoms, 3) and dimension of distance,
            optional, default=None
            The conformers to use for fractional bond order calculation. If ``None``, an appropriate number
            of conformers will be generated by an available ``ToolkitWrapper``.

        Examples
        --------

        >>> molecule = Molecule.from_smiles('CCCCCC')
        >>> molecule.assign_fractional_bond_orders()

        Raises
        ------
        InvalidToolkitRegistryError
            If an invalid object is passed as the toolkit_registry parameter

        """

        if isinstance(toolkit_registry, ToolkitRegistry):
            return toolkit_registry.call(
                "assign_fractional_bond_orders",
                self,
                bond_order_model=bond_order_model,
                use_conformers=use_conformers,
            )
        elif isinstance(toolkit_registry, ToolkitWrapper):
            toolkit = toolkit_registry
            return toolkit.assign_fractional_bond_orders(
                self, bond_order_model=bond_order_model, use_conformers=use_conformers
            )
        else:
            raise InvalidToolkitRegistryError(
                f"Invalid toolkit_registry passed to assign_fractional_bond_orders. "
                f"Expected ToolkitRegistry or ToolkitWrapper. Got {type(toolkit_registry)}."
            )

    def _invalidate_cached_properties(self):
        """
        Indicate that the chemical entity has been altered.
        """
        # if hasattr(self, '_cached_properties'):
        #    delattr(self, '_cached_properties')
        self._conformers = None
        self._partial_charges = None
        self._propers = None
        self._impropers = None

        self._cached_smiles = None
        # TODO: Clear fractional bond orders
        self._ordered_connection_table_hash = None
        for atom in self.atoms:
            if "molecule_atom_index" in atom.__dict__:
                del atom.__dict__["molecule_atom_index"]

    def to_networkx(self):
        """Generate a NetworkX undirected graph from the molecule.

        Nodes are Atoms labeled with atom indices and atomic elements (via the ``element`` node atrribute).
        Edges denote chemical bonds between Atoms.

        .. todo ::

           * Do we need a ``from_networkx()`` method? If so, what would the Graph be required to provide?
           * Should edges be labeled with discrete bond types in some aromaticity model?
           * Should edges be labeled with fractional bond order if a method is specified?
           * Should we add other per-atom and per-bond properties (e.g. partial charges) if present?
           * Can this encode bond/atom chirality?


        Returns
        -------
        graph : networkx.Graph
            The resulting graph, with nodes (atoms) labeled with atom indices, elements, stereochemistry and
            aromaticity flags and bonds with two atom indices, bond order, stereochemistry, and aromaticity flags

        Examples
        --------
        Retrieve the bond graph for imatinib (OpenEye toolkit required)

        >>> molecule = Molecule.from_iupac('imatinib')
        >>> nxgraph = molecule.to_networkx()

        """
        import networkx as nx

        G = nx.Graph()
        for atom in self.atoms:
            G.add_node(
                atom.molecule_atom_index,
                atomic_number=atom.atomic_number,
                is_aromatic=atom.is_aromatic,
                stereochemistry=atom.stereochemistry,
                formal_charge=atom.formal_charge,
            )
            # G.add_node(atom.molecule_atom_index, attr_dict={'atomic_number': atom.atomic_number})
        for bond in self.bonds:
            G.add_edge(
                bond.atom1_index,
                bond.atom2_index,
                bond_order=bond.bond_order,
                is_aromatic=bond.is_aromatic,
                stereochemistry=bond.stereochemistry,
            )
            # G.add_edge(bond.atom1_index, bond.atom2_index, attr_dict={'order':bond.bond_order})

        return G

    def find_rotatable_bonds(
        self, ignore_functional_groups=None, toolkit_registry=GLOBAL_TOOLKIT_REGISTRY
    ):
        """
        Find all bonds classed as rotatable ignoring any matched to the ``ignore_functional_groups`` list.

        Parameters
        ----------
        ignore_functional_groups: optional, List[str], default=None,
            A list of bond SMARTS patterns to be ignored when finding rotatable bonds.

        toolkit_registry: openff.toolkit.utils.toolkits.ToolkitRegistry
            or openff.toolkit.utils.toolkits.ToolkitWrapperl, optional, default=None
            :class:`ToolkitRegistry` or :class:`ToolkitWrapper` to use for SMARTS matching

        Returns
        -------
        bonds: List[openff.toolkit.topology.molecule.Bond]
            The list of openff.toolkit.topology.molecule.Bond instances which are rotatable.
        """

        # general rotatable bond smarts taken from RDKit
        # https://github.com/rdkit/rdkit/blob/1bf6ef3d65f5c7b06b56862b3fb9116a3839b229/rdkit/Chem/Lipinski.py#L47%3E
        rotatable_bond_smarts = "[!$(*#*)&!D1:1]-&!@[!$(*#*)&!D1:2]"

        # get all of the general matches
        general_matches = self.chemical_environment_matches(
            query=rotatable_bond_smarts, toolkit_registry=toolkit_registry
        )

        # this will give all forwards and backwards matches, so condense them down with this function
        def condense_matches(matches):
            condensed_matches = set()
            for m in matches:
                condensed_matches.add(tuple(sorted(m)))
            return condensed_matches

        general_bonds = condense_matches(general_matches)

        # now refine the list using the ignore groups
        if ignore_functional_groups is not None:
            matches_to_ignore = set()

            # make ignore_functional_groups an iterable object
            if isinstance(ignore_functional_groups, str):
                ignore_functional_groups = [ignore_functional_groups]
            else:
                try:
                    iter(ignore_functional_groups)
                except TypeError:
                    ignore_functional_groups = [ignore_functional_groups]

            # find the functional groups to remove
            for functional_group in ignore_functional_groups:
                # note I run the searches through this function so they have to be SMIRKS?
                ignore_matches = self.chemical_environment_matches(
                    query=functional_group, toolkit_registry=toolkit_registry
                )
                ignore_matches = condense_matches(ignore_matches)
                # add the new matches to the matches to ignore
                matches_to_ignore.update(ignore_matches)

            # now remove all the matches
            for match in matches_to_ignore:
                try:
                    general_bonds.remove(match)
                # if the key is not in the list, the ignore pattern was not valid
                except KeyError:
                    continue

        # gather a list of bond instances to return
        rotatable_bonds = [self.get_bond_between(*bond) for bond in general_bonds]
        return rotatable_bonds

    def _add_atom(
        self,
        atomic_number,
        formal_charge,
        is_aromatic,
        stereochemistry=None,
        name=None,
        metadata=None,
        invalidate_cache: bool = True,
    ):
        """
        Add an atom

        Parameters
        ----------
        atomic_number : int
            Atomic number of the atom
        formal_charge : int
            Formal charge of the atom
        is_aromatic : bool
            If True, atom is aromatic; if False, not aromatic
        stereochemistry : str, optional, default=None
            Either 'R' or 'S' for specified stereochemistry, or None if stereochemistry is irrelevant
        name : str, optional, default=None
            An optional name for the atom
        metadata : dict[str: (int, str)], default=None
            An optional dictionary where keys are strings and values are strings or ints. This is intended
            to record atom-level information used to inform hierarchy definition and iteration, such as
            grouping atom by residue and chain.
        invalidate_cache : bool, default=True
            Whether or not to invalidate the cache of the molecule upon the addition of this atom. This should
            be left to its default value (`True`) for safety.

        Returns
        -------
        index : int
            The index of the atom in the molecule

        Examples
        --------

        Define a methane molecule

        >>> molecule = Molecule()
        >>> molecule.name = 'methane'
        >>> C = molecule.add_atom(6, 0, False)
        >>> H1 = molecule.add_atom(1, 0, False)
        >>> H2 = molecule.add_atom(1, 0, False)
        >>> H3 = molecule.add_atom(1, 0, False)
        >>> H4 = molecule.add_atom(1, 0, False)
        >>> bond_idx = molecule.add_bond(C, H1, False, 1)
        >>> bond_idx = molecule.add_bond(C, H2, False, 1)
        >>> bond_idx = molecule.add_bond(C, H3, False, 1)
        >>> bond_idx = molecule.add_bond(C, H4, False, 1)

        """
        # Create an atom
        atom = Atom(
            atomic_number,
            formal_charge,
            is_aromatic,
            stereochemistry=stereochemistry,
            name=name,
            metadata=metadata,
            molecule=self,
        )
        self._atoms.append(atom)
        if invalidate_cache:
            self._invalidate_cached_properties()

        # Since we just appended it, we can just return the length - 1
        return len(self._atoms) - 1

    def _add_bond(
        self,
        atom1,
        atom2,
        bond_order,
        is_aromatic,
        stereochemistry=None,
        fractional_bond_order=None,
        invalidate_cache: bool = True,
    ):
        """
        Add a bond between two specified atom indices

        Parameters
        ----------
        atom1 : int or openff.toolkit.topology.molecule.Atom
            Index of first atom or first atom
        atom2_index : int or openff.toolkit.topology.molecule.Atom
            Index of second atom or second atom
        bond_order : int
            Integral bond order of Kekulized form
        is_aromatic : bool
            True if this bond is aromatic, False otherwise
        stereochemistry : str, optional, default=None
            Either 'E' or 'Z' for specified stereochemistry, or None if stereochemistry is irrelevant
        fractional_bond_order : float, optional, default=None
            The fractional (eg. Wiberg) bond order
        invalidate_cache : bool, default=True
            Whether or not to invalidate the cache of the molecule upon the addition of this atom. This should
            be left to its default value (`True`) for safety.

        Returns
        -------
        index : int
            The index of the bond in the molecule

        """
        if isinstance(atom1, int) and isinstance(atom2, int):
            atom1_atom = self.atoms[atom1]
            atom2_atom = self.atoms[atom2]
        elif isinstance(atom1, Atom) and isinstance(atom2, Atom):
            atom1_atom = atom1
            atom2_atom = atom2
        else:
            raise Exception(
                "Invalid inputs to molecule._add_bond. Expected ints or Atoms. "
                f"Received {atom1} (type {type(atom1)}) and {atom2} (type {type(atom2)}) "
            )
        # TODO: Check to make sure bond does not already exist
        if atom1_atom.is_bonded_to(atom2_atom):
            raise Exception(
                f"Bond already exists between {atom1_atom} and {atom2_atom})"
            )
        bond = Bond(
            atom1_atom,
            atom2_atom,
            bond_order,
            is_aromatic,
            stereochemistry=stereochemistry,
            fractional_bond_order=fractional_bond_order,
        )
        self._bonds.append(bond)
        if invalidate_cache:
            self._invalidate_cached_properties()

        # Since we just appended it, we can just return the length - 1
        return len(self._bonds) - 1

    def _add_conformer(self, coordinates):
        """
        Add a conformation of the molecule

        Parameters
        ----------
        coordinates: openmm.unit.Quantity(np.array) with shape (n_atoms, 3) and dimension of distance
            Coordinates of the new conformer, with the first dimension of the array corresponding to the atom index in
            the molecule's indexing system.

        Returns
        -------
        index: int
            The index of this conformer
        """
        if coordinates.shape != (self.n_atoms, 3):
            raise InvalidConformerError(
                "molecule.add_conformer given input of the wrong shape: "
                f"Given {coordinates.shape}, expected {(self.n_atoms, 3)}"
            )

        if isinstance(coordinates, unit.Quantity):
            if not coordinates.units.is_compatible_with(unit.angstrom):
                raise IncompatibleUnitError(
                    "Coordinates passed to Molecule._add_conformer with incompatible units. "
                    "Ensure that units are dimension of length."
                )

        elif hasattr(coordinates, "unit"):
            from openff.units.openmm import from_openmm
            from openmm import unit as openmm_unit

            if not isinstance(coordinates, openmm_unit.Quantity):
                raise IncompatibleUnitError(
                    "Unsupported type passed to Molecule._add_conformer setter. "
                    "Found object of type {type(other)}."
                )

            if not coordinates.unit.is_compatible(openmm_unit.meter):
                raise IncompatibleUnitError(
                    "Coordinates passed to Molecule._add_conformer with units of incompatible dimensionality. "
                    f"Adding conformers with OpenMM-style units is supported, by found units of {coordinates.unit}. "
                    "Ensure that units are dimension of length."
                )

            coordinates = from_openmm(coordinates)

        else:
            raise IncompatibleUnitError(
                "Unknown object passed to Molecule._add_conformer. Expected types include "
                f"openmm.unit.Quantity and openff.units.unit.Quantity, found type {type(coordinates)}."
            )

        tmp_conf = unit.Quantity(
            np.zeros(shape=(self.n_atoms, 3), dtype=float), unit.angstrom
        )
        try:
            tmp_conf[:] = coordinates
        except AttributeError as e:
            print(e)

        if self._conformers is None:
            # TODO should we checking that the exact same conformer is not in the list already?
            self._conformers = []
        self._conformers.append(tmp_conf)
        return len(self._conformers)

    @property
    def partial_charges(self):
        """
        Returns the partial charges (if present) on the molecule.

        Returns
        -------
        partial_charges : a openmm.unit.Quantity - wrapped numpy array [1 x n_atoms] or None
            The partial charges on the molecule's atoms. Returns None if no charges have been specified.
        """
        return self._partial_charges

    @partial_charges.setter
    def partial_charges(self, charges):
        """
        Set the atomic partial charges for this molecule.

        Parameters
        ----------
        charges : None or a openmm.unit.Quantity - wrapped numpy array [1 x n_atoms]
            The partial charges to assign to the molecule. If not None, must be in units compatible with
            openmm.unit.elementary_charge

        """
        if charges is None:
            self._partial_charges = None
        elif charges.shape == (self.n_atoms,):
            if isinstance(charges, unit.Quantity):
                if charges.units in unit.elementary_charge.compatible_units():
                    self._partial_charges = charges
            if hasattr(charges, "unit"):
                from openmm import unit as openmm_unit

                if not isinstance(charges, openmm_unit.Quantity):
                    raise IncompatibleUnitError(
                        "Unsupported type passed to partial_charges setter. "
                        "Found object of type {type(charges)}."
                    )

                elif isinstance(charges, openmm_unit.Quantity):
                    from openff.units.openmm import from_openmm

                    converted = from_openmm(charges)
                    if converted.units in unit.elementary_charge.compatible_units():
                        self._partial_charges = converted

    @property
    def n_particles(self) -> int:
        """DEPRECATED: Use Molecule.n_atoms instead."""
        _molecule_deprecation("n_particles", "n_atoms")
        return self.n_atoms

    @property
    def n_atoms(self) -> int:
        """
        The number of Atom objects.
        """
        return len(self._atoms)

    @property
    def n_bonds(self):
        """
        The number of Bond objects in the molecule.
        """
        return sum([1 for bond in self.bonds])

    @property
    def n_angles(self) -> int:
        """Number of angles in the molecule."""
        self._construct_angles()
        return len(self._angles)

    @property
    def n_propers(self) -> int:
        """Number of proper torsions in the molecule."""
        self._construct_torsions()
        assert (
            self._propers is not None
        ), "_construct_torsions always sets _propers to a set"
        return len(self._propers)

    @property
    def n_impropers(self) -> int:
        """Number of possible improper torsions in the molecule."""
        self._construct_torsions()
        assert (
            self._impropers is not None
        ), "_construct_torsions always sets _impropers to a set"
        return len(self._impropers)

    @property
    def particles(self) -> List[Atom]:
        """DEPRECATED: Use Molecule.atoms instead."""
        _molecule_deprecation("particles", "atoms")
        return self.atoms

    def particle(self, index: int) -> Atom:
        """DEPRECATED: Use Molecule.atom instead."""
        _molecule_deprecation("particle", "atom")
        return self.atom(index)

    def particle_index(self, particle: Atom) -> int:
        """DEPRECATED: Use Molecule.atom_index instead."""
        _molecule_deprecation("particle_index", "atom_index")
        return self.atom_index(particle)

    @property
    def atoms(self):
        """
        Iterate over all Atom objects in the molecule.
        """
        return self._atoms

    def atom(self, index: int) -> Atom:
        """
        Get the atom with the specified index.

        Parameters
        ----------
        index : int

        Returns
        -------
        atom : openff.toolkit.topology.Atom
        """
        return self._atoms[index]

    def atom_index(self, atom: Atom) -> int:
        """
        Returns the index of the given atom in this molecule

        .. TODO: document behaviour when atom is not present in self

        Parameters
        ----------
        atom : openff.toolkit.topology.Atom

        Returns
        -------
        index : int
            The index of the given atom in this molecule
        """
        return atom.molecule_atom_index

    @property
    def conformers(self):
        """
        Returns the list of conformers for this molecule.

        Conformers are presented as a list of ``Quantity``-wrapped NumPy
        arrays, of shape (3 x n_atoms) and with dimensions of [Distance]. The
        return value is the actual list of conformers, and changes to the
        contents affect the original ``FrozenMolecule``.
        """
        return self._conformers

    @property
    def n_conformers(self) -> int:
        """
        The number of conformers for this molecule.
        """
        if self._conformers is None:
            return 0
        return len(self._conformers)

    @property
    def bonds(self) -> List[Bond]:
        """
        Iterate over all Bond objects in the molecule.
        """
        return self._bonds

    def bond(self, index: int) -> Bond:
        """
        Get the bond with the specified index.

        Parameters
        ----------
        index : int

        Returns
        -------
        bond : openff.toolkit.topology.Bond
        """
        return self._bonds[index]

    @property
    def angles(self) -> Set[Tuple[Atom, Atom, Atom]]:
        """
        Get an iterator over all i-j-k angles.
        """
        self._construct_angles()
        return self._angles

    @property
    def torsions(self) -> Set[Tuple[Atom, Atom, Atom, Atom]]:
        """
        Get an iterator over all i-j-k-l torsions.
        Note that i-j-k-i torsions (cycles) are excluded.

        Returns
        -------
        torsions : iterable of 4-Atom tuples
        """
        self._construct_torsions()
        assert (
            self._torsions is not None
        ), "_construct_torsions always sets _torsions to a set"
        return self._torsions

    @property
    def propers(self) -> Set[Tuple[Atom, Atom, Atom, Atom]]:
        """
        Iterate over all proper torsions in the molecule

        .. todo::

           * Do we need to return a ``Torsion`` object that collects information about fractional bond orders?
        """
        self._construct_torsions()
        assert (
            self._propers is not None
        ), "_construct_torsions always sets _propers to a set"
        return self._propers

    @property
    def impropers(self) -> Set[Tuple[Atom, Atom, Atom, Atom]]:
        """
        Iterate over all improper torsions in the molecule.

        .. todo ::
           * Do we need to return a ``Torsion`` object that collects information about fractional bond orders?

        Returns
        -------
        impropers : set of tuple
            An iterator of tuples, each containing the atoms making
            up a possible improper torsion.

        See Also
        --------
        smirnoff_impropers, amber_impropers
        """
        self._construct_torsions()
        assert (
            self._impropers is not None
        ), "_construct_torsions always sets _impropers to a set"
        return self._impropers

    @property
    def smirnoff_impropers(self) -> Set[Tuple[Atom, Atom, Atom, Atom]]:
        """
        Iterate over all impropers with trivalent centers, reporting the central atom second.

        The central atom is reported second in each torsion. This method reports
        an improper for each trivalent atom in the molecule, whether or not any
        given force field would assign it improper torsion parameters.

        Also note that this will return 6 possible atom orderings around each improper
        center. In current SMIRNOFF parameterization, three of these six
        orderings will be used for the actual assignment of the improper term
        and measurement of the angles. These three orderings capture the three unique
        angles that could be calculated around the improper center, therefore the sum
        of these three terms will always return a consistent energy.

        The exact three orderings that will be applied during parameterization can not be
        determined in this method, since it requires sorting the atom indices, and
        those indices may change when this molecule is added to a Topology.

        For more details on the use of three-fold ('trefoil') impropers, see
        https://openforcefield.github.io/standards/standards/smirnoff/#impropertorsions

        Returns
        -------
        impropers : set of tuple
            An iterator of tuples, each containing the indices of atoms making
            up a possible improper torsion. The central atom is listed second
            in each tuple.

        See Also
        --------
        impropers, amber_impropers

        """
        # TODO: Replace with non-cheminformatics-toolkit method
        #       (ie. just looping over all atoms and finding ones that have 3 bonds?)

        smirnoff_improper_smarts = "[*:1]~[X3:2](~[*:3])~[*:4]"
        improper_idxs = self.chemical_environment_matches(smirnoff_improper_smarts)
        smirnoff_impropers = {
            (self.atom(imp[0]), self.atom(imp[1]), self.atom(imp[2]), self.atom(imp[3]))
            for imp in improper_idxs
        }
        return smirnoff_impropers

    @property
    def amber_impropers(self) -> Set[Tuple[Atom, Atom, Atom, Atom]]:
        """
        Iterate over all impropers with trivalent centers, reporting the central atom first.

        The central atom is reported first in each torsion. This method reports
        an improper for each trivalent atom in the molecule, whether or not any
        given force field would assign it improper torsion parameters.

        Also note that this will return 6 possible atom orderings around each
        improper center. In current AMBER parameterization, one of these six
        orderings will be used for the actual assignment of the improper term
        and measurement of the angle. This method does not encode the logic to
        determine which of the six orderings AMBER would use.

        Returns
        -------
        impropers : set of tuple
            An iterator of tuples, each containing the indices of atoms making
            up a possible improper torsion. The central atom is listed first in
            each tuple.

        See Also
        --------
        impropers, smirnoff_impropers

        """
        # TODO: Replace with non-cheminformatics-toolkit method
        #       (ie. just looping over all atoms and finding ones that have 3 bonds?)
        amber_improper_smarts = "[X3:1](~[*:2])(~[*:3])~[*:4]"
        improper_idxs = self.chemical_environment_matches(amber_improper_smarts)
        amber_impropers = {
            (self.atom(imp[0]), self.atom(imp[1]), self.atom(imp[2]), self.atom(imp[3]))
            for imp in improper_idxs
        }
        return amber_impropers

    def nth_degree_neighbors(self, n_degrees):
        """
        Return canonicalized pairs of atoms whose shortest separation is `exactly` n bonds.
        Only pairs with increasing atom indices are returned.

        Parameters
        ----------
        n: int
            The number of bonds separating atoms in each pair

        Returns
        -------
        neighbors: iterator of tuple of Atom
            Tuples (len 2) of atom that are separated by ``n`` bonds.

        Notes
        -----

        The criteria used here relies on minimum distances; when there are multiple valid
        paths between atoms, such as atoms in rings, the shortest path is considered.
        For example, two atoms in "meta" positions with respect to each other in a benzene
        are separated by two paths, one length 2 bonds and the other length 4 bonds. This
        function would consider them to be 2 apart and would not include them if ``n=4`` was
        passed.

        """
        if n_degrees <= 0:
            raise ValueError(
                "Cannot consider neighbors separated by 0 or fewer atoms. Asked to consider "
                f"path lengths of {n_degrees}."
            )
        else:
            return _nth_degree_neighbors_from_graphlike(
                graphlike=self, n_degrees=n_degrees
            )

    @property
    def total_charge(self):
        """
        Return the total charge on the molecule
        """
        charge_sum = 0.0 * unit.elementary_charge
        for atom in self.atoms:
            charge_sum += atom.formal_charge
        return charge_sum

    @property
    def name(self) -> str:
        """
        The name (or title) of the molecule
        """
        return self._name

    @name.setter
    def name(self, other):
        """
        Set the name of this molecule
        """
        if other is None:
            self._name = ""
        elif type(other) is str:
            self._name = other
        else:
            raise Exception("Molecule name must be a string")

    @property
    def properties(self) -> Dict[str, Any]:
        """
        The properties dictionary of the molecule
        """
        return self._properties

    @property
    def hill_formula(self) -> str:
        """
        Get the Hill formula of the molecule
        """
        return self.to_hill_formula()

    def to_hill_formula(self) -> str:
        """
        Generate the Hill formula of this molecule.

        Returns
        ----------
        formula : the Hill formula of the molecule

        Raises
        -----------
        NotImplementedError : if the molecule is not of one of the specified types.
        """
        atom_nums = [atom.atomic_number for atom in self.atoms]

        return _atom_nums_to_hill_formula(atom_nums)

    @staticmethod
    def _object_to_hill_formula(obj: Union["Molecule", "nx.Graph"]) -> str:
        """Take a Molecule or NetworkX graph and generate its Hill formula.
        This provides a backdoor to the old functionality of Molecule.to_hill_formula, which
        was a static method that duck-typed inputs of Molecule or graph objects."""
        import networkx as nx

        if isinstance(obj, FrozenMolecule):
            return obj.to_hill_formula()
        elif isinstance(obj, nx.Graph):
            return _networkx_graph_to_hill_formula(obj)
        else:
            raise RuntimeError(
                f"Unsupport object of type {type(obj)} passed to "
                "Molecule._object_to_hill_formula"
            )

    def chemical_environment_matches(
        self,
        query,
        unique=False,
        toolkit_registry=GLOBAL_TOOLKIT_REGISTRY,
    ):
        """Find matches in the molecule for a SMARTS string or ``ChemicalEnvironment`` query

        Parameters
        ----------
        query : str or ChemicalEnvironment
            SMARTS string (with one or more tagged atoms) or ``ChemicalEnvironment`` query.
            Query will internally be resolved to SMIRKS using ``query.asSMIRKS()`` if it has an ``.asSMIRKS`` method.
        toolkit_registry : openff.toolkit.utils.toolkits.ToolkitRegistry
            or openff.toolkit.utils.toolkits.ToolkitWrapper, optional, default=GLOBAL_TOOLKIT_REGISTRY
            :class:`ToolkitRegistry` or :class:`ToolkitWrapper` to use for chemical environment matches

        Returns
        -------
        matches : list of atom index tuples
            A list of tuples, containing the indices of the matching atoms.

        Examples
        --------
        Retrieve all the carbon-carbon bond matches in a molecule

        >>> molecule = Molecule.from_iupac('imatinib')
        >>> matches = molecule.chemical_environment_matches('[#6X3:1]~[#6X3:2]')

        .. todo ::

           * Do we want to generalize ``query`` to allow other kinds of queries,
             such as mdtraj DSL, pymol selections, atom index slices, etc? We
             could call it ``topology.matches(query)`` instead of
             ``chemical_environment_matches``

        """
        # Resolve to SMIRKS if needed
        # TODO: Update this to use updated ChemicalEnvironment API
        if hasattr(query, "smirks"):
            smirks = query.smirks
        elif type(query) == str:
            smirks = query
        else:
            raise ValueError("'query' must be either a string or a ChemicalEnvironment")

        # Use specified cheminformatics toolkit to determine matches with specified aromaticity model
        # TODO: Simplify this by requiring a toolkit registry for the molecule?
        # TODO: Do we have to pass along an aromaticity model?
        if isinstance(toolkit_registry, ToolkitRegistry):
            matches = toolkit_registry.call(
                "find_smarts_matches",
                self,
                smirks,
                unique=unique,
            )
        elif isinstance(toolkit_registry, ToolkitWrapper):
            matches = toolkit_registry.find_smarts_matches(
                self,
                smirks,
                unique=unique,
            )
        else:
            raise InvalidToolkitRegistryError(
                "'toolkit_registry' must be either a ToolkitRegistry or a ToolkitWrapper"
            )

        return matches

    @classmethod
    def from_iupac(
        cls,
        iupac_name,
        toolkit_registry=GLOBAL_TOOLKIT_REGISTRY,
        allow_undefined_stereo=False,
        **kwargs,
    ):
        """Generate a molecule from IUPAC or common name

        .. note :: This method requires the OpenEye toolkit to be installed.

        Parameters
        ----------
        iupac_name : str
            IUPAC name of molecule to be generated
        toolkit_registry : openff.toolkit.utils.toolkits.ToolkitRegistry
            or openff.toolkit.utils.toolkits.ToolkitWrapper, optional, default=GLOBAL_TOOLKIT_REGISTRY
            :class:`ToolkitRegistry` or :class:`ToolkitWrapper` to use for chemical environment matches
        allow_undefined_stereo : bool, default=False
            If false, raises an exception if molecule contains undefined stereochemistry.

        Returns
        -------
        molecule : Molecule
            The resulting molecule with position

        Examples
        --------

        Create a molecule from an IUPAC name

        >>> molecule = Molecule.from_iupac('4-[(4-methylpiperazin-1-yl)methyl]-N-(4-methyl-3-{[4-(pyridin-3-yl)pyrimidin-2-yl]amino}phenyl)benzamide')  # noqa

        Create a molecule from a common name

        >>> molecule = Molecule.from_iupac('imatinib')

        """
        if isinstance(toolkit_registry, ToolkitRegistry):
            molecule = toolkit_registry.call(
                "from_iupac",
                iupac_name,
                allow_undefined_stereo=allow_undefined_stereo,
                _cls=cls,
                **kwargs,
            )
        elif isinstance(toolkit_registry, ToolkitWrapper):
            toolkit = toolkit_registry
            molecule = toolkit.from_iupac(
                iupac_name,
                allow_undefined_stereo=allow_undefined_stereo,
                _cls=cls,
                **kwargs,
            )
        else:
            raise Exception(
                "Invalid toolkit_registry passed to from_iupac. Expected ToolkitRegistry or ToolkitWrapper. "
                f"Got {type(toolkit_registry)}."
            )

        return molecule

    def to_iupac(self, toolkit_registry=GLOBAL_TOOLKIT_REGISTRY):
        """Generate IUPAC name from Molecule

        Returns
        -------
        iupac_name : str
            IUPAC name of the molecule

        .. note :: This method requires the OpenEye toolkit to be installed.

        Examples
        --------

        >>> from openff.toolkit.utils import get_data_file_path
        >>> sdf_filepath = get_data_file_path('molecules/ethanol.sdf')
        >>> molecule = Molecule(sdf_filepath)
        >>> iupac_name = molecule.to_iupac()

        """
        if isinstance(toolkit_registry, ToolkitRegistry):
            to_iupac_method = toolkit_registry.resolve("to_iupac")
        elif isinstance(toolkit_registry, ToolkitWrapper):
            to_iupac_method = toolkit_registry.to_iupac
        else:
            raise Exception(
                "Invalid toolkit_registry passed to to_iupac. Expected ToolkitRegistry or ToolkitWrapper. "
                f"Got {type(toolkit_registry)}"
            )

        # TODO: Can `to_iupac` fail if given a well-behaved OFFMol/OEMol?
        result = to_iupac_method(self)
        return result

    @classmethod
    def from_topology(cls, topology):
        """Return a Molecule representation of an OpenFF Topology containing a single Molecule object.

        Parameters
        ----------
        topology : openff.toolkit.topology.Topology
            The :class:`Topology` object containing a single :class:`Molecule` object.
            Note that OpenMM and MDTraj ``Topology`` objects are not supported.

        Returns
        -------
        molecule : openff.toolkit.topology.Molecule
            The Molecule object in the topology

        Raises
        ------
        ValueError
            If the topology does not contain exactly one molecule.

        Examples
        --------

        Create a molecule from a Topology object that contains exactly one molecule

        >>> molecule = Molecule.from_topology(topology)  # doctest: +SKIP

        """
        # TODO: Ensure we are dealing with an OpenFF Topology object
        if topology.n_molecules != 1:
            raise ValueError("Topology must contain exactly one molecule")
        molecule = [i for i in topology.reference_molecules][0]
        return cls(molecule)

    def to_topology(self):
        """
        Return an OpenFF Topology representation containing one copy of this molecule

        Returns
        -------
        topology : openff.toolkit.topology.Topology
            A Topology representation of this molecule

        Examples
        --------

        >>> molecule = Molecule.from_iupac('imatinib')
        >>> topology = molecule.to_topology()

        """
        from openff.toolkit.topology import Topology

        return Topology.from_molecules(self)

    @classmethod
    def from_file(
        cls,
        file_path,
        file_format=None,
        toolkit_registry=GLOBAL_TOOLKIT_REGISTRY,
        allow_undefined_stereo=False,
    ):
        """
        Create one or more molecules from a file

        .. todo::

           * Extend this to also include some form of .offmol Open Force Field Molecule format?
           * Generalize this to also include file-like objects?

        Parameters
        ----------
        file_path : str or file-like object
            The path to the file or file-like object to stream one or more molecules from.
        file_format : str, optional, default=None
            Format specifier, usually file suffix (eg. 'MOL2', 'SMI')
            Note that not all toolkits support all formats. Check ToolkitWrapper.toolkit_file_read_formats for your
            loaded toolkits for details.
        toolkit_registry : openff.toolkit.utils.toolkits.ToolkitRegistry or
            openff.toolkit.utils.toolkits.ToolkitWrapper, optional, default=GLOBAL_TOOLKIT_REGISTRY
            :class:`ToolkitRegistry` or :class:`ToolkitWrapper` to use for file loading. If a Toolkit is passed, only
            the highest-precedence toolkit is used
        allow_undefined_stereo : bool, default=False
            If false, raises an exception if oemol contains undefined stereochemistry.

        Returns
        -------
        molecules : Molecule or list of Molecules
            If there is a single molecule in the file, a Molecule is returned;
            otherwise, a list of Molecule objects is returned.

        Examples
        --------
        >>> from openff.toolkit.tests.utils import get_monomer_mol2_file_path
        >>> mol2_file_path = get_monomer_mol2_file_path('cyclohexane')
        >>> molecule = Molecule.from_file(mol2_file_path)

        """

        if file_format is None:
            if not isinstance(file_path, str):
                raise Exception(
                    "If providing a file-like object for reading molecules, the format must be specified"
                )
            # Assume that files ending in ".gz" should use their second-to-last suffix for compatibility check
            # TODO: Will all cheminformatics packages be OK with gzipped files?
            if file_path[-3:] == ".gz":
                file_format = file_path.split(".")[-2]
            else:
                file_format = file_path.split(".")[-1]
        file_format = file_format.upper()

        if file_format == "XYZ":
            raise UnsupportedFileTypeError(
                "Parsing `.xyz` files is not currently supported because they lack sufficient "
                "chemical information to be used with SMIRNOFF force fields. For more information, "
                "see https://open-forcefield-toolkit.readthedocs.io/en/latest/faq.html or to provide "
                "feedback please visit https://github.com/openforcefield/openff-toolkit/issues/1145."
            )

        # Determine which toolkit to use (highest priority that's compatible with input type)
        if isinstance(toolkit_registry, ToolkitRegistry):
            # TODO: Encapsulate this logic into ToolkitRegistry.call()?
            toolkit = None
            supported_read_formats = {}
            for query_toolkit in toolkit_registry.registered_toolkits:
                if file_format in query_toolkit.toolkit_file_read_formats:
                    toolkit = query_toolkit
                    break
                supported_read_formats[
                    query_toolkit.toolkit_name
                ] = query_toolkit.toolkit_file_read_formats
            if toolkit is None:
                msg = (
                    f"No toolkits in registry can read file {file_path} (format {file_format}). Supported "
                    f"formats in the provided ToolkitRegistry are {supported_read_formats}. "
                )
                # Per issue #407, not allowing RDKit to read mol2 has confused a lot of people. Here we add text
                # to the error message that will hopefully reduce this confusion.
                if file_format == "MOL2" and RDKitToolkitWrapper.is_available():
                    msg += (
                        "RDKit does not fully support input of molecules from mol2 format unless they "
                        "have Corina atom types, and this is not common in the simulation community. For this "
                        "reason, the Open Force Field Toolkit does not use "
                        "RDKit to read .mol2. Consider reading from SDF instead. If you would like to attempt "
                        "to use RDKit to read mol2 anyway, you can load the molecule of interest into an RDKit "
                        "molecule and use openff.toolkit.topology.Molecule.from_rdkit, but we do not recommend this."
                    )
                elif file_format == "PDB" and RDKitToolkitWrapper.is_available():
                    msg += (
                        "RDKit can not safely read PDBs on their own. Information about bond order and aromaticity "
                        "is likely to be lost. PDBs can be used along with a valid smiles string with RDKit using "
                        "the constructor Molecule.from_pdb_and_smiles(file_path, smiles)"
                    )
                raise NotImplementedError(msg)

        elif isinstance(toolkit_registry, ToolkitWrapper):
            # TODO: Encapsulate this logic in ToolkitWrapper?
            toolkit = toolkit_registry
            if file_format not in toolkit.toolkit_file_read_formats:
                msg = (
                    f"Toolkit {toolkit.toolkit_name} can not read file {file_path} (format {file_format}). Supported "
                    f"formats for this toolkit are {toolkit.toolkit_file_read_formats}."
                )
                if toolkit.toolkit_name == "The RDKit" and file_format == "PDB":
                    msg += (
                        "RDKit can however read PDBs with a valid smiles string using the "
                        "Molecule.from_pdb_and_smiles(file_path, smiles) constructor"
                    )
                raise NotImplementedError(msg)
        else:
            raise InvalidToolkitRegistryError(
                "'toolkit_registry' must be either a ToolkitRegistry or a ToolkitWrapper"
            )

        mols = list()

        if isinstance(file_path, str):
            mols = toolkit.from_file(
                file_path,
                file_format=file_format,
                allow_undefined_stereo=allow_undefined_stereo,
                _cls=cls,
            )
        elif hasattr(file_path, "read"):
            file_obj = file_path
            mols = toolkit.from_file_obj(
                file_obj,
                file_format=file_format,
                allow_undefined_stereo=allow_undefined_stereo,
                _cls=cls,
            )

        if len(mols) == 0:
            raise Exception(f"Unable to read molecule from file: {file_path}")
        elif len(mols) == 1:
            return mols[0]

        return mols

    @classmethod
    def from_pdb(cls, file_path, toolkit_registry=GLOBAL_TOOLKIT_REGISTRY):
        """
        .. deprecated:: 0.11.0
            ``from_pdb`` is deprecated and will soon be removed. Use
            :py:meth:`from_polymer_pdb` instead.
        """
        warnings.warn(
            "Molecule.from_pdb will soon be deprecated in favor of the more explicit "
            "Molecule.from_polymer_pdb",
            UserWarning,
        )
        return cls.from_polymer_pdb(file_path, toolkit_registry=toolkit_registry)

    @classmethod
    @requires_package("openmm")
    @requires_package("rdkit")
    def from_polymer_pdb(
        cls, file_path: Union[str, TextIO], toolkit_registry=GLOBAL_TOOLKIT_REGISTRY
    ):
        """
        Loads a polymer from a PDB file.

        Currently only supports proteins with canonical amino acids that are
        either uncapped or capped by ACE/NME groups, but may later be extended
        to handle other common polymers, or accept user-defined polymer
        templates.

        Metadata such as residues, chains, and atom names are recorded in the
        ``Atom.properties`` attribute, which is a dictionary mapping from
        strings like "residue" to the appropriate value. ``from_polymer_pdb``
        returns a molecule that can be iterated over with the ``.residues`` and
        ``.chains`` attributes, as well as the usual ``.atoms``.

        This method proceeds in the following order:

        * Loads the polymer substructure template file (distributed with the
          OpenFF Toolkit)
        * Loads the PDB into an OpenMM :class:`openmm.app.PDBFile` object
        * Turns OpenMM topology into a temporarily invalid rdkit Molecule
        * Adds chemical information to the molecule:
            * For each substructure loaded from the substructure template file
                * Uses rdkit to find matches between the substructure and the
                  molecule
                * For any matches, assigns the atom formal charge and bond order
                  info from the substructure to the rdkit molecule, then marks
                  the atoms and bonds as having been assigned so they can not be
                  overwritten by subsequent isomorphisms
        * Take coordinates from the OpenMM Topology and add them as a conformer
        * Convert the rdkit Molecule to OpenFF

        Parameters
        ----------
        file_path : str or file object
            PDB information to be passed to OpenMM PDBFile object for loading
        toolkit_registry = ToolkitWrapper or ToolkitRegistry. Default = None
            Either a ToolkitRegistry, ToolkitWrapper

        Returns
        -------
        molecule : openff.toolkit.topology.Molecule
        """
        import openmm.unit as openmm_unit
        from openmm.app import PDBFile

        pdb = PDBFile(file_path)

        substructure_file_path = get_data_file_path(
            "proteins/aa_residues_substructures_explicit_bond_orders_with_caps.json"
        )

        with open(substructure_file_path, "r") as subfile:
            substructure_dictionary = json.load(subfile)

        offmol = toolkit_registry.call(
            "_polymer_openmm_topology_to_offmol", pdb.topology, substructure_dictionary
        )

        coords = unit.Quantity(
            np.array(
                [
                    [*vec3.value_in_unit(openmm_unit.angstrom)]
                    for vec3 in pdb.getPositions()
                ]
            ),
            unit.angstrom,
        )
        offmol.add_conformer(coords)
        offmol = toolkit_registry.call("_assign_aromaticity_and_stereo_from_3d", offmol)
        for i, atom in enumerate(pdb.topology.atoms()):
            offmol.atoms[i].name = atom.name
            offmol.atoms[i].metadata["residue_name"] = atom.residue.name
            offmol.atoms[i].metadata["residue_number"] = atom.residue.id
            offmol.atoms[i].metadata["chain_id"] = atom.residue.chain.id
        offmol.add_default_hierarchy_schemes()

        return offmol

    def _to_xyz_file(self, file_path):
        """
        Write the current molecule and its conformers to a multiframe xyz file, if the molecule
        has no current coordinates all atoms will be set to 0,0,0 in keeping with the behaviour of the
        backend toolkits.

        Information on the type of XYZ file written can be found here <http://openbabel.org/wiki/XYZ_(format)>.

        Parameters
        ----------
        file_path : str or file-like object
            A file-like object or the path to the file to be written.
        """

        # If we do not have a conformer make one with all zeros
        if self.n_conformers == 0:
            conformers = [
                unit.Quantity(np.zeros((self.n_atoms, 3), dtype=float), unit.angstrom)
            ]

        else:
            conformers = self._conformers

        if len(conformers) == 1:
            end = ""
            title = (
                lambda frame: f'{self.name if self.name != "" else self.hill_formula}{frame}\n'
            )
        else:
            end = 1
            title = (
                lambda frame: f'{self.name if self.name != "" else self.hill_formula} Frame {frame}\n'
            )

        # check if we have a file path or an open file object
        if isinstance(file_path, str):
            xyz_data = open(file_path, "w")
        else:
            xyz_data = file_path

        # add the data to the xyz_data list
        for i, geometry in enumerate(conformers, 1):
            xyz_data.write(f"{self.n_atoms}\n" + title(end))
            for j, atom_coords in enumerate(geometry.m_as(unit.angstrom)):
                x, y, z = atom_coords
                xyz_data.write(
                    f"{SYMBOLS[self.atoms[j].atomic_number]}       {x: .10f}   {y: .10f}   {z: .10f}\n"
                )

            # now we up the frame count
            end = i + 1

        # now close the file
        xyz_data.close()

    def to_file(self, file_path, file_format, toolkit_registry=GLOBAL_TOOLKIT_REGISTRY):
        """Write the current molecule to a file or file-like object

        Parameters
        ----------
        file_path : str or file-like object
            A file-like object or the path to the file to be written.
        file_format : str
            Format specifier, one of ['MOL2', 'MOL2H', 'SDF', 'PDB', 'SMI', 'CAN', 'TDT']
            Note that not all toolkits support all formats
        toolkit_registry : openff.toolkit.utils.toolkits.ToolkitRegistry
            or openff.toolkit.utils.toolkits.ToolkitWrapper, optional, default=GLOBAL_TOOLKIT_REGISTRY
            :class:`ToolkitRegistry` or :class:`ToolkitWrapper` to use for file writing. If a Toolkit is passed,
            only the highest-precedence toolkit is used

        Raises
        ------
        ValueError
            If the requested file_format is not supported by one of the installed cheminformatics toolkits

        Examples
        --------

        >>> molecule = Molecule.from_iupac('imatinib')
        >>> molecule.to_file('imatinib.mol2', file_format='mol2')  # doctest: +SKIP
        >>> molecule.to_file('imatinib.sdf', file_format='sdf')  # doctest: +SKIP
        >>> molecule.to_file('imatinib.pdb', file_format='pdb')  # doctest: +SKIP

        """

        if isinstance(toolkit_registry, ToolkitRegistry):
            pass
        elif isinstance(toolkit_registry, ToolkitWrapper):
            toolkit = toolkit_registry
            toolkit_registry = ToolkitRegistry(toolkit_precedence=[])
            toolkit_registry.add_toolkit(toolkit)
        else:
            raise InvalidToolkitRegistryError(
                "'toolkit_registry' must be either a ToolkitRegistry or a ToolkitWrapper"
            )

        file_format = file_format.upper()
        # check if xyz, use the toolkit independent method.
        if file_format == "XYZ":
            return self._to_xyz_file(file_path=file_path)

        # Take the first toolkit that can write the desired output format
        toolkit = None
        for query_toolkit in toolkit_registry.registered_toolkits:
            if file_format in query_toolkit.toolkit_file_write_formats:
                toolkit = query_toolkit
                break

        # Raise an exception if no toolkit was found to provide the requested file_format
        if toolkit is None:
            supported_formats = {}
            for toolkit in toolkit_registry.registered_toolkits:
                supported_formats[
                    toolkit.toolkit_name
                ] = toolkit.toolkit_file_write_formats
            raise ValueError(
                f"The requested file format ({file_format}) is not available from any of the installed toolkits "
                f"(supported formats: {supported_formats})"
            )

        # Write file
        if type(file_path) == str:
            # Open file for writing
            toolkit.to_file(self, file_path, file_format)
        else:
            toolkit.to_file_obj(self, file_path, file_format)

    def enumerate_tautomers(
        self, max_states=20, toolkit_registry=GLOBAL_TOOLKIT_REGISTRY
    ):
        """
        Enumerate the possible tautomers of the current molecule

        Parameters
        ----------
        max_states: int optional, default=20
            The maximum amount of molecules that should be returned

        toolkit_registry: openff.toolkit.utils.toolkits.ToolkitRegistry
            or openff.toolkit.utils.toolkits.ToolkitWrapper, default=GLOBAL_TOOLKIT_REGISTRY
            :class:`ToolkitRegistry` or :class:`ToolkitWrapper` to use to enumerate the tautomers.

        Returns
        -------
        molecules: List[openff.toolkit.topology.Molecule]
            A list of openff.toolkit.topology.Molecule instances not including the input molecule.
        """

        if isinstance(toolkit_registry, ToolkitRegistry):
            molecules = toolkit_registry.call(
                "enumerate_tautomers", molecule=self, max_states=max_states
            )

        elif isinstance(toolkit_registry, ToolkitWrapper):
            molecules = toolkit_registry.enumerate_tautomers(
                self, max_states=max_states
            )

        else:
            raise InvalidToolkitRegistryError(
                "'toolkit_registry' must be either a ToolkitRegistry or a ToolkitWrapper"
            )

        return molecules

    def enumerate_stereoisomers(
        self,
        undefined_only=False,
        max_isomers=20,
        rationalise=True,
        toolkit_registry=GLOBAL_TOOLKIT_REGISTRY,
    ):
        """
        Enumerate the stereocenters and bonds of the current molecule.

        Parameters
        ----------
        undefined_only: bool optional, default=False
            If we should enumerate all stereocenters and bonds or only those with undefined stereochemistry

        max_isomers: int optional, default=20
            The maximum amount of molecules that should be returned

        rationalise: bool optional, default=True
            If we should try to build and rationalise the molecule to ensure it can exist

        toolkit_registry: openff.toolkit.utils.toolkits.ToolkitRegistry or
            lopenff.toolkit.utils.toolkits.ToolkitWrapper, default=GLOBAL_TOOLKIT_REGISTRY
            :class:`ToolkitRegistry` or :class:`ToolkitWrapper` to use to enumerate the stereoisomers.

        Returns
        --------
        molecules: List[openff.toolkit.topology.Molecule]
            A list of :class:`Molecule` instances not including the input molecule.

        """

        if isinstance(toolkit_registry, ToolkitRegistry):
            molecules = toolkit_registry.call(
                "enumerate_stereoisomers",
                molecule=self,
                undefined_only=undefined_only,
                max_isomers=max_isomers,
                rationalise=rationalise,
            )

        elif isinstance(toolkit_registry, ToolkitWrapper):
            molecules = toolkit_registry.enumerate_stereoisomers(
                self,
                undefined_only=undefined_only,
                max_isomers=max_isomers,
                rationalise=rationalise,
            )

        else:
            raise InvalidToolkitRegistryError(
                "'toolkit_registry' must be either a ToolkitRegistry or a ToolkitWrapper"
            )

        return molecules

    @OpenEyeToolkitWrapper.requires_toolkit()
    def enumerate_protomers(self, max_states=10):
        """
        Enumerate the formal charges of a molecule to generate different protomoers.

        Parameters
        ----------
        max_states: int optional, default=10,
            The maximum number of protomer states to be returned.

        Returns
        -------
        molecules: List[openff.toolkit.topology.Molecule],
            A list of the protomers of the input molecules not including the input.
        """

        toolkit = OpenEyeToolkitWrapper()
        molecules = toolkit.enumerate_protomers(molecule=self, max_states=max_states)

        return molecules

    @classmethod
    @RDKitToolkitWrapper.requires_toolkit()
    def from_rdkit(
        cls, rdmol, allow_undefined_stereo=False, hydrogens_are_explicit=False
    ):
        """
        Create a Molecule from an RDKit molecule.

        Requires the RDKit to be installed.

        Parameters
        ----------
        rdmol : rkit.RDMol
            An RDKit molecule
        allow_undefined_stereo : bool, default=False
            If ``False``, raises an exception if ``rdmol`` contains undefined stereochemistry.
        hydrogens_are_explicit : bool, default=False
            If ``False``, RDKit will perform hydrogen addition using ``Chem.AddHs``

        Returns
        -------
        molecule : openff.toolkit.topology.Molecule
            An OpenFF molecule

        Examples
        --------

        Create a molecule from an RDKit molecule

        >>> from rdkit import Chem
        >>> from openff.toolkit.tests.utils import get_data_file_path
        >>> rdmol = Chem.MolFromMolFile(get_data_file_path('systems/monomers/ethanol.sdf'))
        >>> molecule = Molecule.from_rdkit(rdmol)

        """
        toolkit = RDKitToolkitWrapper()
        molecule = toolkit.from_rdkit(
            rdmol,
            allow_undefined_stereo=allow_undefined_stereo,
            hydrogens_are_explicit=hydrogens_are_explicit,
            _cls=cls,
        )
        return molecule

    def to_rdkit(
        self,
        aromaticity_model=DEFAULT_AROMATICITY_MODEL,
        toolkit_registry=GLOBAL_TOOLKIT_REGISTRY,
    ):
        """
        Create an RDKit molecule

        Requires the RDKit to be installed.

        Parameters
        ----------
        aromaticity_model : str, optional, default=DEFAULT_AROMATICITY_MODEL
            The aromaticity model to use

        Returns
        -------
        rdmol : rdkit.RDMol
            An RDKit molecule

        Examples
        --------

        Convert a molecule to RDKit

        >>> from openff.toolkit.utils import get_data_file_path
        >>> sdf_filepath = get_data_file_path('molecules/ethanol.sdf')
        >>> molecule = Molecule(sdf_filepath)
        >>> rdmol = molecule.to_rdkit()

        """
        # toolkit = RDKitToolkitWrapper()
        if isinstance(toolkit_registry, ToolkitWrapper):
            return toolkit_registry.to_rdkit(self, aromaticity_model=aromaticity_model)
        else:
            return toolkit_registry.call(
                "to_rdkit", self, aromaticity_model=aromaticity_model
            )

    @classmethod
    @OpenEyeToolkitWrapper.requires_toolkit()
    def from_openeye(cls, oemol, allow_undefined_stereo=False):
        """
        Create a ``Molecule`` from an OpenEye molecule.

        Requires the OpenEye toolkit to be installed.

        Parameters
        ----------
        oemol : openeye.oechem.OEMol
            An OpenEye molecule
        allow_undefined_stereo : bool, default=False
            If ``False``, raises an exception if oemol contains undefined stereochemistry.

        Returns
        -------
        molecule : openff.toolkit.topology.Molecule
            An OpenFF molecule

        Examples
        --------

        Create a ``Molecule`` from an OpenEye OEMol

        >>> from openeye import oechem
        >>> from openff.toolkit.tests.utils import get_data_file_path
        >>> ifs = oechem.oemolistream(get_data_file_path('systems/monomers/ethanol.mol2'))
        >>> oemols = list(ifs.GetOEGraphMols())
        >>> molecule = Molecule.from_openeye(oemols[0])

        """
        toolkit = OpenEyeToolkitWrapper()
        molecule = toolkit.from_openeye(
            oemol, allow_undefined_stereo=allow_undefined_stereo, _cls=cls
        )
        return molecule

    @requires_package("qcelemental")
    def to_qcschema(self, multiplicity=1, conformer=0, extras=None):
        """
        Create a QCElemental Molecule.

        .. warning :: This API is experimental and subject to change.

        Parameters
        ----------
        multiplicity : int, default=1,
            The multiplicity of the molecule;
            sets ``molecular_multiplicity`` field for QCElemental Molecule.

        conformer : int, default=0,
            The index of the conformer to use for the QCElemental Molecule geometry.

        extras : dict, default=None
            A dictionary that should be included in the ``extras`` field on the QCElemental Molecule.
            This can be used to include extra information, such as a smiles representation.

        Returns
        ---------
        qcelemental.models.Molecule
            A validated QCElemental Molecule.

        Examples
        --------

        Create a QCElemental Molecule:

        >>> import qcelemental as qcel
        >>> mol = Molecule.from_smiles('CC')
        >>> mol.generate_conformers(n_conformers=1)
        >>> qcemol = mol.to_qcschema()

        Raises
        --------
        MissingOptionalDependencyError
            If qcelemental is not installed, the qcschema can not be validated.
        InvalidConformerError
            No conformer found at the given index.

        """
        import qcelemental as qcel

        # get/ check the geometry
        try:
            geometry = self.conformers[conformer].m_as(unit.bohr)
        except (IndexError, TypeError):
            raise InvalidConformerError(
                "The molecule must have a conformation to produce a valid qcschema; "
                f"no conformer was found at index {conformer}."
            )

        # Gather the required qcschema data
        charge = self.total_charge.m_as(unit.elementary_charge)
        connectivity = [
            (bond.atom1_index, bond.atom2_index, bond.bond_order) for bond in self.bonds
        ]
        symbols = [SYMBOLS[atom.atomic_number] for atom in self.atoms]
        if extras is not None:
            extras[
                "canonical_isomeric_explicit_hydrogen_mapped_smiles"
            ] = self.to_smiles(mapped=True)
        else:
            extras = {
                "canonical_isomeric_explicit_hydrogen_mapped_smiles": self.to_smiles(
                    mapped=True
                )
            }

        schema_dict = {
            "symbols": symbols,
            "geometry": geometry,
            # If we have no bonds we must supply None
            "connectivity": connectivity if connectivity else None,
            "molecular_charge": charge,
            "molecular_multiplicity": multiplicity,
            "extras": extras,
        }

        return qcel.models.Molecule.from_data(schema_dict, validate=True)

    @classmethod
    def from_mapped_smiles(
        cls,
        mapped_smiles,
        toolkit_registry=GLOBAL_TOOLKIT_REGISTRY,
        allow_undefined_stereo=False,
    ):
        """
        Create an :class:`Molecule` from a mapped SMILES made with cmiles.
        The molecule will be in the order of the indexing in the mapped smiles string.

        .. warning :: This API is experimental and subject to change.

        Parameters
        ----------
        mapped_smiles: str
            A CMILES-style mapped smiles string with explicit hydrogens.

        toolkit_registry : openff.toolkit.utils.toolkits.ToolkitRegistry
            or openff.toolkit.utils.toolkits.ToolkitWrapper, optional
            :class:`ToolkitRegistry` or :class:`ToolkitWrapper` to use for SMILES-to-molecule conversion

        allow_undefined_stereo : bool, default=False
            If false, raises an exception if oemol contains undefined stereochemistry.

        Returns
        ----------
        offmol : openff.toolkit.topology.molecule.Molecule
            An OpenFF molecule instance.

        Raises
        --------
        SmilesParsingError
            If the given SMILES had no indexing picked up by the toolkits.
        """

        # create the molecule from the smiles and check we have the right number of indexes
        # in the mapped SMILES
        offmol = cls.from_smiles(
            mapped_smiles,
            hydrogens_are_explicit=True,
            toolkit_registry=toolkit_registry,
            allow_undefined_stereo=allow_undefined_stereo,
        )

        # check we found some mapping and remove it as we do not want to expose atom maps
        try:
            mapping = offmol._properties.pop("atom_map")
        except KeyError:
            raise SmilesParsingError(
                "The given SMILES has no indexing, please generate a valid explicit hydrogen "
                "mapped SMILES using cmiles."
            )

        if len(mapping) != offmol.n_atoms:
            raise SmilesParsingError(
                "The mapped smiles does not contain enough indexes to remap the molecule."
            )

        # remap the molecule using the atom map found in the smiles
        # the order is mapping = Dict[current_index: new_index]
        # first renumber the mapping dict indexed from 0, currently from 1 as 0 indicates no mapping in toolkits
        adjusted_mapping = dict((current, new - 1) for current, new in mapping.items())

        return offmol.remap(adjusted_mapping, current_to_new=True)

    @classmethod
    @requires_package("qcelemental")
    def from_qcschema(
        cls,
        qca_record,
        client=None,
        toolkit_registry=GLOBAL_TOOLKIT_REGISTRY,
        allow_undefined_stereo=False,
    ):
        """
        Create a Molecule from a QCArchive molecule record or dataset entry
        based on attached cmiles information.

        For a molecule record, a conformer will be set from its geometry.

        For a dataset entry, if a corresponding client instance is provided,
        the starting geometry for that entry will be used as a conformer.

        A QCElemental Molecule produced from ``Molecule.to_qcschema`` can be round-tripped
        through this method to produce a new, valid Molecule.

        Parameters
        ----------
        qca_record : dict
            A QCArchive molecule record or dataset entry.

        client : optional, default=None,
            A qcportal.FractalClient instance to use for fetching an initial geometry.
            Only used if ``qca_record`` is a dataset entry.

        toolkit_registry : openff.toolkit.utils.toolkits.ToolkitRegistry or
            openff.toolkit.utils.toolkits.ToolkitWrapper, optional
            :class:`ToolkitRegistry` or :class:`ToolkitWrapper` to use for SMILES-to-molecule conversion

        allow_undefined_stereo : bool, default=False
            If false, raises an exception if qca_record contains undefined stereochemistry.

        Returns
        -------
        molecule : openff.toolkit.topology.Molecule
            An OpenFF molecule instance.

        Examples
        --------
        Get Molecule from a QCArchive molecule record:

        >>> from qcportal import FractalClient
        >>> client = FractalClient()
        >>> offmol = Molecule.from_qcschema(client.query_molecules(molecular_formula="C16H20N3O5")[0])

        Get Molecule from a QCArchive optimization entry:

        >>> from qcportal import FractalClient
        >>> client = FractalClient()
        >>> optds = client.get_collection("OptimizationDataset",
                                          "SMIRNOFF Coverage Set 1")
        >>> offmol = Molecule.from_qcschema(optds.get_entry('coc(o)oc-0'))

        Same as above, but with conformer(s) from initial molecule(s) by providing client to database:

        >>> offmol = Molecule.from_qcschema(optds.get_entry('coc(o)oc-0'), client=client)

        Raises
        -------
        AttributeError
            - If the record dict can not be made from ``qca_record``.
            - If a ``client`` is passed and it could not retrieve the initial molecule.

        KeyError
            If the dict does not contain the ``canonical_isomeric_explicit_hydrogen_mapped_smiles``.

        InvalidConformerError
            Silent error, if the conformer could not be attached.
        """

        # We can accept the Dataset entry record or the dict with JSON encoding
        # lets get it all in the dict rep
        if not isinstance(qca_record, dict):
            try:
                qca_record = qca_record.dict(encoding="json")
            except AttributeError:
                raise AttributeError(
                    "The object passed could not be converted to a dict with json encoding"
                )

        # identify if this is a dataset entry
        if "attributes" in qca_record:
            mapped_smiles = qca_record["attributes"][
                "canonical_isomeric_explicit_hydrogen_mapped_smiles"
            ]
            if client is not None:
                # try and find the initial molecule conformations and attach them
                # collect the input molecules
                try:
                    input_mols = client.query_molecules(
                        id=qca_record["initial_molecules"]
                    )
                except KeyError:
                    # this must be an optimisation record
                    input_mols = client.query_molecules(
                        id=qca_record["initial_molecule"]
                    )
                except AttributeError:
                    raise AttributeError(
                        "The provided client can not query molecules, make sure it is an instance of"
                        "qcportal.client.FractalClient() with the correct address."
                    )
            else:
                input_mols = []

        # identify if this is a molecule record
        elif "extras" in qca_record:
            mapped_smiles = qca_record["extras"][
                "canonical_isomeric_explicit_hydrogen_mapped_smiles"
            ]
            input_mols = [qca_record]
        else:
            raise KeyError(
                "The record must contain the hydrogen mapped smiles to be safely made from the archive. "
                "It is not present in either 'attributes' or 'extras' on the provided `qca_record`"
            )

        # make a new molecule that has been reordered to match the cmiles mapping
        offmol = cls.from_mapped_smiles(
            mapped_smiles,
            toolkit_registry=toolkit_registry,
            allow_undefined_stereo=allow_undefined_stereo,
        )

        # now for each molecule convert and attach the input geometry
        initial_ids = {}
        for molecule in input_mols:
            if not isinstance(molecule, dict):
                mol = molecule.dict(encoding="json")
            else:
                mol = molecule

            geometry = unit.Quantity(
                np.array(mol["geometry"], float).reshape(-1, 3), unit.bohr
            )
            try:
                offmol._add_conformer(geometry.to(unit.angstrom))
                # in case this molecule didn't come from a server at all
                if "id" in mol:
                    initial_ids[mol["id"]] = offmol.n_conformers - 1
            except InvalidConformerError:
                print(
                    "Invalid conformer for this molecule, the geometry could not be attached."
                )

        # attach a dict that has the initial molecule ids and the number of the conformer it is stored in
        # if it's empty, don't bother
        if initial_ids:
            offmol._properties["initial_molecules"] = initial_ids

        return offmol

    @classmethod
    @RDKitToolkitWrapper.requires_toolkit()
    def from_pdb_and_smiles(cls, file_path, smiles, allow_undefined_stereo=False):
        """
        Create a Molecule from a pdb file and a SMILES string using RDKit.

        Requires RDKit to be installed.

        .. warning :: This API is experimental and subject to change.

        The molecule is created and sanitised based on the SMILES string, we then find a mapping
        between this molecule and one from the PDB based only on atomic number and connections.
        The SMILES molecule is then reindexed to match the PDB, the conformer is attached, and the
        molecule returned.

        Note that any stereochemistry in the molecule is set by the SMILES, and not the coordinates
        of the PDB.

        Parameters
        ----------
        file_path: str
            PDB file path
        smiles : str
            a valid smiles string for the pdb, used for stereochemistry, formal charges, and bond order
        allow_undefined_stereo : bool, default=False
            If false, raises an exception if SMILES contains undefined stereochemistry.

        Returns
        --------
        molecule : openff.toolkit.Molecule
            An OFFMol instance with ordering the same as used in the PDB file.

        Raises
        ------
        InvalidConformerError
            If the SMILES and PDB molecules are not isomorphic.
        """

        toolkit = RDKitToolkitWrapper()
        return toolkit.from_pdb_and_smiles(
            file_path, smiles, allow_undefined_stereo, _cls=cls
        )

    def canonical_order_atoms(self, toolkit_registry=GLOBAL_TOOLKIT_REGISTRY):
        """
        Produce a copy of the molecule with the atoms reordered canonically.

        Each toolkit defines its own canonical ordering of atoms. The canonical
        order may change from toolkit version to toolkit version or between
        toolkits.

        .. warning :: This API is experimental and subject to change.

        Parameters
        ----------
        toolkit_registry : openff.toolkit.utils.toolkits.ToolkitRegistry or
            openff.toolkit.utils.toolkits.ToolkitWrapper, optional
            :class:`ToolkitRegistry` or :class:`ToolkitWrapper` to use for
            SMILES-to-molecule conversion

        Returns
        -------
        molecule : openff.toolkit.topology.Molecule
            An new OpenFF style molecule with atoms in the canonical order.
        """

        if isinstance(toolkit_registry, ToolkitRegistry):
            return toolkit_registry.call("canonical_order_atoms", self)
        elif isinstance(toolkit_registry, ToolkitWrapper):
            toolkit = toolkit_registry
            return toolkit.canonical_order_atoms(self)
        else:
            raise InvalidToolkitRegistryError(
                "Invalid toolkit_registry passed to from_smiles. Expected ToolkitRegistry or ToolkitWrapper. "
                f"Got {type(toolkit_registry)}."
            )

    def remap(self, mapping_dict, current_to_new=True):
        """
        Remap all of the indexes in the molecule to match the given mapping dict

        .. warning :: This API is experimental and subject to change.

        Parameters
        ----------
        mapping_dict : dict,
            A dictionary of the mapping between indexes, this should start from 0.
        current_to_new : bool, default=True
            If this is ``True``, then ``mapping_dict`` is of the form ``{current_index: new_index}``;
            otherwise, it is of the form ``{new_index: current_index}``

        Returns
        -------
        new_molecule :  openff.toolkit.topology.molecule.Molecule
            An openff.toolkit.Molecule instance with all attributes transferred, in the PDB order.
        """

        # make sure the size of the mapping matches the current molecule
        if len(mapping_dict) != self.n_atoms:
            raise ValueError(
                f"The number of mapping indices({len(mapping_dict)}) does not match the number of"
                f"atoms in this molecule({self.n_atoms})"
            )

        # make two mapping dicts we need new to old for atoms
        # and old to new for bonds
        if current_to_new:
            cur_to_new = mapping_dict
            new_to_cur = dict(zip(mapping_dict.values(), mapping_dict.keys()))
        else:
            new_to_cur = mapping_dict
            cur_to_new = dict(zip(mapping_dict.values(), mapping_dict.keys()))

        new_molecule = self.__class__()
        new_molecule.name = self.name

        try:
            # add the atoms list
            for i in range(self.n_atoms):
                # get the old atom info
                old_atom = self._atoms[new_to_cur[i]]
                new_molecule._add_atom(**old_atom.to_dict())
        # this is the first time we access the mapping; catch an index error here corresponding to mapping that starts
        # from 0 or higher
        except (KeyError, IndexError):
            raise IndexError(
                f"The mapping supplied is missing a relation corresponding to atom({i})"
            )

        # add the bonds but with atom indexes in a sorted ascending order
        for bond in self._bonds:
            atoms = sorted([cur_to_new[bond.atom1_index], cur_to_new[bond.atom2_index]])
            bond_dict = bond.to_dict()
            bond_dict["atom1"] = atoms[0]
            bond_dict["atom2"] = atoms[1]
            new_molecule._add_bond(**bond_dict)

        # we can now resort the bonds
        sorted_bonds = sorted(
            new_molecule.bonds, key=operator.attrgetter("atom1_index", "atom2_index")
        )
        new_molecule._bonds = sorted_bonds

        # remap the charges
        if self.partial_charges is not None:
            new_charges = np.zeros(self.n_atoms)
            for i in range(self.n_atoms):
                new_charges[i] = self.partial_charges[new_to_cur[i]].m_as(
                    unit.elementary_charge
                )
            new_molecule.partial_charges = new_charges * unit.elementary_charge

        # remap the conformers there can be more than one
        if self.conformers is not None:
            for conformer in self.conformers:
                new_conformer = np.zeros((self.n_atoms, 3))
                for i in range(self.n_atoms):
                    new_conformer[i] = conformer[new_to_cur[i]].m_as(unit.angstrom)
                new_molecule._add_conformer(new_conformer * unit.angstrom)

        # move any properties across
        new_molecule._properties = self._properties

        return new_molecule

    def to_openeye(
        self,
        toolkit_registry=GLOBAL_TOOLKIT_REGISTRY,
        aromaticity_model=DEFAULT_AROMATICITY_MODEL,
    ):
        """
        Create an OpenEye molecule

        Requires the OpenEye toolkit to be installed.

        .. todo ::

           * Use stored conformer positions instead of an argument.
           * Should the aromaticity model be specified in some other way?

        Parameters
        ----------
        aromaticity_model : str, optional, default=DEFAULT_AROMATICITY_MODEL
            The aromaticity model to use

        Returns
        -------
        oemol : openeye.oechem.OEMol
            An OpenEye molecule

        Examples
        --------

        Create an OpenEye molecule from a Molecule

        >>> molecule = Molecule.from_smiles('CC')
        >>> oemol = molecule.to_openeye()

        """
        # toolkit = OpenEyeToolkitWrapper()
        if isinstance(toolkit_registry, ToolkitWrapper):
            return toolkit_registry.to_openeye(
                self, aromaticity_model=aromaticity_model
            )
        else:
            return toolkit_registry.call(
                "to_openeye", self, aromaticity_model=aromaticity_model
            )

    def _construct_angles(self):
        """
        Get an iterator over all i-j-k angles.
        """
        # TODO: Build Angle objects instead of tuple of atoms.
        if not hasattr(self, "_angles"):
            self._construct_bonded_atoms_list()
            self._angles = set()
            for atom1 in self._atoms:
                for atom2 in self._bondedAtoms[atom1]:
                    for atom3 in self._bondedAtoms[atom2]:
                        if atom1 == atom3:
                            continue
                        # TODO: Encapsulate this logic into an Angle class.
                        if atom1.molecule_atom_index < atom3.molecule_atom_index:
                            self._angles.add((atom1, atom2, atom3))
                        else:
                            self._angles.add((atom3, atom2, atom1))

    def _construct_torsions(self):
        """
        Construct sets containing the atoms improper and proper torsions
        """
        # TODO: Build Proper/ImproperTorsion objects instead of tuple of atoms.
        if not hasattr(self, "_torsions"):
            self._construct_bonded_atoms_list()

            self._propers = set()
            self._impropers = set()
            for atom1 in self._atoms:
                for atom2 in self._bondedAtoms[atom1]:
                    for atom3 in self._bondedAtoms[atom2]:
                        if atom1 == atom3:
                            continue
                        for atom4 in self._bondedAtoms[atom3]:
                            if atom4 == atom2:
                                continue
                            # Exclude i-j-k-i
                            if atom1 == atom4:
                                continue

                            if atom1.molecule_atom_index < atom4.molecule_atom_index:
                                torsion = (atom1, atom2, atom3, atom4)
                            else:
                                torsion = (atom4, atom3, atom2, atom1)

                            self._propers.add(torsion)

                        for atom3i in self._bondedAtoms[atom2]:
                            if atom3i == atom3:
                                continue
                            if atom3i == atom1:
                                continue

                            improper = (atom1, atom2, atom3, atom3i)
                            self._impropers.add(improper)

            self._torsions = self._propers | self._impropers

    def _construct_bonded_atoms_list(self):
        """
        Construct list of all atoms each atom is bonded to.

        """
        # TODO: Add this to cached_properties
        if not hasattr(self, "_bondedAtoms"):
            # self._atoms = [ atom for atom in self.atoms() ]
            self._bondedAtoms = dict()
            for atom in self._atoms:
                self._bondedAtoms[atom] = set()
            for bond in self._bonds:
                atom1 = self.atoms[bond.atom1_index]
                atom2 = self.atoms[bond.atom2_index]
                self._bondedAtoms[atom1].add(atom2)
                self._bondedAtoms[atom2].add(atom1)

    def _is_bonded(self, atom_index_1, atom_index_2):
        """Return True if atoms are bonded, False if not.

        Parameters
        ----------
        atom_index_1 : int
        atom_index_2 : int
            Atom indices

        Returns
        -------
        is_bonded : bool
            True if atoms are bonded, False otherwise


        """
        self._construct_bonded_atoms_list()
        atom1 = self._atoms[atom_index_1]
        atom2 = self._atoms[atom_index_2]
        return atom2 in self._bondedAtoms[atom1]

    def get_bond_between(self, i, j):
        """Returns the bond between two atoms

        Parameters
        ----------
        i, j : int or Atom
            Atoms or atom indices to check

        Returns
        -------
        bond : Bond
            The bond between i and j.

        """
        if isinstance(i, int) and isinstance(j, int):
            atom_i = self._atoms[i]
            atom_j = self._atoms[j]
        elif isinstance(i, Atom) and isinstance(j, Atom):
            atom_i = i
            atom_j = j
        else:
            raise TypeError(
                "Invalid input passed to get_bond_between(). Expected ints or Atoms, "
                f"got {j} and {j}."
            )

        for bond in atom_i.bonds:

            for atom in bond.atoms:

                if atom == atom_i:
                    continue

                if atom == atom_j:
                    return bond

        from openff.toolkit.topology import NotBondedError

        raise NotBondedError(f"No bond between atom {i} and {j}")


class Molecule(FrozenMolecule):
    """
    Mutable chemical representation of a molecule, such as a small molecule or biopolymer.

    .. todo :: What other API calls would be useful for supporting biopolymers as small molecules? Perhaps iterating
        over chains and residues?

    Examples
    --------

    Create a molecule from an sdf file

    >>> from openff.toolkit.utils import get_data_file_path
    >>> sdf_filepath = get_data_file_path('molecules/ethanol.sdf')
    >>> molecule = Molecule(sdf_filepath)

    Convert to OpenEye OEMol object

    >>> oemol = molecule.to_openeye()

    Create a molecule from an OpenEye molecule

    >>> molecule = Molecule.from_openeye(oemol)

    Convert to RDKit Mol object

    >>> rdmol = molecule.to_rdkit()

    Create a molecule from an RDKit molecule

    >>> molecule = Molecule.from_rdkit(rdmol)

    Create a molecule from IUPAC name (requires the OpenEye toolkit)

    >>> molecule = Molecule.from_iupac('imatinib')

    Create a molecule from SMILES

    >>> molecule = Molecule.from_smiles('Cc1ccccc1')

    .. warning :: This API is experimental and subject to change.

    """

    def __init__(self, *args, **kwargs):
        """
        Create a new Molecule object

        Parameters
        ----------
        other : optional, default=None
            If specified, attempt to construct a copy of the molecule from the
            specified object. This can be any one of the following:

            * a :class:`Molecule` object
            * a file that can be used to construct a :class:`Molecule` object
            * an ``openeye.oechem.OEMol``
            * an ``rdkit.Chem.rdchem.Mol``
            * a serialized :class:`Molecule` object

        Examples
        --------

        Create an empty molecule:

        >>> empty_molecule = Molecule()

        Create a molecule from a file that can be used to construct a molecule,
        using either a filename or file-like object:

        >>> from openff.toolkit.utils import get_data_file_path
        >>> sdf_filepath = get_data_file_path('molecules/ethanol.sdf')
        >>> molecule = Molecule(sdf_filepath)
        >>> molecule = Molecule(open(sdf_filepath, 'r'), file_format='sdf')

        >>> import gzip
        >>> mol2_gz_filepath = get_data_file_path('molecules/toluene.mol2.gz')
        >>> molecule = Molecule(gzip.GzipFile(mol2_gz_filepath, 'r'), file_format='mol2')

        Create a molecule from another molecule:

        >>> molecule_copy = Molecule(molecule)

        Convert to OpenEye OEMol object

        >>> oemol = molecule.to_openeye()

        Create a molecule from an OpenEye molecule:

        >>> molecule = Molecule(oemol)

        Convert to RDKit Mol object

        >>> rdmol = molecule.to_rdkit()

        Create a molecule from an RDKit molecule:

        >>> molecule = Molecule(rdmol)

        Convert the molecule into a dictionary and back again:

        >>> serialized_molecule = molecule.to_dict()
        >>> molecule_copy = Molecule(serialized_molecule)

        .. todo ::

           * If a filename or file-like object is specified but the file
             contains more than one molecule, what is the proper behavior?
             Read just the first molecule, or raise an exception if more
             than one molecule is found?

           * Should we also support SMILES strings or IUPAC names for
             ``other``?

        """
        super(Molecule, self).__init__(*args, **kwargs)

    # TODO: Change this to add_atom(Atom) to improve encapsulation and extensibility?
    def add_atom(
        self,
        atomic_number,
        formal_charge,
        is_aromatic,
        stereochemistry=None,
        name=None,
        metadata=None,
    ):
        """
        Add an atom to the molecule.

        Parameters
        ----------
        atomic_number : int
            Atomic number of the atom
        formal_charge : int
            Formal charge of the atom
        is_aromatic : bool
            If ``True``, atom is aromatic; if ``False``, not aromatic
        stereochemistry : str, optional, default=None
            Either ``'R'`` or ``'S'`` for specified stereochemistry, or ``None`` if stereochemistry is irrelevant
        name : str, optional
            An optional name for the atom
        metadata : dict[str: (int, str)], default=None
            An optional dictionary where keys are strings and values are strings or ints. This is intended
            to record atom-level information used to inform hierarchy definition and iteration, such as
            grouping atom by residue and chain.

        Returns
        -------
        index : int
            The index of the atom in the molecule

        Examples
        --------

        Define a methane molecule

        >>> molecule = Molecule()
        >>> molecule.name = 'methane'
        >>> C = molecule.add_atom(6, 0, False)
        >>> H1 = molecule.add_atom(1, 0, False)
        >>> H2 = molecule.add_atom(1, 0, False)
        >>> H3 = molecule.add_atom(1, 0, False)
        >>> H4 = molecule.add_atom(1, 0, False)
        >>> bond_idx = molecule.add_bond(C, H1, False, 1)
        >>> bond_idx = molecule.add_bond(C, H2, False, 1)
        >>> bond_idx = molecule.add_bond(C, H3, False, 1)
        >>> bond_idx = molecule.add_bond(C, H4, False, 1)

        """
        atom_index = self._add_atom(
            atomic_number,
            formal_charge,
            is_aromatic,
            stereochemistry=stereochemistry,
            name=name,
            metadata=metadata,
        )
        return atom_index

    def add_bond(
        self,
        atom1,
        atom2,
        bond_order,
        is_aromatic,
        stereochemistry=None,
        fractional_bond_order=None,
    ):
        """
        Add a bond between two specified atom indices


        Parameters
        ----------
        atom1 : int or openff.toolkit.topology.molecule.Atom
            Index of first atom
        atom2 : int or openff.toolkit.topology.molecule.Atom
            Index of second atom
        bond_order : int
            Integral bond order of Kekulized form
        is_aromatic : bool
            True if this bond is aromatic, False otherwise
        stereochemistry : str, optional, default=None
            Either ``'E'`` or ``'Z'`` for specified stereochemistry, or ``None`` if stereochemistry is irrelevant
        fractional_bond_order : float, optional, default=None
            The fractional (eg. Wiberg) bond order

        Returns
        -------
        index: int
            Index of the bond in this molecule

        """
        bond_index = self._add_bond(
            atom1,
            atom2,
            bond_order,
            is_aromatic,
            stereochemistry=stereochemistry,
            fractional_bond_order=fractional_bond_order,
        )
        return bond_index

    def add_conformer(self, coordinates):
        """
        Add a conformation of the molecule

        Parameters
        ----------
        coordinates: unit-wrapped np.array with shape (n_atoms, 3) and dimension of distance
            Coordinates of the new conformer, with the first dimension of the array corresponding to the atom index in
            the molecule's indexing system.

        Returns
        -------
        index: int
            The index of this conformer
        """

        # TODO how can be check that a set of coords and no connections
        #   is a conformation that does not change connectivity?

        return self._add_conformer(coordinates)

    def visualize(
        self,
        backend="rdkit",
        width=None,
        height=None,
        show_all_hydrogens=True,
    ):
        """
        Render a visualization of the molecule in Jupyter

        Parameters
        ----------
        backend : str, optional, default='rdkit'
            The visualization engine to use. Choose from:

            - ``"rdkit"``
            - ``"openeye"``
            - ``"nglview"`` (requires conformers)

        width : int, optional, default=500
            Width of the generated representation (only applicable to
            ``backend=openeye`` or ``backend=rdkit``)
        height : int, optional, default=300
            Width of the generated representation (only applicable to
            ``backend=openeye`` or ``backend=rdkit``)
        show_all_hydrogens : bool, optional, default=True
            Whether to explicitly depict all hydrogen atoms. (only applicable to
            ``backend=openeye`` or ``backend=rdkit``)

        Returns
        -------
        object
            Depending on the backend chosen:

            - rdkit → IPython.display.SVG
            - openeye → IPython.display.Image
            - nglview → nglview.NGLWidget

        """
        from openff.toolkit.utils.toolkits import OPENEYE_AVAILABLE, RDKIT_AVAILABLE

        backend = backend.lower()

        if backend == "nglview":
            try:
                import nglview as nv
            except ImportError:
                raise MissingOptionalDependencyError("nglview")

            if width is not None or height is not None:
                # TODO: More specific exception
                raise ValueError(
                    "The width, height, and show_all_hydrogens arguments do not apply to the nglview backend."
                )
            elif not show_all_hydrogens:
                # TODO: More specific exception
                # TODO: Implement this? Should be able to just strip hydrogens from the PDB
                raise ValueError(
                    "show_all_hydrogens=False is not supported by the nglview backend"
                )

            if self.conformers:
                from openff.toolkit.utils.viz import _OFFTrajectoryNGLView

                trajectory_like = _OFFTrajectoryNGLView(self)
                widget = nv.NGLWidget(trajectory_like)
                return widget
            else:
                # TODO: More specific exception
                raise ValueError(
                    "Visualizing with NGLview requires that the molecule has "
                    "conformers."
                )

        width = 500 if width is None else width
        height = 300 if height is None else height
        show_all_hydrogens = True if show_all_hydrogens is None else show_all_hydrogens

        if backend == "rdkit":
            if RDKIT_AVAILABLE:
                from IPython.display import SVG
                from rdkit.Chem.Draw import (  # type: ignore[import]
                    rdDepictor,
                    rdMolDraw2D,
                )
                from rdkit.Chem.rdmolops import RemoveHs  # type: ignore[import]

                rdmol = self.to_rdkit()

                if not show_all_hydrogens:
                    # updateExplicitCount: Keep a record of the hydrogens we remove.
                    # This is used in visualization to distinguish eg radicals from normal species
                    rdmol = RemoveHs(rdmol, updateExplicitCount=True)

                rdDepictor.SetPreferCoordGen(True)
                rdDepictor.Compute2DCoords(rdmol)
                rdmol = rdMolDraw2D.PrepareMolForDrawing(rdmol)

                drawer = rdMolDraw2D.MolDraw2DSVG(width, height)
                drawer.DrawMolecule(rdmol)
                drawer.FinishDrawing()

                return SVG(drawer.GetDrawingText())
            else:
                warnings.warn(
                    "RDKit was requested as a visualization backend but "
                    "it was not found to be installed. Falling back to "
                    "trying to use OpenEye for visualization."
                )
                backend = "openeye"
        if backend == "openeye":
            if OPENEYE_AVAILABLE:
                from IPython.display import Image
                from openeye import oedepict

                oemol = self.to_openeye()

                opts = oedepict.OE2DMolDisplayOptions(
                    width, height, oedepict.OEScale_AutoScale
                )

                if show_all_hydrogens:
                    opts.SetHydrogenStyle(oedepict.OEHydrogenStyle_ImplicitAll)

                oedepict.OEPrepareDepiction(oemol)
                img = oedepict.OEImage(width, height)
                display = oedepict.OE2DMolDisplay(oemol, opts)
                oedepict.OERenderMolecule(img, display)
                png = oedepict.OEWriteImageToString("png", img)
                return Image(png)

        # TODO: More specific exception
        raise ValueError("Could not find an appropriate backend")

    def perceive_residues(self, substructure_file_path=None, strict_chirality=True):
        """
        Perceive a polymer's residues and permit iterating over them.

        Perceives residues by matching substructures in the current molecule
        with a substructure dictionary file, using SMARTS, and assigns residue
        names and numbers to atom metadata. It then constructs a residue hierarchy
        scheme to allow iterating over residues.


        Parameters
        ----------
        substructure_file_path : str, optional, default=None
            Path to substructure library file in JSON format. Defaults to using
            built-in substructure file.
        strict_chirality: bool, optional, default=True
            Whether to use strict chirality symbols (stereomarks) for
            substructure matchings with SMARTS.
        """
        # Read substructure dictionary file
        if not substructure_file_path:
            substructure_file_path = get_data_file_path(
                "proteins/aa_residues_substructures_with_caps.json"
            )
        with open(substructure_file_path, "r") as subfile:
            substructure_dictionary = json.load(subfile)

        # TODO: Think of a better way to deal with no strict chirality case
        # if ignoring strict chirality, remove/update keys in inner dictionary
        if not strict_chirality:
            # make a copy of substructure dict
            substructure_dictionary_no_chirality = deepcopy(substructure_dictionary)
            # Update inner key (SMARTS) maintaining its value
            for res_name, inner_dict in substructure_dictionary.items():
                for smarts, atom_types in inner_dict.items():
                    smarts_no_chirality = smarts.replace("@", "")  # remove @ in smarts
                    substructure_dictionary_no_chirality[res_name][
                        smarts_no_chirality
                    ] = substructure_dictionary_no_chirality[res_name].pop(
                        smarts
                    )  # update key
            # replace with the new substructure dictionary
            substructure_dictionary = substructure_dictionary_no_chirality

        all_matches = list()
        for residue_name, smarts_dict in substructure_dictionary.items():
            matches = dict()
            for smarts in smarts_dict:
                for match in self.chemical_environment_matches(smarts):
                    matches[match] = smarts
                    all_matches.append(
                        {
                            "atom_idxs": match,
                            "atom_idxs_set": set(match),
                            "smarts": smarts,
                            "residue_name": residue_name,
                            "atom_names": smarts_dict[smarts],
                        }
                    )

        # Remove matches that are subsets of other matches
        # give precedence to the SMARTS defined at the end of the file
        match_idxs_to_delete = set()
        for match_idx in range(len(all_matches) - 1, 0, -1):
            this_match_set = all_matches[match_idx]["atom_idxs_set"]
            this_match_set_size = len(this_match_set)
            for match_before_this_idx in range(match_idx):
                match_before_this_set = all_matches[match_before_this_idx][
                    "atom_idxs_set"
                ]
                match_before_this_set_size = len(match_before_this_set)
                n_overlapping_atoms = len(
                    this_match_set.intersection(match_before_this_set)
                )
                if n_overlapping_atoms > 0:
                    if match_before_this_set_size < this_match_set_size:
                        match_idxs_to_delete.add(match_before_this_idx)
                    else:
                        match_idxs_to_delete.add(match_idx)

        match_idxs_to_delete_list = sorted(list(match_idxs_to_delete), reverse=True)
        for match_idx in match_idxs_to_delete_list:
            all_matches.pop(match_idx)

        all_matches.sort(key=lambda x: min(x["atom_idxs"]))

        # Now the matches have been deduplicated and de-subsetted
        for residue_num, match_dict in enumerate(all_matches):
            for smarts_idx, atom_idx in enumerate(match_dict["atom_idxs"]):
                self.atoms[atom_idx].metadata["residue_name"] = match_dict[
                    "residue_name"
                ]
                self.atoms[atom_idx].metadata["residue_number"] = residue_num + 1
                self.atoms[atom_idx].metadata["atom_name"] = match_dict["atom_names"][
                    smarts_idx
                ]

<<<<<<< HEAD
        # Now add the residue hierarchy scheme
        self._add_residue_hierarchy_scheme()

    def _ipython_display_(self):
=======
    def _ipython_display_(self):  # pragma: no cover
>>>>>>> 8bc28a82
        from IPython.display import display

        try:
            return display(self.visualize(backend="nglview"))
        except (ImportError, ValueError):
            pass

        try:
            return display(self.visualize(backend="rdkit"))
        except ValueError:
            pass

        try:
            return display(self.visualize(backend="openeye"))
        except ValueError:
            pass


def _networkx_graph_to_hill_formula(graph: "nx.Graph") -> str:
    """
    Convert a NetworkX graph to a Hill formula.

    Parameters
    ----------
    graph : nx.Graph
        The graph to convert.

    Returns
    -------
    str
        The Hill formula corresponding to the graph.

    """
    import networkx as nx

    if not isinstance(graph, nx.Graph):
        raise Exception("The graph must be a NetworkX graph.")

    atom_nums = list(dict(graph.nodes(data="atomic_number", default=1)).values())
    return _atom_nums_to_hill_formula(atom_nums)


def _atom_nums_to_hill_formula(atom_nums: List[int]) -> str:
    """
    Given a `Counter` object of atom counts by atomic number, generate the corresponding
    Hill formula. See https://en.wikipedia.org/wiki/Chemical_formula#Hill_system"""
    from collections import Counter

    SYMBOLS_ = deepcopy(SYMBOLS)
    SYMBOLS_[0] = "X"

    atom_symbol_counts = Counter(SYMBOLS_[atom_num] for atom_num in atom_nums)

    formula = []
    # Check for C and H first, to make a correct hill formula
    for el in ["C", "H"]:
        if el in atom_symbol_counts:
            count = atom_symbol_counts.pop(el)
            formula.append(el)
            if count > 1:
                formula.append(str(count))

    # now get the rest of the elements in alphabetical ordering
    for el in sorted(atom_symbol_counts.keys()):
        count = atom_symbol_counts.pop(el)
        formula.append(el)
        if count > 1:
            formula.append(str(count))

    return "".join(formula)


def _nth_degree_neighbors_from_graphlike(
    graphlike: Union[Molecule, "_SimpleMolecule"], n_degrees: int
) -> Generator[
    Union[Tuple[Atom, Atom], Tuple["_SimpleAtom", "_SimpleAtom"]], None, None
]:
    """
    Given a graph-like object, return a tuple of the nth degree neighbors of each atom.

    The input `graphlike` object must provide a .to_networkx() method and an
    `atoms` property that can be indexed.

    See Molecule.nth_degree_neighbors for more details.

    Parameters
    ----------
    graphlike : Union[Molecule, _SimpleMolecule]
        The graph-like object to get the neighbors of.
    n: int
        The number of bonds separating atoms in each pair

    Returns
    -------
    neighbors: iterator of tuple of Atom
        Tuples (len 2) of atom that are separated by ``n`` bonds.
    """
    graph = graphlike.to_networkx()

    for node_i in graph.nodes:
        for node_j in graph.nodes:
            if node_i == node_j:
                continue

            path_length = nx.shortest_path_length(graph, node_i, node_j)

            if path_length == n_degrees:
                if node_i > node_j:
                    continue
                yield (graphlike.atoms[node_i], graphlike.atoms[node_j])


class HierarchyScheme:
    """
    Perceives hierarchy elements from the metadata of atoms in a ``Molecule``.

    The Open Force Field Toolkit has no native understanding of hierarchical
    atom organisation schemes common to other biomolecular software, such as
    "residues" or "chains" (see :ref:`userguide_hierarchy`). To facilitate
    iterating over groups of atoms, a ``HierarchyScheme`` can be used to collect
    atoms into ``HierarchyElements``, groups of atoms that share the same
    values for certain metadata elements. Metadata elements are stored in the
    ``Atom.properties`` attribute.

    Hierarchy schemes are not updated dynamically; if a ``Molecule`` with
    hierarchy schemes changes, :meth:`Molecule.update_hierarchy_schemes()` must
    be called before the scheme is iterated over again or else the grouping
    may be incorrect.

    A ``HierarchyScheme`` contains the information needed to perceive
    ``HierarchyElement`` objects from a ``Molecule`` containing atoms with
    metadata.
    """

    def __init__(
        self,
        parent: FrozenMolecule,
        uniqueness_criteria: Union[Tuple[str], List[str]],
        iterator_name: str,
    ):
        """
        Create a new hierarchy scheme for iterating over groups of atoms.

        Parameters
        ----------

        parent
            The ``Molecule`` to which this scheme belongs.
        uniqueness_criteria
            The names of ``Atom`` metadata entries that define this scheme. An
            atom belongs to a ``HierarchyElement`` only if its metadata has the
            same values for these criteria as the other atoms in the
            ``HierarchyElement``.
        iterator_name
            The name of the iterator that will be exposed to access the hierarchy
            elements generated by this scheme
        """
        if (type(uniqueness_criteria) is not list) and (
            type(uniqueness_criteria) is not tuple
        ):
            raise TypeError(
                f"'uniqueness_criteria' kwarg must be a list or a tuple of strings,"
                f" received {repr(uniqueness_criteria)} "
                f"(type {type(uniqueness_criteria)}) instead."
            )

        for criterion in uniqueness_criteria:
            if type(criterion) is not str:
                raise TypeError(
                    f"Each item in the 'uniqueness_criteria' kwarg must be a string,"
                    f" received {repr(criterion)} "
                    f"(type {type(criterion)}) instead."
                )

        if type(iterator_name) is not str:
            raise TypeError(
                f"'iterator_name' kwarg must be a string, received {repr(iterator_name)} "
                f"(type {type(iterator_name)}) instead."
            )
        self.parent = parent
        self.uniqueness_criteria = uniqueness_criteria
        self.iterator_name = iterator_name

        self.hierarchy_elements = list()

    def to_dict(self):
        """
        Serialize this object to a basic dict of strings, ints, and floats
        """
        return_dict = dict()
        return_dict["uniqueness_criteria"] = self.uniqueness_criteria
        return_dict["iterator_name"] = self.iterator_name
        return_dict["hierarchy_elements"] = [
            e.to_dict() for e in self.hierarchy_elements
        ]
        return return_dict

    def perceive_hierarchy(self):
        """
<<<<<<< HEAD
        Prepare the parent ``Molecule`` for iteration according to this scheme.
=======
        Groups the atoms of the parent of this HierarchyScheme according to their
        metadata, and creates HierarchyElements suitable for iteration over the parent.
        Atoms missing the metadata fields in this HierarchyScheme's
        uniqueness_criteria tuple will have those spots populated with the string 'None'.
>>>>>>> 8bc28a82

        Groups the atoms of the parent of this ``HierarchyScheme`` according to
        their metadata, and creates ``HierarchyElement`` objects suitable for
        iteration over the parent. Particles missing the metadata fields in
        this object's ``uniqueness_criteria`` tuple will have those spots
        populated with the string ``'None'``.

        This method overwrites the scheme's ``hierarchy_elements`` attribute in
        place. Each ``HierarchyElement`` in the scheme's `hierarchy_elements`
        attribute is `static` --- that is, it is updated only when
        `perceive_hierarchy()` is called, and `not` on-the-fly when atom
        metadata is modified.
        """
        from collections import defaultdict

        self.hierarchy_elements = list()
        # Determine which atoms should get added to which HierarchyElements
        hier_eles_to_add = defaultdict(list)
        for atom in self.parent.atoms:
            atom_key = list()
            for field_key in self.uniqueness_criteria:
                if field_key in atom.metadata:
                    atom_key.append(atom.metadata[field_key])
                else:
                    atom_key.append("None")

            hier_eles_to_add[tuple(atom_key)].append(atom)

        # Create the actual HierarchyElements
        for atom_key, atoms_to_add in hier_eles_to_add.items():
            atom_indices = [p.molecule_atom_index for p in atoms_to_add]
            self.add_hierarchy_element(atom_key, atom_indices)

        self.sort_hierarchy_elements()

    def add_hierarchy_element(self, identifier, atom_indices):
        """
        Instantiate a new HierarchyElement belonging to this HierarchyScheme.

        This is the main way to instantiate new HierarchyElements.

        Parameters
        ----------
        identifier : tuple of str and int
<<<<<<< HEAD
            Tuple of metadata values (not keys) that define the uniqueness
            criteria for this element
        particle_indices : iterable int
            The indices of particles in ``scheme.parent`` that are in this
            element
=======
            uniqueness tuple
        atom_indices : iterable int
>>>>>>> 8bc28a82
        """
        new_hier_ele = HierarchyElement(self, identifier, atom_indices)
        self.hierarchy_elements.append(new_hier_ele)
        return new_hier_ele

    def sort_hierarchy_elements(self):
        """
        Semantically sort the HierarchyElements belonging to this object, according to
        their identifiers.
        """
        # hard-code the sort_func value here, since it's hard to serialize safely
        def sort_func(x):
            return version.parse(".".join([str(i) for i in x.identifier]))

        self.hierarchy_elements.sort(key=sort_func)

    def __str__(self):
        return (
            f"HierarchyScheme with uniqueness_criteria '{self.uniqueness_criteria}', iterator_name "
            f"'{self.iterator_name}', and {len(self.hierarchy_elements)} elements"
        )

    def __repr__(self):
        return self.__str__()


class HierarchyElement:
<<<<<<< HEAD
    """An element in a metadata hierarchy scheme, such as a residue or chain."""

    def __init__(self, scheme, identifier, particle_indices):
=======
    def __init__(self, scheme, identifier, atom_indices):
>>>>>>> 8bc28a82
        """
        Create a new hierarchy element.

        Parameters
        ----------

        scheme : HierarchyScheme
            The scheme to which this ``HierarchyElement`` belongs
        id : tuple of str and int
<<<<<<< HEAD
            Tuple of metadata values (not keys) that define the uniqueness
            criteria for this element
        particle_indices : iterable int
            The indices of particles in ``scheme.parent`` that are in this
            element

=======
            uniqueness tuple
        atom_indices : iterable of int
>>>>>>> 8bc28a82
        """
        self.scheme = scheme
        self.identifier = identifier
        self.atom_indices = deepcopy(atom_indices)
        for id_component, uniqueness_component in zip(
            identifier, scheme.uniqueness_criteria
        ):
            setattr(self, uniqueness_component, id_component)

    def to_dict(self):
        """
        Serialize this object to a basic dict of strings, ints, and floats
        """
        return_dict = dict()
        return_dict["identifier"] = self.identifier
        return_dict["atom_indices"] = self.atom_indices
        return return_dict

    @property
<<<<<<< HEAD
    def particles(self) -> Particle:
        for particle_index in self.particle_indices:
            yield self.parent.particles[particle_index]

    def particle(self, index: int) -> Particle:
        """
        Get the particle with a specified index from the parent ``Molecule``.

        Parameters
        ----------
        index
            The index of the particle in the parent molecule.
=======
    def atoms(self):
        for atom_index in self.atom_indices:
            yield self.parent.atoms[atom_index]

    def atom(self, index: int):
        """
        Get atom with a specified index.

        Parameters
        ----------
        index : int

        Returns
        -------
        atom : openff.toolkit.topology.molecule.Atom
>>>>>>> 8bc28a82
        """
        return self.parent.atoms[self.atom_indices[index]]

    @property
    def parent(self) -> FrozenMolecule:
        return self.scheme.parent

    def __str__(self):
        return (
            f"HierarchyElement {self.identifier} of iterator '{self.scheme.iterator_name}' containing "
            f"{len(self.atom_indices)} atom(s)"
        )

    def __repr__(self):
        return self.__str__()<|MERGE_RESOLUTION|>--- conflicted
+++ resolved
@@ -5290,14 +5290,10 @@
                     smarts_idx
                 ]
 
-<<<<<<< HEAD
         # Now add the residue hierarchy scheme
         self._add_residue_hierarchy_scheme()
 
-    def _ipython_display_(self):
-=======
     def _ipython_display_(self):  # pragma: no cover
->>>>>>> 8bc28a82
         from IPython.display import display
 
         try:
@@ -5497,18 +5493,11 @@
 
     def perceive_hierarchy(self):
         """
-<<<<<<< HEAD
         Prepare the parent ``Molecule`` for iteration according to this scheme.
-=======
-        Groups the atoms of the parent of this HierarchyScheme according to their
-        metadata, and creates HierarchyElements suitable for iteration over the parent.
-        Atoms missing the metadata fields in this HierarchyScheme's
-        uniqueness_criteria tuple will have those spots populated with the string 'None'.
->>>>>>> 8bc28a82
 
         Groups the atoms of the parent of this ``HierarchyScheme`` according to
         their metadata, and creates ``HierarchyElement`` objects suitable for
-        iteration over the parent. Particles missing the metadata fields in
+        iteration over the parent. Atoms missing the metadata fields in
         this object's ``uniqueness_criteria`` tuple will have those spots
         populated with the string ``'None'``.
 
@@ -5549,16 +5538,11 @@
         Parameters
         ----------
         identifier : tuple of str and int
-<<<<<<< HEAD
             Tuple of metadata values (not keys) that define the uniqueness
             criteria for this element
-        particle_indices : iterable int
-            The indices of particles in ``scheme.parent`` that are in this
+        atom_indices : iterable int
+            The indices of atoms in ``scheme.parent`` that are in this
             element
-=======
-            uniqueness tuple
-        atom_indices : iterable int
->>>>>>> 8bc28a82
         """
         new_hier_ele = HierarchyElement(self, identifier, atom_indices)
         self.hierarchy_elements.append(new_hier_ele)
@@ -5586,13 +5570,9 @@
 
 
 class HierarchyElement:
-<<<<<<< HEAD
     """An element in a metadata hierarchy scheme, such as a residue or chain."""
 
-    def __init__(self, scheme, identifier, particle_indices):
-=======
     def __init__(self, scheme, identifier, atom_indices):
->>>>>>> 8bc28a82
         """
         Create a new hierarchy element.
 
@@ -5602,17 +5582,11 @@
         scheme : HierarchyScheme
             The scheme to which this ``HierarchyElement`` belongs
         id : tuple of str and int
-<<<<<<< HEAD
             Tuple of metadata values (not keys) that define the uniqueness
             criteria for this element
-        particle_indices : iterable int
+        atom_indices : iterable int
             The indices of particles in ``scheme.parent`` that are in this
             element
-
-=======
-            uniqueness tuple
-        atom_indices : iterable of int
->>>>>>> 8bc28a82
         """
         self.scheme = scheme
         self.identifier = identifier
@@ -5632,20 +5606,6 @@
         return return_dict
 
     @property
-<<<<<<< HEAD
-    def particles(self) -> Particle:
-        for particle_index in self.particle_indices:
-            yield self.parent.particles[particle_index]
-
-    def particle(self, index: int) -> Particle:
-        """
-        Get the particle with a specified index from the parent ``Molecule``.
-
-        Parameters
-        ----------
-        index
-            The index of the particle in the parent molecule.
-=======
     def atoms(self):
         for atom_index in self.atom_indices:
             yield self.parent.atoms[atom_index]
@@ -5661,7 +5621,6 @@
         Returns
         -------
         atom : openff.toolkit.topology.molecule.Atom
->>>>>>> 8bc28a82
         """
         return self.parent.atoms[self.atom_indices[index]]
 
