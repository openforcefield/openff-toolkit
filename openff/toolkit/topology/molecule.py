#!/usr/bin/env python

# =============================================================================================
# MODULE DOCSTRING
# =============================================================================================
"""
Molecular chemical entity representation and routines to interface with cheminformatics toolkits

.. todo::

   * Our main philosophy here is to keep the object contents of topology objects easily serializable/deserializable

   * Have ``Molecule`` raise an exception if loading/creating molecules with unspecified stereochemistry?
   * Create ``FrozenMolecule`` to represent immutable molecule
   * Make ``Atom`` and ``Bond`` an inner class of Molecule?
   * Add ``Molecule.from_smarts()`` or ``.from_tagged_smiles()`` to allow a tagged SMARTS string
     (where tags are zero-indexed atom indices) to be used to create a molecule with the given atom numbering.
   * How can we make the ``Molecule`` API more useful to codes like perses that modify molecules on the fly?
   * Use `attrs <http://www.attrs.org/>`_ for convenient class initialization?
   * JSON/BSON representations of objects?
   * Generalize Molecule infrastructure to provide "plug-in" support for cheminformatics toolkits
   * Do we need a way to write a bunch of molecules to a file, or serialize a set of molecules to a file?
     We currently don't have a way to do that through the ``Molecule`` API, even though there is a way to
     read multiple molecules via ``Molecules.from_file()``.
   * Should we allow the removal of atoms too?
   * Should invalidation of cached properties be handled via something like a tracked list?
   * Refactor toolkit encapsulation to generalize and provide only a few major toolkit methods and toolkit objects that can be queried for features
   * Speed up overall import time by putting non-global imports only where they are needed

"""
import json
import operator
import warnings
from abc import abstractmethod
from collections import OrderedDict, UserDict
from copy import deepcopy
from typing import TYPE_CHECKING, Generator, List, Optional, TextIO, Tuple, Union

import networkx as nx
import numpy as np
from cached_property import cached_property
from openff.units import unit
from openff.units.elements import MASSES, SYMBOLS
from packaging import version

import openff.toolkit
from openff.toolkit.utils.exceptions import (
    HierarchySchemeNotFoundException,
    HierarchySchemeWithIteratorNameAlreadyRegisteredException,
    IncompatibleUnitError,
    InvalidAtomMetadataError,
    InvalidConformerError,
    SmilesParsingError,
    UnsupportedFileTypeError,
)
from openff.toolkit.utils.serialization import Serializable
from openff.toolkit.utils.toolkits import (
    DEFAULT_AROMATICITY_MODEL,
    GLOBAL_TOOLKIT_REGISTRY,
    InvalidToolkitRegistryError,
    OpenEyeToolkitWrapper,
    RDKitToolkitWrapper,
    ToolkitRegistry,
    ToolkitWrapper,
    UndefinedStereochemistryError,
)
from openff.toolkit.utils.utils import (
    MissingDependencyError,
    dict_to_quantity,
    get_data_file_path,
    quantity_to_dict,
    requires_package,
)

if TYPE_CHECKING:
    from openff.units.unit import Quantity

    from openff.toolkit.topology._mm_molecule import _SimpleAtom, _SimpleMolecule

# =============================================================================================
# GLOBAL PARAMETERS
# =============================================================================================

# TODO: Can we have the `ALLOWED_*_MODELS` list automatically appear in the docstrings below?
# TODO: Should `ALLOWED_*_MODELS` be objects instead of strings?
# TODO: Should these be imported from `openff.toolkit.cheminformatics.aromaticity_models` and `.bondorder_models`?

# TODO: Allow all OpenEye aromaticity models to be used with OpenEye names?
#       Only support OEAroModel_MDL in RDKit version?

# =============================================================================================
# PRIVATE SUBROUTINES
# =============================================================================================

# =============================================================================================
# Particle
# =============================================================================================


class Particle(Serializable):
    """
    Base class for all particles in a molecule.

    A particle object could be an ``Atom`` or a ``VirtualSite``.

    .. warning :: This API is experimental and subject to change.
    """

    @property
    def molecule(self):
        """
        The ``Molecule`` this particle is part of.

        .. todo::

            * Should we have a single unique ``Molecule`` for each molecule
              type in the system, or if we have multiple copies of the same
              molecule, should we have multiple ``Molecule``\ s?

        """
        return self._molecule

    @molecule.setter
    def molecule(self, molecule):
        """
        Set the particle's molecule pointer. Note that this will only work if the particle currently
        doesn't have a molecule
        """
        err = f"{type(self).__name__} already has an associated molecule"
        assert self._molecule is None, err
        self._molecule = molecule

    @property
    def molecule_particle_index(self):
        """
        Returns the index of this particle in its molecule
        """
        return self._molecule.particles.index(self)

    @property
    def name(self):
        """
        The name of the particle
        """
        return self._name

    def to_dict(self):
        """Convert to dictionary representation."""
        # Implement abstract method Serializable.to_dict()
        raise NotImplementedError()  # TODO

    @classmethod
    def from_dict(cls, d):
        """Static constructor from dictionary representation."""
        # Implement abstract method Serializable.to_dict()
        raise NotImplementedError()  # TODO


# =============================================================================================
# Atom
# =============================================================================================


class AtomMetadataDict(UserDict):
    def __init__(self, *args, **kwargs):
        self.data = {}
        self.update(dict(*args, **kwargs))

    def __setitem__(self, key, value):
        if not isinstance(key, str):
            raise InvalidAtomMetadataError(
                f"Attempted to set atom metadata with a non-string key. (key: {key}"
            )
        if not isinstance(value, (str, int)):
            raise InvalidAtomMetadataError(
                f"Attempted to set atom metadata with a non-string or integer "
                f"value. (value: {value})"
            )
        super().__setitem__(key, value)


class Atom(Particle):
    """
    A particle representing a chemical atom.

    Note that non-chemical virtual sites are represented by the ``VirtualSite`` object.

    .. todo::

       * Should ``Atom`` objects be immutable or mutable?
       * Do we want to support the addition of arbitrary additional properties,
         such as floating point quantities (e.g. ``charge``), integral quantities (such as ``id`` or ``serial`` index in a PDB file),
         or string labels (such as Lennard-Jones types)?

    .. todo :: Allow atoms to have associated properties.

    .. warning :: This API is experimental and subject to change.
    """

    def __init__(
        self,
        atomic_number,
        formal_charge,
        is_aromatic,
        name=None,
        molecule=None,
        stereochemistry=None,
        metadata=None,
    ):
        """
        Create an immutable Atom object.

        Object is serializable and immutable.

        .. todo :: Use attrs to validate?

        .. todo :: We can add setters if we need to.

        Parameters
        ----------
        atomic_number : int
            Atomic number of the atom
        formal_charge : int or openff.units.unit.Quantity-wrapped int with dimension "charge"
            Formal charge of the atom
        is_aromatic : bool
            If True, atom is aromatic; if False, not aromatic
        stereochemistry : str, optional, default=None
            Either 'R' or 'S' for specified stereochemistry, or None for ambiguous stereochemistry
        name : str, optional, default=None
            An optional name to be associated with the atom
        metadata : dict[str: (int, str)], default=None
            An optional dictionary where keys are strings and values are strings or ints. This is intended
            to record atom-level information used to inform hierarchy definition and iteration, such as
            grouping atom by residue and chain.

        Examples
        --------

        Create a non-aromatic carbon atom

        >>> atom = Atom(6, 0, False)

        Create a chiral carbon atom

        >>> atom = Atom(6, 0, False, stereochemistry='R', name='CT')

        """
        self._atomic_number = atomic_number
        # Use the setter here, since it will handle either ints or Quantities
        if hasattr(formal_charge, "units"):
            # Faster check than ` == unit.dimensionless`
            if str(formal_charge.units) == "":
                raise Exception
        self.formal_charge = formal_charge
        self._is_aromatic = is_aromatic
        self._stereochemistry = stereochemistry
        if name is None:
            name = ""
        self._name = name
        self._molecule = molecule
        ## From Jeff: I'm going to assume that this is implicit in the parent Molecule's ordering of atoms
        # self._molecule_atom_index = molecule_atom_index
        self._bonds = list()
        self._virtual_sites = list()
        if metadata is None:
            self._metadata = AtomMetadataDict()
        else:
            self._metadata = AtomMetadataDict(metadata)

    # TODO: We can probably avoid an explicit call and determine this dynamically
    #   from self._molecule (maybe caching the result) to get rid of some bookkeeping.
    # TODO: Should stereochemistry be reset/cleared/recomputed upon addition of a bond?
    def add_bond(self, bond):
        """Adds a bond that this atom is involved in
        .. todo :: Is this how we want to keep records?

        Parameters
        ----------
        bond: an openff.toolkit.topology.molecule.Bond
            A bond involving this atom
        """

        self._bonds.append(bond)

    def add_virtual_site(self, vsite):
        """Adds a bond that this atom is involved in
        .. todo :: Is this how we want to keep records?

        Parameters
        ----------
        bond: an openff.toolkit.topology.molecule.Bond
            A bond involving this atom
        """

        self._virtual_sites.append(vsite)

    def to_dict(self):
        """Return a dict representation of the atom."""
        # TODO
        atom_dict = OrderedDict()
        atom_dict["atomic_number"] = self._atomic_number
        atom_dict["formal_charge"] = self._formal_charge.m_as(unit.elementary_charge)
        atom_dict["is_aromatic"] = self._is_aromatic
        atom_dict["stereochemistry"] = self._stereochemistry
        # TODO: Should we let atoms have names?
        atom_dict["name"] = self._name
        atom_dict["metadata"] = dict(self._metadata)
        # TODO: Should this be implicit in the atom ordering when saved?
        # atom_dict['molecule_atom_index'] = self._molecule_atom_index
        return atom_dict

    @classmethod
    def from_dict(cls, atom_dict):
        """Create an Atom from a dict representation."""
        return cls(**atom_dict)

    @property
    def metadata(self):
        """
        The atom's metadata dictionary
        """
        return self._metadata

    @property
    def formal_charge(self):
        """
        The atom's formal charge
        """
        return self._formal_charge

    @formal_charge.setter
    def formal_charge(self, other):
        """
        Set the atom's formal charge. Accepts either ints or unit-wrapped ints with units of charge.
        """
        if isinstance(other, int):
            self._formal_charge = unit.Quantity(other, unit.elementary_charge)
        elif isinstance(other, unit.Quantity):
            # Faster to check equality than convert, so short-circuit
            if other.units is unit.elementary_charge:
                self.formal_charge = other
            elif other.units in unit.elementary_charge.compatible_units():
                self._formal_charge = other
            else:
                raise IncompatibleUnitError(
                    f"Cannot set formal charge with a quantity with units {other.units}"
                )
        elif hasattr(other, "unit"):
            from openmm import unit as openmm_unit

            if not isinstance(other, openmm_unit.Quantity):
                raise IncompatibleUnitError(
                    "Unsupported type passed to formal_charge setter. "
                    "Found object of type {type(other)}."
                )

            from openff.units.openmm import from_openmm

            converted = from_openmm(other)
            if converted.units in unit.elementary_charge.compatible_units():
                self._formal_charge = converted
            else:
                raise IncompatibleUnitError(
                    f"Cannot set formal charge with a quantity with units {converted.units}"
                )
        else:
            raise ValueError

    @property
    def partial_charge(self):
        """
        The partial charge of the atom, if any.

        Returns
        -------
        unit-wrapped float with dimension of atomic charge, or None if no charge has been specified
        """
        if self._molecule._partial_charges is None:
            return None
        else:
            index = self.molecule_atom_index
            return self._molecule._partial_charges[index]

    @property
    def is_aromatic(self):
        """
        The atom's is_aromatic flag
        """
        return self._is_aromatic

    @property
    def stereochemistry(self):
        """
        The atom's stereochemistry (if defined, otherwise None)
        """
        return self._stereochemistry

    @stereochemistry.setter
    def stereochemistry(self, value):
        """Set the atoms stereochemistry
        Parameters
        ----------
        value : str
            The stereochemistry around this atom, allowed values are "CW", "CCW", or None,
        """

        # if (value != 'CW') and (value != 'CCW') and not(value is None):
        #    raise Exception("Atom stereochemistry setter expected 'CW', 'CCW', or None. Received {} (type {})".format(value, type(value)))
        self._stereochemistry = value

    @property
    def atomic_number(self) -> int:
        """
        The integer atomic number of the atom.

        """
        return self._atomic_number

    @property
    def symbol(self) -> str:
        """
        Return the symbol implied by the atomic number of this atom

        """
        return SYMBOLS[self.atomic_number]

    @property
    def mass(self) -> "Quantity":
        """
        The standard atomic weight (abundance-weighted isotopic mass) of the atomic site.

        The mass is reported in units of Dalton.
        """
        # This is assumed elsewhere in the codebase to be in units of Dalton, which is what is
        # reported by MASSES as of openff-units v0.1.5. There may be performance implications if
        # other functions need to verify or convert units.
        # https://github.com/openforcefield/openff-toolkit/pull/1182#discussion_r802078273
        return MASSES[self.atomic_number]

    @property
    def name(self):
        """
        The name of this atom, if any
        """
        return self._name

    @name.setter
    def name(self, other):
        """

        Parameters
        ----------
        other : string
            The new name for this atom
        """
        if not (type(other) is str):
            raise Exception(
                "In setting atom name. Expected str, received {} (type {})".format(
                    other, type(other)
                )
            )
        self._name = other

    # TODO: How are we keeping track of bonds, angles, etc?

    @property
    def bonds(self):
        """
        The list of ``Bond`` objects this atom is involved in.

        """
        return self._bonds
        # for bond in self._bonds:
        #    yield bond

    @property
    # def bonded_to(self):
    def bonded_atoms(self):
        """
        The list of ``Atom`` objects this atom is involved in bonds with

        """
        for bond in self._bonds:
            for atom in bond.atoms:
                if not (atom == self):
                    # TODO: This seems dangerous. Ask John for a better way
                    yield atom

    def is_bonded_to(self, atom2):
        """
        Determine whether this atom is bound to another atom

        Parameters
        ----------
        atom2: openff.toolkit.topology.molecule.Atom
            a different atom in the same molecule

        Returns
        -------
        bool
            Whether this atom is bound to atom2
        """
        # TODO: Sanity check (check for same molecule?)
        assert self != atom2
        for bond in self._bonds:
            for bonded_atom in bond.atoms:
                if atom2 == bonded_atom:
                    return True
        return False

    def is_in_ring(self, toolkit_registry=GLOBAL_TOOLKIT_REGISTRY) -> bool:
        """
        Return whether or not this atom is in a ring(s) (of any size)

        This Atom is expected to be attached to a molecule (`Atom.molecule`).

        Parameters
        ----------
        toolkit_registry: openff.toolkit.utils.toolkits.ToolkitRegistry, default=GLOBAL_TOOLKIT_REGISTRY
            :class:`ToolkitRegistry` to use to enumerate the tautomers.

        """
        _is_in_ring = toolkit_registry.call("atom_is_in_ring", self)

        return _is_in_ring

    @property
    def virtual_sites(self):
        """
        The list of ``VirtualSite`` objects this atom is involved in.

        """
        return self._virtual_sites
        # for vsite in self._vsites:
        #    yield vsite

    def virtual_site(self, index: int):
        """
        Get virtual_site with a specified index.

        Parameters
        ----------
        index : int

        Returns
        -------
        virtual_site : openff.toolkit.topology.VirtualSite
        """
        return self._virtual_sites[index]

    @property
    def molecule_atom_index(self):
        """
        The index of this Atom within the the list of atoms in the parent ``Molecule``.
        Note that this can be different from ``molecule_particle_index``.
        """
        if self._molecule is None:
            raise ValueError("This Atom does not belong to a Molecule object")
        if "_molecule_atom_index" in self.__dict__:
            return self._molecule_atom_index
        self._molecule_atom_index = self._molecule.atoms.index(self)
        return self._molecule_atom_index

    @property
    def molecule_particle_index(self):
        """
        The index of this Particle within the the list of particles in the parent ``Molecule``.
        Note that this can be different from ``molecule_atom_index``.

        """
        if self._molecule is None:
            raise ValueError("This Atom does not belong to a Molecule object")
        return self._molecule.particles.index(self)

    # ## From Jeff: Not sure if we actually need this
    # @property
    # def topology_atom_index(self):
    #     """
    #     The index of this Atom within the the list of atoms in ``Topology``.
    #     Note that this can be different from ``particle_index``.
    #
    #     """
    #     if self._topology is None:
    #         raise ValueError('This Atom does not belong to a Topology object')
    #     # TODO: This will be slow; can we cache this and update it only when needed?
    #     #       Deleting atoms/molecules in the Topology would have to invalidate the cached index.
    #     return self._topology.atoms.index(self)

    def __repr__(self):
        # TODO: Also include particle_index and which molecule this atom belongs to?
        return "Atom(name={}, atomic number={})".format(self._name, self._atomic_number)

    def __str__(self):
        # TODO: Also include particle_index and which molecule this atom belongs to?
        return "<Atom name='{}' atomic number='{}'>".format(
            self._name, self._atomic_number
        )


# =============================================================================================
# VirtualParticle
# =============================================================================================


class VirtualParticle(Particle):
    """
    A single particle owned by a VirtualSite

    .. warning :: This API is experimental and subject to change.
    """

    def __init__(self, vsite, orientation, name=None):
        """
        A single particle owned by a VirtualSite

        Parameters
        ----------
        vsite : openff.toolkit.topology.VirtualSite
            The parent VirtualSite of this VirtualParticle
        orientation : tuple of int
            Molecule atom indices of parent atoms
        name : str, optional
            The name of the particle

        """
        self._virtual_site = vsite
        self._molecule = vsite.molecule
        self._orientation = orientation
        self._name = name

    @property
    def virtual_site(self):
        return self._virtual_site

    @property
    def orientation(self):
        return self._orientation

    @property
    def virtual_site_particle_index(self):
        """
        The index of the particle relative to its owning virtual site. Normally
        this should either be 0 or 1.
        """
        return self.virtual_site.orientations.index(self.orientation)

    def _position(self, atom_positions):
        """
        Calculations the position of a virtual particle, as defined by the OpenMM
        :class:`openmm.openmm.openmm.LocalCoordinatesSite` definition.

        The frame is first constructed using the input atoms, where the weights defined
        by each virtual site are used. The virtual particle positions are then
        determined by setting the displacements, also determined uniquely by each
        virtual site definition.

        Note that, following the definition of the OpenMM LocalCoordinatesSite, the
        frame is forced to be orthogonal. This is first enforced by only allowing the
        x- and y-axis to be defined, since the z-axis must be normal to this plane.
        Then, y is then reset to be normal to the zx plane. This should ensure that the
        frame is orthonormal (after normalization).

        Note that this returns a 1D flat list as it is meant to be appended into a
        (M, 3) array via the public interface.

        Parameters
        ----------
        atom_positions: iterable of int
            The indices of the atoms, relative to the indices defined by the owning
            molecule. This is necessary since this particle has a certain orientation,
            so the input atoms must be in the original input ordering which was used to
            define the orientation.

        Returns
        -------
        :class:`openmm.unit.Quantity` of dimension [Length] in unit Angstrom wrapping an
        numpy.ndarray
        """

        # Although the above docstring claims that we fully implement
        # the OpenMM behavior, it has not been compared to OpenMM
        # at the source code level. If positions seem to be inconsistent,
        # please submit a bug report! We have tests to make sure our
        # implemented types are correct, so we are interested in cases
        # where custom virtual sites cause breakage.

        atom_positions_unit = atom_positions.units

        originwt, xdir, ydir = self.virtual_site.local_frame_weights
        disp = self.virtual_site.local_frame_position
        x, y, z = disp.m

        # this pulls the correct ordering of the atoms
        pos = []
        for atom in self._orientation:
            pos.append(atom_positions[atom])

        atom_positions = pos

        originwt = np.atleast_2d(originwt)
        atom_positions = np.atleast_2d(atom_positions)

        origin = np.dot(originwt, atom_positions).sum(axis=0)

        xaxis, yaxis = np.dot(np.vstack((xdir, ydir)), atom_positions)

        zaxis = np.cross(xaxis, yaxis)
        yaxis = np.cross(zaxis, xaxis)

        def _normalize(axis):
            L = np.linalg.norm(axis)
            if L > 0.0:
                axis /= L
            return axis

        xaxis, yaxis, zaxis = map(_normalize, (xaxis, yaxis, zaxis))

        position = origin + x * xaxis + y * yaxis + z * zaxis

        return unit.Quantity(position, units=atom_positions_unit)

    def _extract_position_from_conformer(self, conformation):

        indices = [atom.molecule_atom_index for atom in self.virtual_site.atoms]

        atom_positions = [conformation[i] for i in indices]

        return atom_positions

    def _get_conformer(self, conformer_idx):

        assert self.molecule
        assert len(self.molecule.conformers) > 0

        conformer = self.molecule.conformers[conformer_idx]

        return conformer

    def compute_position_from_conformer(self, conformer_idx):
        """
        Compute the position of this virtual particle given an existing
        conformer owned by the parent molecule/virtual site.

        Parameters
        ----------
        conformer_idx : int
            The index of the conformer in the owning molecule.

        Returns
        -------
        :class:`openmm.unit.Quantity` of dimension [Length] in unit Angstroms wrapping a
        numpy.ndarray
            The positions of the virtual particles belonging to this virtual site.
            The array is the size (M, 3) where M is the number of virtual particles
            belonging to this virtual site.

        """

        atom_positions = self._get_conformer(conformer_idx)

        return self.compute_position_from_atom_positions(atom_positions)

    def compute_position_from_atom_positions(self, atom_positions):
        """
        Compute the position of this virtual site particle given a set of coordinates.

        Parameters
        ----------
        atom_positions : :class:`openmm.unit.Quantity` of dimension [Length] wrapping a
        numpy.ndarray
            The positions of all atoms in the molecule. The array is the size (N, 3)
            where N is the number of atoms in the molecule.

        Returns
        -------
        :class:`openmm.unit.Quantity` of dimension [Length] in unit Angstroms wrapping a
        numpy.ndarray
            The positions of the virtual particles belonging to this virtual site.
            The array is the size (M, 3) where M is the number of virtual particles
            belonging to this virtual site.

        """

        return self._position(atom_positions)


# =============================================================================================
# VirtualSite
# =============================================================================================


class VirtualSite(Particle):
    """
    A container representing one or more virtual particles whose positions are
    defined in terms of ``Atom`` positions. This container enables the coupling
    of particles that are symmetric about some axis/plane of the underlying
    atoms. For example, a single virtual site can represent two lone pairs of a
    water molecule, where the angle and distance parameters are expected to stay
    coupled, and are reflections across the plane of symmetry.

    Note that chemical atoms are represented by the ``Atom``.


    .. warning :: This API is experimental and subject to change.

    .. todo::

       * Should a virtual site be able to belong to more than one Topology?
       * Should virtual sites be immutable or mutable?

    """

    def __init__(
        self,
        atoms,
        charge_increments=None,
        epsilon=None,
        sigma=None,
        rmin_half=None,
        name=None,
        orientations=None,
    ):
        """
        Base class for VirtualSites

        .. todo ::

           * change sigma/epsilon/rmin_half to have units

        Parameters
        ----------
        atoms : list of Atom of shape [N]
            atoms[index] is the corresponding Atom
        charge_increments : list of floats of shape [N], optional, default=None
            The amount of charge to remove from the VirtualSite's atoms and put in the VirtualSite. Indexing in this list should match the ordering in the atoms list. Default is None.
        sigma : float, default=None
            Sigma term for VdW properties of virtual site. Default is None.
        epsilon : float
            Epsilon term for VdW properties of virtual site. Default is None.
        rmin_half : float
            Rmin_half term for VdW properties of virtual site. Default is None.
        name : string or None, default=None
            The name of this virtual site. Default is None.

        virtual_site_type : str
            Virtual site type.
        name : str or None, default=None
            The name of this virtual site. Default is None
        orientation : list of int tuples or None, default=None
            The ordering of the atoms used to define the frame of the virtual site.
        """

        # Ensure we have as many charge_increments as we do atoms
        if not (charge_increments is None):
            if not (len(charge_increments) == len(atoms)):
                raise Exception(
                    "VirtualSite definition must have same number of charge_increments ({}) and atoms({})".format(
                        len(charge_increments), len(atoms)
                    )
                )
        else:
            charge_increments = ([0.0] * len(atoms)) * unit.elementary_charge

        # set sane defaults for OpenMM
        if epsilon is None and rmin_half is None:
            epsilon = 0.0 * unit.kilocalorie / unit.mole
        if sigma is None and rmin_half is None:
            sigma = 0.0 * unit.angstrom

        # VdW parameters can either be epsilon+rmin_half or epsilon+sigma, but not both
        if not (epsilon is None):
            if (rmin_half is not None) and (sigma is not None):
                raise Exception(
                    "VirtualSite constructor given epsilon (value : {}), rmin_half (value : {}), and sigma (value : {}). If epsilon is nonzero, it should receive either rmin_half OR sigma".format(
                        epsilon, rmin_half, sigma
                    )
                )
            if (rmin_half is None) and (sigma is None):
                raise Exception(
                    "VirtualSite constructor given epsilon (value : {}) but not given rmin_half (value : {}) or sigma (value : {})".format(
                        epsilon, rmin_half, sigma
                    )
                )
            if sigma is None:
                # TODO: Save the 6th root of 2 if this starts being slow.
                sigma = (2.0 * rmin_half) / (2.0 ** (1.0 / 6))

        elif epsilon is None:
            if (rmin_half is not None) or (sigma is not None):
                raise Exception(
                    "VirtualSite constructor given rmin_half (value : {}) or sigma (value : {}), but not epsilon (value : {})".format(
                        rmin_half, sigma, epsilon
                    )
                )

        # Perform type-checking
        # for atom in atoms:
        #     assert isinstance(atom, Atom)
        # for atom_index in range(len(atoms) - 1):
        #     assert atoms[atom_index].molecule is atoms[atom_index + 1].molecule
        # assert isinstance(atoms[1].molecule, FrozenMolecule)

        if sigma is None:
            self._sigma = None
        else:
            assert hasattr(sigma, "units")
            assert sigma.units in unit.angstrom.compatible_units()
            self._sigma = sigma.to(unit.angstrom)

        if epsilon is None:
            self._epsilon = None
        else:
            assert hasattr(epsilon, "units")
            kj_mol = unit.kilojoule / unit.mole
            assert epsilon.units.is_compatible_with(kj_mol)
            self._epsilon = epsilon.to(kj_mol)

        if charge_increments is None:
            self._charge_increments = None
        else:
            for ci in charge_increments:
                assert hasattr(ci, "units")
                assert ci.units in unit.elementary_charges.compatible_units()
            self._charge_increments = [
                ci.m_as(unit.elementary_charges) for ci in charge_increments
            ] * unit.elementary_charge

        self._atoms = list()

        for atom in atoms:
            atom.add_virtual_site(self)
            self._atoms.append(atom)
        self._molecule = atoms[0].molecule

        self._name = name

        if orientations is None:
            ornt = [tuple(atom.molecule_atom_index for atom in atoms)]
            self._orientations = ornt
            self._particles = {ornt[0]: VirtualParticle(self, ornt[0])}
        else:
            ornt = None
            if type(orientations[0]) is int:
                ornt = [tuple(orientations)]
            else:
                ornt = [tuple(x) for x in orientations]
            self._orientations = ornt
            self._particles = dict(
                {order: VirtualParticle(self, order) for order in ornt}
            )

        # Subclassing makes _type unnecessary
        # self._type = None
        # TODO: Validate site types against allowed values

        # self._weights = np.array(weights) # make a copy and convert to array internally

    def __eq__(self, other):
        if not issubclass(type(other), VirtualSite):
            return False
        if self.type != other.type:
            return False
        same_name = self.name == other.name
        same_indices = self.atoms == other.atoms
        same_mol = self.molecule is other.molecule
        same_vsite = same_name and same_indices and same_mol
        return same_vsite

    def to_dict(self):
        """
        Return a dict representation of the virtual site.

        """
        # Each subclass should have its own to_dict
        vsite_dict = OrderedDict()
        vsite_dict["name"] = self._name
        vsite_dict["atoms"] = tuple([i.molecule_atom_index for i in self.atoms])
        vsite_dict["charge_increments"] = quantity_to_dict(self._charge_increments)

        vsite_dict["epsilon"] = quantity_to_dict(self._epsilon)

        vsite_dict["sigma"] = quantity_to_dict(self._sigma)
        vsite_dict["orientations"] = self._orientations

        # skip packing the particles; they are created dynamically

        return vsite_dict

    @classmethod
    def from_dict(cls, vsite_dict):
        """Create a virtual site from a dict representation."""
        # Each subclass needs to have its own from_dict

        # Make a copy of the vsite_dict, where we'll unit-wrap the appropriate values
        vsite_dict_units = deepcopy(vsite_dict)

        # Attach units to epsilon term
        vsite_dict_units["epsilon"] = dict_to_quantity(vsite_dict["epsilon"])
        vsite_dict_units["sigma"] = dict_to_quantity(vsite_dict["sigma"])
        vsite_dict_units["charge_increments"] = dict_to_quantity(
            vsite_dict["charge_increments"]
        )

        vsite_dict_units["orientations"] = cls._orientation

        return VirtualSite(**vsite_dict_units)

    def index_of_orientation(self, virtual_particle):
        """
        Return the orientation used by the given virtual particle.

        Parameters
        ----------
        virtual_particle : VirtualParticle
            The virtual particle contained in this virual site

        Returns
        -------
        A tuple of atom indices
        """

        for i, vp in enumerate(self.particles):
            if vp.orientation == virtual_particle.orientation:
                return i
        assert ValueError(
            "The given virtual particle was not found in this Virtual Site"
        )

    @property
    def orientations(self):
        """
        The orientations used by the virtual site particles.

        Orientations are an implementation to allow generation and coupling of multiple
        particles using the same physical definition. We can do this by allowing each
        particle to use a specific ordering of bases when calculating the positions.
        This is similar to improper torsion angles: the angle you find depends on the
        atom ordering used in the calculation.

        Before the positions are constructed, the parent atoms are reordered according
        to the particle's orientation. Each virtual particle has exactly one
        orientation. Since the frame of the virtual site is defined by a static list of
        weights and masks, we are able to influence how the local frame is constructed
        by crafting specific ordering the parent atoms.

        As a concrete example, we could define a TIP5 water by using one virtual site,
        and the particles have orientations (0, 1, 2) and (2, 1, 0). This means that,
        given that we are using a right-handed coordinate system, the z-axis will
        point in opposite directions for each particle. Using the same
        ``out_of_plane_angle`` and ``distance`` will therefore result in two unique
        particle positions.

        Using the toolkit API allows arbitrary selection of orientations. The SMIRNOFF
        specification, via the offxml file format, the orientations are controlled
        bondtype the "match" attribute. In this case, only the keywords "once" and
        "all_permuations" are allowed, meaning only the first orientation or all
        possible orientations are generated.

        The virtual site adders via :class:`Molecule` simplify this by optionally using
        a ``symmetric`` kwarg, which is the equivalent to the XML ``match`` keyword
        described above. However, the symmetric kwarg is not available for sites
        which symmetry is not possible, e.g. :class:`TrivalentLonePairVirtualSite`,
        provided a layer of sanity checking.  For the TIP5 example above, setting
        ``symmetric=True`` (the default) should automatically produce both particles.

        Parameters
        ----------

        Returns
        -------
        List of tuples of ints specifying the ordering of the parent atoms.
        """
        return self._orientations

    @property
    def particles(self):
        """
        Particles owned by this VirtualSite
        """
        for vp in self._particles.values():
            yield vp

    @property
    def n_particles(self):
        """
        The number of particles that the virtual site represents
        """
        # Virtual sites can represent multiple particles in a system
        # Assume a 1 to 1 mapping of orientations to particles for now
        # This means a virtualsite can only represent a single physical set
        # of parameters (distance, angle, etc)
        return len(self._particles)

    @property
    def molecule_virtual_site_index(self):
        """
        The index of this VirtualSite within the list of virtual sites within ``Molecule``
        Note that this can be different from ``particle_index``.
        """
        # if self._topology is None:
        #    raise ValueError('This VirtualSite does not belong to a Topology object')
        # TODO: This will be slow; can we cache this and update it only when needed?
        #       Deleting atoms/molecules in the Topology would have to invalidate the cached index.
        return self._molecule.virtual_sites.index(self)

    # @property
    # def molecule_particle_index(self):
    #     """
    #     The index of this VirtualSite within the the list of particles in the parent ``Molecule``.
    #     Note that this can be different from ``molecule_virtual_site_index``.

    #     """
    #     if self._molecule is None:
    #         raise ValueError(
    #             'This VirtualSite does not belong to a Molecule object')
    #     return self._molecule.particles.index(self)

    @property
    def atoms(self):
        """
        Atoms on whose position this VirtualSite depends.
        """
        return self._atoms
        # for atom in self._atoms:
        #    yield atom

    @property
    def charge_increments(self):
        """
        Charges taken from this VirtualSite's atoms and given to the VirtualSite
        """
        return self._charge_increments

    @property
    def epsilon(self):
        """
        The VdW epsilon term of this VirtualSite
        """
        return self._epsilon

    @property
    def sigma(self):
        """
        The VdW sigma term of this VirtualSite
        """
        return self._sigma

    @property
    def rmin_half(self):
        """
        The VdW rmin_half term of this VirtualSite
        """
        rmin = 2.0 ** (1.0 / 6) * self._sigma
        rmin_half = rmin / 2
        return rmin_half

    @property
    def name(self):
        """
        The name of this VirtualSite
        """
        return self._name

    @property
    def type(self):
        """The type of this VirtualSite (returns the class name as string)"""
        return self.__class__.__name__

    @property
    @abstractmethod
    def local_frame_weights(self):
        """
        The per-atom weights used to define the virtual site frame.

        The SMIRNOFF virtual sites use the definition of
        :class:`openmm.LocalCoordinatesSite` implemented by OpenMM.
        As such, the weights are used to determine the origin and the x and y axes of
        the local frame. Since the frame is an orthogonal bases, the z axis is not
        specified as it is assumed to be the cross of the x and y axes (using a
        right-handed coordinates).

        The weights defined refer to the weights of each atom's positions. For the
        origin, the weights must sum to 1. For the x and y axes, the weights much each
        sum to 0. For example, for a custom bond charge virtual site with two atoms:

        - Origin: [.5, .5] The origin of the frame is always in between atom 1 and
          atom 2. The calculation is 0.5 * atom1.xyz + 0.5 * atom2.xyz
        - X-Axis: [-1, 1] The x-axis points from atom 1 to atom 2. Positive
          displacements of this axis are closer to atom 2.
        - Y-Axis: [0, 0] This axis must be defined, so here we set it to the null
          space. Any displacements along y are sent to 0. Because of this, the z-axis
          will also be 0.

        The displacements along the axes defined here are defined/returned by
        :attr:`VirtualSite.local_frame_position`.

        To implement a new virtual site type (using a LocalCoordinatesSite
        definition), override this function.

        Parameters
        ----------

        Returns
        -------
        Tuple of list of weights used to define the origin, x-axis, and y-axis
        """

    @property
    @abstractmethod
    def local_frame_position(self):
        """
        The displacements of the virtual site relative to the local frame.

        The SMIRNOFF virtual sites use the definition of
        :class:`openmm.LocalCoordinatesSite` as implemented by OpenMM.
        As such, the frame positions refer to positions as defined by the frame, or the
        local axes defined by the owning atoms (see
        :attr:`VirtualSite.local_frame_weights`).

        To implement a new virtual site type (using a LocalCoordinatesSite
        definition), override this function.

        Parameters
        ----------

        Returns
        -------
        :class:`openmm.unit.Quantity` of dimension [Length] wrapping a list of
        displacements in the local frame for the x, y, and z directions.
        """

    def __repr__(self):
        # TODO: Also include particle_index, which molecule this atom belongs to?
        return "VirtualSite(name={}, type={}, atoms={})".format(
            self.name, self.type, self.atoms
        )

    def __str__(self):
        # TODO: Also include particle_index, which molecule this atom belongs to?
        return "<VirtualSite name={} type={} atoms={} particles={}>".format(
            self.name, self.type, self.atoms, self.n_particles
        )

    @requires_package("openmm")
    def _openmm_virtual_site(self, atoms):
        from openff.units.openmm import to_openmm
        from openmm import LocalCoordinatesSite

        originwt, xdir, ydir = self.local_frame_weights
        pos = self.local_frame_position

        return LocalCoordinatesSite(atoms, originwt, xdir, ydir, to_openmm(pos))

    def compute_positions_from_conformer(self, conformer_idx):
        """
        Compute the position of the virtual site particles given an existing conformer
        owned by the parent molecule.

        Parameters
        ----------
        conformer_idx : int
            The index of the conformer in the owning molecule.

        Returns
        -------
        :class:`openmm.unit.Quantity` of dimension [Length] in unit Angstroms wrapping a
        numpy.ndarray
            The positions of the virtual particles belonging to this virtual site.
            The array is the size (M, 3) where M is the number of virtual particles
            belonging to this virtual site.
        """

        positions = []
        for vp in self.particles:
            vp_pos = vp.compute_position_from_conformer(conformer_idx)
            positions.append(vp_pos.m_as(unit.angstrom))

        return unit.Quantity(np.array(positions).reshape(-1, 3), units=unit.angstrom)

    def compute_positions_from_atom_positions(self, atom_positions):
        """
        Compute the positions of the virtual site particles given a set of coordinates.

        Parameters
        ----------
        atom_positions : :class:`openmm.unit.Quantity` of dimension [Length] wrapping a
        numpy.ndarray
            The positions of all atoms in the molecule. The array is the size (N, 3)
            where N is the number of atoms in the molecule.

        Returns
        -------
        :class:`openmm.unit.Quantity` of dimension [Length] in unit Angstroms wrapping a
        numpy.ndarray
            The positions of the virtual particles belonging to this virtual site.
            The array is the size (M, 3) where M is the number of virtual particles
            belonging to this virtual site.
        """

        positions = []
        for vp in self.particles:
            vp_pos = vp.compute_position_from_atom_positions(atom_positions)
            positions.extend(vp_pos.m_as(unit.angstrom))

        return unit.Quantity(np.array(positions).reshape(-1, 3), units=unit.angstrom)


class BondChargeVirtualSite(VirtualSite):
    """
    A particle representing a "Bond Charge"-type virtual site, in which the location of the charge is specified by the positions of two atoms. This supports placement of a virtual site S along a vector between two specified atoms, e.g. to allow for a sigma hole for halogens or similar contexts. With positive values of the distance, the virtual site lies outside the first indexed atom.

    .. warning :: This API is experimental and subject to change.
    """

    def __init__(
        self,
        atoms,
        distance,
        charge_increments=None,
        epsilon=None,
        sigma=None,
        rmin_half=None,
        name=None,
        orientations=None,
    ):
        """
        Create a bond charge-type virtual site, in which the location of the charge is specified by the position of two atoms. This supports placement of a virtual site S along a vector between two specified atoms, e.g. to allow for a sigma hole for halogens or similar contexts. With positive values of the distance, the virtual site lies outside the first indexed atom.

        TODO: One of the examples in the SMIRNOFF spec has a BondCharge defined with three atoms -- How does that work?
        https://openforcefield.github.io/standards/standards/smirnoff/#virtualsites-virtual-sites-for-off-atom-charges

        Parameters
        ----------
        atoms : list of openff.toolkit.topology.molecule.Atom objects of shape [N]
            The atoms defining the virtual site's position

        distance : :class:`openmm.unit.Quantity` of dimension [Length] wrapping a scalar

        weights : list of floats of shape [N] or None, optional, default=None
            weights[index] is the weight of particles[index] contributing to the position of the virtual site. Default is None
        charge_increments : list of floats of shape [N], optional, default=None
            The amount of charge to remove from the VirtualSite's atoms and put in the VirtualSite. Indexing in this list should match the ordering in the atoms list. Default is None.
        epsilon : float
            Epsilon term for VdW properties of virtual site. Default is None.
        sigma : float, default=None
            Sigma term for VdW properties of virtual site. Default is None.
        rmin_half : float
            Rmin_half term for VdW properties of virtual site. Default is None.
        name : string or None, default=None
            The name of this virtual site. Default is None.
        orientations : list of tuples of 3 Atoms or ints
            The permutations of the matched atoms that should be used to define
            the orientation of each virtual site particle
        """
        assert hasattr(distance, "units")
        assert distance.units.is_compatible_with(unit.nanometer)

        super().__init__(
            atoms,
            charge_increments=charge_increments,
            epsilon=epsilon,
            sigma=sigma,
            rmin_half=rmin_half,
            name=name,
            orientations=orientations,
        )
        self._distance = distance.to(unit.angstrom)

    def __eq__(self, other):
        return super().__eq__(other)

    def to_dict(self):
        vsite_dict = super().to_dict()
        vsite_dict["distance"] = quantity_to_dict(self._distance)

        vsite_dict["vsite_type"] = self.type
        vsite_dict["orientations"] = self._orientations

        return vsite_dict

    @classmethod
    def from_dict(cls, vsite_dict):
        base_dict = deepcopy(vsite_dict)
        # Make sure it's the right type of virtual site
        assert vsite_dict["vsite_type"] == "BondChargeVirtualSite"
        base_dict.pop("vsite_type")
        base_dict.pop("distance")
        vsite = super().from_dict(**base_dict)
        vsite._distance = dict_to_quantity(vsite_dict["distance"])
        return vsite

    @property
    def distance(self):
        """The distance parameter of the virtual site"""
        return self._distance

    @property
    def local_frame_weights(self):
        """
        Returns the local frame weights used to calculate the particle positions.
        See :attr:`VirtualSite.local_frame_weights` for a general description.

        Bond charge virtual sites are defined by the axis defined by the two
        atoms that define the bond. Since the virtual site position is defined
        solely by this axis, the other y-axis is defined but not used.

        Parameters
        ----------

        Returns
        -------
        Tuple of list of weights used to define the origin, x-axis, and y-axis.
        """

        originwt = [1.0, 0.0]  # first atom is origin

        xdir = [-1.0, 1.0]

        ydir = [-1.0, 1.0]

        return originwt, xdir, ydir

    @property
    def local_frame_position(self):
        """
        The displacements of the virtual site relative to the local frame.
        See :attr:`VirtualSite.local_frame_position` for a general description.

        Parameters
        ----------

        Returns
        -------
        :class:`openmm.unit.Quantity` of dimension [Length] wrapping a list of
        displacements in the local frame for the x, y, and z directions.
        """

        # since the origin is atom 1, and xdir is a unit vector pointing
        # towards the center of the other atoms, we want the
        # vsite to point away from the unit vector to achieve the desired
        # distance
        _unit = self._distance.units
        pos = _unit * [-self._distance.m_as(_unit), 0.0, 0.0]

        return pos

    def get_openmm_virtual_site(self, atoms):
        """
        Returns the OpenMM virtual site corresponding to this BondChargeVirtualSite.

        Parameters
        ----------
        atoms : iterable of int
            The indices of the atoms involved in this virtual site.

        Returns
        -------
        :class:`openmm.LocalCoordinatesSite`
        """
        assert len(atoms) >= 2
        return self._openmm_virtual_site(atoms)


class MonovalentLonePairVirtualSite(VirtualSite):
    """
    A particle representing a "Monovalent Lone Pair"-type virtual site, in which the location of the charge is specified by the positions of three atoms. This is originally intended for situations like a carbonyl, and allows placement of a virtual site S at a specified distance d, in_plane_angle, and out_of_plane_angle relative to a central atom and two connected atoms.

    .. warning :: This API is experimental and subject to change.
    """

    def __init__(
        self,
        atoms,
        distance,
        out_of_plane_angle,
        in_plane_angle,
        charge_increments=None,
        epsilon=None,
        sigma=None,
        rmin_half=None,
        name=None,
        orientations=None,
    ):
        """
        Create a bond charge-type virtual site, in which the location of the charge is specified by the position of three atoms.

        Parameters
        ----------
        atoms : list of three openff.toolkit.topology.molecule.Atom objects
            The three atoms defining the virtual site's position

        distance : :class:`openmm.unit.Quantity` of dimension [Length] wrapping a scalar

        out_of_plane_angle : :class:`openmm.unit.Quantity` of dimension [Angle] wrapping
        a scalar

        in_plane_angle : :class:`openmm.unit.Quantity` of dimension [Angle] wrapping a
        scalar

        epsilon : float
            Epsilon term for VdW properties of virtual site. Default is None.
        sigma : float, default=None
            Sigma term for VdW properties of virtual site. Default is None.
        rmin_half : float
            Rmin_half term for VdW properties of virtual site. Default is None.
        name : string or None, default=None
            The name of this virtual site. Default is None.
        orientations : list of tuples of 3 Atoms or ints
            The permutations of the matched atoms that should be used to define
            the orientation of each virtual site particle
        """
        # assert isinstance(distance, unit.Quantity)
        # TODO: Check for proper number of atoms
        assert hasattr(distance, "units")
        assert unit.angstrom.is_compatible_with(distance.units)
        assert hasattr(in_plane_angle, "units")
        assert unit.degree.is_compatible_with(in_plane_angle.units)
        assert hasattr(out_of_plane_angle, "units")
        assert unit.degree.is_compatible_with(out_of_plane_angle.units)

        assert len(atoms) == 3
        super().__init__(
            atoms,
            charge_increments=charge_increments,
            epsilon=epsilon,
            sigma=sigma,
            rmin_half=rmin_half,
            name=name,
            orientations=orientations,
        )
        self._distance = distance.to(unit.angstrom)
        self._out_of_plane_angle = out_of_plane_angle.to(unit.degree)
        self._in_plane_angle = in_plane_angle.to(unit.degree)

    def to_dict(self):
        vsite_dict = super().to_dict()
        vsite_dict["distance"] = quantity_to_dict(self._distance)

        vsite_dict["out_of_plane_angle"] = quantity_to_dict(self._out_of_plane_angle)
        vsite_dict["in_plane_angle"] = quantity_to_dict(self._in_plane_angle)
        vsite_dict["vsite_type"] = self.type
        return vsite_dict

    def __eq__(self, other):
        return super().__eq__(other)

    @classmethod
    def from_dict(cls, vsite_dict):
        """
        Construct a new MonovalentLonePairVirtualSite from an serialized dictionary representation.

        Parameters
        ----------
        vsite_dict : dict
            The VirtualSite to deserialize.

        Returns
        -------
        The newly created MonovalentLonePairVirtualSite

        """
        # The function is overridden only to have a custom docstring.
        vsite = super().from_dict(vsite_dict)
        vsite._out_of_plane_angle = dict_to_quantity(vsite_dict["out_of_plane_angle"])
        vsite._in_plane_angle = dict_to_quantity(vsite_dict["in_plane_angle"])
        return vsite

    @property
    def distance(self):
        """The distance parameter of the virtual site"""
        return self._distance

    @property
    def in_plane_angle(self):
        """The in_plane_angle parameter of the virtual site"""
        return self._in_plane_angle

    @property
    def out_of_plane_angle(self):
        """The out_of_plane_angle parameter of the virtual site"""
        return self._out_of_plane_angle

    @property
    def local_frame_weights(self):
        """
        Returns the local frame weights used to calculate the particle positions.
        See :attr:`VirtualSite.local_frame_weights` for a general description.

        Parameters
        ----------

        Returns
        -------
        Tuple of list of weights used to define the origin, x-axis, and y-axis.
        """

        originwt = [1.0, 0.0, 0.0]

        xdir = [-1.0, 1.0, 0.0]
        ydir = [-1.0, 0.0, 1.0]

        return originwt, xdir, ydir

    @property
    def local_frame_position(self):
        """
        The displacements of the virtual site relative to the local frame.
        See :attr:`VirtualSite.local_frame_position` for a general description.

        Parameters
        ----------

        Returns
        -------
        :class:`openmm.unit.Quantity` of dimension [Length] wrapping a list of displacements
        in the local frame for the x, y, and z directions.
        """

        theta = self._in_plane_angle.m_as(unit.radians)
        psi = self._out_of_plane_angle.m_as(unit.radians)

        distance_unit = self._distance.units
        pos = unit.Quantity(
            [
                self._distance.m_as(distance_unit) * np.cos(theta) * np.cos(psi),
                self._distance.m_as(distance_unit) * np.sin(theta) * np.cos(psi),
                self._distance.m_as(distance_unit) * np.sin(psi),
            ],
            units=distance_unit,
        )

        return pos

    def get_openmm_virtual_site(self, atoms):
        """
        Returns the OpenMM virtual site corresponding to this
        MonovalentLonePairVirtualSite.

        Parameters
        ----------
        atoms : iterable of int
            The indices of the atoms involved in this virtual site.

        Returns
        -------
        :class:`openmm.LocalCoordinatesSite`
        """

        assert len(atoms) >= 3
        return self._openmm_virtual_site(atoms)


class DivalentLonePairVirtualSite(VirtualSite):
    """
    A particle representing a "Divalent Lone Pair"-type virtual site, in which the location of the charge is specified by the positions of three atoms. This is suitable for cases like four-point and five-point water models as well as pyrimidine; a charge site S lies a specified distance d from the central atom among three atoms along the bisector of the angle between the atoms (if out_of_plane_angle is zero) or out of the plane by the specified angle (if out_of_plane_angle is nonzero) with its projection along the bisector. For positive values of the distance d the virtual site lies outside the 2-1-3 angle and for negative values it lies inside.
    """

    def __init__(
        self,
        atoms,
        distance,
        out_of_plane_angle,
        charge_increments=None,
        epsilon=None,
        sigma=None,
        rmin_half=None,
        name=None,
        orientations=None,
    ):
        """
        Create a divalent lone pair-type virtual site, in which the location of the charge is specified by the position of three atoms.

        Parameters
        ----------
        atoms : list of 3 openff.toolkit.topology.molecule.Atom objects
            The three atoms defining the virtual site's position

        distance : :class:`openmm.unit.Quantity` of dimension [Length] wrapping a scalar

        out_of_plane_angle : :class:`openmm.unit.Quantity` of dimension [Angle] wrapping
        a scalar

        epsilon : float
            Epsilon term for VdW properties of virtual site. Default is None.
        sigma : float, default=None
            Sigma term for VdW properties of virtual site. Default is None.
        rmin_half : float
            Rmin_half term for VdW properties of virtual site. Default is None.
        name : string or None, default=None
            The name of this virtual site. Default is None.
        orientations : list of tuples of 3 Atoms or ints
            The permutations of the matched atoms that should be used to define
            the orientation of each virtual site particle
        """
        assert hasattr(distance, "units")
        assert unit.angstrom.is_compatible_with(distance.units)

        assert hasattr(out_of_plane_angle, "units")
        assert unit.degree.is_compatible_with(out_of_plane_angle.units)

        assert len(atoms) == 3
        super().__init__(
            atoms,
            charge_increments=charge_increments,
            epsilon=epsilon,
            sigma=sigma,
            rmin_half=rmin_half,
            name=name,
            orientations=orientations,
        )
        self._distance = distance.to(unit.angstrom)
        self._out_of_plane_angle = out_of_plane_angle.to(unit.degree)

    def __eq__(self, other):
        return super().__eq__(other)

    def to_dict(self):
        vsite_dict = super().to_dict()
        vsite_dict["distance"] = quantity_to_dict(self._distance)
        vsite_dict["out_of_plane_angle"] = quantity_to_dict(self._out_of_plane_angle)
        vsite_dict["vsite_type"] = self.type
        return vsite_dict

    @classmethod
    def from_dict(cls, vsite_dict):
        """
        Construct a new DivalentLonePairVirtualSite from an serialized dictionary representation.

        Parameters
        ----------
        vsite_dict : dict
            The VirtualSite to deserialize.

        Returns
        -------
        The newly created DivalentLonePairVirtualSite

        """
        # The function is overridden only to have a custom docstring.
        vsite = super().from_dict(vsite_dict)
        vsite._out_of_plane_angle = dict_to_quantity(vsite_dict["out_of_plane_angle"])
        return vsite

    @property
    def distance(self):
        """The distance parameter of the virtual site"""
        return self._distance

    @property
    def out_of_plane_angle(self):
        """The out_of_plane_angle parameter of the virtual site"""
        return self._out_of_plane_angle

    @property
    def local_frame_weights(self):
        """
        Returns the local frame weights used to calculate the particle positions.
        See :attr:`VirtualSite.local_frame_weights` for a general description.

        Parameters
        ----------

        Returns
        -------
        Tuple of list of weights used to define the origin, x-axis, and y-axis.
        """

        originwt = [0.0, 1.0, 0.0]

        xdir = [0.5, -1.0, 0.5]
        ydir = [1.0, -1.0, 0.0]

        return originwt, xdir, ydir

    @property
    def local_frame_position(self):
        """
        The displacements of the virtual site relative to the local frame.
        See :attr:`VirtualSite.local_frame_position` for a general description.

        Parameters
        ----------

        Returns
        -------
        :class:`openmm.unit.Quantity` of dimension [Length] wrapping a list of
        displacements in the local frame for the x, y, and z directions.
        """

        theta = self._out_of_plane_angle.m_as(unit.radians)

        distance_unit = self._distance.units
        pos = distance_unit * [
            -self._distance.m_as(distance_unit) * np.cos(theta),
            0.0,
            self._distance.m_as(distance_unit) * np.sin(theta),
        ]  # pos of the vsite in local crds
        return pos

    def get_openmm_virtual_site(self, atoms):
        """
        Returns the OpenMM virtual site corresponding to this
        DivalentLonePairVirtualSite.

        Parameters
        ----------
        atoms : iterable of int
            The indices of the atoms involved in this virtual site.

        Returns
        -------
        :class:`openmm.LocalCoordinatesSite`
        """

        assert len(atoms) >= 3
        return self._openmm_virtual_site(atoms)


class TrivalentLonePairVirtualSite(VirtualSite):
    """
    A particle representing a "Trivalent Lone Pair"-type virtual site, in which the location of the charge is specified by the positions of four atoms. This is suitable for planar or tetrahedral nitrogen lone pairs; a charge site S lies above the central atom (e.g. nitrogen a distance d along the vector perpendicular to the plane of the three connected atoms (2,3,4). With positive values of d the site lies above the nitrogen and with negative values it lies below the nitrogen.

    .. warning :: This API is experimental and subject to change.
    """

    def __init__(
        self,
        atoms,
        distance,
        charge_increments=None,
        epsilon=None,
        sigma=None,
        rmin_half=None,
        name=None,
        orientations=None,
    ):
        """
        Create a trivalent lone pair-type virtual site, in which the location of the charge is specified by the position of four atoms.

        Parameters
        ----------
        atoms : list of 4 openff.toolkit.topology.molecule.Atom objects
            The three atoms defining the virtual site's position

        distance : :class:`openmm.unit.Quantity` of dimension [Length] wrapping a scalar

        epsilon : float
            Epsilon term for VdW properties of virtual site. Default is None.
        sigma : float, default=None
            Sigma term for VdW properties of virtual site. Default is None.
        rmin_half : float
            Rmin_half term for VdW properties of virtual site. Default is None.
        name : string or None, default=None
            The name of this virtual site. Default is None.
        orientations : list of tuples of 3 Atoms or ints
            The permutations of the matched atoms that should be used to define
            the orientation of each virtual site particle
        """
        assert len(atoms) == 4

        assert hasattr(distance, "units")
        assert unit.angstrom.is_compatible_with(distance.units)

        super().__init__(
            atoms,
            charge_increments=charge_increments,
            epsilon=epsilon,
            sigma=sigma,
            rmin_half=rmin_half,
            name=name,
            orientations=orientations,
        )
        self._distance = distance.to(unit.angstrom)

    def __eq__(self, other):
        return super().__eq__(other)

    def to_dict(self):
        vsite_dict = super().to_dict()
        vsite_dict["distance"] = quantity_to_dict(self._distance)
        vsite_dict["vsite_type"] = self.type
        return vsite_dict

    @classmethod
    def from_dict(cls, vsite_dict):
        """
        Construct a new TrivalentPairVirtualSite from an serialized dictionary representation.

        Parameters
        ----------
        vsite_dict : dict
            The VirtualSite to deserialize.


        Returns
        -------
        The newly created TrivalentLonePairVirtualSite

        """
        # The function is overridden only to have a custom docstring.
        return super().from_dict(vsite_dict)

    @property
    def distance(self):
        """The distance parameter of the virtual site"""
        return self._distance

    @property
    def local_frame_weights(self):
        """
        Returns the local frame weights used to calculate the particle positions.
        See :attr:`VirtualSite.local_frame_weights` for a general description.

        Parameters
        ----------

        Returns
        -------
        Tuple of list of weights used to define the origin, x-axis, and y-axis.
        """

        originwt = [0.0, 1.0, 0.0, 0.0]

        xdir = [1 / 3, -1.0, 1 / 3, 1 / 3]

        # ydir does not matter
        ydir = [1.0, -1.0, 0.0, 0.0]

        return originwt, xdir, ydir

    @property
    def local_frame_position(self):
        """
        The displacements of the virtual site relative to the local frame.
        See :attr:`VirtualSite.local_frame_position` for a general description.

        Parameters
        ----------

        Returns
        -------
        :class:`openmm.unit.Quantity` of dimension [Length] wrapping a list of
        displacements in the local frame for the x, y, and z directions.
        """

        distance_unit = self._distance.units
        pos = unit.Quantity([-self._distance.m, 0.0, 0.0], units=distance_unit)

        return pos

    def get_openmm_virtual_site(self, atoms):
        """
        Returns the OpenMM virtual site corresponding to this
        TrivalentLonePairVirtualSite.

        Parameters
        ----------
        atoms : iterable of int
            The indices of the atoms involved in this virtual site.

        Returns
        -------
        :class:`openmm.LocalCoordinatesSite`
        """

        assert len(atoms) >= 4
        return self._openmm_virtual_site(atoms)


# =============================================================================================
# Bond Stereochemistry
# =============================================================================================

# class BondStereochemistry(Serializable):
# """
# Bond stereochemistry representation
# """
# def __init__(self, stereo_type, neighbor1, neighbor2):
#    """
#
#    Parameters
#    ----------
#    stereo_type
#    neighbor1
#    neighbor2
#    """
#    assert isinstance(neighbor1, Atom)
#    assert isinstance(neighbor2, Atom)
#    # Use stereo_type @setter to check stereo type is a permitted value
#    self.stereo_type = stereo_type
#    self._neighbor1 = neighbor1
#    self._neighbor2 = neighbor2

# def to_dict(self):
#    bs_dict = OrderedDict()
#    bs_dict['stereo_type'] = self._stereo_type
#    bs_dict['neighbor1_index'] = self._neighbor1.molecule_atom_index
#    bs_dict['neighbor2_index'] = self._neighbor2.molecule_atom_index
#    return bs_dict

# classmethod
# def from_dict(cls, molecule, bs_dict):
#    neighbor1 = molecule.atoms[bs_dict['neighbor1_index']]
#    neighbor2 = molecule.atoms[bs_dict['neighbor2_index']]
#    return cls.__init__(bs_dict['stereo_type'], neighbor1, neighbor2)

# @property
# def stereo_type(self):
#    return self._stereo_type

# @stereo_type.setter
# def stereo_type(self, value):
#    assert (value == 'CIS') or (value == 'TRANS') or (value is None)
#    self._stereo_type = value

# @property
# def neighbor1(self):
#    return self._neighbor1

# @property
# def neighbor2(self):
#    return self._neighbor2

# @property
# def neighbors(self):
#    return (self._neighbor1, self._neighbor2)

# =============================================================================================
# Bond
# =============================================================================================


class Bond(Serializable):
    """
    Chemical bond representation.

    .. warning :: This API is experimental and subject to change.

    .. todo :: Allow bonds to have associated properties.

    Attributes
    ----------
    atom1, atom2 : openff.toolkit.topology.Atom
        Atoms involved in the bond
    bond_order : int
        The (integer) bond order of this bond.
    is_aromatic : bool
        Whether or not this bond is aromatic.
    fractional_bond_order : float, optional
        The fractional bond order, or partial bond order of this bond.
    stereochemstry : str, optional, default=None
        A string representing this stereochemistry of this bond.

    .. warning :: This API is experimental and subject to change.
    """

    def __init__(
        self,
        atom1,
        atom2,
        bond_order,
        is_aromatic,
        fractional_bond_order=None,
        stereochemistry=None,
    ):
        """
        Create a new chemical bond.

        """
        assert type(atom1) == Atom
        assert type(atom2) == Atom
        assert atom1.molecule is atom2.molecule
        assert isinstance(atom1.molecule, FrozenMolecule)
        self._molecule = atom1.molecule

        self._atom1 = atom1
        self._atom2 = atom2

        atom1.add_bond(self)
        atom2.add_bond(self)
        # TODO: Check bondtype and fractional_bond_order are valid?
        # TODO: Dative bonds
        self._fractional_bond_order = fractional_bond_order
        self._bond_order = bond_order
        self._is_aromatic = is_aromatic
        self._stereochemistry = stereochemistry

    def to_dict(self):
        """
        Return a dict representation of the bond.

        """
        bond_dict = OrderedDict()
        bond_dict["atom1"] = self.atom1.molecule_atom_index
        bond_dict["atom2"] = self.atom2.molecule_atom_index
        bond_dict["bond_order"] = self._bond_order
        bond_dict["is_aromatic"] = self._is_aromatic
        bond_dict["stereochemistry"] = self._stereochemistry
        bond_dict["fractional_bond_order"] = self._fractional_bond_order
        return bond_dict

    @classmethod
    def from_dict(cls, molecule, d):
        """Create a Bond from a dict representation."""
        # TODO
        d["molecule"] = molecule
        d["atom1"] = molecule.atoms[d["atom1"]]
        d["atom2"] = molecule.atoms[d["atom2"]]
        return cls(*d)

    @property
    def atom1(self):
        return self._atom1

    @property
    def atom2(self):
        return self._atom2

    @property
    def atom1_index(self):
        return self.molecule.atoms.index(self._atom1)

    @property
    def atom2_index(self):
        return self.molecule.atoms.index(self._atom2)

    @property
    def atoms(self):
        return (self._atom1, self._atom2)

    @property
    def bond_order(self):
        return self._bond_order

    @bond_order.setter
    def bond_order(self, value):
        self._bond_order = value

    @property
    def fractional_bond_order(self):
        return self._fractional_bond_order

    @fractional_bond_order.setter
    def fractional_bond_order(self, value):
        self._fractional_bond_order = value

    @property
    def stereochemistry(self):
        return self._stereochemistry

    @property
    def is_aromatic(self):
        return self._is_aromatic

    @property
    def molecule(self):
        return self._molecule

    @molecule.setter
    def molecule(self, value):
        """
        Sets the Bond's parent molecule. Can not be changed after assignment
        """
        assert self._molecule is None
        self._molecule = value

    @property
    def molecule_bond_index(self):
        """
        The index of this Bond within the the list of bonds in ``Molecules``.

        """
        if self._molecule is None:
            raise ValueError("This Atom does not belong to a Molecule object")
        return self._molecule.bonds.index(self)

    def is_in_ring(self, toolkit_registry=GLOBAL_TOOLKIT_REGISTRY) -> bool:
        """
        Return whether or not this bond is in a ring(s) (of any size)

        This Bond is expected to be attached to a molecule (`Bond.molecule`).

        Note: Bonds containing atoms that are only in separate rings, i.e. the central bond in a biphenyl,
            are not considered to be bonded by this criteria.

        Parameters
        ----------
        toolkit_registry: openff.toolkit.utils.toolkits.ToolkitRegistry, default=GLOBAL_TOOLKIT_REGISTRY
            :class:`ToolkitRegistry` to use to enumerate the tautomers.

        Returns
        -------
        is_in_ring: bool
            Whether or not this bond is in a ring.

        """
        _is_in_ring = toolkit_registry.call("bond_is_in_ring", self)

        return _is_in_ring

    def __repr__(self):
        return f"Bond(atom1 index={self.atom1_index}, atom2 index={self.atom2_index})"

    def __str__(self):
        return (
            f"<Bond atom1 index='{self.atom1_index}', atom2 index='{self.atom2_index}'>"
        )


# =============================================================================================
# Molecule
# =============================================================================================

# TODO: How do we automatically trigger invalidation of cached properties if an ``Atom``, ``Bond``, or ``VirtualSite`` is modified,
#       rather than added/deleted via the API? The simplest resolution is simply to make them immutable.


class FrozenMolecule(Serializable):
    """
    Immutable chemical representation of a molecule, such as a small molecule or biopolymer.

    .. todo :: What other API calls would be useful for supporting biopolymers
               as small molecules? Perhaps iterating over chains and residues?

    Examples
    --------

    Create a molecule from a sdf file

    >>> from openff.toolkit.utils import get_data_file_path
    >>> sdf_filepath = get_data_file_path('molecules/ethanol.sdf')
    >>> molecule = FrozenMolecule.from_file(sdf_filepath)

    Convert to OpenEye OEMol object

    >>> oemol = molecule.to_openeye()

    Create a molecule from an OpenEye molecule

    >>> molecule = FrozenMolecule.from_openeye(oemol)

    Convert to RDKit Mol object

    >>> rdmol = molecule.to_rdkit()

    Create a molecule from an RDKit molecule

    >>> molecule = FrozenMolecule.from_rdkit(rdmol)

    Create a molecule from IUPAC name (requires the OpenEye toolkit)

    >>> molecule = FrozenMolecule.from_iupac('imatinib')

    Create a molecule from SMILES

    >>> molecule = FrozenMolecule.from_smiles('Cc1ccccc1')

    .. warning :: This API is experimental and subject to change.


    """

    def __init__(
        self,
        other=None,
        file_format=None,
        toolkit_registry=GLOBAL_TOOLKIT_REGISTRY,
        allow_undefined_stereo=False,
    ):
        """
        Create a new FrozenMolecule object

        .. todo ::

           * If a filename or file-like object is specified but the file
             contains more than one molecule, what is the proper behavior?
             Read just the first molecule, or raise an exception if more
             than one molecule is found?

           * Should we also support SMILES strings or IUPAC names for
             ``other``\ ?

        Parameters
        ----------
        other : optional, default=None
            If specified, attempt to construct a copy of the Molecule from
            the specified object. This can be any one of the following:

            * a :class:`Molecule` object
            * a file that can be used to construct a :class:`Molecule` object
            * an ``openeye.oechem.OEMol``
            * an ``rdkit.Chem.rdchem.Mol``
            * a serialized :class:`Molecule` object

        file_format : str, optional, default=None
            If providing a file-like object, you must specify the format
            of the data. If providing a file, the file format will attempt
            to be guessed from the suffix.
        toolkit_registry : a :class:`ToolkitRegistry` or
            :class:`ToolkitWrapper` object, optional,
            default=GLOBAL_TOOLKIT_REGISTRY :class:`ToolkitRegistry`
            or :class:`ToolkitWrapper` to use for I/O operations
        allow_undefined_stereo : bool, default=False
            If loaded from a file and ``False``, raises an exception if
            undefined stereochemistry is detected during the molecule's
            construction.

        Examples
        --------

        Create an empty molecule:

        >>> empty_molecule = FrozenMolecule()

        Create a molecule from a file that can be used to construct a molecule,
        using either a filename or file-like object:

        >>> from openff.toolkit.utils import get_data_file_path
        >>> sdf_filepath = get_data_file_path('molecules/ethanol.sdf')
        >>> molecule = FrozenMolecule(sdf_filepath)
        >>> molecule = FrozenMolecule(open(sdf_filepath, 'r'), file_format='sdf')

        >>> import gzip
        >>> mol2_gz_filepath = get_data_file_path('molecules/toluene.mol2.gz')
        >>> molecule = FrozenMolecule(gzip.GzipFile(mol2_gz_filepath, 'r'), file_format='mol2')

        Create a molecule from another molecule:

        >>> molecule_copy = FrozenMolecule(molecule)

        Convert to OpenEye OEMol object

        >>> oemol = molecule.to_openeye()

        Create a molecule from an OpenEye molecule:

        >>> molecule = FrozenMolecule(oemol)

        Convert to RDKit Mol object

        >>> rdmol = molecule.to_rdkit()

        Create a molecule from an RDKit molecule:

        >>> molecule = FrozenMolecule(rdmol)

        Create a molecule from a serialized molecule object:

        >>> serialized_molecule = molecule.__getstate__()
        >>> molecule_copy = Molecule(serialized_molecule)

        """

        self._cached_smiles = None

        # Figure out if toolkit_registry is a whole registry, or just a single wrapper
        if isinstance(toolkit_registry, ToolkitRegistry):
            pass
        elif isinstance(toolkit_registry, ToolkitWrapper):
            toolkit = toolkit_registry
            toolkit_registry = ToolkitRegistry(toolkit_precedence=[])
            toolkit_registry.add_toolkit(toolkit)
        else:
            raise InvalidToolkitRegistryError(
                "'toolkit_registry' must be either a ToolkitRegistry or a ToolkitWrapper"
            )

        if other is None:
            self._initialize()
        else:
            loaded = False
            # Start a list of the ValueErrors the following logic encounters, so we can print it out
            # if there turned out to be no way to load this input
            value_errors = list()

            if isinstance(other, openff.toolkit.topology.FrozenMolecule) and not (
                loaded
            ):
                self._copy_initializer(other)
                loaded = True
            if isinstance(other, openff.toolkit.topology.Molecule) and not (loaded):
                # TODO: This will need to be updated once FrozenMolecules and Molecules are significantly different
                self._copy_initializer(other)
                loaded = True
            if isinstance(other, OrderedDict) and not (loaded):
                self.__setstate__(other)
                loaded = True

            # Check through the toolkit registry to find a compatible wrapper for loading
            if not loaded:
                try:
                    # Each ToolkitWrapper may provide a from_object method, which turns some particular type(s)
                    # of object into OFFMols. For example, RDKitToolkitWrapper's from_object method will
                    # return an OFFMol if provided with an RDMol, or raise a ValueError if it is provided
                    # an OEMol (or anything else). This makes the assumption that any non-ValueError errors raised
                    # by the toolkit _really are_ bad and should be raised immediately, which may be a bad assumption.
                    result = toolkit_registry.call(
                        "from_object",
                        other,
                        allow_undefined_stereo=allow_undefined_stereo,
                        raise_exception_types=[UndefinedStereochemistryError],
                        _cls=self.__class__,
                    )
                # NotImplementedError should never be raised... Only from_file and from_file_obj are provided
                # in the base ToolkitWrapper class and require overwriting, so from_object should be excluded
                # except NotImplementedError as e:
                #    raise e
                # The toolkit registry will aggregate all errors except UndefinedStereochemistryErrors into a single
                # ValueError, which we should catch and and store that here.
                except ValueError as e:
                    value_errors.append(e)
                else:
                    self._copy_initializer(result)
                    loaded = True
            # TODO: Make this compatible with file-like objects (I couldn't figure out how to make an oemolistream
            # from a fileIO object)
            if (isinstance(other, str) or hasattr(other, "read")) and not (loaded):
                try:
                    mol = Molecule.from_file(
                        other,
                        file_format=file_format,
                        toolkit_registry=toolkit_registry,
                        allow_undefined_stereo=allow_undefined_stereo,
                    )  # returns a list only if multiple molecules are found
                    if type(mol) == list:
                        raise ValueError(
                            "Specified file or file-like object must contain exactly one molecule"
                        )
                except ValueError as e:
                    value_errors.append(e)
                else:
                    self._copy_initializer(mol)
                    loaded = True

            # If none of the above methods worked, raise a ValueError summarizing the
            # errors from the different loading attempts

            if not (loaded):
                msg = "Cannot construct openff.toolkit.topology.Molecule from {}\n".format(
                    other
                )
                for value_error in value_errors:
                    msg += str(value_error)
                raise ValueError(msg)

    @property
    def has_unique_atom_names(self):
        """True if the molecule has unique atom names, False otherwise."""
        unique_atom_names = set([atom.name for atom in self.atoms])
        if len(unique_atom_names) < self.n_atoms:
            return False
        return True

    def generate_unique_atom_names(self):
        """
        Generate unique atom names using element name and number of times that element has occurred
        e.g. 'C1x', 'H1x', 'O1x', 'C2x', ...

        The character 'x' is appended to these generated names to reduce the odds that they clash with an atom name or
        type imported from another source.

        """
        from collections import defaultdict

        element_counts = defaultdict(int)
        for atom in self.atoms:
            symbol = atom.symbol
            element_counts[symbol] += 1
            # TODO: It may be worth exposing this as a user option, i.e. to avoid multiple ligands
            # parameterized with OpenFF clashing because they have atom names like O1x, H3x, etc.
            # i.e. an optional argument could enable a user to `generate_unique_atom_names(blah="y")
            # to have one ligand be O1y, etc.
            # https://github.com/openforcefield/openff-toolkit/pull/1096#pullrequestreview-767227391
            atom.name = symbol + str(element_counts[symbol]) + "x"

    def _validate(self):
        """
        Validate the molecule, ensuring it has unique atom names

        """
        if not self.has_unique_atom_names:
            self.generate_unique_atom_names()

    def strip_atom_stereochemistry(
        self, smarts, toolkit_registry=GLOBAL_TOOLKIT_REGISTRY
    ):
        """Delete stereochemistry information for certain atoms, if it is present.
        This method can be used to "normalize" molecules imported from different cheminformatics
        toolkits, which differ in which atom centers are considered stereogenic.

        Parameters
        ----------
        smarts: str or ChemicalEnvironment
            Tagged SMARTS with a single atom with index 1. Any matches for this atom will have any assigned
            stereocheistry information removed.
        toolkit_registry : a :class:`ToolkitRegistry` or :class:`ToolkitWrapper` object, optional, default=GLOBAL_TOOLKIT_REGISTRY
            :class:`ToolkitRegistry` or :class:`ToolkitWrapper` to use for I/O operations

        """
        from openff.toolkit.typing.chemistry.environment import AtomChemicalEnvironment

        chem_env = AtomChemicalEnvironment(smarts)
        matches = self.chemical_environment_matches(
            chem_env, toolkit_registry=toolkit_registry
        )

        for match in set(matches):
            atom_idx = match[0]
            self.atoms[atom_idx].stereochemistry = None

    ####################################################################################################
    # Safe serialization
    ####################################################################################################

    def to_dict(self):
        """
        Return a dictionary representation of the molecule.

        .. todo ::

           * Document the representation standard.
           * How do we do version control with this standard?

        Returns
        -------
        molecule_dict : OrderedDict
            A dictionary representation of the molecule.

        """
        from openff.toolkit.utils.utils import serialize_numpy

        molecule_dict = OrderedDict()
        molecule_dict["name"] = self._name
        ## From Jeff: If we go the properties-as-dict route, then _properties should, at
        ## the top level, be a dict. Should we go through recursively and ensure all values are dicts too?
        molecule_dict["atoms"] = [atom.to_dict() for atom in self._atoms]
        molecule_dict["virtual_sites"] = [
            vsite.to_dict() for vsite in self._virtual_sites
        ]
        molecule_dict["bonds"] = [bond.to_dict() for bond in self._bonds]
        # TODO: Charges
        # TODO: Properties
        # From Jeff: We could have the onerous requirement that all "properties" have to_dict() functions.
        # Or we could restrict properties to simple stuff (ints, strings, floats, and the like)
        # Or pickle anything unusual
        # Or not allow user-defined properties at all (just use our internal _cached_properties)
        # molecule_dict['properties'] = dict([(key, value._to_dict()) for key.value in self._properties])
        # TODO: Assuming "simple stuff" properties right now, figure out a better standard
        molecule_dict["properties"] = self._properties
        if hasattr(self, "_cached_properties"):
            molecule_dict["cached_properties"] = self._cached_properties
        # TODO: Conformers
        if self._conformers is None:
            molecule_dict["conformers"] = None
        else:
            molecule_dict["conformers"] = []
            molecule_dict[
                "conformers_unit"
            ] = "angstrom"  # Have this defined as a class variable?
            for conf in self._conformers:
                conf_unitless = conf.m_as(unit.angstrom)
                conf_serialized, conf_shape = serialize_numpy((conf_unitless))
                molecule_dict["conformers"].append(conf_serialized)
        if self._partial_charges is None:
            molecule_dict["partial_charges"] = None
            molecule_dict["partial_charges_unit"] = None

        else:
            charges_unitless = self._partial_charges.m_as(unit.elementary_charge)
            charges_serialized, charges_shape = serialize_numpy(charges_unitless)
            molecule_dict["partial_charges"] = charges_serialized
            molecule_dict["partial_charges_unit"] = "elementary_charge"

        molecule_dict["hierarchy_schemes"] = dict()
        for iter_name, hier_scheme in self._hierarchy_schemes.items():
            molecule_dict["hierarchy_schemes"][iter_name] = hier_scheme.to_dict()

        return molecule_dict

    def __hash__(self):
        """
        Returns a hash of this molecule. Used when checking molecule uniqueness in Topology creation.

        Returns
        -------
        string
        """
        return hash(self.to_smiles())

    # @cached_property
    def ordered_connection_table_hash(self):
        if self._ordered_connection_table_hash is not None:
            return self._ordered_connection_table_hash

        id = ""
        for atom in self.atoms:
            id += f"{atom.symbol}_{atom.formal_charge}_{atom.stereochemistry}__"
        for bond in self.bonds:
            id += f"{bond.bond_order}_{bond.stereochemistry}_{bond.atom1_index}_{bond.atom2_index}__"
        # return hash(id)
        self._ordered_connection_table_hash = hash(id)
        return self._ordered_connection_table_hash

    @classmethod
    def from_dict(cls, molecule_dict):
        """
        Create a new Molecule from a dictionary representation

        Parameters
        ----------
        molecule_dict : OrderedDict
            A dictionary representation of the molecule.

        Returns
        -------
        molecule : Molecule
            A Molecule created from the dictionary representation

        """
        # This implementation is a compromise to let this remain as a classmethod
        mol = cls()
        mol._initialize_from_dict(molecule_dict)
        return mol

    def _initialize_from_dict(self, molecule_dict):
        """
        Initialize this Molecule from a dictionary representation

        Parameters
        ----------
        molecule_dict : OrderedDict
            A dictionary representation of the molecule.
        """
        # TODO: Provide useful exception messages if there are any failures
        from openff.toolkit.utils.utils import deserialize_numpy

        self._initialize()
        self.name = molecule_dict["name"]
        for atom_dict in molecule_dict["atoms"]:
            self._add_atom(**atom_dict)

        # Handle virtual site unit reattachment and molecule tagging
        for vsite_dict in molecule_dict["virtual_sites"]:
            vsite_dict_units = deepcopy(vsite_dict)

            # Attach units to epsilon term
            vsite_dict_units["epsilon"] = dict_to_quantity(vsite_dict["epsilon"])
            vsite_dict_units["sigma"] = dict_to_quantity(vsite_dict["sigma"])
            vsite_dict_units["charge_increments"] = dict_to_quantity(
                vsite_dict["charge_increments"]
            )
            vsite_dict_units["orientations"] = vsite_dict["orientations"]

            # Call the correct molecule._add_X_virtual_site function, based on the stated type
            # Also generate the Atom objects from the atom indices
            atoms = [self._atoms[i] for i in vsite_dict_units["atoms"]]
            vsite_dict_units["atoms"] = atoms
            if vsite_dict_units["vsite_type"] == "BondChargeVirtualSite":
                del vsite_dict_units["vsite_type"]
                vsite_dict_units["distance"] = dict_to_quantity(vsite_dict["distance"])
                self._add_bond_charge_virtual_site(**vsite_dict_units)

            elif vsite_dict_units["vsite_type"] == "MonovalentLonePairVirtualSite":
                del vsite_dict_units["vsite_type"]
                vsite_dict_units["distance"] = dict_to_quantity(vsite_dict["distance"])
                vsite_dict_units["in_plane_angle"] = dict_to_quantity(
                    vsite_dict["in_plane_angle"]
                )
                vsite_dict_units["out_of_plane_angle"] = dict_to_quantity(
                    vsite_dict["out_of_plane_angle"]
                )
                self._add_monovalent_lone_pair_virtual_site(**vsite_dict_units)

            elif vsite_dict_units["vsite_type"] == "DivalentLonePairVirtualSite":
                del vsite_dict_units["vsite_type"]
                vsite_dict_units["distance"] = dict_to_quantity(vsite_dict["distance"])
                vsite_dict_units["out_of_plane_angle"] = dict_to_quantity(
                    vsite_dict["out_of_plane_angle"]
                )
                self._add_divalent_lone_pair_virtual_site(**vsite_dict_units)

            elif vsite_dict_units["vsite_type"] == "TrivalentLonePairVirtualSite":
                del vsite_dict_units["vsite_type"]
                vsite_dict_units["distance"] = dict_to_quantity(vsite_dict["distance"])
                self._add_trivalent_lone_pair_virtual_site(**vsite_dict_units)

            else:
                raise Exception(
                    "Vsite type {} not recognized".format(vsite_dict["vsite_type"])
                )

        for bond_dict in molecule_dict["bonds"]:
            bond_dict["atom1"] = int(bond_dict["atom1"])
            bond_dict["atom2"] = int(bond_dict["atom2"])
            self._add_bond(**bond_dict)

        if molecule_dict["partial_charges"] is None:
            self._partial_charges = None
        else:
            charges_shape = (self.n_atoms,)
            partial_charges_unitless = deserialize_numpy(
                molecule_dict["partial_charges"], charges_shape
            )
            pc_unit = getattr(unit, molecule_dict["partial_charges_unit"])
            partial_charges = unit.Quantity(partial_charges_unitless, pc_unit)
            self._partial_charges = partial_charges

        if molecule_dict["conformers"] is None:
            self._conformers = None
        else:
            self._conformers = list()
            for ser_conf in molecule_dict["conformers"]:
                # TODO: Update to use string_to_quantity
                conformers_shape = (self.n_atoms, 3)
                conformer_unitless = deserialize_numpy(ser_conf, conformers_shape)
                c_unit = getattr(unit, molecule_dict["conformers_unit"])
                conformer = unit.Quantity(conformer_unitless, c_unit)
                self._conformers.append(conformer)

        self._properties = molecule_dict["properties"]

        for iter_name, hierarchy_scheme_dict in molecule_dict[
            "hierarchy_schemes"
        ].items():
            new_hier_scheme = self.add_hierarchy_scheme(
                hierarchy_scheme_dict["uniqueness_criteria"],
                iter_name,
            )
            # hierarchy_scheme = self._hierarchy_schemes[iter_name]
            for element_dict in hierarchy_scheme_dict["hierarchy_elements"]:
                new_hier_scheme.add_hierarchy_element(
                    element_dict["identifier"], element_dict["particle_indices"]
                )
            self._expose_hierarchy_scheme(iter_name)

    def __repr__(self):
        """Return a summary of this molecule; SMILES if valid, Hill formula if not."""
        description = f"Molecule with name '{self.name}'"
        try:
            smiles = self.to_smiles()
        except:
            hill = self.to_hill_formula()
            return description + f" with bad SMILES and Hill formula '{hill}'"
        return description + f" and SMILES '{smiles}'"

    def __getstate__(self):
        return self.to_dict()

    def __setstate__(self, state):
        return self._initialize_from_dict(state)

    def _initialize(self):
        """
        Clear the contents of the current molecule.
        """
        self._name = ""
        self._atoms = list()
        self._virtual_sites = list()
        self._bonds = list()  # List of bonds between Atom objects
        self._properties = {}  # Attached properties to be preserved
        # self._cached_properties = None # Cached properties (such as partial charges) can be recomputed as needed
        self._partial_charges = None
        self._conformers = None  # Optional conformers
        self._hierarchy_schemes = dict()
        self._invalidate_cached_properties()

    def _copy_initializer(self, other):
        """
        Copy contents of the specified molecule

        .. todo :: Should this be a ``@staticmethod`` where we have an explicit copy constructor?

        Parameters
        ----------
        other : optional
            Overwrite the state of this FrozenMolecule with the specified FrozenMolecule object.
            A deep copy is made.

        """
        # assert isinstance(other, type(self)), "can only copy instances of {}".format(type(self))

        # Run a deepcopy here so that items that were _always_ dict (like other.properties) will
        # not have any references to the old molecule
        other_dict = deepcopy(other.to_dict())
        self._initialize_from_dict(other_dict)

    def __eq__(self, other):
        """Test two molecules for equality to see if they are the chemical species, but do not check other annotated properties.

        .. note ::

           Note that this method simply tests whether two molecules are identical chemical species using equivalence of their canonical isomeric SMILES.
           No effort is made to ensure that the atoms are in the same order or that any annotated properties are preserved.

        """
        # updated to use the new isomorphic checking method, with full matching
        # TODO the doc string did not match the previous function what matching should this method do?
        return Molecule.are_isomorphic(self, other, return_atom_map=False)[0]

    def _add_default_hierarchy_schemes(self):
        self.add_hierarchy_scheme(
            ("chain", "residue_number", "residue_name"), "residues"
        )
        self.add_hierarchy_scheme(("chain",), "chains")

    def add_hierarchy_scheme(
        self,
        uniqueness_criteria,
        iterator_name,
    ):
        """
        Parameters
        ----------
        uniqueness_criteria : tuple of str
        iterator_name : str
            Name of the iterator that will be exposed to access the HierarchyElements generated
            by this scheme

        Returns
        -------
        new_hier_scheme : openff.toolkit.topology.HierarchyScheme
            The newly created HierarchyScheme
        """
        if iterator_name in self._hierarchy_schemes:
            msg = (
                f'Can not add iterator with name "{iterator_name}" to this topology, as iterator '
                f"name is already used by {self._hierarchy_schemes[iterator_name]}"
            )
            raise HierarchySchemeWithIteratorNameAlreadyRegisteredException(msg)
        new_hier_scheme = HierarchyScheme(
            self,
            uniqueness_criteria,
            iterator_name,
        )
        self._hierarchy_schemes[iterator_name] = new_hier_scheme
        return new_hier_scheme

    @property
    def hierarchy_schemes(self):
        """
        Returns
        -------
        A dict of the form {str: HierarchyScheme}
            The HierarchySchemes associated with this Molecule.
        """
        return self._hierarchy_schemes

    def delete_hierarchy_scheme(self, iter_name):
        """
        Parameters
        ----------
        iter_name : str
        """
        if not iter_name in self._hierarchy_schemes:
            raise HierarchySchemeNotFoundException(
                f'Can not delete HierarchyScheme with name "{iter_name}" '
                f"because no HierarchyScheme with that iterator name exists"
            )
        self._hierarchy_schemes.pop(iter_name)
        if hasattr(self, iter_name):
            delattr(self, iter_name)

    def perceive_hierarchy(self, iter_names=None):
        """
        Parameters
        ----------
        iter_names : Iterable of str, Optional
            Only perceive hierarchy for HierarchySchemes that expose these iterator names.
            If not provided, all known hierarchies will be perceived, overwriting previous
            results if applicable.
        """
        if iter_names is None:
            iter_names = self._hierarchy_schemes.keys()

        for iter_name in iter_names:
            hierarchy_scheme = self._hierarchy_schemes[iter_name]
            hierarchy_scheme.perceive_hierarchy()
            self._expose_hierarchy_scheme(iter_name)

    def _expose_hierarchy_scheme(self, iter_name):
        assert iter_name in self._hierarchy_schemes
        setattr(self, iter_name, self._hierarchy_schemes[iter_name].hierarchy_elements)

    def to_smiles(
        self,
        isomeric=True,
        explicit_hydrogens=True,
        mapped=False,
        toolkit_registry=GLOBAL_TOOLKIT_REGISTRY,
    ):
        """
        Return a canonical isomeric SMILES representation of the current molecule.
        A partially mapped smiles can also be generated for atoms of interest by supplying an `atom_map` to the
        properties dictionary.

        .. note :: RDKit and OpenEye versions will not necessarily return the same representation.

        Parameters
        ----------
        isomeric: bool optional, default= True
            return an isomeric smiles
        explicit_hydrogens: bool optional, default=True
            return a smiles string containing all hydrogens explicitly
        mapped: bool optional, default=False
            return a explicit hydrogen mapped smiles, the atoms to be mapped can be controlled by supplying an
            atom map into the properties dictionary. If no mapping is passed all atoms will be mapped in order, else
            an atom map dictionary from the current atom index to the map id should be supplied with no duplicates.
            The map ids (values) should start from 0 or 1.
        toolkit_registry : openff.toolkit.utils.toolkits.ToolkitRegistry or openff.toolkit.utils.toolkits.ToolkitWrapper, optional, default=None
            :class:`ToolkitRegistry` or :class:`ToolkitWrapper` to use for SMILES conversion

        Returns
        -------
        smiles : str
            Canonical isomeric explicit-hydrogen SMILES

        Examples
        --------

        >>> from openff.toolkit.utils import get_data_file_path
        >>> sdf_filepath = get_data_file_path('molecules/ethanol.sdf')
        >>> molecule = Molecule(sdf_filepath)
        >>> smiles = molecule.to_smiles()

        """
        # Initialize cached_smiles dict for this molecule if none exists
        if self._cached_smiles is None:
            self._cached_smiles = {}

        # Figure out which toolkit should be used to create the SMILES
        if isinstance(toolkit_registry, ToolkitRegistry):
            to_smiles_method = toolkit_registry.resolve("to_smiles")
        elif isinstance(toolkit_registry, ToolkitWrapper):
            to_smiles_method = toolkit_registry.to_smiles
        else:
            raise InvalidToolkitRegistryError(
                "Invalid toolkit_registry passed to to_smiles. Expected ToolkitRegistry or ToolkitWrapper. Got  {}".format(
                    type(toolkit_registry)
                )
            )

        # Get a string representation of the function containing the toolkit name so we can check
        # if a SMILES was already cached for this molecule. This will return, for example
        # "RDKitToolkitWrapper.to_smiles"
        smiles_hash = (
            to_smiles_method.__qualname__
            + str(isomeric)
            + str(explicit_hydrogens)
            + str(mapped)
        )
        smiles_hash += str(self._properties.get("atom_map", None))
        # Check to see if a SMILES for this molecule was already cached using this method
        if smiles_hash in self._cached_smiles:
            return self._cached_smiles[smiles_hash]
        else:
            smiles = to_smiles_method(self, isomeric, explicit_hydrogens, mapped)
            self._cached_smiles[smiles_hash] = smiles
            return smiles

    @classmethod
    def from_inchi(
        cls,
        inchi,
        allow_undefined_stereo=False,
        toolkit_registry=GLOBAL_TOOLKIT_REGISTRY,
    ):
        """
        Construct a Molecule from a InChI representation

        Parameters
        ----------
        inchi : str
            The InChI representation of the molecule.

        allow_undefined_stereo : bool, default=False
            Whether to accept InChI with undefined stereochemistry. If False,
            an exception will be raised if a InChI with undefined stereochemistry
            is passed into this function.

        toolkit_registry : openff.toolkit.utils.toolkits.ToolRegistry or openff.toolkit.utils.toolkits.ToolkitWrapper, optional, default=None
            :class:`ToolkitRegistry` or :class:`ToolkitWrapper` to use for InChI-to-molecule conversion


        Returns
        -------
        molecule : openff.toolkit.topology.Molecule

        Examples
        --------
        Make cis-1,2-Dichloroethene:

        >>> molecule = Molecule.from_inchi('InChI=1S/C2H2Cl2/c3-1-2-4/h1-2H/b2-1-')
        """

        if isinstance(toolkit_registry, ToolkitRegistry):
            molecule = toolkit_registry.call(
                "from_inchi",
                inchi,
                _cls=cls,
                allow_undefined_stereo=allow_undefined_stereo,
            )
        elif isinstance(toolkit_registry, ToolkitWrapper):
            toolkit = toolkit_registry
            molecule = toolkit.from_inchi(
                inchi, _cls=cls, allow_undefined_stereo=allow_undefined_stereo
            )
        else:
            raise InvalidToolkitRegistryError(
                "Invalid toolkit_registry passed to from_inchi. Expected ToolkitRegistry or ToolkitWrapper. Got  {}".format(
                    type(toolkit_registry)
                )
            )

        return molecule

    def to_inchi(self, fixed_hydrogens=False, toolkit_registry=GLOBAL_TOOLKIT_REGISTRY):
        """
        Create an InChI string for the molecule using the requested toolkit backend.
        InChI is a standardised representation that does not capture tautomers unless specified using the fixed hydrogen
        layer.

        For information on InChi see here https://iupac.org/who-we-are/divisions/division-details/inchi/

        Parameters
        ----------
        fixed_hydrogens: bool, default=False
            If a fixed hydrogen layer should be added to the InChI, if `True` this will produce a non standard specific
            InChI string of the molecule.

        toolkit_registry : openff.toolkit.utils.toolkits.ToolRegistry or openff.toolkit.utils.toolkits.ToolkitWrapper, optional, default=None
            :class:`ToolkitRegistry` or :class:`ToolkitWrapper` to use for molecule-to-InChI conversion

        Returns
        --------
        inchi: str
            The InChI string of the molecule.

        Raises
        -------
        InvalidToolkitRegistryError
             If an invalid object is passed as the toolkit_registry parameter
        """

        if isinstance(toolkit_registry, ToolkitRegistry):
            inchi = toolkit_registry.call(
                "to_inchi", self, fixed_hydrogens=fixed_hydrogens
            )
        elif isinstance(toolkit_registry, ToolkitWrapper):
            toolkit = toolkit_registry
            inchi = toolkit.to_inchi(self, fixed_hydrogens=fixed_hydrogens)
        else:
            raise InvalidToolkitRegistryError(
                "Invalid toolkit_registry passed to to_inchi. Expected ToolkitRegistry or ToolkitWrapper. Got  {}".format(
                    type(toolkit_registry)
                )
            )

        return inchi

    def to_inchikey(
        self, fixed_hydrogens=False, toolkit_registry=GLOBAL_TOOLKIT_REGISTRY
    ):
        """
        Create an InChIKey for the molecule using the requested toolkit backend.
        InChIKey is a standardised representation that does not capture tautomers unless specified using the fixed hydrogen
        layer.

        For information on InChi see here https://iupac.org/who-we-are/divisions/division-details/inchi/

        Parameters
        ----------
        fixed_hydrogens: bool, default=False
            If a fixed hydrogen layer should be added to the InChI, if `True` this will produce a non standard specific
            InChI string of the molecule.

        toolkit_registry : openff.toolkit.utils.toolkits.ToolRegistry or openff.toolkit.utils.toolkits.ToolkitWrapper, optional, default=None
            :class:`ToolkitRegistry` or :class:`ToolkitWrapper` to use for molecule-to-InChIKey conversion

        Returns
        --------
        inchi_key: str
            The InChIKey representation of the molecule.

        Raises
        -------
        InvalidToolkitRegistryError
             If an invalid object is passed as the toolkit_registry parameter
        """

        if isinstance(toolkit_registry, ToolkitRegistry):
            inchi_key = toolkit_registry.call(
                "to_inchikey", self, fixed_hydrogens=fixed_hydrogens
            )
        elif isinstance(toolkit_registry, ToolkitWrapper):
            toolkit = toolkit_registry
            inchi_key = toolkit.to_inchikey(self, fixed_hydrogens=fixed_hydrogens)
        else:
            raise InvalidToolkitRegistryError(
                "Invalid toolkit_registry passed to to_inchikey. Expected ToolkitRegistry or ToolkitWrapper. Got  {}".format(
                    type(toolkit_registry)
                )
            )

        return inchi_key

    @classmethod
    def from_smiles(
        cls,
        smiles,
        hydrogens_are_explicit=False,
        toolkit_registry=GLOBAL_TOOLKIT_REGISTRY,
        allow_undefined_stereo=False,
    ):
        """
        Construct a Molecule from a SMILES representation

        Parameters
        ----------
        smiles : str
            The SMILES representation of the molecule.
        hydrogens_are_explicit : bool, default = False
            If False, the cheminformatics toolkit will perform hydrogen addition
        toolkit_registry : openff.toolkit.utils.toolkits.ToolkitRegistry or openff.toolkit.utils.toolkits.ToolkitWrapper, optional, default=None
            :class:`ToolkitRegistry` or :class:`ToolkitWrapper` to use for SMILES-to-molecule conversion
        allow_undefined_stereo : bool, default=False
            Whether to accept SMILES with undefined stereochemistry. If False,
            an exception will be raised if a SMILES with undefined stereochemistry
            is passed into this function.

        Returns
        -------
        molecule : openff.toolkit.topology.Molecule

        Examples
        --------

        >>> molecule = Molecule.from_smiles('Cc1ccccc1')

        """
        if isinstance(toolkit_registry, ToolkitRegistry):
            molecule = toolkit_registry.call(
                "from_smiles",
                smiles,
                hydrogens_are_explicit=hydrogens_are_explicit,
                allow_undefined_stereo=allow_undefined_stereo,
                _cls=cls,
            )
        elif isinstance(toolkit_registry, ToolkitWrapper):
            toolkit = toolkit_registry
            molecule = toolkit.from_smiles(
                smiles,
                hydrogens_are_explicit=hydrogens_are_explicit,
                allow_undefined_stereo=allow_undefined_stereo,
                _cls=cls,
            )
        else:
            raise InvalidToolkitRegistryError(
                "Invalid toolkit_registry passed to from_smiles. Expected ToolkitRegistry or ToolkitWrapper. Got  {}".format(
                    type(toolkit_registry)
                )
            )

        return molecule

    def _is_exactly_the_same_as(self, other):
        for atom1, atom2 in zip(self.atoms, other.atoms):
            if (
                (atom1.atomic_number != atom2.atomic_number)
                or (atom1.formal_charge != atom2.formal_charge)
                or (atom1.is_aromatic != atom2.is_aromatic)
                or (atom1.stereochemistry != atom2.stereochemistry)
            ):
                return False
        for bond1, bond2 in zip(self.bonds, other.bonds):
            if (
                (bond1.atom1_index != bond2.atom1_index)
                or (bond1.atom2_index != bond2.atom2_index)
                or (bond1.is_aromatic != bond2.is_aromatic)
                or (bond1.stereochemistry != bond2.stereochemistry)
            ):
                return False
        return True

    @staticmethod
    def are_isomorphic(
        mol1,
        mol2,
        return_atom_map=False,
        aromatic_matching=True,
        formal_charge_matching=True,
        bond_order_matching=True,
        atom_stereochemistry_matching=True,
        bond_stereochemistry_matching=True,
        strip_pyrimidal_n_atom_stereo=True,
        toolkit_registry=GLOBAL_TOOLKIT_REGISTRY,
    ):
        """
        Determines whether the two molecules are isomorphic by comparing their graph representations and the chosen
        node/edge attributes. Minimally connections and atomic_number are checked.

        If nx.Graphs() are given they must at least have atomic_number attributes on nodes.
        other optional attributes for nodes are: is_aromatic, formal_charge and stereochemistry.
        optional attributes for edges are: is_aromatic, bond_order and stereochemistry.

        .. warning :: This API is experimental and subject to change.

        Parameters
        ----------
        mol1 : an openff.toolkit.topology.molecule.FrozenMolecule or nx.Graph()
        mol2 : an openff.toolkit.topology.molecule.FrozenMolecule or nx.Graph()
            The molecule to test for isomorphism.

        return_atom_map: bool, default=False, optional
            will return an optional dict containing the atomic mapping.

        aromatic_matching: bool, default=True, optional
            compare the aromatic attributes of bonds and atoms.

        formal_charge_matching: bool, default=True, optional
            compare the formal charges attributes of the atoms.

        bond_order_matching: bool, deafult=True, optional
            compare the bond order on attributes of the bonds.

        atom_stereochemistry_matching : bool, default=True, optional
            If ``False``, atoms' stereochemistry is ignored for the
            purpose of determining equality.

        bond_stereochemistry_matching : bool, default=True, optional
            If ``False``, bonds' stereochemistry is ignored for the
            purpose of determining equality.

        strip_pyrimidal_n_atom_stereo: bool, default=True, optional
            If ``True``, any stereochemistry defined around pyrimidal
            nitrogen stereocenters will be disregarded in the isomorphism
            check.

        toolkit_registry : openff.toolkit.utils.toolkits.ToolkitRegistry or openff.toolkit.utils.toolkits.ToolkitWrapper, optional, default=None
            :class:`ToolkitRegistry` or :class:`ToolkitWrapper` to use for
            removing stereochemistry from pyrimidal nitrogens.

        Returns
        -------
        molecules_are_isomorphic : bool

        atom_map : default=None, Optional,
            [Dict[int,int]] ordered by mol1 indexing {mol1_index: mol2_index}
            If molecules are not isomorphic given input arguments, will return None instead of dict.
        """
        # Do a quick hill formula check first
        if Molecule._object_to_hill_formula(mol1) != Molecule._object_to_hill_formula(
            mol2
        ):
            return False, None

        # Do a quick check to see whether the inputs are totally identical (including being in the same atom order)
        if isinstance(mol1, FrozenMolecule) and isinstance(mol2, FrozenMolecule):
            if mol1._is_exactly_the_same_as(mol2):
                return True, {i: i for i in range(mol1.n_atoms)}

        # Build the user defined matching functions
        def node_match_func(x, y):
            # always match by atleast atomic number
            is_equal = x["atomic_number"] == y["atomic_number"]
            if aromatic_matching:
                is_equal &= x["is_aromatic"] == y["is_aromatic"]
            if formal_charge_matching:
                is_equal &= x["formal_charge"] == y["formal_charge"]
            if atom_stereochemistry_matching:
                is_equal &= x["stereochemistry"] == y["stereochemistry"]
            return is_equal

        # check if we want to do any bond matching if not the function is None
        if aromatic_matching or bond_order_matching or bond_stereochemistry_matching:

            def edge_match_func(x, y):
                # We don't need to check the exact bond order (which is 1 or 2)
                # if the bond is aromatic. This way we avoid missing a match only
                # if the alternate bond orders 1 and 2 are assigned differently.
                if aromatic_matching and bond_order_matching:
                    is_equal = (x["is_aromatic"] == y["is_aromatic"]) or (
                        x["bond_order"] == y["bond_order"]
                    )
                elif aromatic_matching:
                    is_equal = x["is_aromatic"] == y["is_aromatic"]
                elif bond_order_matching:
                    is_equal = x["bond_order"] == y["bond_order"]
                else:
                    is_equal = None
                if bond_stereochemistry_matching:
                    if is_equal is None:
                        is_equal = x["stereochemistry"] == y["stereochemistry"]
                    else:
                        is_equal &= x["stereochemistry"] == y["stereochemistry"]

                return is_equal

        else:
            edge_match_func = None

        # Here we should work out what data type we have, also deal with lists?
        def to_networkx(data):
            """For the given data type, return the networkx graph"""
            import networkx as nx

            if strip_pyrimidal_n_atom_stereo:
                SMARTS = "[N+0X3:1](-[*])(-[*])(-[*])"

            if isinstance(data, FrozenMolecule):
                # Molecule class instance
                if strip_pyrimidal_n_atom_stereo:
                    # Make a copy of the molecule so we don't modify the original
                    data = deepcopy(data)
                    data.strip_atom_stereochemistry(
                        SMARTS, toolkit_registry=toolkit_registry
                    )
                return data.to_networkx()

            elif isinstance(data, nx.Graph):
                return data

            else:
                raise NotImplementedError(
                    f"The input type {type(data)} is not supported,"
                    f"please supply an openff.toolkit.topology.molecule.Molecule "
                    f"or networkx.Graph representation of the molecule."
                )

        mol1_netx = to_networkx(mol1)
        mol2_netx = to_networkx(mol2)
        from networkx.algorithms.isomorphism import GraphMatcher  # type: ignore

        GM = GraphMatcher(
            mol1_netx, mol2_netx, node_match=node_match_func, edge_match=edge_match_func
        )
        isomorphic = GM.is_isomorphic()

        if isomorphic and return_atom_map:
            topology_atom_map = GM.mapping

            # reorder the mapping by keys
            sorted_mapping = {}
            for key in sorted(topology_atom_map.keys()):
                sorted_mapping[key] = topology_atom_map[key]

            return isomorphic, sorted_mapping

        else:
            return isomorphic, None

    def is_isomorphic_with(self, other, **kwargs):
        """
        Check if the molecule is isomorphic with the other molecule which can be an openff.toolkit.topology.Molecule
        or nx.Graph(). Full matching is done using the options described bellow.

        .. warning :: This API is experimental and subject to change.

        Parameters
        ----------
        other: openff.toolkit.topology.Molecule or nx.Graph()

        aromatic_matching: bool, default=True, optional
        compare the aromatic attributes of bonds and atoms.

        formal_charge_matching: bool, default=True, optional
        compare the formal charges attributes of the atoms.

        bond_order_matching: bool, deafult=True, optional
        compare the bond order on attributes of the bonds.

        atom_stereochemistry_matching : bool, default=True, optional
            If ``False``, atoms' stereochemistry is ignored for the
            purpose of determining equality.

        bond_stereochemistry_matching : bool, default=True, optional
            If ``False``, bonds' stereochemistry is ignored for the
            purpose of determining equality.

        strip_pyrimidal_n_atom_stereo: bool, default=True, optional
            If ``True``, any stereochemistry defined around pyrimidal
            nitrogen stereocenters will be disregarded in the isomorphism
            check.

        toolkit_registry : openff.toolkit.utils.toolkits.ToolkitRegistry or openff.toolkit.utils.toolkits.ToolkitWrapper, optional, default=None
            :class:`ToolkitRegistry` or :class:`ToolkitWrapper` to use for
            removing stereochemistry from pyrimidal nitrogens.

        Returns
        -------
        isomorphic : bool
        """

        return Molecule.are_isomorphic(
            self,
            other,
            return_atom_map=False,
            aromatic_matching=kwargs.get("aromatic_matching", True),
            formal_charge_matching=kwargs.get("formal_charge_matching", True),
            bond_order_matching=kwargs.get("bond_order_matching", True),
            atom_stereochemistry_matching=kwargs.get(
                "atom_stereochemistry_matching", True
            ),
            bond_stereochemistry_matching=kwargs.get(
                "bond_stereochemistry_matching", True
            ),
            strip_pyrimidal_n_atom_stereo=kwargs.get(
                "strip_pyrimidal_n_atom_stereo", True
            ),
            toolkit_registry=kwargs.get("toolkit_registry", GLOBAL_TOOLKIT_REGISTRY),
        )[0]

    def generate_conformers(
        self,
        toolkit_registry=GLOBAL_TOOLKIT_REGISTRY,
        n_conformers=10,
        rms_cutoff=None,
        clear_existing=True,
        make_carboxylic_acids_cis=True,
    ):
        """
        Generate conformers for this molecule using an underlying toolkit.

        If ``n_conformers=0``, no toolkit wrapper will be called. If ``n_conformers=0``
        and ``clear_existing=True``, ``molecule.conformers`` will be set to ``None``.

        Parameters
        ----------
        toolkit_registry : openff.toolkit.utils.toolkits.ToolkitRegistry or openff.toolkit.utils.toolkits.ToolkitWrapper, optional, default=None
            :class:`ToolkitRegistry` or :class:`ToolkitWrapper` to use for SMILES-to-molecule conversion
        n_conformers : int, default=1
            The maximum number of conformers to produce
        rms_cutoff : openmm.unit.Quantity-wrapped float, in units of distance, optional, default=None
            The minimum RMS value at which two conformers are considered redundant and one is deleted. Precise
            implementation of this cutoff may be toolkit-dependent. If ``None``, the cutoff is set to be the default value
            for each ``ToolkitWrapper`` (generally 1 Angstrom).
        clear_existing : bool, default=True
            Whether to overwrite existing conformers for the molecule
        make_carboxylic_acids_cis: bool, default=True
            Guarantee all conformers have exclusively cis carboxylic acid groups (COOH)
            by rotating the proton in any trans carboxylic acids 180 degrees around the
            C-O bond. Works around a bug in conformer generation by the OpenEye toolkit
            where trans COOH is much more common than it should be.

        Examples
        --------

        >>> molecule = Molecule.from_smiles('CCCCCC')
        >>> molecule.generate_conformers()

        Raises
        ------
        InvalidToolkitRegistryError
            If an invalid object is passed as the toolkit_registry parameter

        """
        # If no conformers are requested, do not call to a ToolkitWrapper at all
        if n_conformers == 0:
            if clear_existing:
                self._conformers = None
            return

        if isinstance(toolkit_registry, ToolkitRegistry):
            return toolkit_registry.call(
                "generate_conformers",
                self,
                n_conformers=n_conformers,
                rms_cutoff=rms_cutoff,
                clear_existing=clear_existing,
                raise_exception_types=[],
                make_carboxylic_acids_cis=make_carboxylic_acids_cis,
            )
        elif isinstance(toolkit_registry, ToolkitWrapper):
            toolkit = toolkit_registry
            return toolkit.generate_conformers(
                self,
                n_conformers=n_conformers,
                rms_cutoff=rms_cutoff,
                clear_existing=clear_existing,
                make_carboxylic_acids_cis=make_carboxylic_acids_cis,
            )
        else:
            raise InvalidToolkitRegistryError(
                "Invalid toolkit_registry passed to generate_conformers. Expected ToolkitRegistry or ToolkitWrapper. Got  {}".format(
                    type(toolkit_registry)
                )
            )

    def _make_carboxylic_acids_cis(self, toolkit_registry=GLOBAL_TOOLKIT_REGISTRY):
        """
        Rotate dihedral angle of any conformers with trans COOH groups so they are cis

        Carboxylic acid groups almost always exist in nature in the cis conformation,
        with the hydrogen atom in between the two oxygen atoms::

                  O----H
                 /
                /
               /
            --C
               \\
                \\
                  O

        However, the OpenEye toolkit frequently produces carboxylic acid geometries
        in the unrealistic trans conformation::

             H----O
                 /
                /
               /
            --C
               \\
                \\
                  O

        This method converts all conformers in the Molecule with the trans conformation
        into the corresponding cis conformer by rotating the OH bond around the CO bond
        by 180 degrees. Carboxylic acids that are already cis are unchanged. Carboxylic
        acid groups are considered cis if their O-C-O-H dihedral angle is acute.

        Parameters
        ----------
        toolkit_registry : openff.toolkit.utils.toolkits.ToolkitRegistry or openff.toolkit.utils.toolkits.ToolkitWrapper, optional, default=None
            :class:`ToolkitRegistry` or :class:`ToolkitWrapper` to use for SMILES-to-molecule conversion
        """

        # Return early if there are no conformers
        if not self._conformers:
            return

        # Convert all conformers into one big array
        conformers = np.asarray([q.m_as(unit.angstrom) for q in self._conformers])

        # Scan the molecule for carboxylic acids
        cooh_indices = self.chemical_environment_matches(
            "[C:2]([O:3][H:4])=[O:1]", toolkit_registry=toolkit_registry
        )
        n_conformers, n_cooh_groups = len(conformers), len(cooh_indices)
        # Exit early if there are no carboxylic acids
        if not n_cooh_groups:
            return

        # Pull out the coordinates of all carboxylic acid groups into cooh_xyz
        cooh_xyz = conformers[:, cooh_indices, :]
        assert cooh_xyz.shape == (n_conformers, n_cooh_groups, 4, 3)

        def dot(a, b):
            """Compute dot product along last axis of arrays"""
            return np.sum(a * b, axis=-1)[..., np.newaxis]

        def norm(a):
            """Compute norm along last axis of array"""
            return np.linalg.norm(a, axis=-1)[..., np.newaxis]

        def dihedral(a):
            """Compute dihedrals of array with shape (..., 4, 3)"""
            # Praxeolitic formula
            # 1 sqrt, 1 cross product
            # from https://stackoverflow.com/questions/20305272/dihedral-torsion-angle-from-four-points-in-cartesian-coordinates-in-python
            p0 = a[..., 0, :]
            p1 = a[..., 1, :]
            p2 = a[..., 2, :]
            p3 = a[..., 3, :]

            b0 = -1.0 * (p1 - p0)
            b1 = p2 - p1
            b2 = p3 - p2

            # normalize b1 so that it does not influence magnitude of vector
            # rejections that come next
            b1 /= norm(b1)

            # vector rejections
            # v = projection of b0 onto plane perpendicular to b1
            #   = b0 minus component that aligns with b1
            # w = projection of b2 onto plane perpendicular to b1
            #   = b2 minus component that aligns with b1
            v = b0 - dot(b0, b1) * b1
            w = b2 - dot(b2, b1) * b1

            # angle between v and w in a plane is the torsion angle
            # v and w may not be normalized but that's fine since tan is y/x
            x = dot(v, w)
            y = dot(np.cross(b1, v), w)
            return np.arctan2(y, x)

        dihedrals = dihedral(cooh_xyz)
        assert dihedrals.shape == (n_conformers, n_cooh_groups, 1)
        dihedrals.shape = (n_conformers, n_cooh_groups, 1, 1)

        # Get indices of trans COOH groups
        trans_indices = np.logical_not(
            np.logical_and((-np.pi / 2) < dihedrals, dihedrals < (np.pi / 2))
        )
        # Expand array so it can be used to index cooh_xyz
        trans_indices = np.repeat(trans_indices, repeats=4, axis=2)
        trans_indices = np.repeat(trans_indices, repeats=3, axis=3)
        # Get indices of individual atoms in trans COOH groups (except terminal O)
        trans_indices_h = trans_indices.copy()
        trans_indices_h[:, :, (0, 1, 2), :] = False
        trans_indices_c = trans_indices.copy()
        trans_indices_c[:, :, (0, 2, 3), :] = False
        trans_indices_o = trans_indices.copy()
        trans_indices_o[:, :, (0, 1, 3), :] = False

        # Rotate OH around CO bond
        # We want to rotate H 180 degrees around the CO bond (b1)
        c = cooh_xyz[trans_indices_c].reshape(-1, 3)
        o = cooh_xyz[trans_indices_o].reshape(-1, 3)
        h = cooh_xyz[trans_indices_h].reshape(-1, 3)
        # Axis is defined as the line from the origin along a unit vector, so
        # move C to the origin and normalize
        point = h - c
        axis = o - c
        axis /= norm(axis)
        # Do the rotation
        # https://en.wikipedia.org/wiki/Rotation_matrix#Rotation_matrix_from_axis_and_angle
        rotated = axis * (dot(axis, point)) - np.cross(np.cross(axis, point), axis)
        # Move rotated point back to original coordinates
        rotated = rotated + c

        # Update the coordinates
        cooh_xyz[trans_indices_h] = rotated.reshape((-1))

        # Update conformers with rotated coordinates
        conformers[:, cooh_indices, :] = cooh_xyz

        # Return conformers to original type
        self._conformers = [unit.Quantity(conf, unit.angstrom) for conf in conformers]

    def compute_virtual_site_positions_from_conformer(self, conformer_idx):
        """
        Compute the position of all virtual sites given an existing
        conformer specified by its index.

        Parameters
        ----------
        conformer_idx : int
            The index of the conformer.

        Returns
        -------
        :class:`openmm.unit.Quantity` of dimension [Length] in unit Angstroms wrapping a
        numpy.ndarray
            The positions of the virtual particles belonging to this virtual site.
            The array is the size (M, 3) where M is the number of virtual particles
            belonging to this virtual site.
        """

        atom_positions = self._conformers[conformer_idx]
        return self.compute_virtual_site_positions_from_atom_positions(atom_positions)

    def compute_virtual_site_positions_from_atom_positions(self, atom_positions):
        """
        Compute the positions of the virtual sites in this molecule given a set of
        external coordinates. The coordinates do not need come from an internal
        conformer, but are assumed to have the same shape and be in the same order.

        Parameters
        ----------
        atom_positions : :class:`openmm.unit.Quantity` of dimension [Length] wrapping a
        numpy.ndarray
            The positions of all atoms in the molecule. The array is the size (N, 3)
            where N is the number of atoms in the molecule.

        Returns
        -------
        :class:`openmm.unit.Quantity` of dimension [Length] in unit Angstroms wrapping a
        numpy.ndarray
            The positions of the virtual particles belonging to this virtual site.
            The array is the size (M, 3) where M is the number of virtual particles
            belonging to this virtual site.

        """

        positions = []

        for vsite in self.virtual_sites:
            vsite_pos = vsite.compute_positions_from_atom_positions(atom_positions)
            positions.append(vsite_pos.m_as(unit.angstrom))

        return unit.Quantity(np.array(positions).reshape(-1, 3), units=unit.angstrom)

    def apply_elf_conformer_selection(
        self,
        percentage: float = 2.0,
        limit: int = 10,
        toolkit_registry: Optional[
            Union[ToolkitRegistry, ToolkitWrapper]
        ] = GLOBAL_TOOLKIT_REGISTRY,
        **kwargs,
    ):
        """Applies the `ELF method
        <https://docs.eyesopen.com/toolkits/python/quacpactk/molchargetheory.html#elf-conformer-selection>`_
        to select a set of diverse conformers which have minimal
        electrostatically strongly interacting functional groups from a
        molecules conformers.

        Notes
        -----
        * The input molecule should have a large set of conformers already
          generated to select the ELF conformers from.
        * The selected conformers will be retained in the `conformers` list
          while unselected conformers will be discarded.

        See Also
        --------
        OpenEyeToolkitWrapper.apply_elf_conformer_selection
        RDKitToolkitWrapper.apply_elf_conformer_selection

        Parameters
        ----------
        toolkit_registry
            The underlying toolkit to use to select the ELF conformers.
        percentage
            The percentage of conformers with the lowest electrostatic
            interaction energies to greedily select from.
        limit
            The maximum number of conformers to select.
        """
        if isinstance(toolkit_registry, ToolkitRegistry):
            toolkit_registry.call(
                "apply_elf_conformer_selection",
                molecule=self,
                percentage=percentage,
                limit=limit,
                **kwargs,
            )
        elif isinstance(toolkit_registry, ToolkitWrapper):
            toolkit = toolkit_registry
            toolkit.apply_elf_conformer_selection(  # type: ignore[attr-defined]
                molecule=self, percentage=percentage, limit=limit, **kwargs
            )
        else:
            raise InvalidToolkitRegistryError(
                f"Invalid toolkit_registry passed to apply_elf_conformer_selection."
                f"Expected ToolkitRegistry or ToolkitWrapper. Got "
                f"{type(toolkit_registry)}"
            )

    def compute_partial_charges_am1bcc(
        self,
        use_conformers=None,
        strict_n_conformers=False,
        toolkit_registry=GLOBAL_TOOLKIT_REGISTRY,
    ):
        """
        DEPRECATED: Use ``assign_partial_charges(partial_charge_method='am1bcc')`` insetad.

        Calculate partial atomic charges for this molecule using AM1-BCC run by an underlying toolkit
        and assign them to this molecule's ``partial_charges`` attribute.

        Parameters
        ----------
        strict_n_conformers : bool, default=False
            Whether to raise an exception if an invalid number of conformers is provided for the given charge method.
            If this is False and an invalid number of conformers is found, a warning will be raised.
        use_conformers : iterable of openmm.unit.Quantity-wrapped numpy arrays, each with shape (n_atoms, 3) and dimension of distance. Optional, default=None
            Coordinates to use for partial charge calculation.
            If None, an appropriate number of conformers for the given charge method will be generated.
        toolkit_registry : openff.toolkit.utils.toolkits.ToolkitRegistry or openff.toolkit.utils.toolkits.ToolkitWrapper, optional, default=None
            :class:`ToolkitRegistry` or :class:`ToolkitWrapper` to use for the calculation

        Examples
        --------

        >>> molecule = Molecule.from_smiles('CCCCCC')
        >>> molecule.generate_conformers()
        >>> molecule.compute_partial_charges_am1bcc()

        Raises
        ------
        InvalidToolkitRegistryError
            If an invalid object is passed as the toolkit_registry parameter

        """
        # TODO: Remove in version 0.12.0
        warnings.warn(
            "compute_partial_charges_am1bcc is deprecated and will be removed in version 0.12.0. "
            "Use assign_partial_charges(partial_charge_method='am1bcc') instead.",
            UserWarning,
        )
        self.assign_partial_charges(
            partial_charge_method="am1bcc",
            use_conformers=use_conformers,
            strict_n_conformers=strict_n_conformers,
            toolkit_registry=toolkit_registry,
        )

    def assign_partial_charges(
        self,
        partial_charge_method: str,
        strict_n_conformers=False,
        use_conformers=None,
        toolkit_registry=GLOBAL_TOOLKIT_REGISTRY,
        normalize_partial_charges=True,
    ):
        """
        Calculate partial atomic charges for this molecule using an underlying toolkit, and assign
        the new values to the partial_charges attribute.

        Some supported charge methods are:
            - ``"am1bcc"``
            - ``"am1bccelf10"`` (requires OpenEye Toolkits)
            - ``"am1-mulliken"``
            - ``"mmff94"``
            - ``"gasteiger"``

        For more supported charge methods and details, see the corresponding methods in each toolkit wrapper:
            - OpenEyeToolkitWrapper.assign_partial_charges
            - RDKitToolkitWrapper.assign_partial_charges
            - AmberToolsToolkitWrapper.assign_partial_charges
            - BuiltInToolkitWrapper.assign_partial_charges

        Parameters
        ----------
        partial_charge_method : string
            The partial charge calculation method to use for partial charge calculation.
        strict_n_conformers : bool, default=False
            Whether to raise an exception if an invalid number of conformers is provided for the given charge method.
            If this is False and an invalid number of conformers is found, a warning will be raised.
        use_conformers : iterable of openmm.unit.Quantity-wrapped numpy arrays, each with shape (n_atoms, 3) and dimension of distance. Optional, default=None
            Coordinates to use for partial charge calculation. If None, an appropriate number of conformers will be generated.
        toolkit_registry : openff.toolkit.utils.toolkits.ToolkitRegistry or openff.toolkit.utils.toolkits.ToolkitWrapper, optional, default=None
            :class:`ToolkitRegistry` or :class:`ToolkitWrapper` to use for the calculation.
        normalize_partial_charges : bool, default=True
            Whether to offset partial charges so that they sum to the total formal charge of the molecule.
            This is used to prevent accumulation of rounding errors when the partial charge assignment method
            returns values at limited precision.

        Examples
        --------

        >>> molecule = Molecule.from_smiles('CCCCCC')
        >>> molecule.assign_partial_charges('am1-mulliken')

        Raises
        ------
        InvalidToolkitRegistryError
            If an invalid object is passed as the toolkit_registry parameter

        See Also
        --------
        OpenEyeToolkitWrapper.assign_partial_charges
        RDKitToolkitWrapper.assign_partial_charges
        AmberToolsToolkitWrapper.assign_partial_charges
        BuiltInToolkitWrapper.assign_partial_charges
        """
        if isinstance(toolkit_registry, ToolkitRegistry):
            # We may need to try several toolkitwrappers to find one
            # that supports the desired partial charge method, so we
            # tell the ToolkitRegistry to continue trying ToolkitWrappers
            # if one raises an error (raise_exception_types=[])
            toolkit_registry.call(
                "assign_partial_charges",
                molecule=self,
                partial_charge_method=partial_charge_method,
                use_conformers=use_conformers,
                strict_n_conformers=strict_n_conformers,
                normalize_partial_charges=normalize_partial_charges,
                raise_exception_types=[],
                _cls=self.__class__,
            )
        elif isinstance(toolkit_registry, ToolkitWrapper):
            toolkit_wrapper: ToolkitWrapper = toolkit_registry
            toolkit_wrapper.assign_partial_charges(  # type: ignore[attr-defined]
                self,
                partial_charge_method=partial_charge_method,
                use_conformers=use_conformers,
                strict_n_conformers=strict_n_conformers,
                normalize_partial_charges=normalize_partial_charges,
                _cls=self.__class__,
            )
        else:
            raise InvalidToolkitRegistryError(
                f"Invalid toolkit_registry passed to assign_partial_charges."
                f"Expected ToolkitRegistry or ToolkitWrapper. Got  {type(toolkit_registry)}"
            )

    def _normalize_partial_charges(self):
        """
        Add offsets to each partial charge to ensure that they sum to the formal charge of the molecule,
        to the limit of a python float's precision. Modifies the partial charges in-place.
        """
        expected_charge = self.total_charge

        current_charge = 0.0 * unit.elementary_charge
        for pc in self.partial_charges:
            current_charge += pc

        charge_offset = (expected_charge - current_charge) / self.n_atoms

        self.partial_charges += charge_offset

    def assign_fractional_bond_orders(
        self,
        bond_order_model=None,
        toolkit_registry=GLOBAL_TOOLKIT_REGISTRY,
        use_conformers=None,
    ):
        """
        Update and store list of bond orders this molecule. Bond orders are stored on each
        bond, in the ``bond.fractional_bond_order`` attribute.

        .. warning :: This API is experimental and subject to change.

        Parameters
        ----------
        toolkit_registry : openff.toolkit.utils.toolkits.ToolkitRegistry or openff.toolkit.utils.toolkits.ToolkitWrapper, optional, default=None
            :class:`ToolkitRegistry` or :class:`ToolkitWrapper` to use for SMILES-to-molecule conversion
        bond_order_model : string, optional. Default=None
            The bond order model to use for fractional bond order calculation. If ``None``, "am1-wiberg" will be used.
        use_conformers : iterable of openmm.unit.Quantity(np.array) with shape (n_atoms, 3) and dimension of distance, optional, default=None
            The conformers to use for fractional bond order calculation. If ``None``, an appropriate number
            of conformers will be generated by an available ToolkitWrapper.

        Examples
        --------

        >>> molecule = Molecule.from_smiles('CCCCCC')
        >>> molecule.assign_fractional_bond_orders()

        Raises
        ------
        InvalidToolkitRegistryError
            If an invalid object is passed as the toolkit_registry parameter

        """

        if isinstance(toolkit_registry, ToolkitRegistry):
            return toolkit_registry.call(
                "assign_fractional_bond_orders",
                self,
                bond_order_model=bond_order_model,
                use_conformers=use_conformers,
            )
        elif isinstance(toolkit_registry, ToolkitWrapper):
            toolkit = toolkit_registry
            return toolkit.assign_fractional_bond_orders(
                self, bond_order_model=bond_order_model, use_conformers=use_conformers
            )
        else:
            raise InvalidToolkitRegistryError(
                f"Invalid toolkit_registry passed to assign_fractional_bond_orders. "
                f"Expected ToolkitRegistry or ToolkitWrapper. Got {type(toolkit_registry)}."
            )

    def _invalidate_cached_properties(self):
        """
        Indicate that the chemical entity has been altered.
        """
        # if hasattr(self, '_cached_properties'):
        #    delattr(self, '_cached_properties')
        self._conformers = None
        self._partial_charges = None
        self._propers = None
        self._impropers = None

        self._cached_smiles = None
        # TODO: Clear fractional bond orders
        self._ordered_connection_table_hash = None
        for atom in self.atoms:
            if "molecule_atom_index" in atom.__dict__:
                del atom.__dict__["molecule_atom_index"]

    def to_networkx(self):
        """Generate a NetworkX undirected graph from the Molecule.

        Nodes are Atoms labeled with particle indices and atomic elements (via the ``element`` node atrribute).
        Edges denote chemical bonds between Atoms.
        Virtual sites are not included, since they lack a concept of chemical connectivity.

        .. todo ::

           * Do we need a ``from_networkx()`` method? If so, what would the Graph be required to provide?
           * Should edges be labeled with discrete bond types in some aromaticity model?
           * Should edges be labeled with fractional bond order if a method is specified?
           * Should we add other per-atom and per-bond properties (e.g. partial charges) if present?
           * Can this encode bond/atom chirality?


        Returns
        -------
        graph : networkx.Graph
            The resulting graph, with nodes (atoms) labeled with atom indices, elements, stereochemistry and aromaticity
            flags and bonds with two atom indices, bond order, stereochemistry, and aromaticity flags

        Examples
        --------
        Retrieve the bond graph for imatinib (OpenEye toolkit required)

        >>> molecule = Molecule.from_iupac('imatinib')
        >>> nxgraph = molecule.to_networkx()

        """
        import networkx as nx

        G = nx.Graph()
        for atom in self.atoms:
            G.add_node(
                atom.molecule_atom_index,
                atomic_number=atom.atomic_number,
                is_aromatic=atom.is_aromatic,
                stereochemistry=atom.stereochemistry,
                formal_charge=atom.formal_charge,
            )
            # G.add_node(atom.molecule_atom_index, attr_dict={'atomic_number': atom.atomic_number})
        for bond in self.bonds:
            G.add_edge(
                bond.atom1_index,
                bond.atom2_index,
                bond_order=bond.bond_order,
                is_aromatic=bond.is_aromatic,
                stereochemistry=bond.stereochemistry,
            )
            # G.add_edge(bond.atom1_index, bond.atom2_index, attr_dict={'order':bond.bond_order})

        return G

    def find_rotatable_bonds(
        self, ignore_functional_groups=None, toolkit_registry=GLOBAL_TOOLKIT_REGISTRY
    ):
        """
        Find all bonds classed as rotatable ignoring any matched to the ``ignore_functional_groups`` list.

        Parameters
        ----------
        ignore_functional_groups: optional, List[str], default=None,
            A list of bond SMARTS patterns to be ignored when finding rotatable bonds.

        toolkit_registry: openff.toolkit.utils.toolkits.ToolkitRegistry or openff.toolkit.utils.toolkits.ToolkitWrapper, optional, default=None
            :class:`ToolkitRegistry` or :class:`ToolkitWrapper` to use for SMARTS matching

        Returns
        -------
        bonds: List[openff.toolkit.topology.molecule.Bond]
            The list of openff.toolkit.topology.molecule.Bond instances which are rotatable.
        """

        # general rotatable bond smarts taken from RDKit
        # https://github.com/rdkit/rdkit/blob/1bf6ef3d65f5c7b06b56862b3fb9116a3839b229/rdkit/Chem/Lipinski.py#L47%3E
        rotatable_bond_smarts = "[!$(*#*)&!D1:1]-&!@[!$(*#*)&!D1:2]"

        # get all of the general matches
        general_matches = self.chemical_environment_matches(
            query=rotatable_bond_smarts, toolkit_registry=toolkit_registry
        )

        # this will give all forwards and backwards matches, so condense them down with this function
        def condense_matches(matches):
            condensed_matches = set()
            for m in matches:
                condensed_matches.add(tuple(sorted(m)))
            return condensed_matches

        general_bonds = condense_matches(general_matches)

        # now refine the list using the ignore groups
        if ignore_functional_groups is not None:
            matches_to_ignore = set()

            # make ignore_functional_groups an iterable object
            if isinstance(ignore_functional_groups, str):
                ignore_functional_groups = [ignore_functional_groups]
            else:
                try:
                    iter(ignore_functional_groups)
                except TypeError:
                    ignore_functional_groups = [ignore_functional_groups]

            # find the functional groups to remove
            for functional_group in ignore_functional_groups:
                # note I run the searches through this function so they have to be SMIRKS?
                ignore_matches = self.chemical_environment_matches(
                    query=functional_group, toolkit_registry=toolkit_registry
                )
                ignore_matches = condense_matches(ignore_matches)
                # add the new matches to the matches to ignore
                matches_to_ignore.update(ignore_matches)

            # now remove all the matches
            for match in matches_to_ignore:
                try:
                    general_bonds.remove(match)
                # if the key is not in the list, the ignore pattern was not valid
                except KeyError:
                    continue

        # gather a list of bond instances to return
        rotatable_bonds = [self.get_bond_between(*bond) for bond in general_bonds]
        return rotatable_bonds

    def _add_atom(
        self,
        atomic_number,
        formal_charge,
        is_aromatic,
        stereochemistry=None,
        name=None,
        metadata=None,
        invalidate_cache: bool = True,
    ):
        """
        Add an atom

        Parameters
        ----------
        atomic_number : int
            Atomic number of the atom
        formal_charge : int
            Formal charge of the atom
        is_aromatic : bool
            If True, atom is aromatic; if False, not aromatic
        stereochemistry : str, optional, default=None
            Either 'R' or 'S' for specified stereochemistry, or None if stereochemistry is irrelevant
        name : str, optional, default=None
            An optional name for the atom
        metadata : dict[str: (int, str)], default=None
            An optional dictionary where keys are strings and values are strings or ints. This is intended
            to record atom-level information used to inform hierarchy definition and iteration, such as
            grouping atom by residue and chain.
        invalidate_cache : bool, default=True
            Whether or not to invalidate the cache of the molecule upon the addition of this atom. This should
            be left to its default value (`True`) for safety.

        Returns
        -------
        index : int
            The index of the atom in the molecule

        Examples
        --------

        Define a methane molecule

        >>> molecule = Molecule()
        >>> molecule.name = 'methane'
        >>> C = molecule.add_atom(6, 0, False)
        >>> H1 = molecule.add_atom(1, 0, False)
        >>> H2 = molecule.add_atom(1, 0, False)
        >>> H3 = molecule.add_atom(1, 0, False)
        >>> H4 = molecule.add_atom(1, 0, False)
        >>> bond_idx = molecule.add_bond(C, H1, False, 1)
        >>> bond_idx = molecule.add_bond(C, H2, False, 1)
        >>> bond_idx = molecule.add_bond(C, H3, False, 1)
        >>> bond_idx = molecule.add_bond(C, H4, False, 1)

        """
        # Create an atom
        atom = Atom(
            atomic_number,
            formal_charge,
            is_aromatic,
            stereochemistry=stereochemistry,
            name=name,
            metadata=metadata,
            molecule=self,
        )
        self._atoms.append(atom)
        if invalidate_cache:
            self._invalidate_cached_properties()

        # Since we just appended it, we can just return the length - 1
        return len(self._atoms) - 1

    def _add_virtual_site(self, vsite, replace=False):
        replaced = False
        for i, existing_vsite in enumerate(self._virtual_sites):
            same_vsite = existing_vsite == vsite
            if same_vsite:
                if replace:
                    self._virtual_sites[i] = vsite
                    replaced = True
                    break
                else:
                    error_msg = (
                        "Attempted to add the new virtual site:\n{}\n"
                        + "to molecule: \n{}\nAnother vsite with the same type "
                        + "already exists and replace=False. Existing vsite "
                        + "is:\n{}\n"
                    ).format(vsite, self, existing_vsite)
                    raise Exception(error_msg)
        if not replaced:
            self._virtual_sites.append(vsite)
        return self._virtual_sites.index(vsite)

    def _add_bond_charge_virtual_site(self, atoms, distance, **kwargs):
        """
        Create a bond charge-type virtual site, in which the location of the charge is specified by the position of two
        atoms. This supports placement of a virtual site S along a vector between two specified atoms, e.g. to allow
        for a sigma hole for halogens or similar contexts. With positive values of the distance, the virtual site lies
        outside the first indexed atom.

        Parameters
        ----------
        atoms : list of openff.toolkit.topology.molecule.Atom objects of shape [N]
            The atoms defining the virtual site's position

        distance : :class:`openmm.unit.Quantity` of dimension [Length] wrapping a scalar

        charge_increments : list of floats of shape [N], optional, default=None
            The amount of charge to remove from the VirtualSite's atoms and put in the VirtualSite. Indexing in this
            list should match the ordering in the atoms list. Default is None.
        epsilon : float
            Epsilon term for VdW properties of virtual site. Default is None.
        sigma : float, default=None
            Sigma term for VdW properties of virtual site. Default is None.
        rmin_half : float
            Rmin_half term for VdW properties of virtual site. Default is None.
        name : string or None, default=None
            The name of this virtual site. Default is None.
        orientations : list of int 2-tuples
            The orientations that should be used to create the virtual site.
            Each orientation corresponds to an individual virtual particle.

        Returns
        -------
        index : int
            The index of the newly-added virtual site in the molecule
        """

        replace = kwargs.pop("replace", False)

        vsite = BondChargeVirtualSite(atoms, distance, **kwargs)

        self._add_virtual_site(vsite, replace=replace)
        return self._virtual_sites.index(vsite)

    def _add_monovalent_lone_pair_virtual_site(
        self, atoms, distance, out_of_plane_angle, in_plane_angle, **kwargs
    ):
        """
        Create a bond charge-type virtual site, in which the location of the charge is specified by the position of
        three atoms.

        Parameters
        ----------
        atoms : list of three :class:`openff.toolkit.topology.molecule.Atom` objects
            The three atoms defining the virtual site's position

        distance : :class:`openmm.unit.Quantity` of dimension [Length] wrapping a scalar

        out_of_plane_angle : :class:`openmm.unit.Quantity` of dimension [Angle] wrapping
        a scalar

        in_plane_angle : :class:`openmm.unit.Quantity` of dimension [Angle] wrapping a
        scalar

        epsilon : float
            Epsilon term for VdW properties of virtual site. Default is None.
        sigma : float, default=None
            Sigma term for VdW properties of virtual site. Default is None.
        rmin_half : float
            Rmin_half term for VdW properties of virtual site. Default is None.
        name : string or None, default=None
            The name of this virtual site. Default is None.
        orientations : list of int 3-tuples
            The orientations that should be used to create the virtual site.
            Each orientation corresponds to an individual virtual particle.

        Returns
        -------
        index : int
            The index of the newly-added virtual site in the molecule
        """

        replace = kwargs.pop("replace", False)

        vsite = MonovalentLonePairVirtualSite(
            atoms, distance, out_of_plane_angle, in_plane_angle, **kwargs
        )

        self._add_virtual_site(vsite, replace=replace)
        return self._virtual_sites.index(vsite)

    def _add_divalent_lone_pair_virtual_site(
        self, atoms, distance, out_of_plane_angle, **kwargs
    ):
        """
        Create a divalent lone pair-type virtual site, in which the location of the charge is specified by the position
        of three atoms.

        Parameters
        ----------
        atoms : list of three :class:`openff.toolkit.topology.molecule.Atom` objects
            The three atoms defining the virtual site's position

        distance : :class:`openmm.unit.Quantity` of dimension [Length] wrapping a scalar

        out_of_plane_angle : :class:`openmm.unit.Quantity` of dimension [Angle] wrapping
        a scalar

        epsilon : float
            Epsilon term for VdW properties of virtual site. Default is None.
        sigma : float, default=None
            Sigma term for VdW properties of virtual site. Default is None.
        rmin_half : float
            Rmin_half term for VdW properties of virtual site. Default is None.
        name : string or None, default=None
            The name of this virtual site. Default is None.
        orientations : list of int 3-tuples
            The orientations that should be used to create the virtual site.
            Each orientation corresponds to an individual virtual particle.

        Returns
        -------
        index : int
            The index of the newly-added virtual site in the molecule
        """

        replace = kwargs.pop("replace", False)

        vsite = DivalentLonePairVirtualSite(
            atoms, distance, out_of_plane_angle, **kwargs
        )

        self._add_virtual_site(vsite, replace=replace)
        return self._virtual_sites.index(vsite)

    def _add_trivalent_lone_pair_virtual_site(self, atoms, distance, **kwargs):
        """
        Create a trivalent lone pair-type virtual site, in which the location of the charge is specified by the position
         of four atoms.

        Parameters
        ----------
        atoms : list of 4 :class:`openff.toolkit.topology.molecule.Atom` objects
            The four atoms defining the virtual site's position

        distance : :class:`openmm.unit.Quantity` of dimension [Length] wrapping a scalar

        epsilon : float
            Epsilon term for VdW properties of virtual site. Default is None.
        sigma : float, default=None
            Sigma term for VdW properties of virtual site. Default is None.
        rmin_half : float
            Rmin_half term for VdW properties of virtual site. Default is None.
        name : string or None, default=None
            The name of this virtual site. Default is None.
        """

        replace = kwargs.pop("replace", False)

        vsite = TrivalentLonePairVirtualSite(atoms, distance, **kwargs)

        self._add_virtual_site(vsite, replace=replace)
        return self._virtual_sites.index(vsite)

    def _add_bond(
        self,
        atom1,
        atom2,
        bond_order,
        is_aromatic,
        stereochemistry=None,
        fractional_bond_order=None,
        invalidate_cache: bool = True,
    ):
        """
        Add a bond between two specified atom indices

        Parameters
        ----------
        atom1 : int or openff.toolkit.topology.molecule.Atom
            Index of first atom or first atom
        atom2_index : int or openff.toolkit.topology.molecule.Atom
            Index of second atom or second atom
        bond_order : int
            Integral bond order of Kekulized form
        is_aromatic : bool
            True if this bond is aromatic, False otherwise
        stereochemistry : str, optional, default=None
            Either 'E' or 'Z' for specified stereochemistry, or None if stereochemistry is irrelevant
        fractional_bond_order : float, optional, default=None
            The fractional (eg. Wiberg) bond order
        invalidate_cache : bool, default=True
            Whether or not to invalidate the cache of the molecule upon the addition of this atom. This should
            be left to its default value (`True`) for safety.

        Returns
        -------
        index : int
            The index of the bond in the molecule

        """
        if isinstance(atom1, int) and isinstance(atom2, int):
            atom1_atom = self.atoms[atom1]
            atom2_atom = self.atoms[atom2]
        elif isinstance(atom1, Atom) and isinstance(atom2, Atom):
            atom1_atom = atom1
            atom2_atom = atom2
        else:
            raise Exception(
                "Invalid inputs to molecule._add_bond. Expected ints or Atoms. "
                "Received {} (type {}) and {} (type {}) ".format(
                    atom1, type(atom1), atom2, type(atom2)
                )
            )
        # TODO: Check to make sure bond does not already exist
        if atom1_atom.is_bonded_to(atom2_atom):
            raise Exception(
                "Bond already exists between {} and {}".format(atom1_atom, atom2_atom)
            )
        bond = Bond(
            atom1_atom,
            atom2_atom,
            bond_order,
            is_aromatic,
            stereochemistry=stereochemistry,
            fractional_bond_order=fractional_bond_order,
        )
        self._bonds.append(bond)
        if invalidate_cache:
            self._invalidate_cached_properties()

        # Since we just appended it, we can just return the length - 1
        return len(self._bonds) - 1

    def _add_conformer(self, coordinates):
        """
        Add a conformation of the molecule

        Parameters
        ----------
        coordinates: openmm.unit.Quantity(np.array) with shape (n_atoms, 3) and dimension of distance
            Coordinates of the new conformer, with the first dimension of the array corresponding to the atom index in
            the Molecule's indexing system.

        Returns
        -------
        index: int
            The index of this conformer
        """
        if coordinates.shape != (self.n_atoms, 3):
            raise InvalidConformerError(
                "molecule.add_conformer given input of the wrong shape: "
                f"Given {coordinates.shape}, expected {(self.n_atoms, 3)}"
            )

        if isinstance(coordinates, unit.Quantity):
            if not coordinates.units.is_compatible_with(unit.angstrom):
                raise IncompatibleUnitError(
                    "Coordinates passed to Molecule._add_conformer with incompatible units. "
                    "Ensure that units are dimension of length."
                )

        elif hasattr(coordinates, "unit"):
            from openff.units.openmm import from_openmm
            from openmm import unit as openmm_unit

            if not isinstance(coordinates, openmm_unit.Quantity):
                raise IncompatibleUnitError(
                    "Unsupported type passed to Molecule._add_conformer setter. "
                    "Found object of type {type(other)}."
                )

            if not coordinates.unit.is_compatible(openmm_unit.meter):
                raise IncompatibleUnitError(
                    "Coordinates passed to Molecule._add_conformer with units of incompatible dimensionality. "
                    f"Adding conformers with OpenMM-style units is supported, by found units of {coordinates.unit}. "
                    "Ensure that units are dimension of length."
                )

            coordinates = from_openmm(coordinates)

        else:
            raise IncompatibleUnitError(
                "Unknown object passed to Molecule._add_conformer. Expected types include "
                f"openmm.unit.Quantity and openff.units.unit.Quantity, found type {type(coordinates)}."
            )

        tmp_conf = unit.Quantity(
            np.zeros(shape=(self.n_atoms, 3), dtype=float), unit.angstrom
        )
        try:
            tmp_conf[:] = coordinates
        except AttributeError as e:
            print(e)

        if self._conformers is None:
            # TODO should we checking that the exact same conformer is not in the list already?
            self._conformers = []
        self._conformers.append(tmp_conf)
        return len(self._conformers)

    @property
    def partial_charges(self):
        """
        Returns the partial charges (if present) on the molecule.

        Returns
        -------
        partial_charges : a openmm.unit.Quantity - wrapped numpy array [1 x n_atoms] or None
            The partial charges on this Molecule's atoms. Returns None if no charges have been specified.
        """
        return self._partial_charges

    @partial_charges.setter
    def partial_charges(self, charges):
        """
        Set the atomic partial charges for this molecule.

        Parameters
        ----------
        charges : None or a openmm.unit.Quantity - wrapped numpy array [1 x n_atoms]
            The partial charges to assign to the molecule. If not None, must be in units compatible with openmm.unit.elementary_charge

        """
        if charges is None:
            self._partial_charges = None
        elif charges.shape == (self.n_atoms,):
            if isinstance(charges, unit.Quantity):
                if charges.units in unit.elementary_charge.compatible_units():
                    self._partial_charges = charges
            if hasattr(charges, "unit"):
                from openmm import unit as openmm_unit

                if not isinstance(other, openmm_unit.Quantity):
                    raise IncompatibleUnitError(
                        "Unsupported type passed to partial_charges setter. "
                        "Found object of type {type(charges)}."
                    )

                elif isinstance(charges, openmm_unit.Quantity):
                    from openff.units.openmm import from_openmm

                    converted = from_openmm(charges)
                    if converted.units in unit.elementary_charge.compatible_units():
                        self._partial_charges = converted

    @property
    def n_particles(self):
        """
        The number of Particle objects, which corresponds to how many positions must be used.
        """
        return len(self._atoms) + sum(
            vsite.n_particles for vsite in self._virtual_sites
        )

    @property
    def n_atoms(self):
        """
        The number of Atom objects.
        """
        return len(self._atoms)

    @property
    def n_virtual_sites(self):
        """
        The number of VirtualSite objects.
        """
        return len(self._virtual_sites)

    @property
    def n_virtual_particles(self):
        """
        The number of VirtualParticle objects.
        """
        return sum(vsite.n_particles for vsite in self._virtual_sites)

    @property
    def n_bonds(self):
        """
        The number of Bond objects.
        """
        return sum([1 for bond in self.bonds])

    @property
    def n_angles(self):
        """int: number of angles in the Molecule."""
        self._construct_angles()
        return len(self._angles)

    @property
    def n_propers(self):
        """int: number of proper torsions in the Molecule."""
        self._construct_torsions()
        return len(self._propers)

    @property
    def n_impropers(self):
        """int: number of possible improper torsions in the Molecule."""
        self._construct_torsions()
        return len(self._impropers)

    @property
    def particles(self):
        """
        Iterate over all Particle objects.
        """

        return self._atoms + [
            ptl for vsite in self._virtual_sites for ptl in vsite.particles
        ]

    def particle(self, index: int):
        """
        Get particle with a specified index.

        Parameters
        ----------
        index : int

        Returns
        -------
        atom or virtualparticle : openff.toolkit.topology.Atom or VirtualParticle
        """
        if index <= self.n_atoms:
            return self.atom(index)
        else:
            index -= self.n_atoms
            return self.virtual_particle(index)

    def particle_index(self, particle):
        """
        Returns the index of a given particle in this molecule

        Parameters
        ----------
        particle : openff.toolkit.topology.Particle

        Returns
        -------
        index : int
            The index of the given particle in this molecule
        """
        for index, mol_particle in enumerate(self.particles):
            if particle is mol_particle:
                return index

    @property
    def virtual_particles(self):
        """
        Iterate over all virtual particle objects.
        """

        return [ptl for vsite in self._virtual_sites for ptl in vsite.particles]

    def virtual_particle(self, index: int):
        """
        Get virtual particle with a specified index.

        Parameters
        ----------
        index : int

        Returns
        -------
        virtualparticle : openff.toolkit.topology.VirtualParticle
        """
        for ptl_idx, ptl in enumerate(self.virtual_particles):
            if index == ptl_idx:
                return ptl

    def virtual_particle_index(self, particle):
        """
        Returns the index of a given virtual particle in this molecule

        Parameters
        ----------
        virtual_particle : openff.toolkit.topology.VirtualParticle

        Returns
        -------
        index : int
            The index of the given virtual particle in this molecule
        """
        for ptl_idx, ptl in enumerate(self.virtual_particles):
            if ptl is particle:
                return ptl_idx

    @property
    def atoms(self):
        """
        Iterate over all Atom objects.
        """
        return self._atoms

    def atom(self, index: int):
        """
        Get atom with a specified index.

        Parameters
        ----------
        index : int

        Returns
        -------
        atom : openff.toolkit.topology.Atom
        """
        return self._atoms[index]

    def atom_index(self, atom):
        """
        Returns the index of a given atom in this molecule

        Parameters
        ----------
        atom : openff.toolkit.topology.Atom

        Returns
        -------
        index : int
            The index of the given atom in this molecule
        """
        return atom.molecule_atom_index

    @property
    def conformers(self):
        """
        Returns the list of conformers for this molecule. This returns a list of openmm.unit.Quantity-wrapped numpy
        arrays, of shape (3 x n_atoms) and with dimensions of distance. The return value is the actual list of
        conformers, and changes to the contents affect the original FrozenMolecule.

        """
        return self._conformers

    @property
    def n_conformers(self):
        """
        Returns the number of conformers for this molecule.
        """
        if self._conformers is None:
            return 0
        return len(self._conformers)

    @property
    def virtual_sites(self):
        """
        Iterate over all VirtualSite objects.
        """
        return self._virtual_sites

    def virtual_site(self, index: int):
        """
        Get virtual_site with a specified index.

        Parameters
        ----------
        index : int

        Returns
        -------
        virtual_site : openff.toolkit.topology.VirtualSite
        """
        return self._virtual_sites[index]

    def virtual_site_index(self, virtual_site):
        """
        Get the molecule index of a particular virtual site.
        Note that a virtual site may have multiple virtual particles, and that the index returned by this method
        does not correspond to the virtual _particle_ index. For that, use the `particle_index` method.

        Parameters
        ----------
        virtual_site : openff.toolkit.topology.VirtualSite

        Returns
        -------
        index : int
        """
        for index, mol_vsite in enumerate(self._virtual_sites):
            if virtual_site is mol_vsite:
                return index
        raise Exception("VirtualSite not found in Molecule")

    def virtual_site_particle_start_index(self, virtual_site):
        """
        Returns the molecule particle index of the first particle of this virtual site.

        Parameters
        ----------
        virtual_site : openff.toolkit.topology.VirtualSite

        Returns
        -------
        index : int
        """
        first_particle = virtual_site.particles[0]
        return self.particle_index(first_particle)

    @property
    def bonds(self):
        """
        Iterate over all Bond objects.
        """
        return self._bonds

    def bond(self, index: int):
        """
        Get bond with the specified index.

        Parameters
        ----------
        index : int

        Returns
        -------
        bond : openff.toolkit.topology.Bond
        """
        return self._bonds[index]

    @property
    def angles(self):
        """
        Get an iterator over all i-j-k angles.
        """
        self._construct_angles()
        return self._angles

    @property
    def torsions(self):
        """
        Get an iterator over all i-j-k-l torsions.
        Note that i-j-k-i torsions (cycles) are excluded.

        Returns
        -------
        torsions : iterable of 4-Atom tuples
        """
        self._construct_torsions()
        return self._torsions

    @property
    def propers(self):
        """
        Iterate over all proper torsions in the molecule

        .. todo::

           * Do we need to return a ``Torsion`` object that collects information about fractional bond orders?
        """
        self._construct_torsions()
        return self._propers

    @property
    def impropers(self):
        """
        Iterate over all improper torsions in the molecule.

        .. todo ::
           * Do we need to return a ``Torsion`` object that collects information about fractional bond orders?

        Returns
        -------
        impropers : set of tuple
            An iterator of tuples, each containing the indices of atoms making
            up a possible improper torsion.

        See Also
        --------
        smirnoff_impropers, amber_impropers
        """
        self._construct_torsions()
        return self._impropers

    @property
    def smirnoff_impropers(self):
        """
        Iterate over improper torsions in the molecule, but only those with
        trivalent centers, reporting the central atom second in each improper.

        Note that it's possible that a trivalent center will not have an improper assigned.
        This will depend on the force field that is used.

        Also note that this will return 6 possible atom orderings around each improper
        center. In current SMIRNOFF parameterization, three of these six
        orderings will be used for the actual assignment of the improper term
        and measurement of the angles. These three orderings capture the three unique
        angles that could be calculated around the improper center, therefore the sum
        of these three terms will always return a consistent energy.

        The exact three orderings that will be applied during parameterization can not be
        determined in this method, since it requires sorting the particle indices, and
        those indices may change when this molecule is added to a Topology.

        For more details on the use of three-fold ('trefoil') impropers, see
        https://openforcefield.github.io/standards/standards/smirnoff/#impropertorsions

        Returns
        -------
        impropers : set of tuple
            An iterator of tuples, each containing the indices of atoms making
            up a possible improper torsion. The central atom is listed second
            in each tuple.

        See Also
        --------
        impropers, amber_impropers

        """
        # TODO: Replace with non-cheminformatics-toolkit method
        #       (ie. just looping over all atoms and finding ones that have 3 bonds?)

        smirnoff_improper_smarts = "[*:1]~[X3:2](~[*:3])~[*:4]"
        improper_idxs = self.chemical_environment_matches(smirnoff_improper_smarts)
        smirnoff_impropers = {
            tuple(self.atoms[idx] for idx in imp) for imp in improper_idxs
        }
        return smirnoff_impropers

    @property
    def amber_impropers(self):
        """
        Iterate over improper torsions in the molecule, but only those with
        trivalent centers, reporting the central atom first in each improper.

        Note that it's possible that a trivalent center will not have an improper assigned.
        This will depend on the force field that is used.

        Also note that this will return 6 possible atom orderings around each improper
        center. In current AMBER parameterization, one of these six
        orderings will be used for the actual assignment of the improper term
        and measurement of the angle. This method does not encode the logic to
        determine which of the six orderings AMBER would use.

        Returns
        -------
        impropers : set of tuple
            An iterator of tuples, each containing the indices of atoms making
            up a possible improper torsion. The central atom is listed first in
            each tuple.

        See Also
        --------
        impropers, smirnoff_impropers

        """
        # TODO: Replace with non-cheminformatics-toolkit method
        #       (ie. just looping over all atoms and finding ones that have 3 bonds?)
        amber_improper_smarts = "[X3:1](~[*:2])(~[*:3])~[*:4]"
        improper_idxs = self.chemical_environment_matches(amber_improper_smarts)
        amber_impropers = {
            tuple(self.atoms[idx] for idx in imp) for imp in improper_idxs
        }
        return amber_impropers

    def nth_degree_neighbors(self, n_degrees):
        """
        Return canonicalized pairs of atoms whose shortest separation is `exactly` n bonds.
        Only pairs with increasing atom indices are returned.

        Parameters
        ----------
        n: int
            The number of bonds separating atoms in each pair

        Returns
        -------
        neighbors: iterator of tuple of Atom
            Tuples (len 2) of atom that are separated by ``n`` bonds.

        Notes
        -----

        The criteria used here relies on minimum distances; when there are multiple valid
        paths between atoms, such as atoms in rings, the shortest path is considered.
        For example, two atoms in "meta" positions with respect to each other in a benzene
        are separated by two paths, one length 2 bonds and the other length 4 bonds. This
        function would consider them to be 2 apart and would not include them if ``n=4`` was
        passed.

        """
        if n_degrees <= 0:
            raise ValueError(
                "Cannot consider neighbors separated by 0 or fewer atoms. Asked to consider "
                f"path lengths of {n_degrees}."
            )
        else:
            return _nth_degree_neighbors_from_graphlike(
                graphlike=self, n_degrees=n_degrees
            )

    @property
    def total_charge(self):
        """
        Return the total charge on the molecule
        """
        charge_sum = 0.0 * unit.elementary_charge
        for atom in self.atoms:
            charge_sum += atom.formal_charge
        return charge_sum

    @property
    def name(self):
        """
        The name (or title) of the molecule
        """
        return self._name

    @name.setter
    def name(self, other):
        """
        Set the name of this molecule
        """
        if other is None:
            self._name = ""
        elif type(other) is str:
            self._name = other
        else:
            raise Exception("Molecule name must be a string")

    @property
    def properties(self):
        """
        The properties dictionary of the molecule
        """
        return self._properties

    @property
    def hill_formula(self):
        """
        Get the Hill formula of the molecule
        """
        return self.to_hill_formula()

    def to_hill_formula(self) -> str:
        """
        Generate the Hill formula of this molecule.

        Returns
        ----------
        formula : the Hill formula of the molecule

        Raises
        -----------
        NotImplementedError : if the molecule is not of one of the specified types.
        """
        atom_nums = [atom.atomic_number for atom in self.atoms]

        return _atom_nums_to_hill_formula(atom_nums)

    @staticmethod
    def _object_to_hill_formula(obj: Union["Molecule", "nx.Graph"]) -> str:
        """Take a Molecule or NetworkX graph and generate its Hill formula.
        This provides a backdoor to the old functionality of Molecule.to_hill_formula, which
        was a static method that duck-typed inputs of Molecule or graph objects."""
        import networkx as nx

        if isinstance(obj, FrozenMolecule):
            return obj.to_hill_formula()
        elif isinstance(obj, nx.Graph):
            return _networkx_graph_to_hill_formula(obj)
        else:
            raise RuntimeError(
                f"Unsupport object of type {type(obj)} passed to "
                "Molecule._object_to_hill_formula"
            )

    def chemical_environment_matches(
        self,
        query,
        unique=False,
        toolkit_registry=GLOBAL_TOOLKIT_REGISTRY,
    ):
        """Retrieve all matches for a given chemical environment query.

        Parameters
        ----------
        query : str or ChemicalEnvironment
            SMARTS string (with one or more tagged atoms) or ``ChemicalEnvironment`` query.
            Query will internally be resolved to SMIRKS using ``query.asSMIRKS()`` if it has an ``.asSMIRKS`` method.
        toolkit_registry : openff.toolkit.utils.toolkits.ToolkitRegistry or openff.toolkit.utils.toolkits.ToolkitWrapper, optional, default=GLOBAL_TOOLKIT_REGISTRY
            :class:`ToolkitRegistry` or :class:`ToolkitWrapper` to use for chemical environment matches


        Returns
        -------
        matches : list of atom index tuples
            A list of tuples, containing the indices of the matching atoms.

        Examples
        --------
        Retrieve all the carbon-carbon bond matches in a molecule

        >>> molecule = Molecule.from_iupac('imatinib')
        >>> matches = molecule.chemical_environment_matches('[#6X3:1]~[#6X3:2]')

        .. todo ::

           * Do we want to generalize ``query`` to allow other kinds of queries, such as mdtraj DSL, pymol selections, atom index slices, etc?
             We could call it ``topology.matches(query)`` instead of ``chemical_environment_matches``

        """
        # Resolve to SMIRKS if needed
        # TODO: Update this to use updated ChemicalEnvironment API
        if hasattr(query, "smirks"):
            smirks = query.smirks
        elif type(query) == str:
            smirks = query
        else:
            raise ValueError("'query' must be either a string or a ChemicalEnvironment")

        # Use specified cheminformatics toolkit to determine matches with specified aromaticity model
        # TODO: Simplify this by requiring a toolkit registry for the molecule?
        # TODO: Do we have to pass along an aromaticity model?
        if isinstance(toolkit_registry, ToolkitRegistry):
            matches = toolkit_registry.call(
                "find_smarts_matches",
                self,
                smirks,
                unique=unique,
            )
        elif isinstance(toolkit_registry, ToolkitWrapper):
            matches = toolkit_registry.find_smarts_matches(
                self,
                smirks,
                unique=unique,
            )
        else:
            raise InvalidToolkitRegistryError(
                "'toolkit_registry' must be either a ToolkitRegistry or a ToolkitWrapper"
            )

        return matches

    @classmethod
    def from_iupac(
        cls,
        iupac_name,
        toolkit_registry=GLOBAL_TOOLKIT_REGISTRY,
        allow_undefined_stereo=False,
        **kwargs,
    ):
        """Generate a molecule from IUPAC or common name

        Parameters
        ----------
        iupac_name : str
            IUPAC name of molecule to be generated
        toolkit_registry : openff.toolkit.utils.toolkits.ToolkitRegistry or openff.toolkit.utils.toolkits.ToolkitWrapper, optional, default=GLOBAL_TOOLKIT_REGISTRY
            :class:`ToolkitRegistry` or :class:`ToolkitWrapper` to use for chemical environment matches
        allow_undefined_stereo : bool, default=False
            If false, raises an exception if molecule contains undefined stereochemistry.

        Returns
        -------
        molecule : Molecule
            The resulting molecule with position

        .. note :: This method requires the OpenEye toolkit to be installed.

        Examples
        --------

        Create a molecule from an IUPAC name

        >>> molecule = Molecule.from_iupac('4-[(4-methylpiperazin-1-yl)methyl]-N-(4-methyl-3-{[4-(pyridin-3-yl)pyrimidin-2-yl]amino}phenyl)benzamide')

        Create a molecule from a common name

        >>> molecule = Molecule.from_iupac('imatinib')

        """
        if isinstance(toolkit_registry, ToolkitRegistry):
            molecule = toolkit_registry.call(
                "from_iupac",
                iupac_name,
                allow_undefined_stereo=allow_undefined_stereo,
                _cls=cls,
                **kwargs,
            )
        elif isinstance(toolkit_registry, ToolkitWrapper):
            toolkit = toolkit_registry
            molecule = toolkit.from_iupac(
                iupac_name,
                allow_undefined_stereo=allow_undefined_stereo,
                _cls=cls,
                **kwargs,
            )
        else:
            raise Exception(
                "Invalid toolkit_registry passed to from_iupac. Expected ToolkitRegistry or ToolkitWrapper. Got  {}".format(
                    type(toolkit_registry)
                )
            )

        return molecule

    def to_iupac(self, toolkit_registry=GLOBAL_TOOLKIT_REGISTRY):
        """Generate IUPAC name from Molecule

        Returns
        -------
        iupac_name : str
            IUPAC name of the molecule

        .. note :: This method requires the OpenEye toolkit to be installed.

        Examples
        --------

        >>> from openff.toolkit.utils import get_data_file_path
        >>> sdf_filepath = get_data_file_path('molecules/ethanol.sdf')
        >>> molecule = Molecule(sdf_filepath)
        >>> iupac_name = molecule.to_iupac()

        """
        if isinstance(toolkit_registry, ToolkitRegistry):
            to_iupac_method = toolkit_registry.resolve("to_iupac")
        elif isinstance(toolkit_registry, ToolkitWrapper):
            to_iupac_method = toolkit_registry.to_iupac
        else:
            raise Exception(
                "Invalid toolkit_registry passed to to_iupac. Expected ToolkitRegistry or ToolkitWrapper. Got  {}".format(
                    type(toolkit_registry)
                )
            )

        # TODO: Can `to_iupac` fail if given a well-behaved OFFMol/OEMol?
        result = to_iupac_method(self)
        return result

    @classmethod
    def from_topology(cls, topology):
        """Return a Molecule representation of an OpenFF Topology containing a single Molecule object.

        Parameters
        ----------
        topology : openff.toolkit.topology.Topology
            The :class:`Topology` object containing a single :class:`Molecule` object.
            Note that OpenMM and MDTraj ``Topology`` objects are not supported.

        Returns
        -------
        molecule : openff.toolkit.topology.Molecule
            The Molecule object in the topology

        Raises
        ------
        ValueError
            If the topology does not contain exactly one molecule.

        Examples
        --------

        Create a molecule from a Topology object that contains exactly one molecule

        >>> molecule = Molecule.from_topology(topology)  # doctest: +SKIP

        """
        # TODO: Ensure we are dealing with an OpenFF Topology object
        if topology.n_molecules != 1:
            raise ValueError("Topology must contain exactly one molecule")
        molecule = [i for i in topology.reference_molecules][0]
        return cls(molecule)

    def to_topology(self):
        """
        Return an OpenFF Topology representation containing one copy of this molecule

        Returns
        -------
        topology : openff.toolkit.topology.Topology
            A Topology representation of this molecule

        Examples
        --------

        >>> molecule = Molecule.from_iupac('imatinib')
        >>> topology = molecule.to_topology()

        """
        from openff.toolkit.topology import Topology

        return Topology.from_molecules(self)

    @classmethod
    def from_file(
        cls,
        file_path,
        file_format=None,
        toolkit_registry=GLOBAL_TOOLKIT_REGISTRY,
        allow_undefined_stereo=False,
    ):
        """
        Create one or more molecules from a file

        .. todo::

           * Extend this to also include some form of .offmol Open Force Field Molecule format?
           * Generalize this to also include file-like objects?

        Parameters
        ----------
        file_path : str or file-like object
            The path to the file or file-like object to stream one or more molecules from.
        file_format : str, optional, default=None
            Format specifier, usually file suffix (eg. 'MOL2', 'SMI')
            Note that not all toolkits support all formats. Check ToolkitWrapper.toolkit_file_read_formats for your
            loaded toolkits for details.
        toolkit_registry : openff.toolkit.utils.toolkits.ToolkitRegistry or openff.toolkit.utils.toolkits.ToolkitWrapper,
        optional, default=GLOBAL_TOOLKIT_REGISTRY
            :class:`ToolkitRegistry` or :class:`ToolkitWrapper` to use for file loading. If a Toolkit is passed, only
            the highest-precedence toolkit is used
        allow_undefined_stereo : bool, default=False
            If false, raises an exception if oemol contains undefined stereochemistry.

        Returns
        -------
        molecules : Molecule or list of Molecules
            If there is a single molecule in the file, a Molecule is returned;
            otherwise, a list of Molecule objects is returned.

        Examples
        --------
        >>> from openff.toolkit.tests.utils import get_monomer_mol2_file_path
        >>> mol2_file_path = get_monomer_mol2_file_path('cyclohexane')
        >>> molecule = Molecule.from_file(mol2_file_path)

        """

        if file_format is None:
            if not (isinstance(file_path, str)):
                raise Exception(
                    "If providing a file-like object for reading molecules, the format must be specified"
                )
            # Assume that files ending in ".gz" should use their second-to-last suffix for compatibility check
            # TODO: Will all cheminformatics packages be OK with gzipped files?
            if file_path[-3:] == ".gz":
                file_format = file_path.split(".")[-2]
            else:
                file_format = file_path.split(".")[-1]
        file_format = file_format.upper()

        if file_format == "XYZ":
            raise UnsupportedFileTypeError(
                "Parsing `.xyz` files is not currently supported because they lack sufficient "
                "chemical information to be used with SMIRNOFF force fields. For more information, "
                "see https://open-forcefield-toolkit.readthedocs.io/en/latest/faq.html or to provide "
                "feedback please visit https://github.com/openforcefield/openff-toolkit/issues/1145."
            )

        # Determine which toolkit to use (highest priority that's compatible with input type)
        if isinstance(toolkit_registry, ToolkitRegistry):
            # TODO: Encapsulate this logic into ToolkitRegistry.call()?
            toolkit = None
            supported_read_formats = {}
            for query_toolkit in toolkit_registry.registered_toolkits:
                if file_format in query_toolkit.toolkit_file_read_formats:
                    toolkit = query_toolkit
                    break
                supported_read_formats[
                    query_toolkit.toolkit_name
                ] = query_toolkit.toolkit_file_read_formats
            if toolkit is None:
                msg = (
                    f"No toolkits in registry can read file {file_path} (format {file_format}). Supported "
                    f"formats in the provided ToolkitRegistry are {supported_read_formats}. "
                )
                # Per issue #407, not allowing RDKit to read mol2 has confused a lot of people. Here we add text
                # to the error message that will hopefully reduce this confusion.
                if file_format == "MOL2" and RDKitToolkitWrapper.is_available():
                    msg += (
                        f"RDKit does not fully support input of molecules from mol2 format unless they "
                        f"have Corina atom types, and this is not common in the simulation community. For this "
                        f"reason, the Open Force Field Toolkit does not use "
                        f"RDKit to read .mol2. Consider reading from SDF instead. If you would like to attempt "
                        f"to use RDKit to read mol2 anyway, you can load the molecule of interest into an RDKit "
                        f"molecule and use openff.toolkit.topology.Molecule.from_rdkit, but we do not recommend this."
                    )
                elif file_format == "PDB" and RDKitToolkitWrapper.is_available():
                    msg += (
                        "RDKit can not safely read PDBs on their own. Information about bond order and aromaticity "
                        "is likely to be lost. PDBs can be used along with a valid smiles string with RDKit using "
                        "the constructor Molecule.from_pdb_and_smiles(file_path, smiles)"
                    )
                raise NotImplementedError(msg)

        elif isinstance(toolkit_registry, ToolkitWrapper):
            # TODO: Encapsulate this logic in ToolkitWrapper?
            toolkit = toolkit_registry
            if file_format not in toolkit.toolkit_file_read_formats:
                msg = (
                    f"Toolkit {toolkit.toolkit_name} can not read file {file_path} (format {file_format}). Supported "
                    f"formats for this toolkit are {toolkit.toolkit_file_read_formats}."
                )
                if toolkit.toolkit_name == "The RDKit" and file_format == "PDB":
                    msg += (
                        "RDKit can however read PDBs with a valid smiles string using the "
                        "Molecule.from_pdb_and_smiles(file_path, smiles) constructor"
                    )
                raise NotImplementedError(msg)
        else:
            raise InvalidToolkitRegistryError(
                "'toolkit_registry' must be either a ToolkitRegistry or a ToolkitWrapper"
            )

        mols = list()

        if isinstance(file_path, str):
            mols = toolkit.from_file(
                file_path,
                file_format=file_format,
                allow_undefined_stereo=allow_undefined_stereo,
                _cls=cls,
            )
        elif hasattr(file_path, "read"):
            file_obj = file_path
            mols = toolkit.from_file_obj(
                file_obj,
                file_format=file_format,
                allow_undefined_stereo=allow_undefined_stereo,
                _cls=cls,
            )

        if len(mols) == 0:
            raise Exception("Unable to read molecule from file: {}".format(file_path))
        elif len(mols) == 1:
            return mols[0]

        return mols

    @classmethod
    @requires_package("openmm")
    def from_pdb(cls, file_path, toolkit_registry=GLOBAL_TOOLKIT_REGISTRY):

        return cls.from_polymer_pdb(file_path, toolkit_registry=toolkit_registry)

    @classmethod
    @requires_package("openmm")
    def from_polymer_pdb(
        cls, file_path: Union[str, TextIO], toolkit_registry=GLOBAL_TOOLKIT_REGISTRY
    ):
        """
        Loads a polymer from a PDB file. Currently only supports proteins with canonical amino acids,
        but may later be extended to handle other common polymers, or accept user-defined polymer templates.

        This method proceeds in the following order:

        * Loads the polymer substructure template file
        * Loads the PDB into an OpenMM PDBFile object (openmm.app.PDBFile)
        * Turns OpenMM topology into naive networkx graph (Topology._omm_topology_to_networkx)
        * Calls Molecule.from_pdb._add_chemical_info_to_networkx_graph, which:
            * Makes hydrogens in the topology graph negative (a runtime performance trick to
              reduce the number of symmetries)
              (Molecule._from_pdb._make_hydrogens_negative_in_networkx_graph)
            * For each substructure loaded from the substructure template file:
                * Turns the substructure from its original form (SMARTS) into a networkx graph
                * Makes the hydrogens in the substructure graph negative
                * Uses networkx to find graph isomorphisms between the substructure and the topology graph
                * For any isomorphism, assigns the atom formal charge and bond order info from the substructure
                  to the topology graph, then marks the atoms and bonds as having been assigned so they can not
                  be overwritten by subsequent isomorphisms
        * Convert the topology graph back to an OpenFF Molecule
        * Take coordinates from the OpenMM Topology and add them as a conformer to the OpenFF Molecule
        * Process the OpenFF Molecule to assign aromaticity and stereochemistry
          (ToolkitWrapper._assign_aromaticity_and_stereo_from_3d)


        Parameters
        ----------
        file_path : str or file object
            PDB information to be passed to OpenMM PDBFile object for loading
        toolkit_registry = ToolkitWrapper or ToolkitRegistry. Default = None
            Either a ToolkitRegistry, ToolkitWrapper

        Returns
        -------
        molecule : openff.toolkit.topology.Molecule
        """
        from networkx.algorithms import isomorphism
        from openmm import unit as openmm_unit

        def _make_hydrogens_negative_in_networkx_graph(graph):
            # Use this list as a mapping from heavy atom index to the number of hydrogens we've counted
            # so far.
            n_hydrogens_on_heavy_atom = [0] * len(graph.nodes)
            for bond in graph.edges:
                # Assign sequential negative numbers as atomic numbers for hydrogens attached to the same heavy atom.
                # We do the same to the substructure templates that are used for matching. This saves runtime because
                # it removes redundant self-symmetric matches.
                atom_1_atomic_num = graph.nodes[bond[0]]["atomic_number"]
                atom_2_atomic_num = graph.nodes[bond[1]]["atomic_number"]
                if atom_1_atomic_num <= 1:
                    h_index = bond[0]
                    heavy_atom_index = bond[1]
                    n_hydrogens_on_heavy_atom[heavy_atom_index] += 1
                    graph.nodes[h_index]["atomic_number"] = (
                        -1 * n_hydrogens_on_heavy_atom[heavy_atom_index]
                    )
                if atom_2_atomic_num <= 1:
                    h_index = bond[1]
                    heavy_atom_index = bond[0]
                    n_hydrogens_on_heavy_atom[heavy_atom_index] += 1
                    graph.nodes[h_index]["atomic_number"] = (
                        -1 * n_hydrogens_on_heavy_atom[heavy_atom_index]
                    )

        def _undo_making_hydrogens_negative_in_networkx_graph(graph):
            # Negative atomic numbers are really hydrogen, so we reassign them to be atomic number
            # 1 once they've been matched
            for idx in graph.nodes:
                if graph.nodes[idx]["atomic_number"] < 0:
                    graph.nodes[idx]["atomic_number"] = 1

        def _add_chemical_info_to_networkx_graph(
            substructure_library,
            omm_topology_G,
            toolkit_registry=GLOBAL_TOOLKIT_REGISTRY,
        ):
            """
            Construct an OpenFF Topology object from an OpenMM Topology object.

            Parameters
            ----------
            substructure_library : dict{str:list[str, list[str]]}
                A dictionary of substructures. substructure_library[aa_name] = list[tagged SMARTS, list[atom_names]]
            omm_topology_G : networkx.Graph
                A graph where each node has at least the `atomic_number` attribute, and edges indicate the existence of
                chemical bonds.
            toolkit_registry = ToolkitWrapper or ToolkitRegistry. Default = None
                Either a ToolkitRegistry, ToolkitWrapper

            Returns
            -------
            omm_topology_G : networkx graph
                A networkX graph representation of the openmm topology with chemical information added from the
                substructure dictionary. Atoms are nodes and bonds are edges.
                Nodes (atoms) have attributes for `atomic_number` (int) and `formal_charge` (int).
                Edges (bonds) have attributes for `bond_order` (Chem.rdchem.BondType).
                Any edges that are not assgined a bond order will have the value Chem.rdchem.BondType.UNSPECIFIED
                and should be considered an error.
            """

            # Don't modify the input graph
            import copy

            omm_topology_G = copy.deepcopy(omm_topology_G)

            _make_hydrogens_negative_in_networkx_graph(omm_topology_G)

            # Try matching this substructure to the whole molecule graph
            node_match = isomorphism.categorical_node_match(
                ["atomic_number", "already_matched"], [-100, False]
            )

            already_assigned_nodes = set()
            already_assigned_edges = set()

            # Now that the openmm topology has been converted to networkx, try to tile over the whole
            # networkx graph with the known substructures
            non_isomorphic_count = 0
            for res_name in substructure_library:
                # TODO: This is a hack for the moment since we don't have a more sophisticated way to resolve clashes
                # so it just does the biggest substructures first
                sorted_substructure_smarts = sorted(
                    substructure_library[res_name], key=len, reverse=True
                )
                non_isomorphic_flag = True
                for substructure_smarts in sorted_substructure_smarts:
                    substructure_graph = toolkit_registry.call(
                        "_smarts_to_networkx", substructure_smarts
                    )
                    # These substructures (and only these substructures) should be able to overlap previous matches.
                    # They handle bonds between substructures.
                    if res_name in ["PEPTIDE_BOND", "DISULFIDE"]:
                        for node in substructure_graph.nodes:
                            substructure_graph.nodes[node]["already_matched"] = True

                    _make_hydrogens_negative_in_networkx_graph(substructure_graph)
                    GM = isomorphism.GraphMatcher(
                        omm_topology_G, substructure_graph, node_match=node_match
                    )
                    if GM.subgraph_is_isomorphic():
                        for omm_idx_2_rdk_idx in GM.subgraph_isomorphisms_iter():
                            for omm_idx, rdk_idx in omm_idx_2_rdk_idx.items():
                                # TODO: What should we do with atoms that aren't mapped in the substructure?
                                if omm_idx in already_assigned_nodes:
                                    continue
                                already_assigned_nodes.add(omm_idx)
                                omm_topology_G.nodes[omm_idx][
                                    "formal_charge"
                                ] = substructure_graph.nodes[rdk_idx]["formal_charge"]
                                omm_topology_G.nodes[omm_idx]["already_matched"] = True
                            rdk_idx_2_omm_idx = dict(
                                [(j, i) for i, j in omm_idx_2_rdk_idx.items()]
                            )
                            for edge in substructure_graph.edges:
                                omm_edge_idx = (
                                    rdk_idx_2_omm_idx[edge[0]],
                                    rdk_idx_2_omm_idx[edge[1]],
                                )
                                if (
                                    tuple(sorted(omm_edge_idx))
                                    in already_assigned_edges
                                ):
                                    continue
                                already_assigned_edges.add(tuple(sorted(omm_edge_idx)))
                                omm_topology_G.get_edge_data(*omm_edge_idx)[
                                    "bond_order"
                                ] = substructure_graph.get_edge_data(*edge)[
                                    "bond_order"
                                ]
                        non_isomorphic_flag = False
                if non_isomorphic_flag:
                    non_isomorphic_count += 1
            assert len(already_assigned_nodes) == len(omm_topology_G.nodes)
            assert len(already_assigned_edges) == len(omm_topology_G.edges)

            _undo_making_hydrogens_negative_in_networkx_graph(omm_topology_G)

            return omm_topology_G

        from openff.toolkit.utils import get_data_file_path

        substructure_file_path = get_data_file_path(
            "proteins/aa_residues_substructures_explicit_bond_orders_with_caps.json"
        )

        with open(substructure_file_path, "r") as subfile:
            substructure_dictionary = json.load(subfile)
<<<<<<< HEAD
        from openmm.app import PDBFile
        from openmm.app import PDBFile
=======
>>>>>>> 3f13de16

        pdb = PDBFile(file_path)
        from openff.toolkit.topology import Topology

        omm_topology_G = Topology._openmm_topology_to_networkx(pdb.topology)

        omm_topology_G = _add_chemical_info_to_networkx_graph(
            substructure_dictionary, omm_topology_G, toolkit_registry=toolkit_registry
        )

        offmol = Molecule()

        for node_idx, node_data in omm_topology_G.nodes.items():
            offmol.add_atom(
                node_data["atomic_number"],
                int(node_data["formal_charge"]),
                False,
                name=node_data["atom_name"],
                metadata={
                    "residue_name": node_data["residue_name"],
                    "residue_number": node_data["residue_id"],
                    "chain_id": node_data["chain_id"],
                },
            )

        for edge, edge_data in omm_topology_G.edges.items():
            offmol.add_bond(edge[0], edge[1], edge_data["bond_order"], False)

        coords = (
            np.array(
                [
                    [*vec3.value_in_unit(openmm_unit.angstrom)]
                    for vec3 in pdb.getPositions()
                ]
            )
            * unit.angstrom
        )

        offmol.add_conformer(coords)
        # TODO: Ensure that this assigns aromaticity
        offmol_w_stereo_and_aro = toolkit_registry.call(
            "_assign_aromaticity_and_stereo_from_3d", offmol
        )
        assert offmol_w_stereo_and_aro.n_atoms == offmol.n_atoms
        for stereo_aro_atom, atom in zip(offmol_w_stereo_and_aro.atoms, offmol.atoms):
            atom.stereochemistry = stereo_aro_atom.stereochemistry
            atom._is_aromatic = stereo_aro_atom.is_aromatic
        for stereo_aro_bond, bond in zip(offmol_w_stereo_and_aro.bonds, offmol.bonds):
            bond._is_aromatic = stereo_aro_bond.is_aromatic

        return offmol

    def _to_xyz_file(self, file_path):
        """
        Write the current molecule and its conformers to a multiframe xyz file, if the molecule
        has no current coordinates all atoms will be set to 0,0,0 in keeping with the behaviour of the
        backend toolkits.

        Information on the type of XYZ file written can be found here <http://openbabel.org/wiki/XYZ_(format)>.

        Parameters
        ----------
        file_path : str or file-like object
            A file-like object or the path to the file to be written.
        """

        # If we do not have a conformer make one with all zeros
        if self.n_conformers == 0:
            conformers = [
                unit.Quantity(np.zeros((self.n_atoms, 3), dtype=float), unit.angstrom)
            ]

        else:
            conformers = self._conformers

        if len(conformers) == 1:
            end = ""
            title = (
                lambda frame: f'{self.name if self.name != "" else self.hill_formula}{frame}\n'
            )
        else:
            end = 1
            title = (
                lambda frame: f'{self.name if self.name != "" else self.hill_formula} Frame {frame}\n'
            )

        # check if we have a file path or an open file object
        if isinstance(file_path, str):
            xyz_data = open(file_path, "w")
        else:
            xyz_data = file_path

        # add the data to the xyz_data list
        for i, geometry in enumerate(conformers, 1):
            xyz_data.write(f"{self.n_atoms}\n" + title(end))
            for j, atom_coords in enumerate(geometry.m_as(unit.angstrom)):
                x, y, z = atom_coords
                xyz_data.write(
                    f"{SYMBOLS[self.atoms[j].atomic_number]}       {x: .10f}   {y: .10f}   {z: .10f}\n"
                )

            # now we up the frame count
            end = i + 1

        # now close the file
        xyz_data.close()

    def to_file(self, file_path, file_format, toolkit_registry=GLOBAL_TOOLKIT_REGISTRY):
        """Write the current molecule to a file or file-like object

        Parameters
        ----------
        file_path : str or file-like object
            A file-like object or the path to the file to be written.
        file_format : str
            Format specifier, one of ['MOL2', 'MOL2H', 'SDF', 'PDB', 'SMI', 'CAN', 'TDT']
            Note that not all toolkits support all formats
        toolkit_registry : openff.toolkit.utils.toolkits.ToolkitRegistry or openff.toolkit.utils.toolkits.ToolkitWrapper,
        optional, default=GLOBAL_TOOLKIT_REGISTRY
            :class:`ToolkitRegistry` or :class:`ToolkitWrapper` to use for file writing. If a Toolkit is passed, only
            the highest-precedence toolkit is used

        Raises
        ------
        ValueError
            If the requested file_format is not supported by one of the installed cheminformatics toolkits

        Examples
        --------

        >>> molecule = Molecule.from_iupac('imatinib')
        >>> molecule.to_file('imatinib.mol2', file_format='mol2')  # doctest: +SKIP
        >>> molecule.to_file('imatinib.sdf', file_format='sdf')  # doctest: +SKIP
        >>> molecule.to_file('imatinib.pdb', file_format='pdb')  # doctest: +SKIP

        """

        if isinstance(toolkit_registry, ToolkitRegistry):
            pass
        elif isinstance(toolkit_registry, ToolkitWrapper):
            toolkit = toolkit_registry
            toolkit_registry = ToolkitRegistry(toolkit_precedence=[])
            toolkit_registry.add_toolkit(toolkit)
        else:
            raise InvalidToolkitRegistryError(
                "'toolkit_registry' must be either a ToolkitRegistry or a ToolkitWrapper"
            )

        file_format = file_format.upper()
        # check if xyz, use the toolkit independent method.
        if file_format == "XYZ":
            return self._to_xyz_file(file_path=file_path)

        # Take the first toolkit that can write the desired output format
        toolkit = None
        for query_toolkit in toolkit_registry.registered_toolkits:
            if file_format in query_toolkit.toolkit_file_write_formats:
                toolkit = query_toolkit
                break

        # Raise an exception if no toolkit was found to provide the requested file_format
        if toolkit is None:
            supported_formats = {}
            for toolkit in toolkit_registry.registered_toolkits:
                supported_formats[
                    toolkit.toolkit_name
                ] = toolkit.toolkit_file_write_formats
            raise ValueError(
                "The requested file format ({}) is not available from any of the installed toolkits "
                "(supported formats: {})".format(file_format, supported_formats)
            )

        # Write file
        if type(file_path) == str:
            # Open file for writing
            toolkit.to_file(self, file_path, file_format)
        else:
            toolkit.to_file_obj(self, file_path, file_format)

    def enumerate_tautomers(
        self, max_states=20, toolkit_registry=GLOBAL_TOOLKIT_REGISTRY
    ):
        """
        Enumerate the possible tautomers of the current molecule

        Parameters
        ----------
        max_states: int optional, default=20
            The maximum amount of molecules that should be returned

        toolkit_registry: openff.toolkit.utils.toolkits.ToolkitRegistry or openff.toolkit.utils.toolkits.ToolkitWrapper, default=GLOBAL_TOOLKIT_REGISTRY
            :class:`ToolkitRegistry` or :class:`ToolkitWrapper` to use to enumerate the tautomers.

        Returns
        -------
        molecules: List[openff.toolkit.topology.Molecule]
            A list of openff.toolkit.topology.Molecule instances not including the input molecule.
        """

        if isinstance(toolkit_registry, ToolkitRegistry):
            molecules = toolkit_registry.call(
                "enumerate_tautomers", molecule=self, max_states=max_states
            )

        elif isinstance(toolkit_registry, ToolkitWrapper):
            molecules = toolkit_registry.enumerate_tautomers(
                self, max_states=max_states
            )

        else:
            raise InvalidToolkitRegistryError(
                "'toolkit_registry' must be either a ToolkitRegistry or a ToolkitWrapper"
            )

        return molecules

    def enumerate_stereoisomers(
        self,
        undefined_only=False,
        max_isomers=20,
        rationalise=True,
        toolkit_registry=GLOBAL_TOOLKIT_REGISTRY,
    ):
        """
        Enumerate the stereocenters and bonds of the current molecule.

        Parameters
        ----------
        undefined_only: bool optional, default=False
            If we should enumerate all stereocenters and bonds or only those with undefined stereochemistry

        max_isomers: int optional, default=20
            The maximum amount of molecules that should be returned

        rationalise: bool optional, default=True
            If we should try to build and rationalise the molecule to ensure it can exist

        toolkit_registry: openff.toolkit.utils.toolkits.ToolkitRegistry or openff.toolkit.utils.toolkits.ToolkitWrapper, default=GLOBAL_TOOLKIT_REGISTRY
            :class:`ToolkitRegistry` or :class:`ToolkitWrapper` to use to enumerate the stereoisomers.

        Returns
        --------
        molecules: List[openff.toolkit.topology.Molecule]
            A list of :class:`Molecule` instances not including the input molecule.

        """

        if isinstance(toolkit_registry, ToolkitRegistry):
            molecules = toolkit_registry.call(
                "enumerate_stereoisomers",
                molecule=self,
                undefined_only=undefined_only,
                max_isomers=max_isomers,
                rationalise=rationalise,
            )

        elif isinstance(toolkit_registry, ToolkitWrapper):
            molecules = toolkit_registry.enumerate_stereoisomers(
                self,
                undefined_only=undefined_only,
                max_isomers=max_isomers,
                rationalise=rationalise,
            )

        else:
            raise InvalidToolkitRegistryError(
                "'toolkit_registry' must be either a ToolkitRegistry or a ToolkitWrapper"
            )

        return molecules

    @OpenEyeToolkitWrapper.requires_toolkit()
    def enumerate_protomers(self, max_states=10):
        """
        Enumerate the formal charges of a molecule to generate different protomoers.

        Parameters
        ----------
        max_states: int optional, default=10,
            The maximum number of protomer states to be returned.

        Returns
        -------
        molecules: List[openff.toolkit.topology.Molecule],
            A list of the protomers of the input molecules not including the input.
        """

        toolkit = OpenEyeToolkitWrapper()
        molecules = toolkit.enumerate_protomers(molecule=self, max_states=max_states)

        return molecules

    @classmethod
    @RDKitToolkitWrapper.requires_toolkit()
    def from_rdkit(
        cls, rdmol, allow_undefined_stereo=False, hydrogens_are_explicit=False
    ):
        """
        Create a Molecule from an RDKit molecule.

        Requires the RDKit to be installed.

        Parameters
        ----------
        rdmol : rkit.RDMol
            An RDKit molecule
        allow_undefined_stereo : bool, default=False
            If ``False``, raises an exception if ``rdmol`` contains undefined stereochemistry.
        hydrogens_are_explicit : bool, default=False
            If ``False``, RDKit will perform hydrogen addition using ``Chem.AddHs``

        Returns
        -------
        molecule : openff.toolkit.topology.Molecule
            An OpenFF molecule

        Examples
        --------

        Create a molecule from an RDKit molecule

        >>> from rdkit import Chem
        >>> from openff.toolkit.tests.utils import get_data_file_path
        >>> rdmol = Chem.MolFromMolFile(get_data_file_path('systems/monomers/ethanol.sdf'))
        >>> molecule = Molecule.from_rdkit(rdmol)

        """
        toolkit = RDKitToolkitWrapper()
        molecule = toolkit.from_rdkit(
            rdmol,
            allow_undefined_stereo=allow_undefined_stereo,
            hydrogens_are_explicit=hydrogens_are_explicit,
            _cls=cls,
        )
        return molecule

    def to_rdkit(
        self,
        aromaticity_model=DEFAULT_AROMATICITY_MODEL,
        toolkit_registry=GLOBAL_TOOLKIT_REGISTRY,
    ):
        """
        Create an RDKit molecule

        Requires the RDKit to be installed.

        Parameters
        ----------
        aromaticity_model : str, optional, default=DEFAULT_AROMATICITY_MODEL
            The aromaticity model to use

        Returns
        -------
        rdmol : rdkit.RDMol
            An RDKit molecule

        Examples
        --------

        Convert a molecule to RDKit

        >>> from openff.toolkit.utils import get_data_file_path
        >>> sdf_filepath = get_data_file_path('molecules/ethanol.sdf')
        >>> molecule = Molecule(sdf_filepath)
        >>> rdmol = molecule.to_rdkit()

        """
        # toolkit = RDKitToolkitWrapper()
        if isinstance(toolkit_registry, ToolkitWrapper):
            return toolkit_registry.to_rdkit(self, aromaticity_model=aromaticity_model)
        else:
            return toolkit_registry.call(
                "to_rdkit", self, aromaticity_model=aromaticity_model
            )

    @classmethod
    @OpenEyeToolkitWrapper.requires_toolkit()
    def from_openeye(cls, oemol, allow_undefined_stereo=False):
        """
        Create a ``Molecule`` from an OpenEye molecule.

        Requires the OpenEye toolkit to be installed.

        Parameters
        ----------
        oemol : openeye.oechem.OEMol
            An OpenEye molecule
        allow_undefined_stereo : bool, default=False
            If ``False``, raises an exception if oemol contains undefined stereochemistry.

        Returns
        -------
        molecule : openff.toolkit.topology.Molecule
            An OpenFF molecule

        Examples
        --------

        Create a ``Molecule`` from an OpenEye OEMol

        >>> from openeye import oechem
        >>> from openff.toolkit.tests.utils import get_data_file_path
        >>> ifs = oechem.oemolistream(get_data_file_path('systems/monomers/ethanol.mol2'))
        >>> oemols = list(ifs.GetOEGraphMols())
        >>> molecule = Molecule.from_openeye(oemols[0])

        """
        toolkit = OpenEyeToolkitWrapper()
        molecule = toolkit.from_openeye(
            oemol, allow_undefined_stereo=allow_undefined_stereo, _cls=cls
        )
        return molecule

    @requires_package("qcelemental")
    def to_qcschema(self, multiplicity=1, conformer=0, extras=None):
        """
        Create a QCElemental Molecule.

        .. warning :: This API is experimental and subject to change.

        Parameters
        ----------
        multiplicity : int, default=1,
            The multiplicity of the molecule;
            sets ``molecular_multiplicity`` field for QCElemental Molecule.

        conformer : int, default=0,
            The index of the conformer to use for the QCElemental Molecule geometry.

        extras : dict, default=None
            A dictionary that should be included in the ``extras`` field on the QCElemental Molecule.
            This can be used to include extra information, such as a smiles representation.

        Returns
        ---------
        qcelemental.models.Molecule
            A validated QCElemental Molecule.

        Examples
        --------

        Create a QCElemental Molecule:

        >>> import qcelemental as qcel
        >>> mol = Molecule.from_smiles('CC')
        >>> mol.generate_conformers(n_conformers=1)
        >>> qcemol = mol.to_qcschema()

        Raises
        --------
        MissingDependencyError
            If qcelemental is not installed, the qcschema can not be validated.
        InvalidConformerError
            No conformer found at the given index.

        """
        import qcelemental as qcel

        # get/ check the geometry
        try:
            geometry = self.conformers[conformer].m_as(unit.bohr)
        except (IndexError, TypeError):
            raise InvalidConformerError(
                "The molecule must have a conformation to produce a valid qcschema; "
                f"no conformer was found at index {conformer}."
            )

        # Gather the required qcschema data
        charge = self.total_charge.m_as(unit.elementary_charge)
        connectivity = [
            (bond.atom1_index, bond.atom2_index, bond.bond_order) for bond in self.bonds
        ]
        symbols = [SYMBOLS[atom.atomic_number] for atom in self.atoms]
        if extras is not None:
            extras[
                "canonical_isomeric_explicit_hydrogen_mapped_smiles"
            ] = self.to_smiles(mapped=True)
        else:
            extras = {
                "canonical_isomeric_explicit_hydrogen_mapped_smiles": self.to_smiles(
                    mapped=True
                )
            }

        schema_dict = {
            "symbols": symbols,
            "geometry": geometry,
            # If we have no bonds we must supply None
            "connectivity": connectivity if connectivity else None,
            "molecular_charge": charge,
            "molecular_multiplicity": multiplicity,
            "extras": extras,
        }

        return qcel.models.Molecule.from_data(schema_dict, validate=True)

    @classmethod
    def from_mapped_smiles(
        cls,
        mapped_smiles,
        toolkit_registry=GLOBAL_TOOLKIT_REGISTRY,
        allow_undefined_stereo=False,
    ):
        """
        Create an :class:`Molecule` from a mapped SMILES made with cmiles.
        The molecule will be in the order of the indexing in the mapped smiles string.

        .. warning :: This API is experimental and subject to change.

        Parameters
        ----------
        mapped_smiles: str,
            A CMILES-style mapped smiles string with explicit hydrogens.

        toolkit_registry : openff.toolkit.utils.toolkits.ToolkitRegistry or openff.toolkit.utils.toolkits.ToolkitWrapper, optional
            :class:`ToolkitRegistry` or :class:`ToolkitWrapper` to use for SMILES-to-molecule conversion

        allow_undefined_stereo : bool, default=False
            If false, raises an exception if oemol contains undefined stereochemistry.

        Returns
        ----------
        offmol : openff.toolkit.topology.molecule.Molecule
            An OpenFF molecule instance.

        Raises
        --------
        SmilesParsingError
            If the given SMILES had no indexing picked up by the toolkits.
        """

        # create the molecule from the smiles and check we have the right number of indexes
        # in the mapped SMILES
        offmol = cls.from_smiles(
            mapped_smiles,
            hydrogens_are_explicit=True,
            toolkit_registry=toolkit_registry,
            allow_undefined_stereo=allow_undefined_stereo,
        )

        # check we found some mapping and remove it as we do not want to expose atom maps
        try:
            mapping = offmol._properties.pop("atom_map")
        except KeyError:
            raise SmilesParsingError(
                "The given SMILES has no indexing, please generate a valid explicit hydrogen "
                "mapped SMILES using cmiles."
            )

        if len(mapping) != offmol.n_atoms:
            raise SmilesParsingError(
                "The mapped smiles does not contain enough indexes to remap the molecule."
            )

        # remap the molecule using the atom map found in the smiles
        # the order is mapping = Dict[current_index: new_index]
        # first renumber the mapping dict indexed from 0, currently from 1 as 0 indicates no mapping in toolkits
        adjusted_mapping = dict((current, new - 1) for current, new in mapping.items())

        return offmol.remap(adjusted_mapping, current_to_new=True)

    @classmethod
    @requires_package("qcelemental")
    def from_qcschema(
        cls,
        qca_record,
        client=None,
        toolkit_registry=GLOBAL_TOOLKIT_REGISTRY,
        allow_undefined_stereo=False,
    ):
        """
        Create a Molecule from a QCArchive molecule record or dataset entry
        based on attached cmiles information.

        For a molecule record, a conformer will be set from its geometry.

        For a dataset entry, if a corresponding client instance is provided,
        the starting geometry for that entry will be used as a conformer.

        A QCElemental Molecule produced from ``Molecule.to_qcschema`` can be round-tripped
        through this method to produce a new, valid Molecule.

        Parameters
        ----------
        qca_record : dict
            A QCArchive molecule record or dataset entry.

        client : optional, default=None,
            A qcportal.FractalClient instance to use for fetching an initial geometry.
            Only used if ``qca_record`` is a dataset entry.

        toolkit_registry : openff.toolkit.utils.toolkits.ToolkitRegistry or openff.toolkit.utils.toolkits.ToolkitWrapper, optional
            :class:`ToolkitRegistry` or :class:`ToolkitWrapper` to use for SMILES-to-molecule conversion

        allow_undefined_stereo : bool, default=False
            If false, raises an exception if qca_record contains undefined stereochemistry.

        Returns
        -------
        molecule : openff.toolkit.topology.Molecule
            An OpenFF molecule instance.

        Examples
        --------
        Get Molecule from a QCArchive molecule record:

        >>> from qcportal import FractalClient
        >>> client = FractalClient()
        >>> offmol = Molecule.from_qcschema(client.query_molecules(molecular_formula="C16H20N3O5")[0])

        Get Molecule from a QCArchive optimization entry:

        >>> from qcportal import FractalClient
        >>> client = FractalClient()
        >>> optds = client.get_collection("OptimizationDataset",
                                          "SMIRNOFF Coverage Set 1")
        >>> offmol = Molecule.from_qcschema(optds.get_entry('coc(o)oc-0'))

        Same as above, but with conformer(s) from initial molecule(s) by providing client to database:

        >>> offmol = Molecule.from_qcschema(optds.get_entry('coc(o)oc-0'), client=client)

        Raises
        -------
        AttributeError
            - If the record dict can not be made from ``qca_record``.
            - If a ``client`` is passed and it could not retrieve the initial molecule.

        KeyError
            If the dict does not contain the ``canonical_isomeric_explicit_hydrogen_mapped_smiles``.

        InvalidConformerError
            Silent error, if the conformer could not be attached.
        """

        # We can accept the Dataset entry record or the dict with JSON encoding
        # lets get it all in the dict rep
        if not isinstance(qca_record, dict):
            try:
                qca_record = qca_record.dict(encoding="json")
            except AttributeError:
                raise AttributeError(
                    "The object passed could not be converted to a dict with json encoding"
                )

        # identify if this is a dataset entry
        if "attributes" in qca_record:
            mapped_smiles = qca_record["attributes"][
                "canonical_isomeric_explicit_hydrogen_mapped_smiles"
            ]
            if client is not None:
                # try and find the initial molecule conformations and attach them
                # collect the input molecules
                try:
                    input_mols = client.query_molecules(
                        id=qca_record["initial_molecules"]
                    )
                except KeyError:
                    # this must be an optimisation record
                    input_mols = client.query_molecules(
                        id=qca_record["initial_molecule"]
                    )
                except AttributeError:
                    raise AttributeError(
                        "The provided client can not query molecules, make sure it is an instance of"
                        "qcportal.client.FractalClient() with the correct address."
                    )
            else:
                input_mols = []

        # identify if this is a molecule record
        elif "extras" in qca_record:
            mapped_smiles = qca_record["extras"][
                "canonical_isomeric_explicit_hydrogen_mapped_smiles"
            ]
            input_mols = [qca_record]
        else:
            raise KeyError(
                "The record must contain the hydrogen mapped smiles to be safely made from the archive. "
                "It is not present in either 'attributes' or 'extras' on the provided `qca_record`"
            )

        # make a new molecule that has been reordered to match the cmiles mapping
        offmol = cls.from_mapped_smiles(
            mapped_smiles,
            toolkit_registry=toolkit_registry,
            allow_undefined_stereo=allow_undefined_stereo,
        )

        # now for each molecule convert and attach the input geometry
        initial_ids = {}
        for molecule in input_mols:
            if not isinstance(molecule, dict):
                mol = molecule.dict(encoding="json")
            else:
                mol = molecule

            geometry = unit.Quantity(
                np.array(mol["geometry"], float).reshape(-1, 3), unit.bohr
            )
            try:
                offmol._add_conformer(geometry.to(unit.angstrom))
                # in case this molecule didn't come from a server at all
                if "id" in mol:
                    initial_ids[mol["id"]] = offmol.n_conformers - 1
            except InvalidConformerError:
                print(
                    "Invalid conformer for this molecule, the geometry could not be attached."
                )

        # attach a dict that has the initial molecule ids and the number of the conformer it is stored in
        # if it's empty, don't bother
        if initial_ids:
            offmol._properties["initial_molecules"] = initial_ids

        return offmol

    @classmethod
    @RDKitToolkitWrapper.requires_toolkit()
    def from_pdb_and_smiles(cls, file_path, smiles, allow_undefined_stereo=False):
        """
        Create a Molecule from a pdb file and a SMILES string using RDKit.

        Requires RDKit to be installed.

        .. warning :: This API is experimental and subject to change.

        The molecule is created and sanitised based on the SMILES string, we then find a mapping
        between this molecule and one from the PDB based only on atomic number and connections.
        The SMILES molecule is then reindexed to match the PDB, the conformer is attached, and the
        molecule returned.

        Note that any stereochemistry in the molecule is set by the SMILES, and not the coordinates
        of the PDB.

        Parameters
        ----------
        file_path: str
            PDB file path
        smiles : str
            a valid smiles string for the pdb, used for stereochemistry, formal charges, and bond order
        allow_undefined_stereo : bool, default=False
            If false, raises an exception if SMILES contains undefined stereochemistry.

        Returns
        --------
        molecule : openff.toolkit.Molecule
            An OFFMol instance with ordering the same as used in the PDB file.

        Raises
        ------
        InvalidConformerError
            If the SMILES and PDB molecules are not isomorphic.
        """

        toolkit = RDKitToolkitWrapper()
        return toolkit.from_pdb_and_smiles(
            file_path, smiles, allow_undefined_stereo, _cls=cls
        )

    def canonical_order_atoms(self, toolkit_registry=GLOBAL_TOOLKIT_REGISTRY):
        """
        Canonical order the atoms in a copy of the molecule using a toolkit, returns a new copy.

        .. warning :: This API is experimental and subject to change.

        Parameters
        ----------
        toolkit_registry : openff.toolkit.utils.toolkits.ToolkitRegistry or openff.toolkit.utils.toolkits.ToolkitWrapper, optional
            :class:`ToolkitRegistry` or :class:`ToolkitWrapper` to use for SMILES-to-molecule conversion

         Returns
        -------
        molecule : openff.toolkit.topology.Molecule
            An new OpenFF style molecule with atoms in the canonical order.
        """

        if isinstance(toolkit_registry, ToolkitRegistry):
            return toolkit_registry.call("canonical_order_atoms", self)
        elif isinstance(toolkit_registry, ToolkitWrapper):
            toolkit = toolkit_registry
            return toolkit.canonical_order_atoms(self)
        else:
            raise InvalidToolkitRegistryError(
                "Invalid toolkit_registry passed to from_smiles. Expected ToolkitRegistry or ToolkitWrapper. Got  {}".format(
                    type(toolkit_registry)
                )
            )

    def remap(self, mapping_dict, current_to_new=True):
        """
        Remap all of the indexes in the molecule to match the given mapping dict

        .. warning :: This API is experimental and subject to change.

        Parameters
        ----------
        mapping_dict : dict,
            A dictionary of the mapping between indexes, this should start from 0.
        current_to_new : bool, default=True
            If this is ``True``, then ``mapping_dict`` is of the form ``{current_index: new_index}``;
            otherwise, it is of the form ``{new_index: current_index}``

        Returns
        -------
        new_molecule :  openff.toolkit.topology.molecule.Molecule
            An openff.toolkit.Molecule instance with all attributes transferred, in the PDB order.
        """

        if self.n_virtual_sites != 0:
            raise NotImplementedError("We can not remap virtual sites yet!")

        # make sure the size of the mapping matches the current molecule
        if len(mapping_dict) != self.n_atoms:
            raise ValueError(
                f"The number of mapping indices({len(mapping_dict)}) does not match the number of"
                f"atoms in this molecule({self.n_atoms})"
            )

        # make two mapping dicts we need new to old for atoms
        # and old to new for bonds
        if current_to_new:
            cur_to_new = mapping_dict
            new_to_cur = dict(zip(mapping_dict.values(), mapping_dict.keys()))
        else:
            new_to_cur = mapping_dict
            cur_to_new = dict(zip(mapping_dict.values(), mapping_dict.keys()))

        new_molecule = self.__class__()
        new_molecule.name = self.name

        try:
            # add the atoms list
            for i in range(self.n_atoms):
                # get the old atom info
                old_atom = self._atoms[new_to_cur[i]]
                new_molecule._add_atom(**old_atom.to_dict())
        # this is the first time we access the mapping; catch an index error here corresponding to mapping that starts
        # from 0 or higher
        except (KeyError, IndexError):
            raise IndexError(
                f"The mapping supplied is missing a relation corresponding to atom({i})"
            )

        # add the bonds but with atom indexes in a sorted ascending order
        for bond in self._bonds:
            atoms = sorted([cur_to_new[bond.atom1_index], cur_to_new[bond.atom2_index]])
            bond_dict = bond.to_dict()
            bond_dict["atom1"] = atoms[0]
            bond_dict["atom2"] = atoms[1]
            new_molecule._add_bond(**bond_dict)

        # we can now resort the bonds
        sorted_bonds = sorted(
            new_molecule.bonds, key=operator.attrgetter("atom1_index", "atom2_index")
        )
        new_molecule._bonds = sorted_bonds

        # remap the charges
        if self.partial_charges is not None:
            new_charges = np.zeros(self.n_atoms)
            for i in range(self.n_atoms):
                new_charges[i] = self.partial_charges[new_to_cur[i]].m_as(
                    unit.elementary_charge
                )
            new_molecule.partial_charges = new_charges * unit.elementary_charge

        # remap the conformers there can be more than one
        if self.conformers is not None:
            for conformer in self.conformers:
                new_conformer = np.zeros((self.n_atoms, 3))
                for i in range(self.n_atoms):
                    new_conformer[i] = conformer[new_to_cur[i]].m_as(unit.angstrom)
                new_molecule._add_conformer(new_conformer * unit.angstrom)

        # move any properties across
        new_molecule._properties = self._properties

        return new_molecule

    def to_openeye(
        self,
        toolkit_registry=GLOBAL_TOOLKIT_REGISTRY,
        aromaticity_model=DEFAULT_AROMATICITY_MODEL,
    ):
        """
        Create an OpenEye molecule

        Requires the OpenEye toolkit to be installed.

        .. todo ::

           * Use stored conformer positions instead of an argument.
           * Should the aromaticity model be specified in some other way?

        Parameters
        ----------
        aromaticity_model : str, optional, default=DEFAULT_AROMATICITY_MODEL
            The aromaticity model to use

        Returns
        -------
        oemol : openeye.oechem.OEMol
            An OpenEye molecule

        Examples
        --------

        Create an OpenEye molecule from a Molecule

        >>> molecule = Molecule.from_smiles('CC')
        >>> oemol = molecule.to_openeye()

        """
        # toolkit = OpenEyeToolkitWrapper()
        if isinstance(toolkit_registry, ToolkitWrapper):
            return toolkit_registry.to_openeye(
                self, aromaticity_model=aromaticity_model
            )
        else:
            return toolkit_registry.call(
                "to_openeye", self, aromaticity_model=aromaticity_model
            )

    def _construct_angles(self):
        """
        Get an iterator over all i-j-k angles.
        """
        # TODO: Build Angle objects instead of tuple of atoms.
        if not hasattr(self, "_angles"):
            self._construct_bonded_atoms_list()
            self._angles = set()
            for atom1 in self._atoms:
                for atom2 in self._bondedAtoms[atom1]:
                    for atom3 in self._bondedAtoms[atom2]:
                        if atom1 == atom3:
                            continue
                        # TODO: Encapsulate this logic into an Angle class.
                        if atom1.molecule_atom_index < atom3.molecule_atom_index:
                            self._angles.add((atom1, atom2, atom3))
                        else:
                            self._angles.add((atom3, atom2, atom1))

    def _construct_torsions(self):
        """
        Construct sets containing the atoms improper and proper torsions
        """
        # TODO: Build Proper/ImproperTorsion objects instead of tuple of atoms.
        if not hasattr(self, "_torsions"):
            self._construct_bonded_atoms_list()

            self._propers = set()
            self._impropers = set()
            for atom1 in self._atoms:
                for atom2 in self._bondedAtoms[atom1]:
                    for atom3 in self._bondedAtoms[atom2]:
                        if atom1 == atom3:
                            continue
                        for atom4 in self._bondedAtoms[atom3]:
                            if atom4 == atom2:
                                continue
                            # Exclude i-j-k-i
                            if atom1 == atom4:
                                continue

                            if atom1.molecule_atom_index < atom4.molecule_atom_index:
                                torsion = (atom1, atom2, atom3, atom4)
                            else:
                                torsion = (atom4, atom3, atom2, atom1)

                            self._propers.add(torsion)

                        for atom3i in self._bondedAtoms[atom2]:
                            if atom3i == atom3:
                                continue
                            if atom3i == atom1:
                                continue

                            improper = (atom1, atom2, atom3, atom3i)
                            self._impropers.add(improper)

            self._torsions = self._propers | self._impropers

    def _construct_bonded_atoms_list(self):
        """
        Construct list of all atoms each atom is bonded to.

        """
        # TODO: Add this to cached_properties
        if not hasattr(self, "_bondedAtoms"):
            # self._atoms = [ atom for atom in self.atoms() ]
            self._bondedAtoms = dict()
            for atom in self._atoms:
                self._bondedAtoms[atom] = set()
            for bond in self._bonds:
                atom1 = self.atoms[bond.atom1_index]
                atom2 = self.atoms[bond.atom2_index]
                self._bondedAtoms[atom1].add(atom2)
                self._bondedAtoms[atom2].add(atom1)

    def _is_bonded(self, atom_index_1, atom_index_2):
        """Return True if atoms are bonded, False if not.

        Parameters
        ----------
        atom_index_1 : int
        atom_index_2 : int
            Atom indices

        Returns
        -------
        is_bonded : bool
            True if atoms are bonded, False otherwise


        """
        self._construct_bonded_atoms_list()
        atom1 = self._atoms[atom_index_1]
        atom2 = self._atoms[atom_index_2]
        return atom2 in self._bondedAtoms[atom1]

    def get_bond_between(self, i, j):
        """Returns the bond between two atoms

        Parameters
        ----------
        i, j : int or Atom
            Atoms or atom indices to check

        Returns
        -------
        bond : Bond
            The bond between i and j.

        """
        if isinstance(i, int) and isinstance(j, int):
            atom_i = self._atoms[i]
            atom_j = self._atoms[j]
        elif isinstance(i, Atom) and isinstance(j, Atom):
            atom_i = i
            atom_j = j
        else:
            raise TypeError(
                "Invalid input passed to get_bond_between(). Expected ints or Atoms, "
                "got {} and {}".format(i, j)
            )

        for bond in atom_i.bonds:

            for atom in bond.atoms:

                if atom == atom_i:
                    continue

                if atom == atom_j:
                    return bond

        from openff.toolkit.topology import NotBondedError

        raise NotBondedError("No bond between atom {} and {}".format(i, j))


class Molecule(FrozenMolecule):
    """
    Mutable chemical representation of a molecule, such as a small molecule or biopolymer.

    .. todo :: What other API calls would be useful for supporting biopolymers as small molecules? Perhaps iterating over chains and residues?

    Examples
    --------

    Create a molecule from an sdf file

    >>> from openff.toolkit.utils import get_data_file_path
    >>> sdf_filepath = get_data_file_path('molecules/ethanol.sdf')
    >>> molecule = Molecule(sdf_filepath)

    Convert to OpenEye OEMol object

    >>> oemol = molecule.to_openeye()

    Create a molecule from an OpenEye molecule

    >>> molecule = Molecule.from_openeye(oemol)

    Convert to RDKit Mol object

    >>> rdmol = molecule.to_rdkit()

    Create a molecule from an RDKit molecule

    >>> molecule = Molecule.from_rdkit(rdmol)

    Create a molecule from IUPAC name (requires the OpenEye toolkit)

    >>> molecule = Molecule.from_iupac('imatinib')

    Create a molecule from SMILES

    >>> molecule = Molecule.from_smiles('Cc1ccccc1')

    .. warning :: This API is experimental and subject to change.

    """

    def __init__(self, *args, **kwargs):
        """
        Create a new Molecule object

        Parameters
        ----------
        other : optional, default=None
            If specified, attempt to construct a copy of the Molecule from the
            specified object. This can be any one of the following:

            * a :class:`Molecule` object
            * a file that can be used to construct a :class:`Molecule` object
            * an ``openeye.oechem.OEMol``
            * an ``rdkit.Chem.rdchem.Mol``
            * a serialized :class:`Molecule` object

        Examples
        --------

        Create an empty molecule:

        >>> empty_molecule = Molecule()

        Create a molecule from a file that can be used to construct a molecule,
        using either a filename or file-like object:

        >>> from openff.toolkit.utils import get_data_file_path
        >>> sdf_filepath = get_data_file_path('molecules/ethanol.sdf')
        >>> molecule = Molecule(sdf_filepath)
        >>> molecule = Molecule(open(sdf_filepath, 'r'), file_format='sdf')

        >>> import gzip
        >>> mol2_gz_filepath = get_data_file_path('molecules/toluene.mol2.gz')
        >>> molecule = Molecule(gzip.GzipFile(mol2_gz_filepath, 'r'), file_format='mol2')

        Create a molecule from another molecule:

        >>> molecule_copy = Molecule(molecule)

        Convert to OpenEye OEMol object

        >>> oemol = molecule.to_openeye()

        Create a molecule from an OpenEye molecule:

        >>> molecule = Molecule(oemol)

        Convert to RDKit Mol object

        >>> rdmol = molecule.to_rdkit()

        Create a molecule from an RDKit molecule:

        >>> molecule = Molecule(rdmol)

        Create a molecule from a serialized molecule object:

        >>> serialized_molecule = molecule.__getstate__()
        >>> molecule_copy = Molecule(serialized_molecule)

        .. todo ::

           * If a filename or file-like object is specified but the file
             contains more than one molecule, what is the proper behavior?
             Read just the first molecule, or raise an exception if more
             than one molecule is found?

           * Should we also support SMILES strings or IUPAC names for
             ``other``?

        """
        super(Molecule, self).__init__(*args, **kwargs)

    # TODO: Change this to add_atom(Atom) to improve encapsulation and extensibility?
    def add_atom(
        self,
        atomic_number,
        formal_charge,
        is_aromatic,
        stereochemistry=None,
        name=None,
        metadata=None,
    ):
        """
        Add an atom

        Parameters
        ----------
        atomic_number : int
            Atomic number of the atom
        formal_charge : int
            Formal charge of the atom
        is_aromatic : bool
            If ``True``, atom is aromatic; if ``False``, not aromatic
        stereochemistry : str, optional, default=None
            Either ``'R'`` or ``'S'`` for specified stereochemistry, or ``None`` if stereochemistry is irrelevant
        name : str, optional
            An optional name for the atom
        metadata : dict[str: (int, str)], default=None
            An optional dictionary where keys are strings and values are strings or ints. This is intended
            to record atom-level information used to inform hierarchy definition and iteration, such as
            grouping atom by residue and chain.

        Returns
        -------
        index : int
            The index of the atom in the molecule

        Examples
        --------

        Define a methane molecule

        >>> molecule = Molecule()
        >>> molecule.name = 'methane'
        >>> C = molecule.add_atom(6, 0, False)
        >>> H1 = molecule.add_atom(1, 0, False)
        >>> H2 = molecule.add_atom(1, 0, False)
        >>> H3 = molecule.add_atom(1, 0, False)
        >>> H4 = molecule.add_atom(1, 0, False)
        >>> bond_idx = molecule.add_bond(C, H1, False, 1)
        >>> bond_idx = molecule.add_bond(C, H2, False, 1)
        >>> bond_idx = molecule.add_bond(C, H3, False, 1)
        >>> bond_idx = molecule.add_bond(C, H4, False, 1)

        """
        atom_index = self._add_atom(
            atomic_number,
            formal_charge,
            is_aromatic,
            stereochemistry=stereochemistry,
            name=name,
            metadata=metadata,
        )
        return atom_index

    def add_bond_charge_virtual_site(self, atoms, distance, **kwargs):
        """
        Add a virtual site representing the charge on a bond.

        Create a bond charge-type virtual site, in which the location of the
        charge is specified by the position of two atoms. This supports
        placement of a virtual site :math:`S` along a vector between two specified
        atoms, e.g. to allow for a sigma hole for halogens or similar contexts.
        With positive values of the distance, the virtual site lies outside the
        first indexed atom.

        Parameters
        ----------
        atoms : list of :class:`openff.toolkit.topology.molecule.Atom` objects
            The atoms defining the virtual site's position

        distance : :class:`openmm.unit.Quantity` of dimension [Length] wrapping a scalar

        charge_increments : list of floats of shape [N], optional, default=None
            The amount of charge to remove from the VirtualSite's atoms and put
            in the VirtualSite. Indexing in this list should match the ordering
            in the atoms list. Default is None.
        epsilon : float
            Epsilon term for VdW properties of virtual site. Default is ``None``.
        sigma : float, default=None
            Sigma term for VdW properties of virtual site. Default is ``None``.
        rmin_half : float
            Rmin_half term for VdW properties of virtual site. Default is ``None``.
        name : string or None, default=''
            The name of this virtual site. Default is ''.
        symmetric : bool, default=True
            Whether to make virtual site symmetric by creating two particles
            instead of just one. As an example, for N_2 this should be set to
            True to model both lone pairs with the same parameters.

        Returns
        -------
        index : int
            The index of the newly-added virtual site in the molecule

        """
        if kwargs.get("symmetric", True) is True:
            kwargs["orientations"] = [(0, 1), (1, 0)]
        else:
            kwargs["orientations"] = [(0, 1)]
        kwargs.pop("symmetric", None)

        vsite_index = self._add_bond_charge_virtual_site(atoms, distance, **kwargs)
        return vsite_index

    def add_monovalent_lone_pair_virtual_site(
        self, atoms, distance, out_of_plane_angle, in_plane_angle, **kwargs
    ):
        """
        Create a bond charge-type virtual site, in which the location of the charge is specified by the position of three atoms.

        Parameters
        ----------
        atoms : list of three :class:`openff.toolkit.topology.molecule.Atom` objects
            The three atoms defining the virtual site's position

        distance : :class:`openmm.unit.Quantity` of dimension [Length] wrapping a scalar

        out_of_plane_angle : :class:`openmm.unit.Quantity` of dimension [Angle] wrapping
        a scalar

        in_plane_angle : :class:`openmm.unit.Quantity` of dimension [Angle] wrapping a
        scalar

        epsilon : float
            Epsilon term for VdW properties of virtual site. Default is None.
        sigma : float, default=None
            Sigma term for VdW properties of virtual site. Default is None.
        rmin_half : float
            Rmin_half term for VdW properties of virtual site. Default is None.
        name : string or None, default=''
            The name of this virtual site. Default is ''.
        symmetric : bool, default=False
            Whether to make virtual site symmetric by creating two particles
            instead of just one. Note that because this site is defined is placed
            on the noncentral atom, setting this to True will place one particle
            on atom1, and the other on atom3.

        Returns
        -------
        index : int
            The index of the newly-added virtual site in the molecule


        """

        if kwargs.get("symmetric", False) is True:
            kwargs["orientations"] = [(0, 1, 2), (2, 1, 0)]
        else:
            kwargs["orientations"] = [(0, 1, 2)]
        kwargs.pop("symmetric", None)

        vsite_index = self._add_monovalent_lone_pair_virtual_site(
            atoms, distance, out_of_plane_angle, in_plane_angle, **kwargs
        )
        return vsite_index

    # def add_divalent_lone_pair_virtual_site(self, atoms, distance, out_of_plane_angle, in_plane_angle, charge_increments=None, weights=None, epsilon=None, sigma=None, rmin_half=None, name=None):
    def add_divalent_lone_pair_virtual_site(
        self, atoms, distance, out_of_plane_angle, **kwargs
    ):
        """
        Create a divalent lone pair-type virtual site, in which the location of the charge is specified by the position of three atoms.

        Parameters
        ----------
        atoms : list of three :class:`openff.toolkit.topology.molecule.Atom` objects
            The three atoms defining the virtual site's position

        distance : :class:`openmm.unit.Quantity` of dimension [Length] wrapping a scalar

        out_of_plane_angle : :class:`openmm.unit.Quantity` of dimension [Angle] wrapping
        a scalar

        epsilon : float
            Epsilon term for VdW properties of virtual site. Default is None.
        sigma : float, default=None
            Sigma term for VdW properties of virtual site. Default is None.
        rmin_half : float
            Rmin_half term for VdW properties of virtual site. Default is None.
        name : string or None, default=''
            The name of this virtual site. Default is ''.
        symmetric : bool, default=True
            Whether to make virtual site symmetric by creating two particles
            instead of just one. As an example, for TIP5 should be set to True
            to model both lone pairs with the same parameters.


        Returns
        -------
        index : int
            The index of the newly-added virtual site in the molecule

        """
        if kwargs.get("symmetric", True) is True:
            kwargs["orientations"] = [(0, 1, 2), (2, 1, 0)]
        else:
            kwargs["orientations"] = [(0, 1, 2)]
        kwargs.pop("symmetric", None)

        vsite_index = self._add_divalent_lone_pair_virtual_site(
            atoms, distance, out_of_plane_angle, **kwargs
        )
        return vsite_index

    def add_trivalent_lone_pair_virtual_site(self, atoms, distance, **kwargs):
        """
        Create a trivalent lone pair-type virtual site, in which the location of the charge is specified by the position of four atoms.

        Parameters
        ----------
        atoms : list of four :class:`openff.toolkit.topology.molecule.Atom` objects
            The four atoms defining the virtual site's position

        distance : openmm.unit.Quantity of dimension [Length] wrapping a scalar

        epsilon : float
            Epsilon term for VdW properties of virtual site. Default is None.
        sigma : float, default=None
            Sigma term for VdW properties of virtual site. Default is None.
        rmin_half : float
            Rmin_half term for VdW properties of virtual site. Default is None.
        name : string or None, default=''
            The name of this virtual site. Default is ''.

        Returns
        -------
        index : int
            The index of the newly-added virtual site in the molecule

        """

        # This virtual site only makes sense with a single orientation

        kwargs["orientations"] = [(0, 1, 2, 3)]
        kwargs.pop("symmetric", None)

        vsite_index = self._add_trivalent_lone_pair_virtual_site(
            atoms, distance, **kwargs
        )
        return vsite_index

    def add_bond(
        self,
        atom1,
        atom2,
        bond_order,
        is_aromatic,
        stereochemistry=None,
        fractional_bond_order=None,
    ):
        """
        Add a bond between two specified atom indices


        Parameters
        ----------
        atom1 : int or openff.toolkit.topology.molecule.Atom
            Index of first atom
        atom2 : int or openff.toolkit.topology.molecule.Atom
            Index of second atom
        bond_order : int
            Integral bond order of Kekulized form
        is_aromatic : bool
            True if this bond is aromatic, False otherwise
        stereochemistry : str, optional, default=None
            Either ``'E'`` or ``'Z'`` for specified stereochemistry, or ``None`` if stereochemistry is irrelevant
        fractional_bond_order : float, optional, default=None
            The fractional (eg. Wiberg) bond order

        Returns
        -------
        index: int
            Index of the bond in this molecule

        """
        bond_index = self._add_bond(
            atom1,
            atom2,
            bond_order,
            is_aromatic,
            stereochemistry=stereochemistry,
            fractional_bond_order=fractional_bond_order,
        )
        return bond_index

    def add_conformer(self, coordinates):
        """
        Add a conformation of the molecule

        Parameters
        ----------
        coordinates: unit-wrapped np.array with shape (n_atoms, 3) and dimension of distance
            Coordinates of the new conformer, with the first dimension of the array corresponding to the atom index in
            the Molecule's indexing system.

        Returns
        -------
        index: int
            The index of this conformer
        """

        # TODO how can be check that a set of coords and no connections
        #   is a conformation that does not change connectivity?

        return self._add_conformer(coordinates)

    def visualize(
        self,
        backend="rdkit",
        width=None,
        height=None,
        show_all_hydrogens=True,
    ):
        """
        Render a visualization of the molecule in Jupyter

        Parameters
        ----------
        backend : str, optional, default='rdkit'
            Which visualization engine to use. Choose from:

            - rdkit
            - openeye
            - nglview (conformers needed)

        width : int, optional, default=500
            Width of the generated representation (only applicable to
            ``backend=openeye`` or ``backend=rdkit``)
        height : int, optional, default=300
            Width of the generated representation (only applicable to
            ``backend=openeye`` or ``backend=rdkit``)
        show_all_hydrogens : bool, optional, default=True
            Whether to explicitly depict all hydrogen atoms. (only applicable to
            ``backend=openeye`` or ``backend=rdkit``)

        Returns
        -------
        object
            Depending on the backend chosen:

            - rdkit → IPython.display.SVG
            - openeye → IPython.display.Image
            - nglview → nglview.NGLWidget

        """
        from openff.toolkit.utils.toolkits import OPENEYE_AVAILABLE, RDKIT_AVAILABLE

        backend = backend.lower()

        if backend == "nglview":
            try:
                import nglview as nv
            except ImportError:
                raise MissingDependencyError("nglview")

            if width is not None or height is not None:
                # TODO: More specific exception
                raise ValueError(
                    "The width, height, and show_all_hydrogens arguments do not apply to the nglview backend."
                )
            elif not show_all_hydrogens:
                # TODO: More specific exception
                # TODO: Implement this? Should be able to just strip hydrogens from the PDB
                raise ValueError(
                    "show_all_hydrogens=False is not supported by the nglview backend"
                )

            if self.conformers:
                from openff.toolkit.utils.viz import _OFFTrajectoryNGLView

                trajectory_like = _OFFTrajectoryNGLView(self)
                widget = nv.NGLWidget(trajectory_like)
                return widget
            else:
                # TODO: More specific exception
                raise ValueError(
                    "Visualizing with NGLview requires that the molecule has "
                    "conformers."
                )

        width = 500 if width is None else width
        height = 300 if height is None else height
        show_all_hydrogens = True if show_all_hydrogens is None else show_all_hydrogens

        if backend == "rdkit":
            if RDKIT_AVAILABLE:
                from IPython.display import SVG
                from rdkit.Chem.Draw import (  # type: ignore[import]
                    rdDepictor,
                    rdMolDraw2D,
                )
                from rdkit.Chem.rdmolops import RemoveHs  # type: ignore[import]

                rdmol = self.to_rdkit()

                if not show_all_hydrogens:
                    # updateExplicitCount: Keep a record of the hydrogens we remove.
                    # This is used in visualization to distinguish eg radicals from normal species
                    rdmol = RemoveHs(rdmol, updateExplicitCount=True)

                rdDepictor.SetPreferCoordGen(True)
                rdDepictor.Compute2DCoords(rdmol)
                rdmol = rdMolDraw2D.PrepareMolForDrawing(rdmol)

                drawer = rdMolDraw2D.MolDraw2DSVG(width, height)
                drawer.DrawMolecule(rdmol)
                drawer.FinishDrawing()

                return SVG(drawer.GetDrawingText())
            else:
                warnings.warn(
                    "RDKit was requested as a visualization backend but "
                    "it was not found to be installed. Falling back to "
                    "trying to use OpenEye for visualization."
                )
                backend = "openeye"
        if backend == "openeye":
            if OPENEYE_AVAILABLE:
                from IPython.display import Image
                from openeye import oedepict

                oemol = self.to_openeye()

                opts = oedepict.OE2DMolDisplayOptions(
                    width, height, oedepict.OEScale_AutoScale
                )

                if show_all_hydrogens:
                    opts.SetHydrogenStyle(oedepict.OEHydrogenStyle_ImplicitAll)

                oedepict.OEPrepareDepiction(oemol)
                img = oedepict.OEImage(width, height)
                display = oedepict.OE2DMolDisplay(oemol, opts)
                oedepict.OERenderMolecule(img, display)
                png = oedepict.OEWriteImageToString("png", img)
                return Image(png)

        # TODO: More specific exception
        raise ValueError("Could not find an appropriate backend")

    def perceive_residues(self, substructure_file_path=None, strict_chirality=True):
        """
        Perceive residue substructure and fill atoms metadata accordingly.

        Perceives residues by matching substructures in the current molecule with a substructure dictionary file,
        using SMARTS.

        Parameters
        ----------
        substructure_file_path : str, optional, default=None
            Path to substructure library file in JSON format. Defaults to using built-in substructure file.
        strict_chirality: bool, optional, default=True
            Whether to use strict chirality symbols (stereomarks) for substructure matchings with SMARTS.
        """
        # Read substructure dictionary file
        if not substructure_file_path:
            substructure_file_path = get_data_file_path(
                "proteins/aa_residues_substructures_with_caps.json"
            )
        with open(substructure_file_path, "r") as subfile:
            substructure_dictionary = json.load(subfile)

        # TODO: Think of a better way to deal with no strict chirality case
        # if ignoring strict chirality, remove/update keys in inner dictionary
        if not strict_chirality:
            # make a copy of substructure dict
            substructure_dictionary_no_chirality = deepcopy(substructure_dictionary)
            # Update inner key (SMARTS) maintaining its value
            for res_name, inner_dict in substructure_dictionary.items():
                for smarts, atom_types in inner_dict.items():
                    smarts_no_chirality = smarts.replace("@", "")  # remove @ in smarts
                    substructure_dictionary_no_chirality[res_name][
                        smarts_no_chirality
                    ] = substructure_dictionary_no_chirality[res_name].pop(
                        smarts
                    )  # update key
            # replace with the new substructure dictionary
            substructure_dictionary = substructure_dictionary_no_chirality

        all_matches = list()
        for residue_name, smarts_dict in substructure_dictionary.items():
            matches = dict()
            for smarts in smarts_dict:
                for match in self.chemical_environment_matches(smarts):
                    matches[match] = smarts
                    all_matches.append(
                        {
                            "atom_idxs": match,
                            "atom_idxs_set": set(match),
                            "smarts": smarts,
                            "residue_name": residue_name,
                            "atom_names": smarts_dict[smarts],
                        }
                    )

        # Remove matches that are subsets of other matches
        # give precedence to the SMARTS defined at the end of the file
        match_idxs_to_delete = set()
        for match_idx in range(len(all_matches) - 1, 0, -1):
            this_match_set = all_matches[match_idx]["atom_idxs_set"]
            this_match_set_size = len(this_match_set)
            for match_before_this_idx in range(match_idx):
                match_before_this_set = all_matches[match_before_this_idx][
                    "atom_idxs_set"
                ]
                match_before_this_set_size = len(match_before_this_set)
                n_overlapping_atoms = len(
                    this_match_set.intersection(match_before_this_set)
                )
                if n_overlapping_atoms > 0:
                    if match_before_this_set_size < this_match_set_size:
                        match_idxs_to_delete.add(match_before_this_idx)
                    else:
                        match_idxs_to_delete.add(match_idx)

        match_idxs_to_delete_list = sorted(list(match_idxs_to_delete), reverse=True)
        for match_idx in match_idxs_to_delete_list:
            all_matches.pop(match_idx)

        all_matches.sort(key=lambda x: min(x["atom_idxs"]))

        # Now the matches have been deduplicated and de-subsetted
        for residue_num, match_dict in enumerate(all_matches):
            for smarts_idx, atom_idx in enumerate(match_dict["atom_idxs"]):
                self.atoms[atom_idx].metadata["residue_name"] = match_dict[
                    "residue_name"
                ]
                self.atoms[atom_idx].metadata["residue_number"] = residue_num + 1
                self.atoms[atom_idx].metadata["atom_name"] = match_dict["atom_names"][
                    smarts_idx
                ]

    def _ipython_display_(self):
        from IPython.display import display

        try:
            return display(self.visualize(backend="nglview"))
        except (ImportError, ValueError):
            pass

        try:
            return display(self.visualize(backend="rdkit"))
        except ValueError:
            pass

        try:
            return display(self.visualize(backend="openeye"))
        except ValueError:
            pass


def _networkx_graph_to_hill_formula(graph: "nx.Graph") -> str:
    """
    Convert a NetworkX graph to a Hill formula.

    Parameters
    ----------
    graph : nx.Graph
        The graph to convert.

    Returns
    -------
    str
        The Hill formula corresponding to the graph.

    """
    import networkx as nx

    if not isinstance(graph, nx.Graph):
        raise Exception("The graph must be a NetworkX graph.")

    atom_nums = list(dict(graph.nodes(data="atomic_number", default=1)).values())
    return _atom_nums_to_hill_formula(atom_nums)


def _atom_nums_to_hill_formula(atom_nums: List[int]) -> str:
    """
    Given a `Counter` object of atom counts by atomic number, generate the corresponding
    Hill formula. See https://en.wikipedia.org/wiki/Chemical_formula#Hill_system"""
    from collections import Counter

    SYMBOLS_ = deepcopy(SYMBOLS)
    SYMBOLS_[0] = "X"

    atom_symbol_counts = Counter(SYMBOLS_[atom_num] for atom_num in atom_nums)

    formula = []
    # Check for C and H first, to make a correct hill formula
    for el in ["C", "H"]:
        if el in atom_symbol_counts:
            count = atom_symbol_counts.pop(el)
            formula.append(el)
            if count > 1:
                formula.append(str(count))

    # now get the rest of the elements in alphabetical ordering
    for el in sorted(atom_symbol_counts.keys()):
        count = atom_symbol_counts.pop(el)
        formula.append(el)
        if count > 1:
            formula.append(str(count))

    return "".join(formula)


def _nth_degree_neighbors_from_graphlike(
    graphlike: Union[Molecule, "_SimpleMolecule"], n_degrees: int
) -> Generator[
    Union[Tuple[Atom, Atom], Tuple["_SimpleAtom", "_SimpleAtom"]], None, None
]:
    """
    Given a graph-like object, return a tuple of the nth degree neighbors of each atom.

    The input `graphlike` object must provide a .to_networkx() method and an
    `atoms` property that can be indexed.

    See Molecule.nth_degree_neighbors for more details.

    Parameters
    ----------
    graphlike : Union[Molecule, _SimpleMolecule]
        The graph-like object to get the neighbors of.
    n: int
        The number of bonds separating atoms in each pair

    Returns
    -------
    neighbors: iterator of tuple of Atom
        Tuples (len 2) of atom that are separated by ``n`` bonds.
    """
    graph = graphlike.to_networkx()

    for node_i in graph.nodes:
        for node_j in graph.nodes:
            if node_i == node_j:
                continue

            path_length = nx.shortest_path_length(graph, node_i, node_j)

            if path_length == n_degrees:
                if node_i > node_j:
                    continue
                yield (graphlike.atoms[node_i], graphlike.atoms[node_j])


class HierarchyScheme:
    def __init__(self, parent, uniqueness_criteria, iterator_name):
        """
        A HierarchyScheme contains the information needed to perceive HierarchyElements from a
        Molecule containing atoms with metadata

        Parameters
        ----------
        parent : openff.toolkit.topology.FrozenMolecule
        uniqueness_criteria : tuple of str
        iterator_name : str
            Name of the iterator that will be exposed to access the HierarchyElements generated
            by this scheme
        """
        self.parent = parent
        self.uniqueness_criteria = uniqueness_criteria
        self.iterator_name = iterator_name

        self.hierarchy_elements = list()

    def to_dict(self):
        """
        Serialize this object to a basic dict of strings, ints, and floats
        """
        return_dict = dict()
        return_dict["uniqueness_criteria"] = self.uniqueness_criteria
        return_dict["iterator_name"] = self.iterator_name
        return_dict["hierarchy_elements"] = [
            e.to_dict() for e in self.hierarchy_elements
        ]
        return return_dict

    def perceive_hierarchy(self):
        """
        Groups the particles of the parent of this HierarchyScheme according to their
        metadata, and creates HierarchyElements suitable for iteration over the parent.
        Particles missing the metadata fields in this HierarchyScheme's
        uniqueness_criteria tuple will have those spots populated with the string 'None'.

        This method overwrites the HierarchyScheme's `hierarchy_elements` attribute in place.
        The HierarchyElements in this HierarchyScheme's `hierarchy_elements` attribute are STATIC -
        That is, they are updated only when `perceive_hierarchy` is run, NOT on-the-fly when
        atom metadata is modified.
        """
        from collections import defaultdict

        self.hierarchy_elements = list()
        # Determine which particles should get added to which HierarchyElements
        hier_eles_to_add = defaultdict(list)
        for particle in self.parent.particles:
            particle_key = list()
            for field_key in self.uniqueness_criteria:
                if field_key in particle.metadata:
                    particle_key.append(particle.metadata[field_key])
                else:
                    particle_key.append("None")

            hier_eles_to_add[tuple(particle_key)].append(particle)

        # Create the actual HierarchyElements
        for particle_key, particles_to_add in hier_eles_to_add.items():
            particle_indices = [p.molecule_particle_index for p in particles_to_add]
            self.add_hierarchy_element(particle_key, particle_indices)

        self.sort_hierarchy_elements()

    def add_hierarchy_element(self, identifier, particle_indices):
        """
        Instantiate a new HierarchyElement belonging to this HierarchyScheme.
        This is the main way to instantiate new HierarchyElements.

        Parameters
        ----------
        identifier : tuple of str and int
            uniqueness tuple
        particle_indices : iterable int
        """
        new_hier_ele = HierarchyElement(self, identifier, particle_indices)
        self.hierarchy_elements.append(new_hier_ele)
        return new_hier_ele

    def sort_hierarchy_elements(self):
        """
        Semantically sort the HierarchyElements belonging to this object, according to
        their identifiers.
        """
        # hard-code the sort_func value here, since it's hard to serialize safely
        sort_func = lambda x: version.parse(".".join([str(i) for i in x.identifier]))
        self.hierarchy_elements.sort(key=sort_func)

    def __str__(self):
        return (
            f"HierarchyScheme with uniqueness_criteria '{self.uniqueness_criteria}', iterator_name "
            f"'{self.iterator_name}', and {len(self.hierarchy_elements)} elements"
        )

    def __repr__(self):
        return self.__str__()


class HierarchyElement:
    def __init__(self, scheme, identifier, particle_indices):
        """
        scheme : HierarchyScheme
        id : tuple of str and int
            uniqueness tuple
        particle_indicess : iterable int
        """
        self.scheme = scheme
        self.identifier = identifier
        self.particle_indices = deepcopy(particle_indices)
        for id_component, uniqueness_component in zip(
            identifier, scheme.uniqueness_criteria
        ):
            setattr(self, uniqueness_component, id_component)

    def to_dict(self):
        """
        Serialize this object to a basic dict of strings, ints, and floats
        """
        return_dict = dict()
        return_dict["identifier"] = self.identifier
        return_dict["particle_indices"] = self.particle_indices
        return return_dict

    @property
    def particles(self):
        for particle_index in self.particle_indices:
            yield self.parent.particles[particle_index]

    def particle(self, index: int):
        """
        Get particle with a specified index.

        Parameters
        ----------
        index : int

        Returns
        -------
        particle : openff.toolkit.topology.Particle
        """
        return self.parent.particles[self.particle_indices[index]]

    @property
    def parent(self):
        return self.scheme.parent

    def __str__(self):
        return (
            f"HierarchyElement {self.identifier} of iterator '{self.scheme.iterator_name}' containing "
            f"{len(self.particle_indices)} particle(s)"
        )

    def __repr__(self):
        return self.__str__()<|MERGE_RESOLUTION|>--- conflicted
+++ resolved
@@ -5610,11 +5610,7 @@
 
         with open(substructure_file_path, "r") as subfile:
             substructure_dictionary = json.load(subfile)
-<<<<<<< HEAD
         from openmm.app import PDBFile
-        from openmm.app import PDBFile
-=======
->>>>>>> 3f13de16
 
         pdb = PDBFile(file_path)
         from openff.toolkit.topology import Topology
