--- conflicted
+++ resolved
@@ -5334,11 +5334,6 @@
                         # print(res_name)
                         # print(substructure_smarts)
                         for omm_idx_2_rdk_idx in GM.subgraph_isomorphisms_iter():
-<<<<<<< HEAD
-
-=======
-                            # assert len(omm_idx_2_rdk_idx) == rdmol.GetNumAtoms()
->>>>>>> 9bb6a2ef
                             for omm_idx, rdk_idx in omm_idx_2_rdk_idx.items():
                                 # TODO: What should we do with atoms that aren't mapped in the substructure?
                                 if omm_idx in already_assigned_nodes:
