"""
Molecular chemical entity representation and routines to interface with cheminformatics toolkits

.. todo::

   * Our main philosophy here is to keep the object contents of topology objects easily serializable/deserializable

   * Have ``Molecule`` raise an exception if loading/creating molecules with unspecified stereochemistry?
   * Create ``FrozenMolecule`` to represent immutable molecule
   * Make ``Atom`` and ``Bond`` an inner class of Molecule?
   * Add ``Molecule.from_smarts()`` or ``.from_tagged_smiles()`` to allow a tagged SMARTS string
     (where tags are zero-indexed atom indices) to be used to create a molecule with the given atom numbering.
   * How can we make the ``Molecule`` API more useful to codes like perses that modify molecules on the fly?
   * Use `attrs <http://www.attrs.org/>`_ for convenient class initialization?
   * JSON/BSON representations of objects?
   * Generalize Molecule infrastructure to provide "plug-in" support for cheminformatics toolkits
   * Do we need a way to write a bunch of molecules to a file, or serialize a set of molecules to a file?
     We currently don't have a way to do that through the ``Molecule`` API, even though there is a way to
     read multiple molecules via ``Molecules.from_file()``.
   * Should we allow the removal of atoms too?
   * Should invalidation of cached properties be handled via something like a tracked list?
   * Refactor toolkit encapsulation to generalize and provide only a few major toolkit methods and toolkit objects
        that can be queried for features
   * Speed up overall import time by putting non-global imports only where they are needed

"""
import json
import operator
import warnings
from collections import OrderedDict, UserDict
from copy import deepcopy
from typing import (
    TYPE_CHECKING,
    Any,
    Dict,
    Generator,
    List,
    Optional,
    Set,
    TextIO,
    Tuple,
    Union,
)

import networkx as nx
import numpy as np
from openff.units import unit
from openff.units.elements import MASSES, SYMBOLS
from packaging import version

import openff.toolkit
from openff.toolkit.utils.exceptions import (
    HierarchySchemeNotFoundException,
    HierarchySchemeWithIteratorNameAlreadyRegisteredException,
    IncompatibleUnitError,
    InvalidAtomMetadataError,
    InvalidConformerError,
    SmilesParsingError,
    UnsupportedFileTypeError,
)
from openff.toolkit.utils.serialization import Serializable
from openff.toolkit.utils.toolkits import (
    DEFAULT_AROMATICITY_MODEL,
    GLOBAL_TOOLKIT_REGISTRY,
    InvalidToolkitRegistryError,
    OpenEyeToolkitWrapper,
    RDKitToolkitWrapper,
    ToolkitRegistry,
    ToolkitWrapper,
    UndefinedStereochemistryError,
)
from openff.toolkit.utils.utils import (
    MissingDependencyError,
    get_data_file_path,
    requires_package,
)

if TYPE_CHECKING:
    from openff.units.unit import Quantity

    from openff.toolkit.topology._mm_molecule import _SimpleAtom, _SimpleMolecule

# TODO: Can we have the `ALLOWED_*_MODELS` list automatically appear in the docstrings below?
# TODO: Should `ALLOWED_*_MODELS` be objects instead of strings?
# TODO: Should these be imported from `openff.toolkit.cheminformatics.aromaticity_models` and `.bondorder_models`?

# TODO: Allow all OpenEye aromaticity models to be used with OpenEye names?
#       Only support OEAroModel_MDL in RDKit version?


def _molecule_deprecation(old_method, new_method):
    warnings.warn(
        f"Molecule.{old_method} is deprecated. Use Molecule.{new_method} instead.",
        MoleculeDeprecationWarning,
    )


class MoleculeDeprecationWarning(UserWarning):
    """Warning for deprecated portions of the Molecule API."""


class Particle(Serializable):
    """
    Base class for all particles in a molecule.

    A particle object could be an ``Atom`` or similar.

    .. warning :: This API is experimental and subject to change.
    """

    @property
    def molecule(self):
        """
        The ``Molecule`` this particle is part of.

        .. todo::

            * Should we have a single unique ``Molecule`` for each molecule
              type in the system, or if we have multiple copies of the same
              molecule, should we have multiple ``Molecule``\ s?

        """
        return self._molecule

    @molecule.setter
    def molecule(self, molecule):
        """
        Set the particle's molecule pointer. Note that this will only work if the particle currently
        doesn't have a molecule
        """
        err = f"{type(self).__name__} already has an associated molecule"
        assert self._molecule is None, err
        self._molecule = molecule

    @property
    def molecule_particle_index(self):
        """
        Returns the index of this particle in its molecule
        """
        return self._molecule.particles.index(self)

    @property
    def name(self):
        """
        The name of the particle
        """
        return self._name

    def to_dict(self):
        """Convert to dictionary representation."""
        # Implement abstract method Serializable.to_dict()
        raise NotImplementedError()  # TODO

    @classmethod
    def from_dict(cls, d):
        """Static constructor from dictionary representation."""
        # Implement abstract method Serializable.to_dict()
        raise NotImplementedError()  # TODO


class AtomMetadataDict(UserDict):
    def __init__(self, *args, **kwargs):
        self.data = {}
        self.update(dict(*args, **kwargs))

    def __setitem__(self, key, value):
        if not isinstance(key, str):
            raise InvalidAtomMetadataError(
                f"Attempted to set atom metadata with a non-string key. (key: {key}"
            )
        if not isinstance(value, (str, int)):
            raise InvalidAtomMetadataError(
                f"Attempted to set atom metadata with a non-string or integer "
                f"value. (value: {value})"
            )
        super().__setitem__(key, value)


class Atom(Particle):
    """
    A particle representing a chemical atom.

    .. todo::

       * Should ``Atom`` objects be immutable or mutable?
       * Do we want to support the addition of arbitrary additional properties,
        such as floating point quantities (e.g. ``charge``), integral quantities (such as ``id`` or ``serial``
        index in a PDB file),
        or string labels (such as Lennard-Jones types)?

    .. todo :: Allow atoms to have associated properties.

    .. warning :: This API is experimental and subject to change.
    """

    def __init__(
        self,
        atomic_number,
        formal_charge,
        is_aromatic,
        name=None,
        molecule=None,
        stereochemistry=None,
        metadata=None,
    ):
        """
        Create an immutable Atom object.

        Object is serializable and immutable.

        .. todo :: Use attrs to validate?

        .. todo :: We can add setters if we need to.

        Parameters
        ----------
        atomic_number : int
            Atomic number of the atom
        formal_charge : int or openff.units.unit.Quantity-wrapped int with dimension "charge"
            Formal charge of the atom
        is_aromatic : bool
            If True, atom is aromatic; if False, not aromatic
        stereochemistry : str, optional, default=None
            Either 'R' or 'S' for specified stereochemistry, or None for ambiguous stereochemistry
        name : str, optional, default=None
            An optional name to be associated with the atom
        metadata : dict[str: (int, str)], default=None
            An optional dictionary where keys are strings and values are strings or ints. This is intended
            to record atom-level information used to inform hierarchy definition and iteration, such as
            grouping atom by residue and chain.

        Examples
        --------

        Create a non-aromatic carbon atom

        >>> atom = Atom(6, 0, False)

        Create a chiral carbon atom

        >>> atom = Atom(6, 0, False, stereochemistry='R', name='CT')

        """
        self._atomic_number = atomic_number
        # Use the setter here, since it will handle either ints or Quantities
        if hasattr(formal_charge, "units"):
            # Faster check than ` == unit.dimensionless`
            if str(formal_charge.units) == "":
                raise Exception
        self.formal_charge = formal_charge
        self._is_aromatic = is_aromatic
        self._stereochemistry = stereochemistry
        if name is None:
            name = ""
        self._name = name
        self._molecule = molecule
        # From Jeff: I'm going to assume that this is implicit in the parent Molecule's ordering of atoms
        # self._molecule_atom_index = molecule_atom_index
        self._bonds = list()

        if metadata is None:
            self._metadata = AtomMetadataDict()
        else:
            self._metadata = AtomMetadataDict(metadata)

    # TODO: We can probably avoid an explicit call and determine this dynamically
    #   from self._molecule (maybe caching the result) to get rid of some bookkeeping.
    # TODO: Should stereochemistry be reset/cleared/recomputed upon addition of a bond?
    def add_bond(self, bond):
        """Adds a bond that this atom is involved in
        .. todo :: Is this how we want to keep records?

        Parameters
        ----------
        bond: an openff.toolkit.topology.molecule.Bond
            A bond involving this atom
        """

        self._bonds.append(bond)

    def to_dict(self):
        """Return a dict representation of the atom."""
        # TODO
        atom_dict = OrderedDict()
        atom_dict["atomic_number"] = self._atomic_number
        atom_dict["formal_charge"] = self._formal_charge.m_as(unit.elementary_charge)
        atom_dict["is_aromatic"] = self._is_aromatic
        atom_dict["stereochemistry"] = self._stereochemistry
        # TODO: Should we let atoms have names?
        atom_dict["name"] = self._name
        atom_dict["metadata"] = dict(self._metadata)
        # TODO: Should this be implicit in the atom ordering when saved?
        # atom_dict['molecule_atom_index'] = self._molecule_atom_index
        return atom_dict

    @classmethod
    def from_dict(cls, atom_dict):
        """Create an Atom from a dict representation."""
        return cls(**atom_dict)

    @property
    def metadata(self):
        """
        The atom's metadata dictionary
        """
        return self._metadata

    @property
    def formal_charge(self):
        """
        The atom's formal charge
        """
        return self._formal_charge

    @formal_charge.setter
    def formal_charge(self, other):
        """
        Set the atom's formal charge. Accepts either ints or unit-wrapped ints with units of charge.
        """
        if isinstance(other, int):
            self._formal_charge = unit.Quantity(other, unit.elementary_charge)
        elif isinstance(other, unit.Quantity):
            # Faster to check equality than convert, so short-circuit
            if other.units is unit.elementary_charge:
                self.formal_charge = other
            elif other.units in unit.elementary_charge.compatible_units():
                self._formal_charge = other
            else:
                raise IncompatibleUnitError(
                    f"Cannot set formal charge with a quantity with units {other.units}"
                )
        elif hasattr(other, "unit"):
            from openmm import unit as openmm_unit

            if not isinstance(other, openmm_unit.Quantity):
                raise IncompatibleUnitError(
                    "Unsupported type passed to formal_charge setter. "
                    "Found object of type {type(other)}."
                )

            from openff.units.openmm import from_openmm

            converted = from_openmm(other)
            if converted.units in unit.elementary_charge.compatible_units():
                self._formal_charge = converted
            else:
                raise IncompatibleUnitError(
                    f"Cannot set formal charge with a quantity with units {converted.units}"
                )
        else:
            raise ValueError

    @property
    def partial_charge(self):
        """
        The partial charge of the atom, if any.

        Returns
        -------
        unit-wrapped float with dimension of atomic charge, or None if no charge has been specified
        """
        if self._molecule._partial_charges is None:
            return None
        else:
            index = self.molecule_atom_index
            return self._molecule._partial_charges[index]

    @property
    def is_aromatic(self):
        """
        The atom's is_aromatic flag
        """
        return self._is_aromatic

    @property
    def stereochemistry(self):
        """
        The atom's stereochemistry (if defined, otherwise None)
        """
        return self._stereochemistry

    @stereochemistry.setter
    def stereochemistry(self, value):
        """Set the atoms stereochemistry
        Parameters
        ----------
        value : str
            The stereochemistry around this atom, allowed values are "CW", "CCW", or None,
        """

        # if (value != 'CW') and (value != 'CCW') and not(value is None):
        #    raise Exception(
        #       "Atom stereochemistry setter expected 'CW', 'CCW', or None. ""
        #       "Received {} (type {})".format(value, type(value))"
        # )
        self._stereochemistry = value

    @property
    def atomic_number(self) -> int:
        """
        The integer atomic number of the atom.

        """
        return self._atomic_number

    @property
    def symbol(self) -> str:
        """
        Return the symbol implied by the atomic number of this atom

        """
        return SYMBOLS[self.atomic_number]

    @property
    def mass(self) -> "Quantity":
        """
        The standard atomic weight (abundance-weighted isotopic mass) of the atomic site.

        The mass is reported in units of Dalton.
        """
        # This is assumed elsewhere in the codebase to be in units of Dalton, which is what is
        # reported by MASSES as of openff-units v0.1.5. There may be performance implications if
        # other functions need to verify or convert units.
        # https://github.com/openforcefield/openff-toolkit/pull/1182#discussion_r802078273
        return MASSES[self.atomic_number]

    @property
    def name(self):
        """
        The name of this atom, if any
        """
        return self._name

    @name.setter
    def name(self, other):
        """

        Parameters
        ----------
        other : string
            The new name for this atom
        """
        if type(other) != str:
            raise Exception(
                f"In setting atom name. Expected str, received {other} (type {type(other)})."
            )
        self._name = other

    # TODO: How are we keeping track of bonds, angles, etc?

    @property
    def bonds(self):
        """
        The list of ``Bond`` objects this atom is involved in.

        """
        return self._bonds
        # for bond in self._bonds:
        #    yield bond

    @property
    # def bonded_to(self):
    def bonded_atoms(self):
        """
        The list of ``Atom`` objects this atom is involved in bonds with

        """
        for bond in self._bonds:
            for atom in bond.atoms:
                if atom is not self:
                    # TODO: This seems dangerous. Ask John for a better way
                    yield atom

    def is_bonded_to(self, atom2):
        """
        Determine whether this atom is bound to another atom

        Parameters
        ----------
        atom2: openff.toolkit.topology.molecule.Atom
            a different atom in the same molecule

        Returns
        -------
        bool
            Whether this atom is bound to atom2
        """
        # TODO: Sanity check (check for same molecule?)
        assert self != atom2
        for bond in self._bonds:
            for bonded_atom in bond.atoms:
                if atom2 == bonded_atom:
                    return True
        return False

    def is_in_ring(self, toolkit_registry=GLOBAL_TOOLKIT_REGISTRY) -> bool:
        """
        Return whether or not this atom is in a ring(s) (of any size)

        This Atom is expected to be attached to a molecule (`Atom.molecule`).

        Parameters
        ----------
        toolkit_registry: openff.toolkit.utils.toolkits.ToolkitRegistry, default=GLOBAL_TOOLKIT_REGISTRY
            :class:`ToolkitRegistry` to use to enumerate the tautomers.

        """
        _is_in_ring = toolkit_registry.call("atom_is_in_ring", self)

        return _is_in_ring

    @property
    def molecule_atom_index(self):
        """
        The index of this Atom within the the list of atoms in the parent ``Molecule``.
        Note that this can be different from ``molecule_particle_index``.
        """
        if self._molecule is None:
            raise ValueError("This Atom does not belong to a Molecule object")
        if "_molecule_atom_index" in self.__dict__:
            return self._molecule_atom_index
        self._molecule_atom_index = self._molecule.atoms.index(self)
        return self._molecule_atom_index

    @property
    def molecule_particle_index(self):
        """
        The index of this Particle within the the list of particles in the parent ``Molecule``.
        Note that this can be different from ``molecule_atom_index``.

        """
        if self._molecule is None:
            raise ValueError("This Atom does not belong to a Molecule object")
        return self._molecule.particles.index(self)

    # ## From Jeff: Not sure if we actually need this
    # @property
    # def topology_atom_index(self):
    #     """
    #     The index of this Atom within the the list of atoms in ``Topology``.
    #     Note that this can be different from ``particle_index``.
    #
    #     """
    #     if self._topology is None:
    #         raise ValueError('This Atom does not belong to a Topology object')
    #     # TODO: This will be slow; can we cache this and update it only when needed?
    #     #       Deleting atoms/molecules in the Topology would have to invalidate the cached index.
    #     return self._topology.atoms.index(self)

    def __repr__(self):
        # TODO: Also include particle_index and which molecule this atom belongs to?
        return f"Atom(name={self._name}, atomic number={self._atomic_number})"

    def __str__(self):
        # TODO: Also include particle_index and which molecule this atom belongs to?
        return "<Atom name='{}' atomic number='{}'>".format(
            self._name, self._atomic_number
        )


# =============================================================================================
# Bond Stereochemistry
# =============================================================================================

# class BondStereochemistry(Serializable):
# """
# Bond stereochemistry representation
# """
# def __init__(self, stereo_type, neighbor1, neighbor2):
#    """
#
#    Parameters
#    ----------
#    stereo_type
#    neighbor1
#    neighbor2
#    """
#    assert isinstance(neighbor1, Atom)
#    assert isinstance(neighbor2, Atom)
#    # Use stereo_type @setter to check stereo type is a permitted value
#    self.stereo_type = stereo_type
#    self._neighbor1 = neighbor1
#    self._neighbor2 = neighbor2

# def to_dict(self):
#    bs_dict = OrderedDict()
#    bs_dict['stereo_type'] = self._stereo_type
#    bs_dict['neighbor1_index'] = self._neighbor1.molecule_atom_index
#    bs_dict['neighbor2_index'] = self._neighbor2.molecule_atom_index
#    return bs_dict

# classmethod
# def from_dict(cls, molecule, bs_dict):
#    neighbor1 = molecule.atoms[bs_dict['neighbor1_index']]
#    neighbor2 = molecule.atoms[bs_dict['neighbor2_index']]
#    return cls.__init__(bs_dict['stereo_type'], neighbor1, neighbor2)

# @property
# def stereo_type(self):
#    return self._stereo_type

# @stereo_type.setter
# def stereo_type(self, value):
#    assert (value == 'CIS') or (value == 'TRANS') or (value is None)
#    self._stereo_type = value

# @property
# def neighbor1(self):
#    return self._neighbor1

# @property
# def neighbor2(self):
#    return self._neighbor2

# @property
# def neighbors(self):
#    return (self._neighbor1, self._neighbor2)


class Bond(Serializable):
    """
    Chemical bond representation.

    .. warning :: This API is experimental and subject to change.

    .. todo :: Allow bonds to have associated properties.

    Attributes
    ----------
    atom1, atom2 : openff.toolkit.topology.Atom
        Atoms involved in the bond
    bond_order : int
        The (integer) bond order of this bond.
    is_aromatic : bool
        Whether or not this bond is aromatic.
    fractional_bond_order : float, optional
        The fractional bond order, or partial bond order of this bond.
    stereochemstry : str, optional, default=None
        A string representing this stereochemistry of this bond.

    .. warning :: This API is experimental and subject to change.
    """

    def __init__(
        self,
        atom1,
        atom2,
        bond_order,
        is_aromatic,
        fractional_bond_order=None,
        stereochemistry=None,
    ):
        """
        Create a new chemical bond.

        """
        assert type(atom1) == Atom
        assert type(atom2) == Atom
        assert atom1.molecule is atom2.molecule
        assert isinstance(atom1.molecule, FrozenMolecule)
        self._molecule = atom1.molecule

        self._atom1 = atom1
        self._atom2 = atom2

        atom1.add_bond(self)
        atom2.add_bond(self)
        # TODO: Check bondtype and fractional_bond_order are valid?
        # TODO: Dative bonds
        self._fractional_bond_order = fractional_bond_order
        self._bond_order = bond_order
        self._is_aromatic = is_aromatic
        self._stereochemistry = stereochemistry

    def to_dict(self):
        """
        Return a dict representation of the bond.

        """
        bond_dict = OrderedDict()
        bond_dict["atom1"] = self.atom1.molecule_atom_index
        bond_dict["atom2"] = self.atom2.molecule_atom_index
        bond_dict["bond_order"] = self._bond_order
        bond_dict["is_aromatic"] = self._is_aromatic
        bond_dict["stereochemistry"] = self._stereochemistry
        bond_dict["fractional_bond_order"] = self._fractional_bond_order
        return bond_dict

    @classmethod
    def from_dict(cls, molecule, d):
        """Create a Bond from a dict representation."""
        # TODO
        d["molecule"] = molecule
        d["atom1"] = molecule.atoms[d["atom1"]]
        d["atom2"] = molecule.atoms[d["atom2"]]
        return cls(*d)

    @property
    def atom1(self):
        return self._atom1

    @property
    def atom2(self):
        return self._atom2

    @property
    def atom1_index(self):
        return self.molecule.atoms.index(self._atom1)

    @property
    def atom2_index(self):
        return self.molecule.atoms.index(self._atom2)

    @property
    def atoms(self):
        return (self._atom1, self._atom2)

    @property
    def bond_order(self):
        return self._bond_order

    @bond_order.setter
    def bond_order(self, value):
        self._bond_order = value

    @property
    def fractional_bond_order(self):
        return self._fractional_bond_order

    @fractional_bond_order.setter
    def fractional_bond_order(self, value):
        self._fractional_bond_order = value

    @property
    def stereochemistry(self):
        return self._stereochemistry

    @property
    def is_aromatic(self):
        return self._is_aromatic

    @property
    def molecule(self):
        return self._molecule

    @molecule.setter
    def molecule(self, value):
        """
        Sets the Bond's parent molecule. Can not be changed after assignment
        """
        assert self._molecule is None
        self._molecule = value

    @property
    def molecule_bond_index(self):
        """
        The index of this Bond within the the list of bonds in ``Molecules``.

        """
        if self._molecule is None:
            raise ValueError("This Atom does not belong to a Molecule object")
        return self._molecule.bonds.index(self)

    def is_in_ring(self, toolkit_registry=GLOBAL_TOOLKIT_REGISTRY) -> bool:
        """
        Return whether or not this bond is in a ring(s) (of any size)

        This Bond is expected to be attached to a molecule (`Bond.molecule`).

        Note: Bonds containing atoms that are only in separate rings, i.e. the central bond in a biphenyl,
            are not considered to be bonded by this criteria.

        Parameters
        ----------
        toolkit_registry: openff.toolkit.utils.toolkits.ToolkitRegistry, default=GLOBAL_TOOLKIT_REGISTRY
            :class:`ToolkitRegistry` to use to enumerate the tautomers.

        Returns
        -------
        is_in_ring: bool
            Whether or not this bond is in a ring.

        """
        _is_in_ring = toolkit_registry.call("bond_is_in_ring", self)

        return _is_in_ring

    def __repr__(self):
        return f"Bond(atom1 index={self.atom1_index}, atom2 index={self.atom2_index})"

    def __str__(self):
        return (
            f"<Bond atom1 index='{self.atom1_index}', atom2 index='{self.atom2_index}'>"
        )


# TODO: How do we automatically trigger invalidation of cached properties if an ``Atom`` or ``Bond`` is modified,
#       rather than added/deleted via the API? The simplest resolution is simply to make them immutable.


class FrozenMolecule(Serializable):
    """
    Immutable chemical representation of a molecule, such as a small molecule or biopolymer.

    .. todo :: What other API calls would be useful for supporting biopolymers
               as small molecules? Perhaps iterating over chains and residues?

    Examples
    --------

    Create a molecule from a sdf file

    >>> from openff.toolkit.utils import get_data_file_path
    >>> sdf_filepath = get_data_file_path('molecules/ethanol.sdf')
    >>> molecule = FrozenMolecule.from_file(sdf_filepath)

    Convert to OpenEye OEMol object

    >>> oemol = molecule.to_openeye()

    Create a molecule from an OpenEye molecule

    >>> molecule = FrozenMolecule.from_openeye(oemol)

    Convert to RDKit Mol object

    >>> rdmol = molecule.to_rdkit()

    Create a molecule from an RDKit molecule

    >>> molecule = FrozenMolecule.from_rdkit(rdmol)

    Create a molecule from IUPAC name (requires the OpenEye toolkit)

    >>> molecule = FrozenMolecule.from_iupac('imatinib')

    Create a molecule from SMILES

    >>> molecule = FrozenMolecule.from_smiles('Cc1ccccc1')

    .. warning :: This API is experimental and subject to change.


    """

    def __init__(
        self,
        other=None,
        file_format=None,
        toolkit_registry=GLOBAL_TOOLKIT_REGISTRY,
        allow_undefined_stereo=False,
    ):
        """
        Create a new FrozenMolecule object

        .. todo ::

           * If a filename or file-like object is specified but the file
             contains more than one molecule, what is the proper behavior?
             Read just the first molecule, or raise an exception if more
             than one molecule is found?

           * Should we also support SMILES strings or IUPAC names for
             ``other``\ ?

        Parameters
        ----------
        other : optional, default=None
            If specified, attempt to construct a copy of the molecule from
            the specified object. This can be any one of the following:

            * a :class:`Molecule` object
            * a file that can be used to construct a :class:`Molecule` object
            * an ``openeye.oechem.OEMol``
            * an ``rdkit.Chem.rdchem.Mol``
            * a serialized :class:`Molecule` object

        file_format : str, optional, default=None
            If providing a file-like object, you must specify the format
            of the data. If providing a file, the file format will attempt
            to be guessed from the suffix.
        toolkit_registry : a :class:`ToolkitRegistry` or
            :class:`ToolkitWrapper` object, optional,
            default=GLOBAL_TOOLKIT_REGISTRY :class:`ToolkitRegistry`
            or :class:`ToolkitWrapper` to use for I/O operations
        allow_undefined_stereo : bool, default=False
            If loaded from a file and ``False``, raises an exception if
            undefined stereochemistry is detected during the molecule's
            construction.

        Examples
        --------

        Create an empty molecule:

        >>> empty_molecule = FrozenMolecule()

        Create a molecule from a file that can be used to construct a molecule,
        using either a filename or file-like object:

        >>> from openff.toolkit.utils import get_data_file_path
        >>> sdf_filepath = get_data_file_path('molecules/ethanol.sdf')
        >>> molecule = FrozenMolecule(sdf_filepath)
        >>> molecule = FrozenMolecule(open(sdf_filepath, 'r'), file_format='sdf')

        >>> import gzip
        >>> mol2_gz_filepath = get_data_file_path('molecules/toluene.mol2.gz')
        >>> molecule = FrozenMolecule(gzip.GzipFile(mol2_gz_filepath, 'r'), file_format='mol2')

        Create a molecule from another molecule:

        >>> molecule_copy = FrozenMolecule(molecule)

        Convert to OpenEye OEMol object

        >>> oemol = molecule.to_openeye()

        Create a molecule from an OpenEye molecule:

        >>> molecule = FrozenMolecule(oemol)

        Convert to RDKit Mol object

        >>> rdmol = molecule.to_rdkit()

        Create a molecule from an RDKit molecule:

        >>> molecule = FrozenMolecule(rdmol)

        Create a molecule from a serialized molecule object:

        >>> serialized_molecule = molecule.__getstate__()
        >>> molecule_copy = Molecule(serialized_molecule)

        """

        self._cached_smiles = None

        # Figure out if toolkit_registry is a whole registry, or just a single wrapper
        if isinstance(toolkit_registry, ToolkitRegistry):
            pass
        elif isinstance(toolkit_registry, ToolkitWrapper):
            toolkit = toolkit_registry
            toolkit_registry = ToolkitRegistry(toolkit_precedence=[])
            toolkit_registry.add_toolkit(toolkit)
        else:
            raise InvalidToolkitRegistryError(
                "'toolkit_registry' must be either a ToolkitRegistry or a ToolkitWrapper"
            )

        if other is None:
            self._initialize()
        else:
            loaded = False
            # Start a list of the ValueErrors the following logic encounters, so we can print it out
            # if there turned out to be no way to load this input
            value_errors = list()

            if isinstance(other, openff.toolkit.topology.FrozenMolecule) and not loaded:
                self._copy_initializer(other)
                loaded = True
            if isinstance(other, openff.toolkit.topology.Molecule) and not loaded:
                # TODO: This will need to be updated once FrozenMolecules and Molecules are significantly different
                self._copy_initializer(other)
                loaded = True
            if isinstance(other, OrderedDict) and not loaded:
                self.__setstate__(other)
                loaded = True

            # Check through the toolkit registry to find a compatible wrapper for loading
            if not loaded:
                try:
                    # Each ToolkitWrapper may provide a from_object method, which turns some particular type(s)
                    # of object into OFFMols. For example, RDKitToolkitWrapper's from_object method will
                    # return an OFFMol if provided with an RDMol, or raise a ValueError if it is provided
                    # an OEMol (or anything else). This makes the assumption that any non-ValueError errors raised
                    # by the toolkit _really are_ bad and should be raised immediately, which may be a bad assumption.
                    result = toolkit_registry.call(
                        "from_object",
                        other,
                        allow_undefined_stereo=allow_undefined_stereo,
                        raise_exception_types=[UndefinedStereochemistryError],
                        _cls=self.__class__,
                    )
                # NotImplementedError should never be raised... Only from_file and from_file_obj are provided
                # in the base ToolkitWrapper class and require overwriting, so from_object should be excluded
                # except NotImplementedError as e:
                #    raise e
                # The toolkit registry will aggregate all errors except UndefinedStereochemistryErrors into a single
                # ValueError, which we should catch and and store that here.
                except ValueError as e:
                    value_errors.append(e)
                else:
                    self._copy_initializer(result)
                    loaded = True
            # TODO: Make this compatible with file-like objects (I couldn't figure out how to make an oemolistream
            # from a fileIO object)
            if isinstance(other, str) or hasattr(other, "read") and not loaded:
                try:
                    mol = Molecule.from_file(
                        other,
                        file_format=file_format,
                        toolkit_registry=toolkit_registry,
                        allow_undefined_stereo=allow_undefined_stereo,
                    )  # returns a list only if multiple molecules are found
                    if type(mol) == list:
                        raise ValueError(
                            "Specified file or file-like object must contain exactly one molecule"
                        )
                except ValueError as e:
                    value_errors.append(e)
                else:
                    self._copy_initializer(mol)
                    loaded = True

            # If none of the above methods worked, raise a ValueError summarizing the
            # errors from the different loading attempts

            if not loaded:
                msg = (
                    f"Cannot construct openff.toolkit.topology.Molecule from {other}\n"
                )
                for value_error in value_errors:
                    msg += str(value_error)
                raise ValueError(msg)

    @property
    def has_unique_atom_names(self) -> bool:
        """True if the molecule has unique atom names, False otherwise."""
        unique_atom_names = set([atom.name for atom in self.atoms])
        if len(unique_atom_names) < self.n_atoms:
            return False
        return True

    def generate_unique_atom_names(self):
        """
        Generate unique atom names using element name and number of times that element has occurred
        e.g. 'C1x', 'H1x', 'O1x', 'C2x', ...

        The character 'x' is appended to these generated names to reduce the odds that they clash with an atom name or
        type imported from another source.

        """
        from collections import defaultdict

        element_counts = defaultdict(int)
        for atom in self.atoms:
            symbol = atom.symbol
            element_counts[symbol] += 1
            # TODO: It may be worth exposing this as a user option, i.e. to avoid multiple ligands
            # parameterized with OpenFF clashing because they have atom names like O1x, H3x, etc.
            # i.e. an optional argument could enable a user to `generate_unique_atom_names(blah="y")
            # to have one ligand be O1y, etc.
            # https://github.com/openforcefield/openff-toolkit/pull/1096#pullrequestreview-767227391
            atom.name = symbol + str(element_counts[symbol]) + "x"

    def _validate(self):
        """
        Validate the molecule, ensuring it has unique atom names

        """
        if not self.has_unique_atom_names:
            self.generate_unique_atom_names()

    def strip_atom_stereochemistry(
        self, smarts, toolkit_registry=GLOBAL_TOOLKIT_REGISTRY
    ):
        """Delete stereochemistry information for certain atoms, if it is present.
        This method can be used to "normalize" molecules imported from different cheminformatics
        toolkits, which differ in which atom centers are considered stereogenic.

        Parameters
        ----------
        smarts: str or ChemicalEnvironment
            Tagged SMARTS with a single atom with index 1. Any matches for this atom will have any assigned
            stereocheistry information removed.
        toolkit_registry : a :class:`ToolkitRegistry` or :class:`ToolkitWrapper` object, optional,
            default=GLOBAL_TOOLKIT_REGISTRY
            :class:`ToolkitRegistry` or :class:`ToolkitWrapper` to use for I/O operations

        """
        from openff.toolkit.typing.chemistry.environment import AtomChemicalEnvironment

        chem_env = AtomChemicalEnvironment(smarts)
        matches = self.chemical_environment_matches(
            chem_env, toolkit_registry=toolkit_registry
        )

        for match in set(matches):
            atom_idx = match[0]
            self.atoms[atom_idx].stereochemistry = None

    ####################################################################################################
    # Safe serialization
    ####################################################################################################

    def to_dict(self):
        """
        Return a dictionary representation of the molecule.

        .. todo ::

           * Document the representation standard.
           * How do we do version control with this standard?

        Returns
        -------
        molecule_dict : OrderedDict
            A dictionary representation of the molecule.

        """
        from openff.toolkit.utils.utils import serialize_numpy

        molecule_dict = OrderedDict()
        molecule_dict["name"] = self._name
        # From Jeff: If we go the properties-as-dict route, then _properties should, at
        # the top level, be a dict. Should we go through recursively and ensure all values are dicts too?
        molecule_dict["atoms"] = [atom.to_dict() for atom in self._atoms]
        molecule_dict["bonds"] = [bond.to_dict() for bond in self._bonds]
        # TODO: Charges
        # TODO: Properties
        # From Jeff: We could have the onerous requirement that all "properties" have to_dict() functions.
        # Or we could restrict properties to simple stuff (ints, strings, floats, and the like)
        # Or pickle anything unusual
        # Or not allow user-defined properties at all (just use our internal _cached_properties)
        # molecule_dict['properties'] = dict([(key, value._to_dict()) for key.value in self._properties])
        # TODO: Assuming "simple stuff" properties right now, figure out a better standard
        molecule_dict["properties"] = self._properties
        if hasattr(self, "_cached_properties"):
            molecule_dict["cached_properties"] = self._cached_properties
        # TODO: Conformers
        if self._conformers is None:
            molecule_dict["conformers"] = None
        else:
            molecule_dict["conformers"] = []
            molecule_dict[
                "conformers_unit"
            ] = "angstrom"  # Have this defined as a class variable?
            for conf in self._conformers:
                conf_unitless = conf.m_as(unit.angstrom)
                conf_serialized, conf_shape = serialize_numpy((conf_unitless))
                molecule_dict["conformers"].append(conf_serialized)
        if self._partial_charges is None:
            molecule_dict["partial_charges"] = None
            molecule_dict["partial_charges_unit"] = None

        else:
            charges_unitless = self._partial_charges.m_as(unit.elementary_charge)
            charges_serialized, charges_shape = serialize_numpy(charges_unitless)
            molecule_dict["partial_charges"] = charges_serialized
            molecule_dict["partial_charges_unit"] = "elementary_charge"

        molecule_dict["hierarchy_schemes"] = dict()
        for iter_name, hier_scheme in self._hierarchy_schemes.items():
            molecule_dict["hierarchy_schemes"][iter_name] = hier_scheme.to_dict()

        return molecule_dict

    def __hash__(self):
        """
        Returns a hash of this molecule. Used when checking molecule uniqueness in Topology creation.

        Returns
        -------
        string
        """
        return hash(self.to_smiles())

    # @cached_property
    def ordered_connection_table_hash(self):
        """Compute an ordered hash of the atoms and bonds in the molecule"""
        if self._ordered_connection_table_hash is not None:
            return self._ordered_connection_table_hash

        id = ""
        for atom in self.atoms:
            id += f"{atom.symbol}_{atom.formal_charge}_{atom.stereochemistry}__"
        for bond in self.bonds:
            id += f"{bond.bond_order}_{bond.stereochemistry}_{bond.atom1_index}_{bond.atom2_index}__"
        # return hash(id)
        self._ordered_connection_table_hash = hash(id)
        return self._ordered_connection_table_hash

    @classmethod
    def from_dict(cls, molecule_dict):
        """
        Create a new Molecule from a dictionary representation

        Parameters
        ----------
        molecule_dict : OrderedDict
            A dictionary representation of the molecule.

        Returns
        -------
        molecule : Molecule
            A Molecule created from the dictionary representation

        """
        # This implementation is a compromise to let this remain as a classmethod
        mol = cls()
        mol._initialize_from_dict(molecule_dict)
        return mol

    def _initialize_from_dict(self, molecule_dict):
        """
        Initialize the molecule from a dictionary representation

        Parameters
        ----------
        molecule_dict : OrderedDict
            A dictionary representation of the molecule.
        """
        # TODO: Provide useful exception messages if there are any failures
        from openff.toolkit.utils.utils import deserialize_numpy

        self._initialize()
        self.name = molecule_dict["name"]
        for atom_dict in molecule_dict["atoms"]:
            self._add_atom(**atom_dict)

        for bond_dict in molecule_dict["bonds"]:
            bond_dict["atom1"] = int(bond_dict["atom1"])
            bond_dict["atom2"] = int(bond_dict["atom2"])
            self._add_bond(**bond_dict)

        if molecule_dict["partial_charges"] is None:
            self._partial_charges = None
        else:
            charges_shape = (self.n_atoms,)
            partial_charges_unitless = deserialize_numpy(
                molecule_dict["partial_charges"], charges_shape
            )
            pc_unit = getattr(unit, molecule_dict["partial_charges_unit"])
            partial_charges = unit.Quantity(partial_charges_unitless, pc_unit)
            self._partial_charges = partial_charges

        if molecule_dict["conformers"] is None:
            self._conformers = None
        else:
            self._conformers = list()
            for ser_conf in molecule_dict["conformers"]:
                # TODO: Update to use string_to_quantity
                conformers_shape = (self.n_atoms, 3)
                conformer_unitless = deserialize_numpy(ser_conf, conformers_shape)
                c_unit = getattr(unit, molecule_dict["conformers_unit"])
                conformer = unit.Quantity(conformer_unitless, c_unit)
                self._conformers.append(conformer)

        self._properties = molecule_dict["properties"]

        for iter_name, hierarchy_scheme_dict in molecule_dict[
            "hierarchy_schemes"
        ].items():
            new_hier_scheme = self.add_hierarchy_scheme(
                hierarchy_scheme_dict["uniqueness_criteria"],
                iter_name,
            )
            # hierarchy_scheme = self._hierarchy_schemes[iter_name]
            for element_dict in hierarchy_scheme_dict["hierarchy_elements"]:
                new_hier_scheme.add_hierarchy_element(
                    element_dict["identifier"], element_dict["particle_indices"]
                )
            self._expose_hierarchy_scheme(iter_name)

    def __repr__(self):
        """Return a summary of this molecule; SMILES if valid, Hill formula if not."""
        description = f"Molecule with name '{self.name}'"
        try:
            smiles = self.to_smiles()
        except Exception:
            hill = self.to_hill_formula()
            return description + f" with bad SMILES and Hill formula '{hill}'"
        return description + f" and SMILES '{smiles}'"

    def __getstate__(self):
        return self.to_dict()

    def __setstate__(self, state):
        return self._initialize_from_dict(state)

    def _initialize(self):
        """
        Clear the contents of the current molecule.
        """
        self._name = ""
        self._atoms = list()
        self._bonds = list()  # List of bonds between Atom objects
        self._properties = {}  # Attached properties to be preserved
        # self._cached_properties = None # Cached properties (such as partial charges) can be recomputed as needed
        self._partial_charges = None
        self._conformers = None  # Optional conformers
        self._hierarchy_schemes = dict()
        self._invalidate_cached_properties()

    def _copy_initializer(self, other):
        """
        Copy contents of the specified molecule

        .. todo :: Should this be a ``@staticmethod`` where we have an explicit copy constructor?

        Parameters
        ----------
        other : optional
            Overwrite the state of this FrozenMolecule with the specified FrozenMolecule object.
            A deep copy is made.

        """
        # assert isinstance(other, type(self)), "can only copy instances of {}".format(type(self))

        # Run a deepcopy here so that items that were _always_ dict (like other.properties) will
        # not have any references to the old molecule
        other_dict = deepcopy(other.to_dict())
        self._initialize_from_dict(other_dict)

    def __eq__(self, other):
        """
        Test two molecules for equality to see if they are the chemical species, but do not check other
        annotated properties.

        .. note ::

           Note that this method simply tests whether two molecules are identical chemical species using equivalence of
           their canonical isomeric SMILES.  No effort is made to ensure that the atoms are in the same order or that
           any annotated properties are preserved.

        """
        # updated to use the new isomorphic checking method, with full matching
        # TODO the doc string did not match the previous function what matching should this method do?
        return Molecule.are_isomorphic(self, other, return_atom_map=False)[0]

    def add_default_hierarchy_schemes(self, overwrite_existing=True):
        """
        Adds `chain` and `residue` hierarchy schemes.

        Parameters
        ----------
        overwrite_existing : bool, default=True
            Whether to overwrite existing instances of the `residue` and `chain` hierarchy schemes. If this is
            False and either of the hierarchy schemes are already defined on this molecule, an exception will
            be raised.

        Raises
        ------
        HierarchySchemeWithIteratorNameAlreadyRegisteredException
        """
        if overwrite_existing:
            if "chains" in self._hierarchy_schemes.keys():
                self.delete_hierarchy_scheme("chains")
            if "residues" in self._hierarchy_schemes.keys():
                self.delete_hierarchy_scheme("residues")

        self.add_hierarchy_scheme(
            ("chain", "residue_number", "residue_name"), "residues"
        )
        self.add_hierarchy_scheme(("chain",), "chains")

    def add_hierarchy_scheme(
        self,
        uniqueness_criteria,
        iterator_name,
    ):
        """
        Use the molecule's metadata to facilitate iteration over its atoms.

        Parameters
        ----------
        uniqueness_criteria : tuple of str
        iterator_name : str
            Name of the iterator that will be exposed to access the HierarchyElements generated
            by this scheme

        Returns
        -------
        new_hier_scheme : openff.toolkit.topology.HierarchyScheme
            The newly created HierarchyScheme
        """
        if iterator_name in self._hierarchy_schemes:
            msg = (
                f'Can not add iterator with name "{iterator_name}" to this topology, as iterator '
                f"name is already used by {self._hierarchy_schemes[iterator_name]}"
            )
            raise HierarchySchemeWithIteratorNameAlreadyRegisteredException(msg)
        new_hier_scheme = HierarchyScheme(
            self,
            uniqueness_criteria,
            iterator_name,
        )
        self._hierarchy_schemes[iterator_name] = new_hier_scheme
        return new_hier_scheme

    @property
    def hierarchy_schemes(self) -> Dict[str, "HierarchyScheme"]:
        """
        The hierarchy schemes available on the molecule.

        Returns
        -------
        A dict of the form {str: HierarchyScheme}
            The HierarchySchemes associated with the molecule.
        """
        return self._hierarchy_schemes

    def delete_hierarchy_scheme(self, iter_name):
        """
        Remove an existing ``HierarchyScheme`` specified by its iterator name.

        Parameters
        ----------
        iter_name : str
        """
        if iter_name not in self._hierarchy_schemes:
            raise HierarchySchemeNotFoundException(
                f'Can not delete HierarchyScheme with name "{iter_name}" '
                f"because no HierarchyScheme with that iterator name exists"
            )
        self._hierarchy_schemes.pop(iter_name)
        if hasattr(self, iter_name):
            delattr(self, iter_name)

    def perceive_hierarchy(self, iter_names=None):
        """
        Infer a hierarchy from atom metadata according to the existing hierarchy schemes.

        Parameters
        ----------
        iter_names : Iterable of str, Optional
            Only perceive hierarchy for HierarchySchemes that expose these iterator names.
            If not provided, all known hierarchies will be perceived, overwriting previous
            results if applicable.
        """
        if iter_names is None:
            iter_names = self._hierarchy_schemes.keys()

        for iter_name in iter_names:
            hierarchy_scheme = self._hierarchy_schemes[iter_name]
            hierarchy_scheme.perceive_hierarchy()
            self._expose_hierarchy_scheme(iter_name)

    def _expose_hierarchy_scheme(self, iter_name):
        assert iter_name in self._hierarchy_schemes
        setattr(self, iter_name, self._hierarchy_schemes[iter_name].hierarchy_elements)

    def to_smiles(
        self,
        isomeric=True,
        explicit_hydrogens=True,
        mapped=False,
        toolkit_registry=GLOBAL_TOOLKIT_REGISTRY,
    ):
        """
        Return a canonical isomeric SMILES representation of the current molecule.
        A partially mapped smiles can also be generated for atoms of interest by supplying an `atom_map` to the
        properties dictionary.

        .. note :: RDKit and OpenEye versions will not necessarily return the same representation.

        Parameters
        ----------
        isomeric: bool optional, default= True
            return an isomeric smiles
        explicit_hydrogens: bool optional, default=True
            return a smiles string containing all hydrogens explicitly
        mapped: bool optional, default=False
            return a explicit hydrogen mapped smiles, the atoms to be mapped can be controlled by supplying an
            atom map into the properties dictionary. If no mapping is passed all atoms will be mapped in order, else
            an atom map dictionary from the current atom index to the map id should be supplied with no duplicates.
            The map ids (values) should start from 0 or 1.
        toolkit_registry : openff.toolkit.utils.toolkits.ToolkitRegistry or
            openff.toolkit.utils.toolkits.ToolkitWrapper, optional, default=None
            :class:`ToolkitRegistry` or :class:`ToolkitWrapper` to use for SMILES conversion

        Returns
        -------
        smiles : str
            Canonical isomeric explicit-hydrogen SMILES

        Examples
        --------

        >>> from openff.toolkit.utils import get_data_file_path
        >>> sdf_filepath = get_data_file_path('molecules/ethanol.sdf')
        >>> molecule = Molecule(sdf_filepath)
        >>> smiles = molecule.to_smiles()

        """
        # Initialize cached_smiles dict for this molecule if none exists
        if self._cached_smiles is None:
            self._cached_smiles = {}

        # Figure out which toolkit should be used to create the SMILES
        if isinstance(toolkit_registry, ToolkitRegistry):
            to_smiles_method = toolkit_registry.resolve("to_smiles")
        elif isinstance(toolkit_registry, ToolkitWrapper):
            to_smiles_method = toolkit_registry.to_smiles
        else:
            raise InvalidToolkitRegistryError(
                "Invalid toolkit_registry passed to to_smiles. Expected ToolkitRegistry or ToolkitWrapper. "
                f"Got {type(toolkit_registry)}"
            )

        # Get a string representation of the function containing the toolkit name so we can check
        # if a SMILES was already cached for this molecule. This will return, for example
        # "RDKitToolkitWrapper.to_smiles"
        smiles_hash = (
            to_smiles_method.__qualname__
            + str(isomeric)
            + str(explicit_hydrogens)
            + str(mapped)
        )
        smiles_hash += str(self._properties.get("atom_map", None))
        # Check to see if a SMILES for this molecule was already cached using this method
        if smiles_hash in self._cached_smiles:
            return self._cached_smiles[smiles_hash]
        else:
            smiles = to_smiles_method(self, isomeric, explicit_hydrogens, mapped)
            self._cached_smiles[smiles_hash] = smiles
            return smiles

    @classmethod
    def from_inchi(
        cls,
        inchi,
        allow_undefined_stereo=False,
        toolkit_registry=GLOBAL_TOOLKIT_REGISTRY,
    ):
        """
        Construct a Molecule from a InChI representation

        Parameters
        ----------
        inchi : str
            The InChI representation of the molecule.

        allow_undefined_stereo : bool, default=False
            Whether to accept InChI with undefined stereochemistry. If False,
            an exception will be raised if a InChI with undefined stereochemistry
            is passed into this function.

        toolkit_registry : openff.toolkit.utils.toolkits.ToolRegistry
            or openff.toolkit.utils.toolkits.ToolkitWrapper, optional, default=None
            :class:`ToolkitRegistry` or :class:`ToolkitWrapper` to use for InChI-to-molecule conversion


        Returns
        -------
        molecule : openff.toolkit.topology.Molecule

        Examples
        --------
        Make cis-1,2-Dichloroethene:

        >>> molecule = Molecule.from_inchi('InChI=1S/C2H2Cl2/c3-1-2-4/h1-2H/b2-1-')
        """

        if isinstance(toolkit_registry, ToolkitRegistry):
            molecule = toolkit_registry.call(
                "from_inchi",
                inchi,
                _cls=cls,
                allow_undefined_stereo=allow_undefined_stereo,
            )
        elif isinstance(toolkit_registry, ToolkitWrapper):
            toolkit = toolkit_registry
            molecule = toolkit.from_inchi(
                inchi, _cls=cls, allow_undefined_stereo=allow_undefined_stereo
            )
        else:
            raise InvalidToolkitRegistryError(
                "Invalid toolkit_registry passed to from_inchi. Expected ToolkitRegistry or ToolkitWrapper. "
                f"Got {type(toolkit_registry)}"
            )

        return molecule

    def to_inchi(self, fixed_hydrogens=False, toolkit_registry=GLOBAL_TOOLKIT_REGISTRY):
        """
        Create an InChI string for the molecule using the requested toolkit backend.
        InChI is a standardised representation that does not capture tautomers unless specified using the fixed
        hydrogen layer.

        For information on InChi see here https://iupac.org/who-we-are/divisions/division-details/inchi/

        Parameters
        ----------
        fixed_hydrogens: bool, default=False
            If a fixed hydrogen layer should be added to the InChI, if `True` this will produce a non standard
            specific InChI string of the molecule.

        toolkit_registry : openff.toolkit.utils.toolkits.ToolRegistry
            or openff.toolkit.utils.toolkits.ToolkitWrapper, optional, default=None
            :class:`ToolkitRegistry` or :class:`ToolkitWrapper` to use for molecule-to-InChI conversion

        Returns
        --------
        inchi: str
            The InChI string of the molecule.

        Raises
        -------
        InvalidToolkitRegistryError
             If an invalid object is passed as the toolkit_registry parameter
        """

        if isinstance(toolkit_registry, ToolkitRegistry):
            inchi = toolkit_registry.call(
                "to_inchi", self, fixed_hydrogens=fixed_hydrogens
            )
        elif isinstance(toolkit_registry, ToolkitWrapper):
            toolkit = toolkit_registry
            inchi = toolkit.to_inchi(self, fixed_hydrogens=fixed_hydrogens)
        else:
            raise InvalidToolkitRegistryError(
                "Invalid toolkit_registry passed to to_inchi. Expected ToolkitRegistry or ToolkitWrapper. "
                f"Got {type(toolkit_registry)}"
            )

        return inchi

    def to_inchikey(
        self, fixed_hydrogens=False, toolkit_registry=GLOBAL_TOOLKIT_REGISTRY
    ):
        """
        Create an InChIKey for the molecule using the requested toolkit backend.
        InChIKey is a standardised representation that does not capture tautomers unless specified
        using the fixed hydrogen layer.

        For information on InChi see here https://iupac.org/who-we-are/divisions/division-details/inchi/

        Parameters
        ----------
        fixed_hydrogens: bool, default=False
            If a fixed hydrogen layer should be added to the InChI, if `True` this will produce a non standard specific
            InChI string of the molecule.

        toolkit_registry : openff.toolkit.utils.toolkits.ToolRegistry
            or openff.toolkit.utils.toolkits.ToolkitWrapper, optional, default=None
            :class:`ToolkitRegistry` or :class:`ToolkitWrapper` to use for molecule-to-InChIKey conversion

        Returns
        --------
        inchi_key: str
            The InChIKey representation of the molecule.

        Raises
        -------
        InvalidToolkitRegistryError
             If an invalid object is passed as the toolkit_registry parameter
        """

        if isinstance(toolkit_registry, ToolkitRegistry):
            inchi_key = toolkit_registry.call(
                "to_inchikey", self, fixed_hydrogens=fixed_hydrogens
            )
        elif isinstance(toolkit_registry, ToolkitWrapper):
            toolkit = toolkit_registry
            inchi_key = toolkit.to_inchikey(self, fixed_hydrogens=fixed_hydrogens)
        else:
            raise InvalidToolkitRegistryError(
                "Invalid toolkit_registry passed to to_inchikey. Expected ToolkitRegistry or ToolkitWrapper. "
                f"Got {type(toolkit_registry)}"
            )

        return inchi_key

    @classmethod
    def from_smiles(
        cls,
        smiles,
        hydrogens_are_explicit=False,
        toolkit_registry=GLOBAL_TOOLKIT_REGISTRY,
        allow_undefined_stereo=False,
    ):
        """
        Construct a Molecule from a SMILES representation

        Parameters
        ----------
        smiles : str
            The SMILES representation of the molecule.
        hydrogens_are_explicit : bool, default = False
            If False, the cheminformatics toolkit will perform hydrogen addition
        toolkit_registry : openff.toolkit.utils.toolkits.ToolkitRegistry
            or openff.toolkit.utils.toolkits.ToolkitWrapper, optional, default=None
            :class:`ToolkitRegistry` or :class:`ToolkitWrapper` to use for SMILES-to-molecule conversion
        allow_undefined_stereo : bool, default=False
            Whether to accept SMILES with undefined stereochemistry. If False,
            an exception will be raised if a SMILES with undefined stereochemistry
            is passed into this function.

        Returns
        -------
        molecule : openff.toolkit.topology.Molecule

        Examples
        --------

        >>> molecule = Molecule.from_smiles('Cc1ccccc1')

        """
        if isinstance(toolkit_registry, ToolkitRegistry):
            molecule = toolkit_registry.call(
                "from_smiles",
                smiles,
                hydrogens_are_explicit=hydrogens_are_explicit,
                allow_undefined_stereo=allow_undefined_stereo,
                _cls=cls,
            )
        elif isinstance(toolkit_registry, ToolkitWrapper):
            toolkit = toolkit_registry
            molecule = toolkit.from_smiles(
                smiles,
                hydrogens_are_explicit=hydrogens_are_explicit,
                allow_undefined_stereo=allow_undefined_stereo,
                _cls=cls,
            )
        else:
            raise InvalidToolkitRegistryError(
                "Invalid toolkit_registry passed to from_smiles. Expected ToolkitRegistry or ToolkitWrapper. "
                f"Got {type(toolkit_registry)}"
            )

        return molecule

    def _is_exactly_the_same_as(self, other):
        for atom1, atom2 in zip(self.atoms, other.atoms):
            if (
                (atom1.atomic_number != atom2.atomic_number)
                or (atom1.formal_charge != atom2.formal_charge)
                or (atom1.is_aromatic != atom2.is_aromatic)
                or (atom1.stereochemistry != atom2.stereochemistry)
            ):
                return False
        for bond1, bond2 in zip(self.bonds, other.bonds):
            if (
                (bond1.atom1_index != bond2.atom1_index)
                or (bond1.atom2_index != bond2.atom2_index)
                or (bond1.is_aromatic != bond2.is_aromatic)
                or (bond1.stereochemistry != bond2.stereochemistry)
            ):
                return False
        return True

    @staticmethod
    def are_isomorphic(
        mol1,
        mol2,
        return_atom_map=False,
        aromatic_matching=True,
        formal_charge_matching=True,
        bond_order_matching=True,
        atom_stereochemistry_matching=True,
        bond_stereochemistry_matching=True,
        strip_pyrimidal_n_atom_stereo=True,
        toolkit_registry=GLOBAL_TOOLKIT_REGISTRY,
    ):
        """
        Determine if ``mol1`` is isomorphic to ``mol2``.

        ``are_isomorphic()`` compares two molecule's graph representations and
        the chosen node/edge attributes. Connections and atomic numbers are
        always checked.

        If nx.Graphs() are given they must at least have ``atomic_number``
        attributes on nodes. Other attributes that ``are_isomorphic()`` can
        optionally check...

        -  ... in nodes are:

           -  ``is_aromatic``
           -  ``formal_charge``
           -  ``stereochemistry``

        -  ... in edges are:

           -  ``is_aromatic``
           -  ``bond_order``
           -  ``stereochemistry``

        By default, all attributes are checked, but stereochemistry around
        pyrimidal nitrogen is ignored.

        .. warning :: This API is experimental and subject to change.

        Parameters
        ----------
        mol1 : an openff.toolkit.topology.molecule.FrozenMolecule or nx.Graph()
            The first molecule to test for isomorphism.

        mol2 : an openff.toolkit.topology.molecule.FrozenMolecule or nx.Graph()
            The second molecule to test for isomorphism.

        return_atom_map: bool, default=False, optional
            Return a ``dict`` containing the atomic mapping instead of a
            ``bool``.

        aromatic_matching: bool, default=True, optional
            If ``False``, aromaticity of graph nodes and edges are ignored for
            the purpose of determining isomorphism.

        formal_charge_matching: bool, default=True, optional
            If ``False``, formal charges of graph nodes are ignored for
            the purpose of determining isomorphism.

        bond_order_matching: bool, default=True, optional
            If ``False``, bond orders of graph edges are ignored for
            the purpose of determining isomorphism.

        atom_stereochemistry_matching : bool, default=True, optional
            If ``False``, atoms' stereochemistry is ignored for the
            purpose of determining isomorphism.

        bond_stereochemistry_matching : bool, default=True, optional
            If ``False``, bonds' stereochemistry is ignored for the
            purpose of determining isomorphism.

        strip_pyrimidal_n_atom_stereo: bool, default=True, optional
            If ``True``, any stereochemistry defined around pyrimidal
            nitrogen stereocenters will be disregarded in the isomorphism
            check.

        toolkit_registry : openff.toolkit.utils.toolkits.ToolkitRegistry
            or openff.toolkit.utils.toolkits.ToolkitWrapper, optional, default=None
            :class:`ToolkitRegistry` or :class:`ToolkitWrapper` to use for
            removing stereochemistry from pyrimidal nitrogens.

        Returns
        -------
        molecules_are_isomorphic : bool

        atom_map : default=None, Optional,
            [Dict[int,int]] ordered by mol1 indexing {mol1_index: mol2_index}
            If molecules are not isomorphic given input arguments, will return None instead of dict.
        """
        # Do a quick hill formula check first
        if Molecule._object_to_hill_formula(mol1) != Molecule._object_to_hill_formula(
            mol2
        ):
            return False, None

        # Do a quick check to see whether the inputs are totally identical (including being in the same atom order)
        if isinstance(mol1, FrozenMolecule) and isinstance(mol2, FrozenMolecule):
            if mol1._is_exactly_the_same_as(mol2):
                return True, {i: i for i in range(mol1.n_atoms)}

        # Build the user defined matching functions
        def node_match_func(x, y):
            # always match by atleast atomic number
            is_equal = x["atomic_number"] == y["atomic_number"]
            if aromatic_matching:
                is_equal &= x["is_aromatic"] == y["is_aromatic"]
            if formal_charge_matching:
                is_equal &= x["formal_charge"] == y["formal_charge"]
            if atom_stereochemistry_matching:
                is_equal &= x["stereochemistry"] == y["stereochemistry"]
            return is_equal

        # check if we want to do any bond matching if not the function is None
        if aromatic_matching or bond_order_matching or bond_stereochemistry_matching:

            def edge_match_func(x, y):
                # We don't need to check the exact bond order (which is 1 or 2)
                # if the bond is aromatic. This way we avoid missing a match only
                # if the alternate bond orders 1 and 2 are assigned differently.
                if aromatic_matching and bond_order_matching:
                    is_equal = (x["is_aromatic"] == y["is_aromatic"]) or (
                        x["bond_order"] == y["bond_order"]
                    )
                elif aromatic_matching:
                    is_equal = x["is_aromatic"] == y["is_aromatic"]
                elif bond_order_matching:
                    is_equal = x["bond_order"] == y["bond_order"]
                else:
                    is_equal = None
                if bond_stereochemistry_matching:
                    if is_equal is None:
                        is_equal = x["stereochemistry"] == y["stereochemistry"]
                    else:
                        is_equal &= x["stereochemistry"] == y["stereochemistry"]

                return is_equal

        else:
            edge_match_func = None

        # Here we should work out what data type we have, also deal with lists?
        def to_networkx(data):
            """For the given data type, return the networkx graph"""
            import networkx as nx

            if strip_pyrimidal_n_atom_stereo:
                SMARTS = "[N+0X3:1](-[*])(-[*])(-[*])"

            if isinstance(data, FrozenMolecule):
                # Molecule class instance
                if strip_pyrimidal_n_atom_stereo:
                    # Make a copy of the molecule so we don't modify the original
                    data = deepcopy(data)
                    data.strip_atom_stereochemistry(
                        SMARTS, toolkit_registry=toolkit_registry
                    )
                return data.to_networkx()

            elif isinstance(data, nx.Graph):
                return data

            else:
                raise NotImplementedError(
                    f"The input type {type(data)} is not supported,"
                    f"please supply an openff.toolkit.topology.molecule.Molecule "
                    f"or networkx.Graph representation of the molecule."
                )

        mol1_netx = to_networkx(mol1)
        mol2_netx = to_networkx(mol2)
        from networkx.algorithms.isomorphism import GraphMatcher  # type: ignore

        GM = GraphMatcher(
            mol1_netx, mol2_netx, node_match=node_match_func, edge_match=edge_match_func
        )
        isomorphic = GM.is_isomorphic()

        if isomorphic and return_atom_map:
            topology_atom_map = GM.mapping

            # reorder the mapping by keys
            sorted_mapping = {}
            for key in sorted(topology_atom_map.keys()):
                sorted_mapping[key] = topology_atom_map[key]

            return isomorphic, sorted_mapping

        else:
            return isomorphic, None

    def is_isomorphic_with(self, other, **kwargs):
        """
        Check if the molecule is isomorphic with the other molecule which can be an openff.toolkit.topology.Molecule
        or nx.Graph(). Full matching is done using the options described bellow.

        .. warning :: This API is experimental and subject to change.

        Parameters
        ----------
        other: openff.toolkit.topology.Molecule or nx.Graph()

        aromatic_matching: bool, default=True, optional
        compare the aromatic attributes of bonds and atoms.

        formal_charge_matching: bool, default=True, optional
        compare the formal charges attributes of the atoms.

        bond_order_matching: bool, deafult=True, optional
        compare the bond order on attributes of the bonds.

        atom_stereochemistry_matching : bool, default=True, optional
            If ``False``, atoms' stereochemistry is ignored for the
            purpose of determining equality.

        bond_stereochemistry_matching : bool, default=True, optional
            If ``False``, bonds' stereochemistry is ignored for the
            purpose of determining equality.

        strip_pyrimidal_n_atom_stereo: bool, default=True, optional
            If ``True``, any stereochemistry defined around pyrimidal
            nitrogen stereocenters will be disregarded in the isomorphism
            check.

        toolkit_registry : openff.toolkit.utils.toolkits.ToolkitRegistry
            or openff.toolkit.utils.toolkits.ToolkitWrapper, optional, default=None
            :class:`ToolkitRegistry` or :class:`ToolkitWrapper` to use for
            removing stereochemistry from pyrimidal nitrogens.

        Returns
        -------
        isomorphic : bool
        """

        return Molecule.are_isomorphic(
            self,
            other,
            return_atom_map=False,
            aromatic_matching=kwargs.get("aromatic_matching", True),
            formal_charge_matching=kwargs.get("formal_charge_matching", True),
            bond_order_matching=kwargs.get("bond_order_matching", True),
            atom_stereochemistry_matching=kwargs.get(
                "atom_stereochemistry_matching", True
            ),
            bond_stereochemistry_matching=kwargs.get(
                "bond_stereochemistry_matching", True
            ),
            strip_pyrimidal_n_atom_stereo=kwargs.get(
                "strip_pyrimidal_n_atom_stereo", True
            ),
            toolkit_registry=kwargs.get("toolkit_registry", GLOBAL_TOOLKIT_REGISTRY),
        )[0]

    def generate_conformers(
        self,
        toolkit_registry=GLOBAL_TOOLKIT_REGISTRY,
        n_conformers=10,
        rms_cutoff=None,
        clear_existing=True,
        make_carboxylic_acids_cis=True,
    ):
        """
        Generate conformers for this molecule using an underlying toolkit.

        If ``n_conformers=0``, no toolkit wrapper will be called. If ``n_conformers=0``
        and ``clear_existing=True``, ``molecule.conformers`` will be set to ``None``.

        Parameters
        ----------
        toolkit_registry : openff.toolkit.utils.toolkits.ToolkitRegistry or
            openff.toolkit.utils.toolkits.ToolkitWrapper, optional, default=None
            :class:`ToolkitRegistry` or :class:`ToolkitWrapper` to use for SMILES-to-molecule conversion
        n_conformers : int, default=1
            The maximum number of conformers to produce
        rms_cutoff : openmm.unit.Quantity-wrapped float, in units of distance, optional, default=None
            The minimum RMS value at which two conformers are considered redundant and one is deleted. Precise
            implementation of this cutoff may be toolkit-dependent. If ``None``, the cutoff is set to be the
            default value for each ``ToolkitWrapper`` (generally 1 Angstrom).
        clear_existing : bool, default=True
            Whether to overwrite existing conformers for the molecule
        make_carboxylic_acids_cis: bool, default=True
            Guarantee all conformers have exclusively cis carboxylic acid groups (COOH)
            by rotating the proton in any trans carboxylic acids 180 degrees around the
            C-O bond. Works around a bug in conformer generation by the OpenEye toolkit
            where trans COOH is much more common than it should be.

        Examples
        --------

        >>> molecule = Molecule.from_smiles('CCCCCC')
        >>> molecule.generate_conformers()

        Raises
        ------
        InvalidToolkitRegistryError
            If an invalid object is passed as the toolkit_registry parameter

        """
        # If no conformers are requested, do not call to a ToolkitWrapper at all
        if n_conformers == 0:
            if clear_existing:
                self._conformers = None
            return

        if isinstance(toolkit_registry, ToolkitRegistry):
            return toolkit_registry.call(
                "generate_conformers",
                self,
                n_conformers=n_conformers,
                rms_cutoff=rms_cutoff,
                clear_existing=clear_existing,
                raise_exception_types=[],
                make_carboxylic_acids_cis=make_carboxylic_acids_cis,
            )
        elif isinstance(toolkit_registry, ToolkitWrapper):
            toolkit = toolkit_registry
            return toolkit.generate_conformers(
                self,
                n_conformers=n_conformers,
                rms_cutoff=rms_cutoff,
                clear_existing=clear_existing,
                make_carboxylic_acids_cis=make_carboxylic_acids_cis,
            )
        else:
            raise InvalidToolkitRegistryError(
                "Invalid toolkit_registry passed to generate_conformers. Expected ToolkitRegistry or ToolkitWrapper. "
                f"Got {type(toolkit_registry)}"
            )

    def _make_carboxylic_acids_cis(self, toolkit_registry=GLOBAL_TOOLKIT_REGISTRY):
        """
        Rotate dihedral angle of any conformers with trans COOH groups so they are cis

        Carboxylic acid groups almost always exist in nature in the cis conformation,
        with the hydrogen atom in between the two oxygen atoms::

                  O----H
                 /
                /
               /
            --C
               \\
                \\
                  O

        However, the OpenEye toolkit frequently produces carboxylic acid geometries
        in the unrealistic trans conformation::

             H----O
                 /
                /
               /
            --C
               \\
                \\
                  O

        This method converts all conformers in the molecule with the trans conformation
        into the corresponding cis conformer by rotating the OH bond around the CO bond
        by 180 degrees. Carboxylic acids that are already cis are unchanged. Carboxylic
        acid groups are considered cis if their O-C-O-H dihedral angle is acute.

        Parameters
        ----------
        toolkit_registry : openff.toolkit.utils.toolkits.ToolkitRegistry
            or openff.toolkit.utils.toolkits.ToolkitWrapper, optional, default=None
            :class:`ToolkitRegistry` or :class:`ToolkitWrapper` to use for SMILES-to-molecule conversion
        """

        # Return early if there are no conformers
        if not self._conformers:
            return

        # Convert all conformers into one big array
        conformers = np.asarray([q.m_as(unit.angstrom) for q in self._conformers])

        # Scan the molecule for carboxylic acids
        cooh_indices = self.chemical_environment_matches(
            "[C:2]([O:3][H:4])=[O:1]", toolkit_registry=toolkit_registry
        )
        n_conformers, n_cooh_groups = len(conformers), len(cooh_indices)
        # Exit early if there are no carboxylic acids
        if not n_cooh_groups:
            return

        # Pull out the coordinates of all carboxylic acid groups into cooh_xyz
        cooh_xyz = conformers[:, cooh_indices, :]
        assert cooh_xyz.shape == (n_conformers, n_cooh_groups, 4, 3)

        def dot(a, b):
            """Compute dot product along last axis of arrays"""
            return np.sum(a * b, axis=-1)[..., np.newaxis]

        def norm(a):
            """Compute norm along last axis of array"""
            return np.linalg.norm(a, axis=-1)[..., np.newaxis]

        def dihedral(a):
            """Compute dihedrals of array with shape (..., 4, 3)"""
            # Praxeolitic formula
            # 1 sqrt, 1 cross product
            # from https://stackoverflow.com/q/20305272
            p0 = a[..., 0, :]
            p1 = a[..., 1, :]
            p2 = a[..., 2, :]
            p3 = a[..., 3, :]

            b0 = -1.0 * (p1 - p0)
            b1 = p2 - p1
            b2 = p3 - p2

            # normalize b1 so that it does not influence magnitude of vector
            # rejections that come next
            b1 /= norm(b1)

            # vector rejections
            # v = projection of b0 onto plane perpendicular to b1
            #   = b0 minus component that aligns with b1
            # w = projection of b2 onto plane perpendicular to b1
            #   = b2 minus component that aligns with b1
            v = b0 - dot(b0, b1) * b1
            w = b2 - dot(b2, b1) * b1

            # angle between v and w in a plane is the torsion angle
            # v and w may not be normalized but that's fine since tan is y/x
            x = dot(v, w)
            y = dot(np.cross(b1, v), w)
            return np.arctan2(y, x)

        dihedrals = dihedral(cooh_xyz)
        assert dihedrals.shape == (n_conformers, n_cooh_groups, 1)
        dihedrals.shape = (n_conformers, n_cooh_groups, 1, 1)

        # Get indices of trans COOH groups
        trans_indices = np.logical_not(
            np.logical_and((-np.pi / 2) < dihedrals, dihedrals < (np.pi / 2))
        )
        # Expand array so it can be used to index cooh_xyz
        trans_indices = np.repeat(trans_indices, repeats=4, axis=2)
        trans_indices = np.repeat(trans_indices, repeats=3, axis=3)
        # Get indices of individual atoms in trans COOH groups (except terminal O)
        trans_indices_h = trans_indices.copy()
        trans_indices_h[:, :, (0, 1, 2), :] = False
        trans_indices_c = trans_indices.copy()
        trans_indices_c[:, :, (0, 2, 3), :] = False
        trans_indices_o = trans_indices.copy()
        trans_indices_o[:, :, (0, 1, 3), :] = False

        # Rotate OH around CO bond
        # We want to rotate H 180 degrees around the CO bond (b1)
        c = cooh_xyz[trans_indices_c].reshape(-1, 3)
        o = cooh_xyz[trans_indices_o].reshape(-1, 3)
        h = cooh_xyz[trans_indices_h].reshape(-1, 3)
        # Axis is defined as the line from the origin along a unit vector, so
        # move C to the origin and normalize
        point = h - c
        axis = o - c
        axis /= norm(axis)
        # Do the rotation
        # https://en.wikipedia.org/wiki/Rotation_matrix#Rotation_matrix_from_axis_and_angle
        rotated = axis * (dot(axis, point)) - np.cross(np.cross(axis, point), axis)
        # Move rotated point back to original coordinates
        rotated = rotated + c

        # Update the coordinates
        cooh_xyz[trans_indices_h] = rotated.reshape((-1))

        # Update conformers with rotated coordinates
        conformers[:, cooh_indices, :] = cooh_xyz

        # Return conformers to original type
        self._conformers = [unit.Quantity(conf, unit.angstrom) for conf in conformers]

    def apply_elf_conformer_selection(
        self,
        percentage: float = 2.0,
        limit: int = 10,
        toolkit_registry: Optional[
            Union[ToolkitRegistry, ToolkitWrapper]
        ] = GLOBAL_TOOLKIT_REGISTRY,
        **kwargs,
    ):
        """Select a set of diverse conformers from the molecule's conformers with ELF.

        Applies the `Electrostatically Least-interacting Functional groups method
        <https://docs.eyesopen.com/toolkits/python/quacpactk/molchargetheory.html#elf-conformer-selection>`_
        to select a set of diverse conformers which have minimal
        electrostatically strongly interacting functional groups from the
        molecule's conformers.

        Parameters
        ----------
        toolkit_registry
            The underlying toolkit to use to select the ELF conformers.
        percentage
            The percentage of conformers with the lowest electrostatic
            interaction energies to greedily select from.
        limit
            The maximum number of conformers to select.

        Notes
        -----
        * The input molecule should have a large set of conformers already
          generated to select the ELF conformers from.
        * The selected conformers will be retained in the `conformers` list
          while unselected conformers will be discarded.

        See Also
        --------
        openff.toolkit.utils.toolkits.OpenEyeToolkitWrapper.apply_elf_conformer_selection
        openff.toolkit.utils.toolkits.RDKitToolkitWrapper.apply_elf_conformer_selection
        """
        if isinstance(toolkit_registry, ToolkitRegistry):
            toolkit_registry.call(
                "apply_elf_conformer_selection",
                molecule=self,
                percentage=percentage,
                limit=limit,
                **kwargs,
            )
        elif isinstance(toolkit_registry, ToolkitWrapper):
            toolkit = toolkit_registry
            toolkit.apply_elf_conformer_selection(  # type: ignore[attr-defined]
                molecule=self, percentage=percentage, limit=limit, **kwargs
            )
        else:
            raise InvalidToolkitRegistryError(
                f"Invalid toolkit_registry passed to apply_elf_conformer_selection."
                f"Expected ToolkitRegistry or ToolkitWrapper. Got "
                f"{type(toolkit_registry)}"
            )

    def compute_partial_charges_am1bcc(
        self,
        use_conformers=None,
        strict_n_conformers=False,
        toolkit_registry=GLOBAL_TOOLKIT_REGISTRY,
    ):
        """
        .. deprecated:: 0.11.0

            This method was deprecated in v0.11.0 and will soon be removed.
            Use :py:meth:`assign_partial_charges(partial_charge_method='am1bcc')
            <Molecule.assign_partial_charges>` instead.

        Calculate partial atomic charges for this molecule using AM1-BCC run by an underlying toolkit
        and assign them to this molecule's ``partial_charges`` attribute.

        Parameters
        ----------
        strict_n_conformers : bool, default=False
            Whether to raise an exception if an invalid number of conformers is provided for the given charge method.
            If this is False and an invalid number of conformers is found, a warning will be raised.
        use_conformers : iterable of openmm.unit.Quantity-wrapped numpy arrays, each with shape (n_atoms, 3)
            and dimension of distance. Optional, default=None Coordinates to use for partial charge calculation.
            If None, an appropriate number of conformers for the given charge method will be generated.
        toolkit_registry : openff.toolkit.utils.toolkits.ToolkitRegistry
        or openff.toolkit.utils.toolkits.ToolkitWrapper, optional, default=None
            :class:`ToolkitRegistry` or :class:`ToolkitWrapper` to use for the calculation

        Examples
        --------

        >>> molecule = Molecule.from_smiles('CCCCCC')
        >>> molecule.generate_conformers()
        >>> molecule.compute_partial_charges_am1bcc()

        Raises
        ------
        InvalidToolkitRegistryError
            If an invalid object is passed as the toolkit_registry parameter

        """
        # TODO: Remove in version 0.12.0
        warnings.warn(
            "compute_partial_charges_am1bcc is deprecated and will be removed in version 0.12.0. "
            "Use assign_partial_charges(partial_charge_method='am1bcc') instead.",
            UserWarning,
        )
        self.assign_partial_charges(
            partial_charge_method="am1bcc",
            use_conformers=use_conformers,
            strict_n_conformers=strict_n_conformers,
            toolkit_registry=toolkit_registry,
        )

    def assign_partial_charges(
        self,
        partial_charge_method: str,
        strict_n_conformers=False,
        use_conformers=None,
        toolkit_registry=GLOBAL_TOOLKIT_REGISTRY,
        normalize_partial_charges=True,
    ):
        """
        Calculate partial atomic charges and store them in the molecule.

        ``assign_partial_charges`` computes charges using the specified toolkit
        and assigns the new values to the ``partial_charges`` attribute.
        Supported charge methods vary from toolkit to toolkit, but some
        supported methods are:

        - ``"am1bcc"``
        - ``"am1bccelf10"`` (requires OpenEye Toolkits)
        - ``"am1-mulliken"``
        - ``"mmff94"``
        - ``"gasteiger"``

        For more supported charge methods and details, see the corresponding
        methods in each toolkit wrapper:

        - :meth:`OpenEyeToolkitWrapper.assign_partial_charges
            <openff.toolkit.utils.toolkits.OpenEyeToolkitWrapper.assign_partial_charges>`
        - :meth:`RDKitToolkitWrapper.assign_partial_charges
            <openff.toolkit.utils.toolkits.RDKitToolkitWrapper.assign_partial_charges>`
        - :meth:`AmberToolsToolkitWrapper.assign_partial_charges
            <openff.toolkit.utils.toolkits.AmberToolsToolkitWrapper.assign_partial_charges>`
        - :meth:`BuiltInToolkitWrapper.assign_partial_charges
            <openff.toolkit.utils.toolkits.BuiltInToolkitWrapper.assign_partial_charges>`

        Parameters
        ----------
        partial_charge_method : string
            The partial charge calculation method to use for partial charge
            calculation.
        strict_n_conformers : bool, default=False
            Whether to raise an exception if an invalid number of conformers is
            provided for the given charge method. If this is False and an
            invalid number of conformers is found, a warning will be raised.
        use_conformers : iterable of openmm.unit.Quantity-wrapped numpy arrays, each with shape (n_atoms, 3) and
            dimension of distance. Optional, default=None
            Coordinates to use for partial charge calculation. If None, an
            appropriate number of conformers will be generated.
        toolkit_registry : openff.toolkit.utils.toolkits.ToolkitRegistry or
            openff.toolkit.utils.toolkits.ToolkitWrapper,
            optional, default=None
            :class:`ToolkitRegistry` or :class:`ToolkitWrapper` to use for the
            calculation.
        normalize_partial_charges : bool, default=True
            Whether to offset partial charges so that they sum to the total
            formal charge of the molecule. This is used to prevent accumulation
            of rounding errors when the partial charge assignment method returns
            values at limited precision.

        Examples
        --------

        >>> molecule = Molecule.from_smiles('CCCCCC')
        >>> molecule.assign_partial_charges('am1-mulliken')

        Raises
        ------
        InvalidToolkitRegistryError
            If an invalid object is passed as the toolkit_registry parameter

        See Also
        --------
        openff.toolkit.utils.toolkits.OpenEyeToolkitWrapper.assign_partial_charges
        openff.toolkit.utils.toolkits.RDKitToolkitWrapper.assign_partial_charges
        openff.toolkit.utils.toolkits.AmberToolsToolkitWrapper.assign_partial_charges
        openff.toolkit.utils.toolkits.BuiltInToolkitWrapper.assign_partial_charges
        """
        if isinstance(toolkit_registry, ToolkitRegistry):
            # We may need to try several toolkitwrappers to find one
            # that supports the desired partial charge method, so we
            # tell the ToolkitRegistry to continue trying ToolkitWrappers
            # if one raises an error (raise_exception_types=[])
            toolkit_registry.call(
                "assign_partial_charges",
                molecule=self,
                partial_charge_method=partial_charge_method,
                use_conformers=use_conformers,
                strict_n_conformers=strict_n_conformers,
                normalize_partial_charges=normalize_partial_charges,
                raise_exception_types=[],
                _cls=self.__class__,
            )
        elif isinstance(toolkit_registry, ToolkitWrapper):
            toolkit_wrapper: ToolkitWrapper = toolkit_registry
            toolkit_wrapper.assign_partial_charges(  # type: ignore[attr-defined]
                self,
                partial_charge_method=partial_charge_method,
                use_conformers=use_conformers,
                strict_n_conformers=strict_n_conformers,
                normalize_partial_charges=normalize_partial_charges,
                _cls=self.__class__,
            )
        else:
            raise InvalidToolkitRegistryError(
                f"Invalid toolkit_registry passed to assign_partial_charges."
                f"Expected ToolkitRegistry or ToolkitWrapper. Got  {type(toolkit_registry)}"
            )

    def _normalize_partial_charges(self):
        """
        Add offsets to each partial charge to ensure that they sum to the formal charge of the molecule,
        to the limit of a python float's precision. Modifies the partial charges in-place.
        """
        expected_charge = self.total_charge

        current_charge = 0.0 * unit.elementary_charge
        for pc in self.partial_charges:
            current_charge += pc

        charge_offset = (expected_charge - current_charge) / self.n_atoms

        self.partial_charges += charge_offset

    def assign_fractional_bond_orders(
        self,
        bond_order_model=None,
        toolkit_registry=GLOBAL_TOOLKIT_REGISTRY,
        use_conformers=None,
    ):
        """
        Update and store list of bond orders this molecule.

        Bond orders are stored on each bond, in the
        ``bond.fractional_bond_order`` attribute.

        .. warning :: This API is experimental and subject to change.

        Parameters
        ----------
        toolkit_registry : openff.toolkit.utils.toolkits.ToolkitRegistry or
            openff.toolkit.utils.toolkits.ToolkitWrapper, optional, default=None
            :class:`ToolkitRegistry` or :class:`ToolkitWrapper` to use for SMILES-to-molecule conversion
        bond_order_model : string, optional. Default=None
            The bond order model to use for fractional bond order calculation. If ``None``, ``"am1-wiberg"`` is used.
        use_conformers : iterable of openmm.unit.Quantity(np.array) with shape (n_atoms, 3) and dimension of distance,
            optional, default=None
            The conformers to use for fractional bond order calculation. If ``None``, an appropriate number
            of conformers will be generated by an available ``ToolkitWrapper``.

        Examples
        --------

        >>> molecule = Molecule.from_smiles('CCCCCC')
        >>> molecule.assign_fractional_bond_orders()

        Raises
        ------
        InvalidToolkitRegistryError
            If an invalid object is passed as the toolkit_registry parameter

        """

        if isinstance(toolkit_registry, ToolkitRegistry):
            return toolkit_registry.call(
                "assign_fractional_bond_orders",
                self,
                bond_order_model=bond_order_model,
                use_conformers=use_conformers,
            )
        elif isinstance(toolkit_registry, ToolkitWrapper):
            toolkit = toolkit_registry
            return toolkit.assign_fractional_bond_orders(
                self, bond_order_model=bond_order_model, use_conformers=use_conformers
            )
        else:
            raise InvalidToolkitRegistryError(
                f"Invalid toolkit_registry passed to assign_fractional_bond_orders. "
                f"Expected ToolkitRegistry or ToolkitWrapper. Got {type(toolkit_registry)}."
            )

    def _invalidate_cached_properties(self):
        """
        Indicate that the chemical entity has been altered.
        """
        # if hasattr(self, '_cached_properties'):
        #    delattr(self, '_cached_properties')
        self._conformers = None
        self._partial_charges = None
        self._propers = None
        self._impropers = None

        self._cached_smiles = None
        # TODO: Clear fractional bond orders
        self._ordered_connection_table_hash = None
        for atom in self.atoms:
            if "molecule_atom_index" in atom.__dict__:
                del atom.__dict__["molecule_atom_index"]

    def to_networkx(self):
        """Generate a NetworkX undirected graph from the molecule.

        Nodes are Atoms labeled with particle indices and atomic elements (via the ``element`` node atrribute).
        Edges denote chemical bonds between Atoms.

        .. todo ::

           * Do we need a ``from_networkx()`` method? If so, what would the Graph be required to provide?
           * Should edges be labeled with discrete bond types in some aromaticity model?
           * Should edges be labeled with fractional bond order if a method is specified?
           * Should we add other per-atom and per-bond properties (e.g. partial charges) if present?
           * Can this encode bond/atom chirality?


        Returns
        -------
        graph : networkx.Graph
            The resulting graph, with nodes (atoms) labeled with atom indices, elements, stereochemistry and
            aromaticity flags and bonds with two atom indices, bond order, stereochemistry, and aromaticity flags

        Examples
        --------
        Retrieve the bond graph for imatinib (OpenEye toolkit required)

        >>> molecule = Molecule.from_iupac('imatinib')
        >>> nxgraph = molecule.to_networkx()

        """
        import networkx as nx

        G = nx.Graph()
        for atom in self.atoms:
            G.add_node(
                atom.molecule_atom_index,
                atomic_number=atom.atomic_number,
                is_aromatic=atom.is_aromatic,
                stereochemistry=atom.stereochemistry,
                formal_charge=atom.formal_charge,
            )
            # G.add_node(atom.molecule_atom_index, attr_dict={'atomic_number': atom.atomic_number})
        for bond in self.bonds:
            G.add_edge(
                bond.atom1_index,
                bond.atom2_index,
                bond_order=bond.bond_order,
                is_aromatic=bond.is_aromatic,
                stereochemistry=bond.stereochemistry,
            )
            # G.add_edge(bond.atom1_index, bond.atom2_index, attr_dict={'order':bond.bond_order})

        return G

    def find_rotatable_bonds(
        self, ignore_functional_groups=None, toolkit_registry=GLOBAL_TOOLKIT_REGISTRY
    ):
        """
        Find all bonds classed as rotatable ignoring any matched to the ``ignore_functional_groups`` list.

        Parameters
        ----------
        ignore_functional_groups: optional, List[str], default=None,
            A list of bond SMARTS patterns to be ignored when finding rotatable bonds.

        toolkit_registry: openff.toolkit.utils.toolkits.ToolkitRegistry
            or openff.toolkit.utils.toolkits.ToolkitWrapperl, optional, default=None
            :class:`ToolkitRegistry` or :class:`ToolkitWrapper` to use for SMARTS matching

        Returns
        -------
        bonds: List[openff.toolkit.topology.molecule.Bond]
            The list of openff.toolkit.topology.molecule.Bond instances which are rotatable.
        """

        # general rotatable bond smarts taken from RDKit
        # https://github.com/rdkit/rdkit/blob/1bf6ef3d65f5c7b06b56862b3fb9116a3839b229/rdkit/Chem/Lipinski.py#L47%3E
        rotatable_bond_smarts = "[!$(*#*)&!D1:1]-&!@[!$(*#*)&!D1:2]"

        # get all of the general matches
        general_matches = self.chemical_environment_matches(
            query=rotatable_bond_smarts, toolkit_registry=toolkit_registry
        )

        # this will give all forwards and backwards matches, so condense them down with this function
        def condense_matches(matches):
            condensed_matches = set()
            for m in matches:
                condensed_matches.add(tuple(sorted(m)))
            return condensed_matches

        general_bonds = condense_matches(general_matches)

        # now refine the list using the ignore groups
        if ignore_functional_groups is not None:
            matches_to_ignore = set()

            # make ignore_functional_groups an iterable object
            if isinstance(ignore_functional_groups, str):
                ignore_functional_groups = [ignore_functional_groups]
            else:
                try:
                    iter(ignore_functional_groups)
                except TypeError:
                    ignore_functional_groups = [ignore_functional_groups]

            # find the functional groups to remove
            for functional_group in ignore_functional_groups:
                # note I run the searches through this function so they have to be SMIRKS?
                ignore_matches = self.chemical_environment_matches(
                    query=functional_group, toolkit_registry=toolkit_registry
                )
                ignore_matches = condense_matches(ignore_matches)
                # add the new matches to the matches to ignore
                matches_to_ignore.update(ignore_matches)

            # now remove all the matches
            for match in matches_to_ignore:
                try:
                    general_bonds.remove(match)
                # if the key is not in the list, the ignore pattern was not valid
                except KeyError:
                    continue

        # gather a list of bond instances to return
        rotatable_bonds = [self.get_bond_between(*bond) for bond in general_bonds]
        return rotatable_bonds

    def _add_atom(
        self,
        atomic_number,
        formal_charge,
        is_aromatic,
        stereochemistry=None,
        name=None,
        metadata=None,
        invalidate_cache: bool = True,
    ):
        """
        Add an atom

        Parameters
        ----------
        atomic_number : int
            Atomic number of the atom
        formal_charge : int
            Formal charge of the atom
        is_aromatic : bool
            If True, atom is aromatic; if False, not aromatic
        stereochemistry : str, optional, default=None
            Either 'R' or 'S' for specified stereochemistry, or None if stereochemistry is irrelevant
        name : str, optional, default=None
            An optional name for the atom
        metadata : dict[str: (int, str)], default=None
            An optional dictionary where keys are strings and values are strings or ints. This is intended
            to record atom-level information used to inform hierarchy definition and iteration, such as
            grouping atom by residue and chain.
        invalidate_cache : bool, default=True
            Whether or not to invalidate the cache of the molecule upon the addition of this atom. This should
            be left to its default value (`True`) for safety.

        Returns
        -------
        index : int
            The index of the atom in the molecule

        Examples
        --------

        Define a methane molecule

        >>> molecule = Molecule()
        >>> molecule.name = 'methane'
        >>> C = molecule.add_atom(6, 0, False)
        >>> H1 = molecule.add_atom(1, 0, False)
        >>> H2 = molecule.add_atom(1, 0, False)
        >>> H3 = molecule.add_atom(1, 0, False)
        >>> H4 = molecule.add_atom(1, 0, False)
        >>> bond_idx = molecule.add_bond(C, H1, False, 1)
        >>> bond_idx = molecule.add_bond(C, H2, False, 1)
        >>> bond_idx = molecule.add_bond(C, H3, False, 1)
        >>> bond_idx = molecule.add_bond(C, H4, False, 1)

        """
        # Create an atom
        atom = Atom(
            atomic_number,
            formal_charge,
            is_aromatic,
            stereochemistry=stereochemistry,
            name=name,
            metadata=metadata,
            molecule=self,
        )
        self._atoms.append(atom)
        if invalidate_cache:
            self._invalidate_cached_properties()

        # Since we just appended it, we can just return the length - 1
        return len(self._atoms) - 1

    def _add_bond(
        self,
        atom1,
        atom2,
        bond_order,
        is_aromatic,
        stereochemistry=None,
        fractional_bond_order=None,
        invalidate_cache: bool = True,
    ):
        """
        Add a bond between two specified atom indices

        Parameters
        ----------
        atom1 : int or openff.toolkit.topology.molecule.Atom
            Index of first atom or first atom
        atom2_index : int or openff.toolkit.topology.molecule.Atom
            Index of second atom or second atom
        bond_order : int
            Integral bond order of Kekulized form
        is_aromatic : bool
            True if this bond is aromatic, False otherwise
        stereochemistry : str, optional, default=None
            Either 'E' or 'Z' for specified stereochemistry, or None if stereochemistry is irrelevant
        fractional_bond_order : float, optional, default=None
            The fractional (eg. Wiberg) bond order
        invalidate_cache : bool, default=True
            Whether or not to invalidate the cache of the molecule upon the addition of this atom. This should
            be left to its default value (`True`) for safety.

        Returns
        -------
        index : int
            The index of the bond in the molecule

        """
        if isinstance(atom1, int) and isinstance(atom2, int):
            atom1_atom = self.atoms[atom1]
            atom2_atom = self.atoms[atom2]
        elif isinstance(atom1, Atom) and isinstance(atom2, Atom):
            atom1_atom = atom1
            atom2_atom = atom2
        else:
            raise Exception(
                "Invalid inputs to molecule._add_bond. Expected ints or Atoms. "
                f"Received {atom1} (type {type(atom1)}) and {atom2} (type {type(atom2)}) "
            )
        # TODO: Check to make sure bond does not already exist
        if atom1_atom.is_bonded_to(atom2_atom):
            raise Exception(
                f"Bond already exists between {atom1_atom} and {atom2_atom})"
            )
        bond = Bond(
            atom1_atom,
            atom2_atom,
            bond_order,
            is_aromatic,
            stereochemistry=stereochemistry,
            fractional_bond_order=fractional_bond_order,
        )
        self._bonds.append(bond)
        if invalidate_cache:
            self._invalidate_cached_properties()

        # Since we just appended it, we can just return the length - 1
        return len(self._bonds) - 1

    def _add_conformer(self, coordinates):
        """
        Add a conformation of the molecule

        Parameters
        ----------
        coordinates: openmm.unit.Quantity(np.array) with shape (n_atoms, 3) and dimension of distance
            Coordinates of the new conformer, with the first dimension of the array corresponding to the atom index in
            the molecule's indexing system.

        Returns
        -------
        index: int
            The index of this conformer
        """
        if coordinates.shape != (self.n_atoms, 3):
            raise InvalidConformerError(
                "molecule.add_conformer given input of the wrong shape: "
                f"Given {coordinates.shape}, expected {(self.n_atoms, 3)}"
            )

        if isinstance(coordinates, unit.Quantity):
            if not coordinates.units.is_compatible_with(unit.angstrom):
                raise IncompatibleUnitError(
                    "Coordinates passed to Molecule._add_conformer with incompatible units. "
                    "Ensure that units are dimension of length."
                )

        elif hasattr(coordinates, "unit"):
            from openff.units.openmm import from_openmm
            from openmm import unit as openmm_unit

            if not isinstance(coordinates, openmm_unit.Quantity):
                raise IncompatibleUnitError(
                    "Unsupported type passed to Molecule._add_conformer setter. "
                    "Found object of type {type(other)}."
                )

            if not coordinates.unit.is_compatible(openmm_unit.meter):
                raise IncompatibleUnitError(
                    "Coordinates passed to Molecule._add_conformer with units of incompatible dimensionality. "
                    f"Adding conformers with OpenMM-style units is supported, by found units of {coordinates.unit}. "
                    "Ensure that units are dimension of length."
                )

            coordinates = from_openmm(coordinates)

        else:
            raise IncompatibleUnitError(
                "Unknown object passed to Molecule._add_conformer. Expected types include "
                f"openmm.unit.Quantity and openff.units.unit.Quantity, found type {type(coordinates)}."
            )

        tmp_conf = unit.Quantity(
            np.zeros(shape=(self.n_atoms, 3), dtype=float), unit.angstrom
        )
        try:
            tmp_conf[:] = coordinates
        except AttributeError as e:
            print(e)

        if self._conformers is None:
            # TODO should we checking that the exact same conformer is not in the list already?
            self._conformers = []
        self._conformers.append(tmp_conf)
        return len(self._conformers)

    @property
    def partial_charges(self):
        """
        Returns the partial charges (if present) on the molecule.

        Returns
        -------
        partial_charges : a openmm.unit.Quantity - wrapped numpy array [1 x n_atoms] or None
            The partial charges on the molecule's atoms. Returns None if no charges have been specified.
        """
        return self._partial_charges

    @partial_charges.setter
    def partial_charges(self, charges):
        """
        Set the atomic partial charges for this molecule.

        Parameters
        ----------
        charges : None or a openmm.unit.Quantity - wrapped numpy array [1 x n_atoms]
            The partial charges to assign to the molecule. If not None, must be in units compatible with
            openmm.unit.elementary_charge

        """
        if charges is None:
            self._partial_charges = None
        elif charges.shape == (self.n_atoms,):
            if isinstance(charges, unit.Quantity):
                if charges.units in unit.elementary_charge.compatible_units():
                    self._partial_charges = charges
            if hasattr(charges, "unit"):
                from openmm import unit as openmm_unit

                if not isinstance(charges, openmm_unit.Quantity):
                    raise IncompatibleUnitError(
                        "Unsupported type passed to partial_charges setter. "
                        "Found object of type {type(charges)}."
                    )

                elif isinstance(charges, openmm_unit.Quantity):
                    from openff.units.openmm import from_openmm

                    converted = from_openmm(charges)
                    if converted.units in unit.elementary_charge.compatible_units():
                        self._partial_charges = converted

    @property
    def n_particles(self) -> int:
        """
        The number of Particle objects, which corresponds to how many positions must be used.
        """
        return len(self._atoms)

    @property
    def n_atoms(self) -> int:
        """
        The number of Atom objects.
        """
        return len(self._atoms)

    @property
    def n_bonds(self):
        """
        The number of Bond objects in the molecule.
        """
        return sum([1 for bond in self.bonds])

    @property
    def n_angles(self) -> int:
        """Number of angles in the molecule."""
        self._construct_angles()
        return len(self._angles)

    @property
    def n_propers(self) -> int:
        """Number of proper torsions in the molecule."""
        self._construct_torsions()
        assert (
            self._propers is not None
        ), "_construct_torsions always sets _propers to a set"
        return len(self._propers)

    @property
    def n_impropers(self) -> int:
        """Number of possible improper torsions in the molecule."""
        self._construct_torsions()
        assert (
            self._impropers is not None
        ), "_construct_torsions always sets _impropers to a set"
        return len(self._impropers)

    @property
    def particles(self) -> List[Atom]:
        """DEPRECATED: Use Molecule.atoms instead."""
        _molecule_deprecation("particles", "atoms")
        return self.atoms

    def particle(self, index: int) -> Atom:
        """DEPRECATED: Use Molecule.atom instead."""
        _molecule_deprecation("particle", "atom")
        return self.atom(index)

    def particle_index(self, particle: Atom) -> int:
        """DEPRECATED: Use Molecule.atom_index instead."""
        _molecule_deprecation("particle_index", "atom_index")
        return self.atom_index(particle)

    @property
    def atoms(self):
        """
        Iterate over all Atom objects in the molecule.
        """
        return self._atoms

    def atom(self, index: int) -> Atom:
        """
        Get the atom with the specified index.

        Parameters
        ----------
        index : int

        Returns
        -------
        atom : openff.toolkit.topology.Atom
        """
        return self._atoms[index]

    def atom_index(self, atom: Atom) -> int:
        """
        Returns the index of the given atom in this molecule

        .. TODO: document behaviour when atom is not present in self

        Parameters
        ----------
        atom : openff.toolkit.topology.Atom

        Returns
        -------
        index : int
            The index of the given atom in this molecule
        """
        return atom.molecule_atom_index

    @property
    def conformers(self):
        """
        Returns the list of conformers for this molecule.

        Conformers are presented as a list of ``Quantity``-wrapped NumPy
        arrays, of shape (3 x n_atoms) and with dimensions of [Distance]. The
        return value is the actual list of conformers, and changes to the
        contents affect the original ``FrozenMolecule``.
        """
        return self._conformers

    @property
    def n_conformers(self) -> int:
        """
        The number of conformers for this molecule.
        """
        if self._conformers is None:
            return 0
        return len(self._conformers)

    @property
    def bonds(self) -> List[Bond]:
        """
        Iterate over all Bond objects in the molecule.
        """
        return self._bonds

    def bond(self, index: int) -> Bond:
        """
        Get the bond with the specified index.

        Parameters
        ----------
        index : int

        Returns
        -------
        bond : openff.toolkit.topology.Bond
        """
        return self._bonds[index]

    @property
    def angles(self) -> Set[Tuple[Atom, Atom, Atom]]:
        """
        Get an iterator over all i-j-k angles.
        """
        self._construct_angles()
        return self._angles

    @property
    def torsions(self) -> Set[Tuple[Atom, Atom, Atom, Atom]]:
        """
        Get an iterator over all i-j-k-l torsions.
        Note that i-j-k-i torsions (cycles) are excluded.

        Returns
        -------
        torsions : iterable of 4-Atom tuples
        """
        self._construct_torsions()
        assert (
            self._torsions is not None
        ), "_construct_torsions always sets _torsions to a set"
        return self._torsions

    @property
    def propers(self) -> Set[Tuple[Atom, Atom, Atom, Atom]]:
        """
        Iterate over all proper torsions in the molecule

        .. todo::

           * Do we need to return a ``Torsion`` object that collects information about fractional bond orders?
        """
        self._construct_torsions()
        assert (
            self._propers is not None
        ), "_construct_torsions always sets _propers to a set"
        return self._propers

    @property
    def impropers(self) -> Set[Tuple[Atom, Atom, Atom, Atom]]:
        """
        Iterate over all improper torsions in the molecule.

        .. todo ::
           * Do we need to return a ``Torsion`` object that collects information about fractional bond orders?

        Returns
        -------
        impropers : set of tuple
            An iterator of tuples, each containing the atoms making
            up a possible improper torsion.

        See Also
        --------
        smirnoff_impropers, amber_impropers
        """
        self._construct_torsions()
        assert (
            self._impropers is not None
        ), "_construct_torsions always sets _impropers to a set"
        return self._impropers

    @property
    def smirnoff_impropers(self) -> Set[Tuple[Atom, Atom, Atom, Atom]]:
        """
        Iterate over all impropers with trivalent centers, reporting the central atom second.

        The central atom is reported second in each torsion. This method reports
        an improper for each trivalent atom in the molecule, whether or not any
        given force field would assign it improper torsion parameters.

        Also note that this will return 6 possible atom orderings around each improper
        center. In current SMIRNOFF parameterization, three of these six
        orderings will be used for the actual assignment of the improper term
        and measurement of the angles. These three orderings capture the three unique
        angles that could be calculated around the improper center, therefore the sum
        of these three terms will always return a consistent energy.

        The exact three orderings that will be applied during parameterization can not be
        determined in this method, since it requires sorting the particle indices, and
        those indices may change when this molecule is added to a Topology.

        For more details on the use of three-fold ('trefoil') impropers, see
        https://openforcefield.github.io/standards/standards/smirnoff/#impropertorsions

        Returns
        -------
        impropers : set of tuple
            An iterator of tuples, each containing the indices of atoms making
            up a possible improper torsion. The central atom is listed second
            in each tuple.

        See Also
        --------
        impropers, amber_impropers

        """
        # TODO: Replace with non-cheminformatics-toolkit method
        #       (ie. just looping over all atoms and finding ones that have 3 bonds?)

        smirnoff_improper_smarts = "[*:1]~[X3:2](~[*:3])~[*:4]"
        improper_idxs = self.chemical_environment_matches(smirnoff_improper_smarts)
        smirnoff_impropers = {
            (self.atom(imp[0]), self.atom(imp[1]), self.atom(imp[2]), self.atom(imp[3]))
            for imp in improper_idxs
        }
        return smirnoff_impropers

    @property
    def amber_impropers(self) -> Set[Tuple[Atom, Atom, Atom, Atom]]:
        """
        Iterate over all impropers with trivalent centers, reporting the central atom first.

        The central atom is reported first in each torsion. This method reports
        an improper for each trivalent atom in the molecule, whether or not any
        given force field would assign it improper torsion parameters.

        Also note that this will return 6 possible atom orderings around each
        improper center. In current AMBER parameterization, one of these six
        orderings will be used for the actual assignment of the improper term
        and measurement of the angle. This method does not encode the logic to
        determine which of the six orderings AMBER would use.

        Returns
        -------
        impropers : set of tuple
            An iterator of tuples, each containing the indices of atoms making
            up a possible improper torsion. The central atom is listed first in
            each tuple.

        See Also
        --------
        impropers, smirnoff_impropers

        """
        # TODO: Replace with non-cheminformatics-toolkit method
        #       (ie. just looping over all atoms and finding ones that have 3 bonds?)
        amber_improper_smarts = "[X3:1](~[*:2])(~[*:3])~[*:4]"
        improper_idxs = self.chemical_environment_matches(amber_improper_smarts)
        amber_impropers = {
            (self.atom(imp[0]), self.atom(imp[1]), self.atom(imp[2]), self.atom(imp[3]))
            for imp in improper_idxs
        }
        return amber_impropers

    def nth_degree_neighbors(self, n_degrees):
        """
        Return canonicalized pairs of atoms whose shortest separation is `exactly` n bonds.
        Only pairs with increasing atom indices are returned.

        Parameters
        ----------
        n: int
            The number of bonds separating atoms in each pair

        Returns
        -------
        neighbors: iterator of tuple of Atom
            Tuples (len 2) of atom that are separated by ``n`` bonds.

        Notes
        -----

        The criteria used here relies on minimum distances; when there are multiple valid
        paths between atoms, such as atoms in rings, the shortest path is considered.
        For example, two atoms in "meta" positions with respect to each other in a benzene
        are separated by two paths, one length 2 bonds and the other length 4 bonds. This
        function would consider them to be 2 apart and would not include them if ``n=4`` was
        passed.

        """
        if n_degrees <= 0:
            raise ValueError(
                "Cannot consider neighbors separated by 0 or fewer atoms. Asked to consider "
                f"path lengths of {n_degrees}."
            )
        else:
            return _nth_degree_neighbors_from_graphlike(
                graphlike=self, n_degrees=n_degrees
            )

    @property
    def total_charge(self):
        """
        Return the total charge on the molecule
        """
        charge_sum = 0.0 * unit.elementary_charge
        for atom in self.atoms:
            charge_sum += atom.formal_charge
        return charge_sum

    @property
    def name(self) -> str:
        """
        The name (or title) of the molecule
        """
        return self._name

    @name.setter
    def name(self, other):
        """
        Set the name of this molecule
        """
        if other is None:
            self._name = ""
        elif type(other) is str:
            self._name = other
        else:
            raise Exception("Molecule name must be a string")

    @property
    def properties(self) -> Dict[str, Any]:
        """
        The properties dictionary of the molecule
        """
        return self._properties

    @property
    def hill_formula(self) -> str:
        """
        Get the Hill formula of the molecule
        """
        return self.to_hill_formula()

    def to_hill_formula(self) -> str:
        """
        Generate the Hill formula of this molecule.

        Returns
        ----------
        formula : the Hill formula of the molecule

        Raises
        -----------
        NotImplementedError : if the molecule is not of one of the specified types.
        """
        atom_nums = [atom.atomic_number for atom in self.atoms]

        return _atom_nums_to_hill_formula(atom_nums)

    @staticmethod
    def _object_to_hill_formula(obj: Union["Molecule", "nx.Graph"]) -> str:
        """Take a Molecule or NetworkX graph and generate its Hill formula.
        This provides a backdoor to the old functionality of Molecule.to_hill_formula, which
        was a static method that duck-typed inputs of Molecule or graph objects."""
        import networkx as nx

        if isinstance(obj, FrozenMolecule):
            return obj.to_hill_formula()
        elif isinstance(obj, nx.Graph):
            return _networkx_graph_to_hill_formula(obj)
        else:
            raise RuntimeError(
                f"Unsupport object of type {type(obj)} passed to "
                "Molecule._object_to_hill_formula"
            )

    def chemical_environment_matches(
        self,
        query,
        unique=False,
        toolkit_registry=GLOBAL_TOOLKIT_REGISTRY,
    ):
        """Find matches in the molecule for a SMARTS string or ``ChemicalEnvironment`` query

        Parameters
        ----------
        query : str or ChemicalEnvironment
            SMARTS string (with one or more tagged atoms) or ``ChemicalEnvironment`` query.
            Query will internally be resolved to SMIRKS using ``query.asSMIRKS()`` if it has an ``.asSMIRKS`` method.
        toolkit_registry : openff.toolkit.utils.toolkits.ToolkitRegistry
            or openff.toolkit.utils.toolkits.ToolkitWrapper, optional, default=GLOBAL_TOOLKIT_REGISTRY
            :class:`ToolkitRegistry` or :class:`ToolkitWrapper` to use for chemical environment matches

        Returns
        -------
        matches : list of atom index tuples
            A list of tuples, containing the indices of the matching atoms.

        Examples
        --------
        Retrieve all the carbon-carbon bond matches in a molecule

        >>> molecule = Molecule.from_iupac('imatinib')
        >>> matches = molecule.chemical_environment_matches('[#6X3:1]~[#6X3:2]')

        .. todo ::

           * Do we want to generalize ``query`` to allow other kinds of queries, such as mdtraj DSL,
           pymol selections, atom index slices, etc? We could call it ``topology.matches(query)`` instead of
           ``chemical_environment_matches``

        """
        # Resolve to SMIRKS if needed
        # TODO: Update this to use updated ChemicalEnvironment API
        if hasattr(query, "smirks"):
            smirks = query.smirks
        elif type(query) == str:
            smirks = query
        else:
            raise ValueError("'query' must be either a string or a ChemicalEnvironment")

        # Use specified cheminformatics toolkit to determine matches with specified aromaticity model
        # TODO: Simplify this by requiring a toolkit registry for the molecule?
        # TODO: Do we have to pass along an aromaticity model?
        if isinstance(toolkit_registry, ToolkitRegistry):
            matches = toolkit_registry.call(
                "find_smarts_matches",
                self,
                smirks,
                unique=unique,
            )
        elif isinstance(toolkit_registry, ToolkitWrapper):
            matches = toolkit_registry.find_smarts_matches(
                self,
                smirks,
                unique=unique,
            )
        else:
            raise InvalidToolkitRegistryError(
                "'toolkit_registry' must be either a ToolkitRegistry or a ToolkitWrapper"
            )

        return matches

    @classmethod
    def from_iupac(
        cls,
        iupac_name,
        toolkit_registry=GLOBAL_TOOLKIT_REGISTRY,
        allow_undefined_stereo=False,
        **kwargs,
    ):
        """Generate a molecule from IUPAC or common name

        .. note :: This method requires the OpenEye toolkit to be installed.

        Parameters
        ----------
        iupac_name : str
            IUPAC name of molecule to be generated
        toolkit_registry : openff.toolkit.utils.toolkits.ToolkitRegistry
            or openff.toolkit.utils.toolkits.ToolkitWrapper, optional, default=GLOBAL_TOOLKIT_REGISTRY
            :class:`ToolkitRegistry` or :class:`ToolkitWrapper` to use for chemical environment matches
        allow_undefined_stereo : bool, default=False
            If false, raises an exception if molecule contains undefined stereochemistry.

        Returns
        -------
        molecule : Molecule
            The resulting molecule with position

        Examples
        --------

        Create a molecule from an IUPAC name

        >>> molecule = Molecule.from_iupac('4-[(4-methylpiperazin-1-yl)methyl]-N-(4-methyl-3-{[4-(pyridin-3-yl)pyrimidin-2-yl]amino}phenyl)benzamide')  # noqa

        Create a molecule from a common name

        >>> molecule = Molecule.from_iupac('imatinib')

        """
        if isinstance(toolkit_registry, ToolkitRegistry):
            molecule = toolkit_registry.call(
                "from_iupac",
                iupac_name,
                allow_undefined_stereo=allow_undefined_stereo,
                _cls=cls,
                **kwargs,
            )
        elif isinstance(toolkit_registry, ToolkitWrapper):
            toolkit = toolkit_registry
            molecule = toolkit.from_iupac(
                iupac_name,
                allow_undefined_stereo=allow_undefined_stereo,
                _cls=cls,
                **kwargs,
            )
        else:
            raise Exception(
                "Invalid toolkit_registry passed to from_iupac. Expected ToolkitRegistry or ToolkitWrapper. "
                f"Got {type(toolkit_registry)}."
            )

        return molecule

    def to_iupac(self, toolkit_registry=GLOBAL_TOOLKIT_REGISTRY):
        """Generate IUPAC name from Molecule

        Returns
        -------
        iupac_name : str
            IUPAC name of the molecule

        .. note :: This method requires the OpenEye toolkit to be installed.

        Examples
        --------

        >>> from openff.toolkit.utils import get_data_file_path
        >>> sdf_filepath = get_data_file_path('molecules/ethanol.sdf')
        >>> molecule = Molecule(sdf_filepath)
        >>> iupac_name = molecule.to_iupac()

        """
        if isinstance(toolkit_registry, ToolkitRegistry):
            to_iupac_method = toolkit_registry.resolve("to_iupac")
        elif isinstance(toolkit_registry, ToolkitWrapper):
            to_iupac_method = toolkit_registry.to_iupac
        else:
            raise Exception(
                "Invalid toolkit_registry passed to to_iupac. Expected ToolkitRegistry or ToolkitWrapper. "
                f"Got {type(toolkit_registry)}"
            )

        # TODO: Can `to_iupac` fail if given a well-behaved OFFMol/OEMol?
        result = to_iupac_method(self)
        return result

    @classmethod
    def from_topology(cls, topology):
        """Return a Molecule representation of an OpenFF Topology containing a single Molecule object.

        Parameters
        ----------
        topology : openff.toolkit.topology.Topology
            The :class:`Topology` object containing a single :class:`Molecule` object.
            Note that OpenMM and MDTraj ``Topology`` objects are not supported.

        Returns
        -------
        molecule : openff.toolkit.topology.Molecule
            The Molecule object in the topology

        Raises
        ------
        ValueError
            If the topology does not contain exactly one molecule.

        Examples
        --------

        Create a molecule from a Topology object that contains exactly one molecule

        >>> molecule = Molecule.from_topology(topology)  # doctest: +SKIP

        """
        # TODO: Ensure we are dealing with an OpenFF Topology object
        if topology.n_molecules != 1:
            raise ValueError("Topology must contain exactly one molecule")
        molecule = [i for i in topology.reference_molecules][0]
        return cls(molecule)

    def to_topology(self):
        """
        Return an OpenFF Topology representation containing one copy of this molecule

        Returns
        -------
        topology : openff.toolkit.topology.Topology
            A Topology representation of this molecule

        Examples
        --------

        >>> molecule = Molecule.from_iupac('imatinib')
        >>> topology = molecule.to_topology()

        """
        from openff.toolkit.topology import Topology

        return Topology.from_molecules(self)

    @classmethod
    def from_file(
        cls,
        file_path,
        file_format=None,
        toolkit_registry=GLOBAL_TOOLKIT_REGISTRY,
        allow_undefined_stereo=False,
    ):
        """
        Create one or more molecules from a file

        .. todo::

           * Extend this to also include some form of .offmol Open Force Field Molecule format?
           * Generalize this to also include file-like objects?

        Parameters
        ----------
        file_path : str or file-like object
            The path to the file or file-like object to stream one or more molecules from.
        file_format : str, optional, default=None
            Format specifier, usually file suffix (eg. 'MOL2', 'SMI')
            Note that not all toolkits support all formats. Check ToolkitWrapper.toolkit_file_read_formats for your
            loaded toolkits for details.
        toolkit_registry : openff.toolkit.utils.toolkits.ToolkitRegistry or
            openff.toolkit.utils.toolkits.ToolkitWrapper, optional, default=GLOBAL_TOOLKIT_REGISTRY
            :class:`ToolkitRegistry` or :class:`ToolkitWrapper` to use for file loading. If a Toolkit is passed, only
            the highest-precedence toolkit is used
        allow_undefined_stereo : bool, default=False
            If false, raises an exception if oemol contains undefined stereochemistry.

        Returns
        -------
        molecules : Molecule or list of Molecules
            If there is a single molecule in the file, a Molecule is returned;
            otherwise, a list of Molecule objects is returned.

        Examples
        --------
        >>> from openff.toolkit.tests.utils import get_monomer_mol2_file_path
        >>> mol2_file_path = get_monomer_mol2_file_path('cyclohexane')
        >>> molecule = Molecule.from_file(mol2_file_path)

        """

        if file_format is None:
            if not isinstance(file_path, str):
                raise Exception(
                    "If providing a file-like object for reading molecules, the format must be specified"
                )
            # Assume that files ending in ".gz" should use their second-to-last suffix for compatibility check
            # TODO: Will all cheminformatics packages be OK with gzipped files?
            if file_path[-3:] == ".gz":
                file_format = file_path.split(".")[-2]
            else:
                file_format = file_path.split(".")[-1]
        file_format = file_format.upper()

        if file_format == "XYZ":
            raise UnsupportedFileTypeError(
                "Parsing `.xyz` files is not currently supported because they lack sufficient "
                "chemical information to be used with SMIRNOFF force fields. For more information, "
                "see https://open-forcefield-toolkit.readthedocs.io/en/latest/faq.html or to provide "
                "feedback please visit https://github.com/openforcefield/openff-toolkit/issues/1145."
            )

        # Determine which toolkit to use (highest priority that's compatible with input type)
        if isinstance(toolkit_registry, ToolkitRegistry):
            # TODO: Encapsulate this logic into ToolkitRegistry.call()?
            toolkit = None
            supported_read_formats = {}
            for query_toolkit in toolkit_registry.registered_toolkits:
                if file_format in query_toolkit.toolkit_file_read_formats:
                    toolkit = query_toolkit
                    break
                supported_read_formats[
                    query_toolkit.toolkit_name
                ] = query_toolkit.toolkit_file_read_formats
            if toolkit is None:
                msg = (
                    f"No toolkits in registry can read file {file_path} (format {file_format}). Supported "
                    f"formats in the provided ToolkitRegistry are {supported_read_formats}. "
                )
                # Per issue #407, not allowing RDKit to read mol2 has confused a lot of people. Here we add text
                # to the error message that will hopefully reduce this confusion.
                if file_format == "MOL2" and RDKitToolkitWrapper.is_available():
                    msg += (
                        "RDKit does not fully support input of molecules from mol2 format unless they "
                        "have Corina atom types, and this is not common in the simulation community. For this "
                        "reason, the Open Force Field Toolkit does not use "
                        "RDKit to read .mol2. Consider reading from SDF instead. If you would like to attempt "
                        "to use RDKit to read mol2 anyway, you can load the molecule of interest into an RDKit "
                        "molecule and use openff.toolkit.topology.Molecule.from_rdkit, but we do not recommend this."
                    )
                elif file_format == "PDB" and RDKitToolkitWrapper.is_available():
                    msg += (
                        "RDKit can not safely read PDBs on their own. Information about bond order and aromaticity "
                        "is likely to be lost. PDBs can be used along with a valid smiles string with RDKit using "
                        "the constructor Molecule.from_pdb_and_smiles(file_path, smiles)"
                    )
                raise NotImplementedError(msg)

        elif isinstance(toolkit_registry, ToolkitWrapper):
            # TODO: Encapsulate this logic in ToolkitWrapper?
            toolkit = toolkit_registry
            if file_format not in toolkit.toolkit_file_read_formats:
                msg = (
                    f"Toolkit {toolkit.toolkit_name} can not read file {file_path} (format {file_format}). Supported "
                    f"formats for this toolkit are {toolkit.toolkit_file_read_formats}."
                )
                if toolkit.toolkit_name == "The RDKit" and file_format == "PDB":
                    msg += (
                        "RDKit can however read PDBs with a valid smiles string using the "
                        "Molecule.from_pdb_and_smiles(file_path, smiles) constructor"
                    )
                raise NotImplementedError(msg)
        else:
            raise InvalidToolkitRegistryError(
                "'toolkit_registry' must be either a ToolkitRegistry or a ToolkitWrapper"
            )

        mols = list()

        if isinstance(file_path, str):
            mols = toolkit.from_file(
                file_path,
                file_format=file_format,
                allow_undefined_stereo=allow_undefined_stereo,
                _cls=cls,
            )
        elif hasattr(file_path, "read"):
            file_obj = file_path
            mols = toolkit.from_file_obj(
                file_obj,
                file_format=file_format,
                allow_undefined_stereo=allow_undefined_stereo,
                _cls=cls,
            )

        if len(mols) == 0:
            raise Exception(f"Unable to read molecule from file: {file_path}")
        elif len(mols) == 1:
            return mols[0]

        return mols

    @classmethod
    def from_pdb(cls, file_path, toolkit_registry=GLOBAL_TOOLKIT_REGISTRY):
        """
        .. deprecated:: 0.11.0
            ``from_pdb`` is deprecated and will soon be removed. Use
            :py:meth:`from_polymer_pdb` instead.
        """
        warnings.warn(
            "Molecule.from_pdb will soon be deprecated in favor of the more explicit "
            "Molecule.from_polymer_pdb",
            UserWarning,
        )
        return cls.from_polymer_pdb(file_path, toolkit_registry=toolkit_registry)

    @classmethod
    @requires_package("openmm")
    @requires_package("rdkit")
    def from_polymer_pdb(
        cls, file_path: Union[str, TextIO], toolkit_registry=GLOBAL_TOOLKIT_REGISTRY
    ):
        """
        Loads a polymer from a PDB file. Currently only supports proteins with canonical amino acids that are
        either uncapped or capped by ACE/NME groupe,
        but may later be extended to handle other common polymers, or accept user-defined polymer templates.

        This method proceeds in the following order:

        * Loads the polymer substructure template file
        * Loads the PDB into an OpenMM PDBFile object (openmm.app.PDBFile)
        * Turns OpenMM topology into a temporarily invalid rdkit Molecule
        * Calls Molecule.from_polymer_pdb._add_chemical_info, which:
            * For each substructure loaded from the substructure template file:e
                * Uses rdkit to find matches between the substructure and the molecule
                * For any matches, assigns the atom formal charge and bond order info from the substructure
                  to the rdkit molecule, then marks the atoms and bonds as having been assigned so they can not
                  be overwritten by subsequent isomorphisms
        * Take coordinates from the OpenMM Topology and add them as a conformer
        * Convert the rdkit Molecule to OpenFF

        Parameters
        ----------
        file_path : str or file object
            PDB information to be passed to OpenMM PDBFile object for loading
        toolkit_registry = ToolkitWrapper or ToolkitRegistry. Default = None
            Either a ToolkitRegistry, ToolkitWrapper

        Returns
        -------
        molecule : openff.toolkit.topology.Molecule
        """
        import openmm.unit as openmm_unit
        from openmm.app import PDBFile

        pdb = PDBFile(file_path)

        substructure_file_path = get_data_file_path(
            "proteins/aa_residues_substructures_explicit_bond_orders_with_caps.json"
        )

        with open(substructure_file_path, "r") as subfile:
            substructure_dictionary = json.load(subfile)

        offmol = toolkit_registry.call(
            "_polymer_openmm_topology_to_offmol", pdb.topology, substructure_dictionary
        )
<<<<<<< HEAD

        coords = unit.Quantity(
            np.array(
                [
                    [*vec3.value_in_unit(openmm_unit.angstrom)]
                    for vec3 in pdb.getPositions()
                ]
            ),
            unit.angstrom,
        )
        offmol.add_conformer(coords)
        offmol = toolkit_registry.call("_assign_aromaticity_and_stereo_from_3d", offmol)

        for i, atom in enumerate(pdb.topology.atoms()):
            offmol.atoms[i].name = atom.name
            offmol.atoms[i].metadata["residue_name"] = atom.residue.name
            offmol.atoms[i].metadata["residue_number"] = atom.residue.id
            offmol.atoms[i].metadata["chain_id"] = atom.residue.chain.id
=======
        # TODO: I think we've copied this across from the SMARTS patterns, unless I've confused R/S and CCW/CW again

        # Chem.AssignStereochemistryFrom3D(rdkit_mol)

        for i, atom in enumerate(pdb.topology.atoms()):
            offmol.atoms[i].name = atom.name
            # shh, don't tell Jeff
            offmol.atoms[i]._metadata = {
                "residue_name": atom.residue.name,
                "residue_number": atom.residue.id,
                "chain_id": atom.residue.chain.id,
            }
>>>>>>> c86449a7

        offmol.add_default_hierarchy_schemes()
        offmol.perceive_hierarchy()

        return offmol

    def _to_xyz_file(self, file_path):
        """
        Write the current molecule and its conformers to a multiframe xyz file, if the molecule
        has no current coordinates all atoms will be set to 0,0,0 in keeping with the behaviour of the
        backend toolkits.

        Information on the type of XYZ file written can be found here <http://openbabel.org/wiki/XYZ_(format)>.

        Parameters
        ----------
        file_path : str or file-like object
            A file-like object or the path to the file to be written.
        """

        # If we do not have a conformer make one with all zeros
        if self.n_conformers == 0:
            conformers = [
                unit.Quantity(np.zeros((self.n_atoms, 3), dtype=float), unit.angstrom)
            ]

        else:
            conformers = self._conformers

        if len(conformers) == 1:
            end = ""
            title = (
                lambda frame: f'{self.name if self.name != "" else self.hill_formula}{frame}\n'
            )
        else:
            end = 1
            title = (
                lambda frame: f'{self.name if self.name != "" else self.hill_formula} Frame {frame}\n'
            )

        # check if we have a file path or an open file object
        if isinstance(file_path, str):
            xyz_data = open(file_path, "w")
        else:
            xyz_data = file_path

        # add the data to the xyz_data list
        for i, geometry in enumerate(conformers, 1):
            xyz_data.write(f"{self.n_atoms}\n" + title(end))
            for j, atom_coords in enumerate(geometry.m_as(unit.angstrom)):
                x, y, z = atom_coords
                xyz_data.write(
                    f"{SYMBOLS[self.atoms[j].atomic_number]}       {x: .10f}   {y: .10f}   {z: .10f}\n"
                )

            # now we up the frame count
            end = i + 1

        # now close the file
        xyz_data.close()

    def to_file(self, file_path, file_format, toolkit_registry=GLOBAL_TOOLKIT_REGISTRY):
        """Write the current molecule to a file or file-like object

        Parameters
        ----------
        file_path : str or file-like object
            A file-like object or the path to the file to be written.
        file_format : str
            Format specifier, one of ['MOL2', 'MOL2H', 'SDF', 'PDB', 'SMI', 'CAN', 'TDT']
            Note that not all toolkits support all formats
        toolkit_registry : openff.toolkit.utils.toolkits.ToolkitRegistry
            or openff.toolkit.utils.toolkits.ToolkitWrapper, optional, default=GLOBAL_TOOLKIT_REGISTRY
            :class:`ToolkitRegistry` or :class:`ToolkitWrapper` to use for file writing. If a Toolkit is passed,
            only the highest-precedence toolkit is used

        Raises
        ------
        ValueError
            If the requested file_format is not supported by one of the installed cheminformatics toolkits

        Examples
        --------

        >>> molecule = Molecule.from_iupac('imatinib')
        >>> molecule.to_file('imatinib.mol2', file_format='mol2')  # doctest: +SKIP
        >>> molecule.to_file('imatinib.sdf', file_format='sdf')  # doctest: +SKIP
        >>> molecule.to_file('imatinib.pdb', file_format='pdb')  # doctest: +SKIP

        """

        if isinstance(toolkit_registry, ToolkitRegistry):
            pass
        elif isinstance(toolkit_registry, ToolkitWrapper):
            toolkit = toolkit_registry
            toolkit_registry = ToolkitRegistry(toolkit_precedence=[])
            toolkit_registry.add_toolkit(toolkit)
        else:
            raise InvalidToolkitRegistryError(
                "'toolkit_registry' must be either a ToolkitRegistry or a ToolkitWrapper"
            )

        file_format = file_format.upper()
        # check if xyz, use the toolkit independent method.
        if file_format == "XYZ":
            return self._to_xyz_file(file_path=file_path)

        # Take the first toolkit that can write the desired output format
        toolkit = None
        for query_toolkit in toolkit_registry.registered_toolkits:
            if file_format in query_toolkit.toolkit_file_write_formats:
                toolkit = query_toolkit
                break

        # Raise an exception if no toolkit was found to provide the requested file_format
        if toolkit is None:
            supported_formats = {}
            for toolkit in toolkit_registry.registered_toolkits:
                supported_formats[
                    toolkit.toolkit_name
                ] = toolkit.toolkit_file_write_formats
            raise ValueError(
                f"The requested file format ({file_format}) is not available from any of the installed toolkits "
                f"(supported formats: {supported_formats})"
            )

        # Write file
        if type(file_path) == str:
            # Open file for writing
            toolkit.to_file(self, file_path, file_format)
        else:
            toolkit.to_file_obj(self, file_path, file_format)

    def enumerate_tautomers(
        self, max_states=20, toolkit_registry=GLOBAL_TOOLKIT_REGISTRY
    ):
        """
        Enumerate the possible tautomers of the current molecule

        Parameters
        ----------
        max_states: int optional, default=20
            The maximum amount of molecules that should be returned

        toolkit_registry: openff.toolkit.utils.toolkits.ToolkitRegistry
            or openff.toolkit.utils.toolkits.ToolkitWrapper, default=GLOBAL_TOOLKIT_REGISTRY
            :class:`ToolkitRegistry` or :class:`ToolkitWrapper` to use to enumerate the tautomers.

        Returns
        -------
        molecules: List[openff.toolkit.topology.Molecule]
            A list of openff.toolkit.topology.Molecule instances not including the input molecule.
        """

        if isinstance(toolkit_registry, ToolkitRegistry):
            molecules = toolkit_registry.call(
                "enumerate_tautomers", molecule=self, max_states=max_states
            )

        elif isinstance(toolkit_registry, ToolkitWrapper):
            molecules = toolkit_registry.enumerate_tautomers(
                self, max_states=max_states
            )

        else:
            raise InvalidToolkitRegistryError(
                "'toolkit_registry' must be either a ToolkitRegistry or a ToolkitWrapper"
            )

        return molecules

    def enumerate_stereoisomers(
        self,
        undefined_only=False,
        max_isomers=20,
        rationalise=True,
        toolkit_registry=GLOBAL_TOOLKIT_REGISTRY,
    ):
        """
        Enumerate the stereocenters and bonds of the current molecule.

        Parameters
        ----------
        undefined_only: bool optional, default=False
            If we should enumerate all stereocenters and bonds or only those with undefined stereochemistry

        max_isomers: int optional, default=20
            The maximum amount of molecules that should be returned

        rationalise: bool optional, default=True
            If we should try to build and rationalise the molecule to ensure it can exist

        toolkit_registry: openff.toolkit.utils.toolkits.ToolkitRegistry or
            lopenff.toolkit.utils.toolkits.ToolkitWrapper, default=GLOBAL_TOOLKIT_REGISTRY
            :class:`ToolkitRegistry` or :class:`ToolkitWrapper` to use to enumerate the stereoisomers.

        Returns
        --------
        molecules: List[openff.toolkit.topology.Molecule]
            A list of :class:`Molecule` instances not including the input molecule.

        """

        if isinstance(toolkit_registry, ToolkitRegistry):
            molecules = toolkit_registry.call(
                "enumerate_stereoisomers",
                molecule=self,
                undefined_only=undefined_only,
                max_isomers=max_isomers,
                rationalise=rationalise,
            )

        elif isinstance(toolkit_registry, ToolkitWrapper):
            molecules = toolkit_registry.enumerate_stereoisomers(
                self,
                undefined_only=undefined_only,
                max_isomers=max_isomers,
                rationalise=rationalise,
            )

        else:
            raise InvalidToolkitRegistryError(
                "'toolkit_registry' must be either a ToolkitRegistry or a ToolkitWrapper"
            )

        return molecules

    @OpenEyeToolkitWrapper.requires_toolkit()
    def enumerate_protomers(self, max_states=10):
        """
        Enumerate the formal charges of a molecule to generate different protomoers.

        Parameters
        ----------
        max_states: int optional, default=10,
            The maximum number of protomer states to be returned.

        Returns
        -------
        molecules: List[openff.toolkit.topology.Molecule],
            A list of the protomers of the input molecules not including the input.
        """

        toolkit = OpenEyeToolkitWrapper()
        molecules = toolkit.enumerate_protomers(molecule=self, max_states=max_states)

        return molecules

    @classmethod
    @RDKitToolkitWrapper.requires_toolkit()
    def from_rdkit(
        cls, rdmol, allow_undefined_stereo=False, hydrogens_are_explicit=False
    ):
        """
        Create a Molecule from an RDKit molecule.

        Requires the RDKit to be installed.

        Parameters
        ----------
        rdmol : rkit.RDMol
            An RDKit molecule
        allow_undefined_stereo : bool, default=False
            If ``False``, raises an exception if ``rdmol`` contains undefined stereochemistry.
        hydrogens_are_explicit : bool, default=False
            If ``False``, RDKit will perform hydrogen addition using ``Chem.AddHs``

        Returns
        -------
        molecule : openff.toolkit.topology.Molecule
            An OpenFF molecule

        Examples
        --------

        Create a molecule from an RDKit molecule

        >>> from rdkit import Chem
        >>> from openff.toolkit.tests.utils import get_data_file_path
        >>> rdmol = Chem.MolFromMolFile(get_data_file_path('systems/monomers/ethanol.sdf'))
        >>> molecule = Molecule.from_rdkit(rdmol)

        """
        toolkit = RDKitToolkitWrapper()
        molecule = toolkit.from_rdkit(
            rdmol,
            allow_undefined_stereo=allow_undefined_stereo,
            hydrogens_are_explicit=hydrogens_are_explicit,
            _cls=cls,
        )
        return molecule

    def to_rdkit(
        self,
        aromaticity_model=DEFAULT_AROMATICITY_MODEL,
        toolkit_registry=GLOBAL_TOOLKIT_REGISTRY,
    ):
        """
        Create an RDKit molecule

        Requires the RDKit to be installed.

        Parameters
        ----------
        aromaticity_model : str, optional, default=DEFAULT_AROMATICITY_MODEL
            The aromaticity model to use

        Returns
        -------
        rdmol : rdkit.RDMol
            An RDKit molecule

        Examples
        --------

        Convert a molecule to RDKit

        >>> from openff.toolkit.utils import get_data_file_path
        >>> sdf_filepath = get_data_file_path('molecules/ethanol.sdf')
        >>> molecule = Molecule(sdf_filepath)
        >>> rdmol = molecule.to_rdkit()

        """
        # toolkit = RDKitToolkitWrapper()
        if isinstance(toolkit_registry, ToolkitWrapper):
            return toolkit_registry.to_rdkit(self, aromaticity_model=aromaticity_model)
        else:
            return toolkit_registry.call(
                "to_rdkit", self, aromaticity_model=aromaticity_model
            )

    @classmethod
    @OpenEyeToolkitWrapper.requires_toolkit()
    def from_openeye(cls, oemol, allow_undefined_stereo=False):
        """
        Create a ``Molecule`` from an OpenEye molecule.

        Requires the OpenEye toolkit to be installed.

        Parameters
        ----------
        oemol : openeye.oechem.OEMol
            An OpenEye molecule
        allow_undefined_stereo : bool, default=False
            If ``False``, raises an exception if oemol contains undefined stereochemistry.

        Returns
        -------
        molecule : openff.toolkit.topology.Molecule
            An OpenFF molecule

        Examples
        --------

        Create a ``Molecule`` from an OpenEye OEMol

        >>> from openeye import oechem
        >>> from openff.toolkit.tests.utils import get_data_file_path
        >>> ifs = oechem.oemolistream(get_data_file_path('systems/monomers/ethanol.mol2'))
        >>> oemols = list(ifs.GetOEGraphMols())
        >>> molecule = Molecule.from_openeye(oemols[0])

        """
        toolkit = OpenEyeToolkitWrapper()
        molecule = toolkit.from_openeye(
            oemol, allow_undefined_stereo=allow_undefined_stereo, _cls=cls
        )
        return molecule

    @requires_package("qcelemental")
    def to_qcschema(self, multiplicity=1, conformer=0, extras=None):
        """
        Create a QCElemental Molecule.

        .. warning :: This API is experimental and subject to change.

        Parameters
        ----------
        multiplicity : int, default=1,
            The multiplicity of the molecule;
            sets ``molecular_multiplicity`` field for QCElemental Molecule.

        conformer : int, default=0,
            The index of the conformer to use for the QCElemental Molecule geometry.

        extras : dict, default=None
            A dictionary that should be included in the ``extras`` field on the QCElemental Molecule.
            This can be used to include extra information, such as a smiles representation.

        Returns
        ---------
        qcelemental.models.Molecule
            A validated QCElemental Molecule.

        Examples
        --------

        Create a QCElemental Molecule:

        >>> import qcelemental as qcel
        >>> mol = Molecule.from_smiles('CC')
        >>> mol.generate_conformers(n_conformers=1)
        >>> qcemol = mol.to_qcschema()

        Raises
        --------
        MissingDependencyError
            If qcelemental is not installed, the qcschema can not be validated.
        InvalidConformerError
            No conformer found at the given index.

        """
        import qcelemental as qcel

        # get/ check the geometry
        try:
            geometry = self.conformers[conformer].m_as(unit.bohr)
        except (IndexError, TypeError):
            raise InvalidConformerError(
                "The molecule must have a conformation to produce a valid qcschema; "
                f"no conformer was found at index {conformer}."
            )

        # Gather the required qcschema data
        charge = self.total_charge.m_as(unit.elementary_charge)
        connectivity = [
            (bond.atom1_index, bond.atom2_index, bond.bond_order) for bond in self.bonds
        ]
        symbols = [SYMBOLS[atom.atomic_number] for atom in self.atoms]
        if extras is not None:
            extras[
                "canonical_isomeric_explicit_hydrogen_mapped_smiles"
            ] = self.to_smiles(mapped=True)
        else:
            extras = {
                "canonical_isomeric_explicit_hydrogen_mapped_smiles": self.to_smiles(
                    mapped=True
                )
            }

        schema_dict = {
            "symbols": symbols,
            "geometry": geometry,
            # If we have no bonds we must supply None
            "connectivity": connectivity if connectivity else None,
            "molecular_charge": charge,
            "molecular_multiplicity": multiplicity,
            "extras": extras,
        }

        return qcel.models.Molecule.from_data(schema_dict, validate=True)

    @classmethod
    def from_mapped_smiles(
        cls,
        mapped_smiles,
        toolkit_registry=GLOBAL_TOOLKIT_REGISTRY,
        allow_undefined_stereo=False,
    ):
        """
        Create an :class:`Molecule` from a mapped SMILES made with cmiles.
        The molecule will be in the order of the indexing in the mapped smiles string.

        .. warning :: This API is experimental and subject to change.

        Parameters
        ----------
        mapped_smiles: str
            A CMILES-style mapped smiles string with explicit hydrogens.

        toolkit_registry : openff.toolkit.utils.toolkits.ToolkitRegistry
            or openff.toolkit.utils.toolkits.ToolkitWrapper, optional
            :class:`ToolkitRegistry` or :class:`ToolkitWrapper` to use for SMILES-to-molecule conversion

        allow_undefined_stereo : bool, default=False
            If false, raises an exception if oemol contains undefined stereochemistry.

        Returns
        ----------
        offmol : openff.toolkit.topology.molecule.Molecule
            An OpenFF molecule instance.

        Raises
        --------
        SmilesParsingError
            If the given SMILES had no indexing picked up by the toolkits.
        """

        # create the molecule from the smiles and check we have the right number of indexes
        # in the mapped SMILES
        offmol = cls.from_smiles(
            mapped_smiles,
            hydrogens_are_explicit=True,
            toolkit_registry=toolkit_registry,
            allow_undefined_stereo=allow_undefined_stereo,
        )

        # check we found some mapping and remove it as we do not want to expose atom maps
        try:
            mapping = offmol._properties.pop("atom_map")
        except KeyError:
            raise SmilesParsingError(
                "The given SMILES has no indexing, please generate a valid explicit hydrogen "
                "mapped SMILES using cmiles."
            )

        if len(mapping) != offmol.n_atoms:
            raise SmilesParsingError(
                "The mapped smiles does not contain enough indexes to remap the molecule."
            )

        # remap the molecule using the atom map found in the smiles
        # the order is mapping = Dict[current_index: new_index]
        # first renumber the mapping dict indexed from 0, currently from 1 as 0 indicates no mapping in toolkits
        adjusted_mapping = dict((current, new - 1) for current, new in mapping.items())

        return offmol.remap(adjusted_mapping, current_to_new=True)

    @classmethod
    @requires_package("qcelemental")
    def from_qcschema(
        cls,
        qca_record,
        client=None,
        toolkit_registry=GLOBAL_TOOLKIT_REGISTRY,
        allow_undefined_stereo=False,
    ):
        """
        Create a Molecule from a QCArchive molecule record or dataset entry
        based on attached cmiles information.

        For a molecule record, a conformer will be set from its geometry.

        For a dataset entry, if a corresponding client instance is provided,
        the starting geometry for that entry will be used as a conformer.

        A QCElemental Molecule produced from ``Molecule.to_qcschema`` can be round-tripped
        through this method to produce a new, valid Molecule.

        Parameters
        ----------
        qca_record : dict
            A QCArchive molecule record or dataset entry.

        client : optional, default=None,
            A qcportal.FractalClient instance to use for fetching an initial geometry.
            Only used if ``qca_record`` is a dataset entry.

        toolkit_registry : openff.toolkit.utils.toolkits.ToolkitRegistry or
            openff.toolkit.utils.toolkits.ToolkitWrapper, optional
            :class:`ToolkitRegistry` or :class:`ToolkitWrapper` to use for SMILES-to-molecule conversion

        allow_undefined_stereo : bool, default=False
            If false, raises an exception if qca_record contains undefined stereochemistry.

        Returns
        -------
        molecule : openff.toolkit.topology.Molecule
            An OpenFF molecule instance.

        Examples
        --------
        Get Molecule from a QCArchive molecule record:

        >>> from qcportal import FractalClient
        >>> client = FractalClient()
        >>> offmol = Molecule.from_qcschema(client.query_molecules(molecular_formula="C16H20N3O5")[0])

        Get Molecule from a QCArchive optimization entry:

        >>> from qcportal import FractalClient
        >>> client = FractalClient()
        >>> optds = client.get_collection("OptimizationDataset",
                                          "SMIRNOFF Coverage Set 1")
        >>> offmol = Molecule.from_qcschema(optds.get_entry('coc(o)oc-0'))

        Same as above, but with conformer(s) from initial molecule(s) by providing client to database:

        >>> offmol = Molecule.from_qcschema(optds.get_entry('coc(o)oc-0'), client=client)

        Raises
        -------
        AttributeError
            - If the record dict can not be made from ``qca_record``.
            - If a ``client`` is passed and it could not retrieve the initial molecule.

        KeyError
            If the dict does not contain the ``canonical_isomeric_explicit_hydrogen_mapped_smiles``.

        InvalidConformerError
            Silent error, if the conformer could not be attached.
        """

        # We can accept the Dataset entry record or the dict with JSON encoding
        # lets get it all in the dict rep
        if not isinstance(qca_record, dict):
            try:
                qca_record = qca_record.dict(encoding="json")
            except AttributeError:
                raise AttributeError(
                    "The object passed could not be converted to a dict with json encoding"
                )

        # identify if this is a dataset entry
        if "attributes" in qca_record:
            mapped_smiles = qca_record["attributes"][
                "canonical_isomeric_explicit_hydrogen_mapped_smiles"
            ]
            if client is not None:
                # try and find the initial molecule conformations and attach them
                # collect the input molecules
                try:
                    input_mols = client.query_molecules(
                        id=qca_record["initial_molecules"]
                    )
                except KeyError:
                    # this must be an optimisation record
                    input_mols = client.query_molecules(
                        id=qca_record["initial_molecule"]
                    )
                except AttributeError:
                    raise AttributeError(
                        "The provided client can not query molecules, make sure it is an instance of"
                        "qcportal.client.FractalClient() with the correct address."
                    )
            else:
                input_mols = []

        # identify if this is a molecule record
        elif "extras" in qca_record:
            mapped_smiles = qca_record["extras"][
                "canonical_isomeric_explicit_hydrogen_mapped_smiles"
            ]
            input_mols = [qca_record]
        else:
            raise KeyError(
                "The record must contain the hydrogen mapped smiles to be safely made from the archive. "
                "It is not present in either 'attributes' or 'extras' on the provided `qca_record`"
            )

        # make a new molecule that has been reordered to match the cmiles mapping
        offmol = cls.from_mapped_smiles(
            mapped_smiles,
            toolkit_registry=toolkit_registry,
            allow_undefined_stereo=allow_undefined_stereo,
        )

        # now for each molecule convert and attach the input geometry
        initial_ids = {}
        for molecule in input_mols:
            if not isinstance(molecule, dict):
                mol = molecule.dict(encoding="json")
            else:
                mol = molecule

            geometry = unit.Quantity(
                np.array(mol["geometry"], float).reshape(-1, 3), unit.bohr
            )
            try:
                offmol._add_conformer(geometry.to(unit.angstrom))
                # in case this molecule didn't come from a server at all
                if "id" in mol:
                    initial_ids[mol["id"]] = offmol.n_conformers - 1
            except InvalidConformerError:
                print(
                    "Invalid conformer for this molecule, the geometry could not be attached."
                )

        # attach a dict that has the initial molecule ids and the number of the conformer it is stored in
        # if it's empty, don't bother
        if initial_ids:
            offmol._properties["initial_molecules"] = initial_ids

        return offmol

    @classmethod
    @RDKitToolkitWrapper.requires_toolkit()
    def from_pdb_and_smiles(cls, file_path, smiles, allow_undefined_stereo=False):
        """
        Create a Molecule from a pdb file and a SMILES string using RDKit.

        Requires RDKit to be installed.

        .. warning :: This API is experimental and subject to change.

        The molecule is created and sanitised based on the SMILES string, we then find a mapping
        between this molecule and one from the PDB based only on atomic number and connections.
        The SMILES molecule is then reindexed to match the PDB, the conformer is attached, and the
        molecule returned.

        Note that any stereochemistry in the molecule is set by the SMILES, and not the coordinates
        of the PDB.

        Parameters
        ----------
        file_path: str
            PDB file path
        smiles : str
            a valid smiles string for the pdb, used for stereochemistry, formal charges, and bond order
        allow_undefined_stereo : bool, default=False
            If false, raises an exception if SMILES contains undefined stereochemistry.

        Returns
        --------
        molecule : openff.toolkit.Molecule
            An OFFMol instance with ordering the same as used in the PDB file.

        Raises
        ------
        InvalidConformerError
            If the SMILES and PDB molecules are not isomorphic.
        """

        toolkit = RDKitToolkitWrapper()
        return toolkit.from_pdb_and_smiles(
            file_path, smiles, allow_undefined_stereo, _cls=cls
        )

    def canonical_order_atoms(self, toolkit_registry=GLOBAL_TOOLKIT_REGISTRY):
        """
        Produce a copy of the molecule with the atoms reordered canonically.

        Each toolkit defines its own canonical ordering of atoms. The canonical
        order may change from toolkit version to toolkit version or between
        toolkits.

        .. warning :: This API is experimental and subject to change.

        Parameters
        ----------
        toolkit_registry : openff.toolkit.utils.toolkits.ToolkitRegistry or
            openff.toolkit.utils.toolkits.ToolkitWrapper, optional
            :class:`ToolkitRegistry` or :class:`ToolkitWrapper` to use for
            SMILES-to-molecule conversion

        Returns
        -------
        molecule : openff.toolkit.topology.Molecule
            An new OpenFF style molecule with atoms in the canonical order.
        """

        if isinstance(toolkit_registry, ToolkitRegistry):
            return toolkit_registry.call("canonical_order_atoms", self)
        elif isinstance(toolkit_registry, ToolkitWrapper):
            toolkit = toolkit_registry
            return toolkit.canonical_order_atoms(self)
        else:
            raise InvalidToolkitRegistryError(
                "Invalid toolkit_registry passed to from_smiles. Expected ToolkitRegistry or ToolkitWrapper. "
                f"Got {type(toolkit_registry)}."
            )

    def remap(self, mapping_dict, current_to_new=True):
        """
        Remap all of the indexes in the molecule to match the given mapping dict

        .. warning :: This API is experimental and subject to change.

        Parameters
        ----------
        mapping_dict : dict,
            A dictionary of the mapping between indexes, this should start from 0.
        current_to_new : bool, default=True
            If this is ``True``, then ``mapping_dict`` is of the form ``{current_index: new_index}``;
            otherwise, it is of the form ``{new_index: current_index}``

        Returns
        -------
        new_molecule :  openff.toolkit.topology.molecule.Molecule
            An openff.toolkit.Molecule instance with all attributes transferred, in the PDB order.
        """

        # make sure the size of the mapping matches the current molecule
        if len(mapping_dict) != self.n_atoms:
            raise ValueError(
                f"The number of mapping indices({len(mapping_dict)}) does not match the number of"
                f"atoms in this molecule({self.n_atoms})"
            )

        # make two mapping dicts we need new to old for atoms
        # and old to new for bonds
        if current_to_new:
            cur_to_new = mapping_dict
            new_to_cur = dict(zip(mapping_dict.values(), mapping_dict.keys()))
        else:
            new_to_cur = mapping_dict
            cur_to_new = dict(zip(mapping_dict.values(), mapping_dict.keys()))

        new_molecule = self.__class__()
        new_molecule.name = self.name

        try:
            # add the atoms list
            for i in range(self.n_atoms):
                # get the old atom info
                old_atom = self._atoms[new_to_cur[i]]
                new_molecule._add_atom(**old_atom.to_dict())
        # this is the first time we access the mapping; catch an index error here corresponding to mapping that starts
        # from 0 or higher
        except (KeyError, IndexError):
            raise IndexError(
                f"The mapping supplied is missing a relation corresponding to atom({i})"
            )

        # add the bonds but with atom indexes in a sorted ascending order
        for bond in self._bonds:
            atoms = sorted([cur_to_new[bond.atom1_index], cur_to_new[bond.atom2_index]])
            bond_dict = bond.to_dict()
            bond_dict["atom1"] = atoms[0]
            bond_dict["atom2"] = atoms[1]
            new_molecule._add_bond(**bond_dict)

        # we can now resort the bonds
        sorted_bonds = sorted(
            new_molecule.bonds, key=operator.attrgetter("atom1_index", "atom2_index")
        )
        new_molecule._bonds = sorted_bonds

        # remap the charges
        if self.partial_charges is not None:
            new_charges = np.zeros(self.n_atoms)
            for i in range(self.n_atoms):
                new_charges[i] = self.partial_charges[new_to_cur[i]].m_as(
                    unit.elementary_charge
                )
            new_molecule.partial_charges = new_charges * unit.elementary_charge

        # remap the conformers there can be more than one
        if self.conformers is not None:
            for conformer in self.conformers:
                new_conformer = np.zeros((self.n_atoms, 3))
                for i in range(self.n_atoms):
                    new_conformer[i] = conformer[new_to_cur[i]].m_as(unit.angstrom)
                new_molecule._add_conformer(new_conformer * unit.angstrom)

        # move any properties across
        new_molecule._properties = self._properties

        return new_molecule

    def to_openeye(
        self,
        toolkit_registry=GLOBAL_TOOLKIT_REGISTRY,
        aromaticity_model=DEFAULT_AROMATICITY_MODEL,
    ):
        """
        Create an OpenEye molecule

        Requires the OpenEye toolkit to be installed.

        .. todo ::

           * Use stored conformer positions instead of an argument.
           * Should the aromaticity model be specified in some other way?

        Parameters
        ----------
        aromaticity_model : str, optional, default=DEFAULT_AROMATICITY_MODEL
            The aromaticity model to use

        Returns
        -------
        oemol : openeye.oechem.OEMol
            An OpenEye molecule

        Examples
        --------

        Create an OpenEye molecule from a Molecule

        >>> molecule = Molecule.from_smiles('CC')
        >>> oemol = molecule.to_openeye()

        """
        # toolkit = OpenEyeToolkitWrapper()
        if isinstance(toolkit_registry, ToolkitWrapper):
            return toolkit_registry.to_openeye(
                self, aromaticity_model=aromaticity_model
            )
        else:
            return toolkit_registry.call(
                "to_openeye", self, aromaticity_model=aromaticity_model
            )

    def _construct_angles(self):
        """
        Get an iterator over all i-j-k angles.
        """
        # TODO: Build Angle objects instead of tuple of atoms.
        if not hasattr(self, "_angles"):
            self._construct_bonded_atoms_list()
            self._angles = set()
            for atom1 in self._atoms:
                for atom2 in self._bondedAtoms[atom1]:
                    for atom3 in self._bondedAtoms[atom2]:
                        if atom1 == atom3:
                            continue
                        # TODO: Encapsulate this logic into an Angle class.
                        if atom1.molecule_atom_index < atom3.molecule_atom_index:
                            self._angles.add((atom1, atom2, atom3))
                        else:
                            self._angles.add((atom3, atom2, atom1))

    def _construct_torsions(self):
        """
        Construct sets containing the atoms improper and proper torsions
        """
        # TODO: Build Proper/ImproperTorsion objects instead of tuple of atoms.
        if not hasattr(self, "_torsions"):
            self._construct_bonded_atoms_list()

            self._propers = set()
            self._impropers = set()
            for atom1 in self._atoms:
                for atom2 in self._bondedAtoms[atom1]:
                    for atom3 in self._bondedAtoms[atom2]:
                        if atom1 == atom3:
                            continue
                        for atom4 in self._bondedAtoms[atom3]:
                            if atom4 == atom2:
                                continue
                            # Exclude i-j-k-i
                            if atom1 == atom4:
                                continue

                            if atom1.molecule_atom_index < atom4.molecule_atom_index:
                                torsion = (atom1, atom2, atom3, atom4)
                            else:
                                torsion = (atom4, atom3, atom2, atom1)

                            self._propers.add(torsion)

                        for atom3i in self._bondedAtoms[atom2]:
                            if atom3i == atom3:
                                continue
                            if atom3i == atom1:
                                continue

                            improper = (atom1, atom2, atom3, atom3i)
                            self._impropers.add(improper)

            self._torsions = self._propers | self._impropers

    def _construct_bonded_atoms_list(self):
        """
        Construct list of all atoms each atom is bonded to.

        """
        # TODO: Add this to cached_properties
        if not hasattr(self, "_bondedAtoms"):
            # self._atoms = [ atom for atom in self.atoms() ]
            self._bondedAtoms = dict()
            for atom in self._atoms:
                self._bondedAtoms[atom] = set()
            for bond in self._bonds:
                atom1 = self.atoms[bond.atom1_index]
                atom2 = self.atoms[bond.atom2_index]
                self._bondedAtoms[atom1].add(atom2)
                self._bondedAtoms[atom2].add(atom1)

    def _is_bonded(self, atom_index_1, atom_index_2):
        """Return True if atoms are bonded, False if not.

        Parameters
        ----------
        atom_index_1 : int
        atom_index_2 : int
            Atom indices

        Returns
        -------
        is_bonded : bool
            True if atoms are bonded, False otherwise


        """
        self._construct_bonded_atoms_list()
        atom1 = self._atoms[atom_index_1]
        atom2 = self._atoms[atom_index_2]
        return atom2 in self._bondedAtoms[atom1]

    def get_bond_between(self, i, j):
        """Returns the bond between two atoms

        Parameters
        ----------
        i, j : int or Atom
            Atoms or atom indices to check

        Returns
        -------
        bond : Bond
            The bond between i and j.

        """
        if isinstance(i, int) and isinstance(j, int):
            atom_i = self._atoms[i]
            atom_j = self._atoms[j]
        elif isinstance(i, Atom) and isinstance(j, Atom):
            atom_i = i
            atom_j = j
        else:
            raise TypeError(
                "Invalid input passed to get_bond_between(). Expected ints or Atoms, "
                f"got {j} and {j}."
            )

        for bond in atom_i.bonds:

            for atom in bond.atoms:

                if atom == atom_i:
                    continue

                if atom == atom_j:
                    return bond

        from openff.toolkit.topology import NotBondedError

        raise NotBondedError(f"No bond between atom {i} and {j}")


class Molecule(FrozenMolecule):
    """
    Mutable chemical representation of a molecule, such as a small molecule or biopolymer.

    .. todo :: What other API calls would be useful for supporting biopolymers as small molecules? Perhaps iterating
        over chains and residues?

    Examples
    --------

    Create a molecule from an sdf file

    >>> from openff.toolkit.utils import get_data_file_path
    >>> sdf_filepath = get_data_file_path('molecules/ethanol.sdf')
    >>> molecule = Molecule(sdf_filepath)

    Convert to OpenEye OEMol object

    >>> oemol = molecule.to_openeye()

    Create a molecule from an OpenEye molecule

    >>> molecule = Molecule.from_openeye(oemol)

    Convert to RDKit Mol object

    >>> rdmol = molecule.to_rdkit()

    Create a molecule from an RDKit molecule

    >>> molecule = Molecule.from_rdkit(rdmol)

    Create a molecule from IUPAC name (requires the OpenEye toolkit)

    >>> molecule = Molecule.from_iupac('imatinib')

    Create a molecule from SMILES

    >>> molecule = Molecule.from_smiles('Cc1ccccc1')

    .. warning :: This API is experimental and subject to change.

    """

    def __init__(self, *args, **kwargs):
        """
        Create a new Molecule object

        Parameters
        ----------
        other : optional, default=None
            If specified, attempt to construct a copy of the molecule from the
            specified object. This can be any one of the following:

            * a :class:`Molecule` object
            * a file that can be used to construct a :class:`Molecule` object
            * an ``openeye.oechem.OEMol``
            * an ``rdkit.Chem.rdchem.Mol``
            * a serialized :class:`Molecule` object

        Examples
        --------

        Create an empty molecule:

        >>> empty_molecule = Molecule()

        Create a molecule from a file that can be used to construct a molecule,
        using either a filename or file-like object:

        >>> from openff.toolkit.utils import get_data_file_path
        >>> sdf_filepath = get_data_file_path('molecules/ethanol.sdf')
        >>> molecule = Molecule(sdf_filepath)
        >>> molecule = Molecule(open(sdf_filepath, 'r'), file_format='sdf')

        >>> import gzip
        >>> mol2_gz_filepath = get_data_file_path('molecules/toluene.mol2.gz')
        >>> molecule = Molecule(gzip.GzipFile(mol2_gz_filepath, 'r'), file_format='mol2')

        Create a molecule from another molecule:

        >>> molecule_copy = Molecule(molecule)

        Convert to OpenEye OEMol object

        >>> oemol = molecule.to_openeye()

        Create a molecule from an OpenEye molecule:

        >>> molecule = Molecule(oemol)

        Convert to RDKit Mol object

        >>> rdmol = molecule.to_rdkit()

        Create a molecule from an RDKit molecule:

        >>> molecule = Molecule(rdmol)

        Create a molecule from a serialized molecule object:

        >>> serialized_molecule = molecule.__getstate__()
        >>> molecule_copy = Molecule(serialized_molecule)

        .. todo ::

           * If a filename or file-like object is specified but the file
             contains more than one molecule, what is the proper behavior?
             Read just the first molecule, or raise an exception if more
             than one molecule is found?

           * Should we also support SMILES strings or IUPAC names for
             ``other``?

        """
        super(Molecule, self).__init__(*args, **kwargs)

    # TODO: Change this to add_atom(Atom) to improve encapsulation and extensibility?
    def add_atom(
        self,
        atomic_number,
        formal_charge,
        is_aromatic,
        stereochemistry=None,
        name=None,
        metadata=None,
    ):
        """
        Add an atom to the molecule.

        Parameters
        ----------
        atomic_number : int
            Atomic number of the atom
        formal_charge : int
            Formal charge of the atom
        is_aromatic : bool
            If ``True``, atom is aromatic; if ``False``, not aromatic
        stereochemistry : str, optional, default=None
            Either ``'R'`` or ``'S'`` for specified stereochemistry, or ``None`` if stereochemistry is irrelevant
        name : str, optional
            An optional name for the atom
        metadata : dict[str: (int, str)], default=None
            An optional dictionary where keys are strings and values are strings or ints. This is intended
            to record atom-level information used to inform hierarchy definition and iteration, such as
            grouping atom by residue and chain.

        Returns
        -------
        index : int
            The index of the atom in the molecule

        Examples
        --------

        Define a methane molecule

        >>> molecule = Molecule()
        >>> molecule.name = 'methane'
        >>> C = molecule.add_atom(6, 0, False)
        >>> H1 = molecule.add_atom(1, 0, False)
        >>> H2 = molecule.add_atom(1, 0, False)
        >>> H3 = molecule.add_atom(1, 0, False)
        >>> H4 = molecule.add_atom(1, 0, False)
        >>> bond_idx = molecule.add_bond(C, H1, False, 1)
        >>> bond_idx = molecule.add_bond(C, H2, False, 1)
        >>> bond_idx = molecule.add_bond(C, H3, False, 1)
        >>> bond_idx = molecule.add_bond(C, H4, False, 1)

        """
        atom_index = self._add_atom(
            atomic_number,
            formal_charge,
            is_aromatic,
            stereochemistry=stereochemistry,
            name=name,
            metadata=metadata,
        )
        return atom_index

    def add_bond(
        self,
        atom1,
        atom2,
        bond_order,
        is_aromatic,
        stereochemistry=None,
        fractional_bond_order=None,
    ):
        """
        Add a bond between two specified atom indices


        Parameters
        ----------
        atom1 : int or openff.toolkit.topology.molecule.Atom
            Index of first atom
        atom2 : int or openff.toolkit.topology.molecule.Atom
            Index of second atom
        bond_order : int
            Integral bond order of Kekulized form
        is_aromatic : bool
            True if this bond is aromatic, False otherwise
        stereochemistry : str, optional, default=None
            Either ``'E'`` or ``'Z'`` for specified stereochemistry, or ``None`` if stereochemistry is irrelevant
        fractional_bond_order : float, optional, default=None
            The fractional (eg. Wiberg) bond order

        Returns
        -------
        index: int
            Index of the bond in this molecule

        """
        bond_index = self._add_bond(
            atom1,
            atom2,
            bond_order,
            is_aromatic,
            stereochemistry=stereochemistry,
            fractional_bond_order=fractional_bond_order,
        )
        return bond_index

    def add_conformer(self, coordinates):
        """
        Add a conformation of the molecule

        Parameters
        ----------
        coordinates: unit-wrapped np.array with shape (n_atoms, 3) and dimension of distance
            Coordinates of the new conformer, with the first dimension of the array corresponding to the atom index in
            the molecule's indexing system.

        Returns
        -------
        index: int
            The index of this conformer
        """

        # TODO how can be check that a set of coords and no connections
        #   is a conformation that does not change connectivity?

        return self._add_conformer(coordinates)

    def visualize(
        self,
        backend="rdkit",
        width=None,
        height=None,
        show_all_hydrogens=True,
    ):
        """
        Render a visualization of the molecule in Jupyter

        Parameters
        ----------
        backend : str, optional, default='rdkit'
            The visualization engine to use. Choose from:

            - ``"rdkit"``
            - ``"openeye"``
            - ``"nglview"`` (requires conformers)

        width : int, optional, default=500
            Width of the generated representation (only applicable to
            ``backend=openeye`` or ``backend=rdkit``)
        height : int, optional, default=300
            Width of the generated representation (only applicable to
            ``backend=openeye`` or ``backend=rdkit``)
        show_all_hydrogens : bool, optional, default=True
            Whether to explicitly depict all hydrogen atoms. (only applicable to
            ``backend=openeye`` or ``backend=rdkit``)

        Returns
        -------
        object
            Depending on the backend chosen:

            - rdkit → IPython.display.SVG
            - openeye → IPython.display.Image
            - nglview → nglview.NGLWidget

        """
        from openff.toolkit.utils.toolkits import OPENEYE_AVAILABLE, RDKIT_AVAILABLE

        backend = backend.lower()

        if backend == "nglview":
            try:
                import nglview as nv
            except ImportError:
                raise MissingDependencyError("nglview")

            if width is not None or height is not None:
                # TODO: More specific exception
                raise ValueError(
                    "The width, height, and show_all_hydrogens arguments do not apply to the nglview backend."
                )
            elif not show_all_hydrogens:
                # TODO: More specific exception
                # TODO: Implement this? Should be able to just strip hydrogens from the PDB
                raise ValueError(
                    "show_all_hydrogens=False is not supported by the nglview backend"
                )

            if self.conformers:
                from openff.toolkit.utils.viz import _OFFTrajectoryNGLView

                trajectory_like = _OFFTrajectoryNGLView(self)
                widget = nv.NGLWidget(trajectory_like)
                return widget
            else:
                # TODO: More specific exception
                raise ValueError(
                    "Visualizing with NGLview requires that the molecule has "
                    "conformers."
                )

        width = 500 if width is None else width
        height = 300 if height is None else height
        show_all_hydrogens = True if show_all_hydrogens is None else show_all_hydrogens

        if backend == "rdkit":
            if RDKIT_AVAILABLE:
                from IPython.display import SVG
                from rdkit.Chem.Draw import (  # type: ignore[import]
                    rdDepictor,
                    rdMolDraw2D,
                )
                from rdkit.Chem.rdmolops import RemoveHs  # type: ignore[import]

                rdmol = self.to_rdkit()

                if not show_all_hydrogens:
                    # updateExplicitCount: Keep a record of the hydrogens we remove.
                    # This is used in visualization to distinguish eg radicals from normal species
                    rdmol = RemoveHs(rdmol, updateExplicitCount=True)

                rdDepictor.SetPreferCoordGen(True)
                rdDepictor.Compute2DCoords(rdmol)
                rdmol = rdMolDraw2D.PrepareMolForDrawing(rdmol)

                drawer = rdMolDraw2D.MolDraw2DSVG(width, height)
                drawer.DrawMolecule(rdmol)
                drawer.FinishDrawing()

                return SVG(drawer.GetDrawingText())
            else:
                warnings.warn(
                    "RDKit was requested as a visualization backend but "
                    "it was not found to be installed. Falling back to "
                    "trying to use OpenEye for visualization."
                )
                backend = "openeye"
        if backend == "openeye":
            if OPENEYE_AVAILABLE:
                from IPython.display import Image
                from openeye import oedepict

                oemol = self.to_openeye()

                opts = oedepict.OE2DMolDisplayOptions(
                    width, height, oedepict.OEScale_AutoScale
                )

                if show_all_hydrogens:
                    opts.SetHydrogenStyle(oedepict.OEHydrogenStyle_ImplicitAll)

                oedepict.OEPrepareDepiction(oemol)
                img = oedepict.OEImage(width, height)
                display = oedepict.OE2DMolDisplay(oemol, opts)
                oedepict.OERenderMolecule(img, display)
                png = oedepict.OEWriteImageToString("png", img)
                return Image(png)

        # TODO: More specific exception
        raise ValueError("Could not find an appropriate backend")

    def perceive_residues(self, substructure_file_path=None, strict_chirality=True):
        """
        Perceive a polymer's residues and fill each atom's metadata accordingly.

        Perceives residues by matching substructures in the current molecule
        with a substructure dictionary file, using SMARTS.

        Parameters
        ----------
        substructure_file_path : str, optional, default=None
            Path to substructure library file in JSON format. Defaults to using
            built-in substructure file.
        strict_chirality: bool, optional, default=True
            Whether to use strict chirality symbols (stereomarks) for
            substructure matchings with SMARTS.
        """
        # Read substructure dictionary file
        if not substructure_file_path:
            substructure_file_path = get_data_file_path(
                "proteins/aa_residues_substructures_with_caps.json"
            )
        with open(substructure_file_path, "r") as subfile:
            substructure_dictionary = json.load(subfile)

        # TODO: Think of a better way to deal with no strict chirality case
        # if ignoring strict chirality, remove/update keys in inner dictionary
        if not strict_chirality:
            # make a copy of substructure dict
            substructure_dictionary_no_chirality = deepcopy(substructure_dictionary)
            # Update inner key (SMARTS) maintaining its value
            for res_name, inner_dict in substructure_dictionary.items():
                for smarts, atom_types in inner_dict.items():
                    smarts_no_chirality = smarts.replace("@", "")  # remove @ in smarts
                    substructure_dictionary_no_chirality[res_name][
                        smarts_no_chirality
                    ] = substructure_dictionary_no_chirality[res_name].pop(
                        smarts
                    )  # update key
            # replace with the new substructure dictionary
            substructure_dictionary = substructure_dictionary_no_chirality

        all_matches = list()
        for residue_name, smarts_dict in substructure_dictionary.items():
            matches = dict()
            for smarts in smarts_dict:
                for match in self.chemical_environment_matches(smarts):
                    matches[match] = smarts
                    all_matches.append(
                        {
                            "atom_idxs": match,
                            "atom_idxs_set": set(match),
                            "smarts": smarts,
                            "residue_name": residue_name,
                            "atom_names": smarts_dict[smarts],
                        }
                    )

        # Remove matches that are subsets of other matches
        # give precedence to the SMARTS defined at the end of the file
        match_idxs_to_delete = set()
        for match_idx in range(len(all_matches) - 1, 0, -1):
            this_match_set = all_matches[match_idx]["atom_idxs_set"]
            this_match_set_size = len(this_match_set)
            for match_before_this_idx in range(match_idx):
                match_before_this_set = all_matches[match_before_this_idx][
                    "atom_idxs_set"
                ]
                match_before_this_set_size = len(match_before_this_set)
                n_overlapping_atoms = len(
                    this_match_set.intersection(match_before_this_set)
                )
                if n_overlapping_atoms > 0:
                    if match_before_this_set_size < this_match_set_size:
                        match_idxs_to_delete.add(match_before_this_idx)
                    else:
                        match_idxs_to_delete.add(match_idx)

        match_idxs_to_delete_list = sorted(list(match_idxs_to_delete), reverse=True)
        for match_idx in match_idxs_to_delete_list:
            all_matches.pop(match_idx)

        all_matches.sort(key=lambda x: min(x["atom_idxs"]))

        # Now the matches have been deduplicated and de-subsetted
        for residue_num, match_dict in enumerate(all_matches):
            for smarts_idx, atom_idx in enumerate(match_dict["atom_idxs"]):
                self.atoms[atom_idx].metadata["residue_name"] = match_dict[
                    "residue_name"
                ]
                self.atoms[atom_idx].metadata["residue_number"] = residue_num + 1
                self.atoms[atom_idx].metadata["atom_name"] = match_dict["atom_names"][
                    smarts_idx
                ]

    def _ipython_display_(self):
        from IPython.display import display

        try:
            return display(self.visualize(backend="nglview"))
        except (ImportError, ValueError):
            pass

        try:
            return display(self.visualize(backend="rdkit"))
        except ValueError:
            pass

        try:
            return display(self.visualize(backend="openeye"))
        except ValueError:
            pass


def _networkx_graph_to_hill_formula(graph: "nx.Graph") -> str:
    """
    Convert a NetworkX graph to a Hill formula.

    Parameters
    ----------
    graph : nx.Graph
        The graph to convert.

    Returns
    -------
    str
        The Hill formula corresponding to the graph.

    """
    import networkx as nx

    if not isinstance(graph, nx.Graph):
        raise Exception("The graph must be a NetworkX graph.")

    atom_nums = list(dict(graph.nodes(data="atomic_number", default=1)).values())
    return _atom_nums_to_hill_formula(atom_nums)


def _atom_nums_to_hill_formula(atom_nums: List[int]) -> str:
    """
    Given a `Counter` object of atom counts by atomic number, generate the corresponding
    Hill formula. See https://en.wikipedia.org/wiki/Chemical_formula#Hill_system"""
    from collections import Counter

    SYMBOLS_ = deepcopy(SYMBOLS)
    SYMBOLS_[0] = "X"

    atom_symbol_counts = Counter(SYMBOLS_[atom_num] for atom_num in atom_nums)

    formula = []
    # Check for C and H first, to make a correct hill formula
    for el in ["C", "H"]:
        if el in atom_symbol_counts:
            count = atom_symbol_counts.pop(el)
            formula.append(el)
            if count > 1:
                formula.append(str(count))

    # now get the rest of the elements in alphabetical ordering
    for el in sorted(atom_symbol_counts.keys()):
        count = atom_symbol_counts.pop(el)
        formula.append(el)
        if count > 1:
            formula.append(str(count))

    return "".join(formula)


def _nth_degree_neighbors_from_graphlike(
    graphlike: Union[Molecule, "_SimpleMolecule"], n_degrees: int
) -> Generator[
    Union[Tuple[Atom, Atom], Tuple["_SimpleAtom", "_SimpleAtom"]], None, None
]:
    """
    Given a graph-like object, return a tuple of the nth degree neighbors of each atom.

    The input `graphlike` object must provide a .to_networkx() method and an
    `atoms` property that can be indexed.

    See Molecule.nth_degree_neighbors for more details.

    Parameters
    ----------
    graphlike : Union[Molecule, _SimpleMolecule]
        The graph-like object to get the neighbors of.
    n: int
        The number of bonds separating atoms in each pair

    Returns
    -------
    neighbors: iterator of tuple of Atom
        Tuples (len 2) of atom that are separated by ``n`` bonds.
    """
    graph = graphlike.to_networkx()

    for node_i in graph.nodes:
        for node_j in graph.nodes:
            if node_i == node_j:
                continue

            path_length = nx.shortest_path_length(graph, node_i, node_j)

            if path_length == n_degrees:
                if node_i > node_j:
                    continue
                yield (graphlike.atoms[node_i], graphlike.atoms[node_j])


class HierarchyScheme:
    def __init__(self, parent, uniqueness_criteria, iterator_name):
        """
        A HierarchyScheme contains the information needed to perceive HierarchyElements from a
        Molecule containing atoms with metadata

        Parameters
        ----------
        parent : openff.toolkit.topology.FrozenMolecule
        uniqueness_criteria : tuple of str
        iterator_name : str
            Name of the iterator that will be exposed to access the HierarchyElements generated
            by this scheme
        """
        if (type(uniqueness_criteria) is not list) and (
            type(uniqueness_criteria) is not tuple
        ):
            raise TypeError(
                f"'uniqueness_criteria' kwarg must be a list or a tuple of strings,"
                f" received {repr(uniqueness_criteria)} "
                f"(type {type(uniqueness_criteria)}) instead."
            )

        for criterion in uniqueness_criteria:
            if type(criterion) is not str:
                raise TypeError(
                    f"Each item in the 'uniqueness_criteria' kwarg must be a string,"
                    f" received {repr(criterion)} "
                    f"(type {type(criterion)}) instead."
                )

        if type(iterator_name) is not str:
            raise TypeError(
                f"'iterator_name' kwarg must be a string, received {repr(iterator_name)} "
                f"(type {type(iterator_name)}) instead."
            )
        self.parent = parent
        self.uniqueness_criteria = uniqueness_criteria
        self.iterator_name = iterator_name

        self.hierarchy_elements = list()

    def to_dict(self):
        """
        Serialize this object to a basic dict of strings, ints, and floats
        """
        return_dict = dict()
        return_dict["uniqueness_criteria"] = self.uniqueness_criteria
        return_dict["iterator_name"] = self.iterator_name
        return_dict["hierarchy_elements"] = [
            e.to_dict() for e in self.hierarchy_elements
        ]
        return return_dict

    def perceive_hierarchy(self):
        """
        Groups the particles of the parent of this HierarchyScheme according to their
        metadata, and creates HierarchyElements suitable for iteration over the parent.
        Particles missing the metadata fields in this HierarchyScheme's
        uniqueness_criteria tuple will have those spots populated with the string 'None'.

        This method overwrites the HierarchyScheme's `hierarchy_elements` attribute in place.
        The HierarchyElements in this HierarchyScheme's `hierarchy_elements` attribute are STATIC -
        That is, they are updated only when `perceive_hierarchy` is run, NOT on-the-fly when
        atom metadata is modified.
        """
        from collections import defaultdict

        self.hierarchy_elements = list()
        # Determine which particles should get added to which HierarchyElements
        hier_eles_to_add = defaultdict(list)
        for particle in self.parent.particles:
            particle_key = list()
            for field_key in self.uniqueness_criteria:
                if field_key in particle.metadata:
                    particle_key.append(particle.metadata[field_key])
                else:
                    particle_key.append("None")

            hier_eles_to_add[tuple(particle_key)].append(particle)

        # Create the actual HierarchyElements
        for particle_key, particles_to_add in hier_eles_to_add.items():
            particle_indices = [p.molecule_particle_index for p in particles_to_add]
            self.add_hierarchy_element(particle_key, particle_indices)

        self.sort_hierarchy_elements()

    def add_hierarchy_element(self, identifier, particle_indices):
        """
        Instantiate a new HierarchyElement belonging to this HierarchyScheme.
        This is the main way to instantiate new HierarchyElements.

        Parameters
        ----------
        identifier : tuple of str and int
            uniqueness tuple
        particle_indices : iterable int
        """
        new_hier_ele = HierarchyElement(self, identifier, particle_indices)
        self.hierarchy_elements.append(new_hier_ele)
        return new_hier_ele

    def sort_hierarchy_elements(self):
        """
        Semantically sort the HierarchyElements belonging to this object, according to
        their identifiers.
        """
        # hard-code the sort_func value here, since it's hard to serialize safely
        def sort_func(x):
            return version.parse(".".join([str(i) for i in x.identifier]))

        self.hierarchy_elements.sort(key=sort_func)

    def __str__(self):
        return (
            f"HierarchyScheme with uniqueness_criteria '{self.uniqueness_criteria}', iterator_name "
            f"'{self.iterator_name}', and {len(self.hierarchy_elements)} elements"
        )

    def __repr__(self):
        return self.__str__()


class HierarchyElement:
    def __init__(self, scheme, identifier, particle_indices):
        """
        scheme : HierarchyScheme
        id : tuple of str and int
            uniqueness tuple
        particle_indicess : iterable int
        """
        self.scheme = scheme
        self.identifier = identifier
        self.particle_indices = deepcopy(particle_indices)
        for id_component, uniqueness_component in zip(
            identifier, scheme.uniqueness_criteria
        ):
            setattr(self, uniqueness_component, id_component)

    def to_dict(self):
        """
        Serialize this object to a basic dict of strings, ints, and floats
        """
        return_dict = dict()
        return_dict["identifier"] = self.identifier
        return_dict["particle_indices"] = self.particle_indices
        return return_dict

    @property
    def particles(self):
        for particle_index in self.particle_indices:
            yield self.parent.particles[particle_index]

    def particle(self, index: int):
        """
        Get particle with a specified index.

        Parameters
        ----------
        index : int

        Returns
        -------
        particle : openff.toolkit.topology.Particle
        """
        return self.parent.particles[self.particle_indices[index]]

    @property
    def parent(self):
        return self.scheme.parent

    def __str__(self):
        return (
            f"HierarchyElement {self.identifier} of iterator '{self.scheme.iterator_name}' containing "
            f"{len(self.particle_indices)} particle(s)"
        )

    def __repr__(self):
        return self.__str__()<|MERGE_RESOLUTION|>--- conflicted
+++ resolved
@@ -3733,8 +3733,8 @@
 
         offmol = toolkit_registry.call(
             "_polymer_openmm_topology_to_offmol", pdb.topology, substructure_dictionary
+
         )
-<<<<<<< HEAD
 
         coords = unit.Quantity(
             np.array(
@@ -3747,27 +3747,11 @@
         )
         offmol.add_conformer(coords)
         offmol = toolkit_registry.call("_assign_aromaticity_and_stereo_from_3d", offmol)
-
         for i, atom in enumerate(pdb.topology.atoms()):
             offmol.atoms[i].name = atom.name
             offmol.atoms[i].metadata["residue_name"] = atom.residue.name
             offmol.atoms[i].metadata["residue_number"] = atom.residue.id
             offmol.atoms[i].metadata["chain_id"] = atom.residue.chain.id
-=======
-        # TODO: I think we've copied this across from the SMARTS patterns, unless I've confused R/S and CCW/CW again
-
-        # Chem.AssignStereochemistryFrom3D(rdkit_mol)
-
-        for i, atom in enumerate(pdb.topology.atoms()):
-            offmol.atoms[i].name = atom.name
-            # shh, don't tell Jeff
-            offmol.atoms[i]._metadata = {
-                "residue_name": atom.residue.name,
-                "residue_number": atom.residue.id,
-                "chain_id": atom.residue.chain.id,
-            }
->>>>>>> c86449a7
-
         offmol.add_default_hierarchy_schemes()
         offmol.perceive_hierarchy()
 
