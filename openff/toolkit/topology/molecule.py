#!/usr/bin/env python

# =============================================================================================
# MODULE DOCSTRING
# =============================================================================================
"""
Molecular chemical entity representation and routines to interface with cheminformatics toolkits

.. todo::

   * Our main philosophy here is to keep the object contents of topology objects easily serializable/deserializable

   * Have ``Molecule`` raise an exception if loading/creating molecules with unspecified stereochemistry?
   * Create ``FrozenMolecule`` to represent immutable molecule
   * Make ``Atom`` and ``Bond`` an inner class of Molecule?
   * Add ``Molecule.from_smarts()`` or ``.from_tagged_smiles()`` to allow a tagged SMARTS string
     (where tags are zero-indexed atom indices) to be used to create a molecule with the given atom numbering.
   * How can we make the ``Molecule`` API more useful to codes like perses that modify molecules on the fly?
   * Use `attrs <http://www.attrs.org/>`_ for convenient class initialization?
   * JSON/BSON representations of objects?
   * Generalize Molecule infrastructure to provide "plug-in" support for cheminformatics toolkits
   * Do we need a way to write a bunch of molecules to a file, or serialize a set of molecules to a file?
     We currently don't have a way to do that through the ``Molecule`` API, even though there is a way to
     read multiple molecules via ``Molecules.from_file()``.
   * Should we allow the removal of atoms too?
   * Should invalidation of cached properties be handled via something like a tracked list?
   * Refactor toolkit encapsulation to generalize and provide only a few major toolkit methods and toolkit objects that can be queried for features
   * Speed up overall import time by putting non-global imports only where they are needed

"""
import json
import operator
import warnings
from abc import abstractmethod
from collections import OrderedDict, UserDict
from copy import deepcopy
from typing import TYPE_CHECKING, List, Optional, Union

import mendeleev
import networkx as nx
import numpy as np
<<<<<<< HEAD
=======
from mendeleev import element
from mendeleev.fetch import fetch_table
>>>>>>> 0beef754
from openff.units import unit
from openff.units.elements import MASSES, SYMBOLS
from openff.units.openmm import to_openmm

if TYPE_CHECKING:
    import networkx as nx

from cached_property import cached_property
from packaging import version

import openff.toolkit
from openff.toolkit.utils import get_data_file_path, requires_package
from openff.toolkit.utils.exceptions import (
    HierarchySchemeNotFoundException,
    HierarchySchemeWithIteratorNameAlreadyRegisteredException,
    IncompatibleUnitError,
    InvalidAtomMetadataError,
    InvalidConformerError,
    NotAttachedToMoleculeError,
    SmilesParsingError,
)
from openff.toolkit.utils.serialization import Serializable
from openff.toolkit.utils.toolkits import (
    DEFAULT_AROMATICITY_MODEL,
    GLOBAL_TOOLKIT_REGISTRY,
    InvalidToolkitRegistryError,
    OpenEyeToolkitWrapper,
    RDKitToolkitWrapper,
    ToolkitRegistry,
    ToolkitWrapper,
    UndefinedStereochemistryError,
)
from openff.toolkit.utils.utils import (
    MissingDependencyError,
    dict_to_quantity,
    quantity_to_dict,
    requires_package,
)

# =============================================================================================
# GLOBAL PARAMETERS
# =============================================================================================

# TODO: Can we have the `ALLOWED_*_MODELS` list automatically appear in the docstrings below?
# TODO: Should `ALLOWED_*_MODELS` be objects instead of strings?
# TODO: Should these be imported from `openff.toolkit.cheminformatics.aromaticity_models` and `.bondorder_models`?

# TODO: Allow all OpenEye aromaticity models to be used with OpenEye names?
#       Only support OEAroModel_MDL in RDKit version?

# =============================================================================================
# PRIVATE SUBROUTINES
# =============================================================================================

# =============================================================================================
# Particle
# =============================================================================================


class Particle(Serializable):
    """
    Base class for all particles in a molecule.

    A particle object could be an ``Atom`` or a ``VirtualSite``.

    .. warning :: This API is experimental and subject to change.
    """

    @property
    def molecule(self):
        """
        The ``Molecule`` this particle is part of.

        .. todo::

            * Should we have a single unique ``Molecule`` for each molecule
              type in the system, or if we have multiple copies of the same
              molecule, should we have multiple ``Molecule``\ s?

        """
        return self._molecule

    @molecule.setter
    def molecule(self, molecule):
        """
        Set the particle's molecule pointer. Note that this will only work if the particle currently
        doesn't have a molecule
        """
        err = f"{type(self).__name__} already has an associated molecule"
        assert self._molecule is None, err
        self._molecule = molecule

    @property
    def molecule_particle_index(self):
        """
        Returns the index of this particle in its molecule
        """
        return self._molecule.particles.index(self)

    @property
    def name(self):
        """
        The name of the particle
        """
        return self._name

    def to_dict(self):
        """Convert to dictionary representation."""
        # Implement abstract method Serializable.to_dict()
        raise NotImplementedError()  # TODO

    @classmethod
    def from_dict(cls, d):
        """Static constructor from dictionary representation."""
        # Implement abstract method Serializable.to_dict()
        raise NotImplementedError()  # TODO


# =============================================================================================
# Atom
# =============================================================================================


class AtomMetadataDict(UserDict):
    def __init__(self, *args, **kwargs):
        self.data = {}
        self.update(dict(*args, **kwargs))

    def __setitem__(self, key, value):
        if not isinstance(key, str):
            raise InvalidAtomMetadataError(
                f"Attempted to set atom metadata with a non-string key. (key: {key}"
            )
        if not isinstance(value, (str, int)):
            raise InvalidAtomMetadataError(
                f"Attempted to set atom metadata with a non-string or integer "
                f"value. (value: {value})"
            )
        super().__setitem__(key, value)


class Atom(Particle):
    """
    A particle representing a chemical atom.

    Note that non-chemical virtual sites are represented by the ``VirtualSite`` object.

    .. todo::

       * Should ``Atom`` objects be immutable or mutable?
       * Do we want to support the addition of arbitrary additional properties,
         such as floating point quantities (e.g. ``charge``), integral quantities (such as ``id`` or ``serial`` index in a PDB file),
         or string labels (such as Lennard-Jones types)?

    .. todo :: Allow atoms to have associated properties.

    .. warning :: This API is experimental and subject to change.
    """

    def __init__(
        self,
        atomic_number,
        formal_charge,
        is_aromatic,
        name=None,
        molecule=None,
        stereochemistry=None,
        metadata=None,
    ):
        """
        Create an immutable Atom object.

        Object is serializable and immutable.

        .. todo :: Use attrs to validate?

        .. todo :: We can add setters if we need to.

        Parameters
        ----------
        atomic_number : int
            Atomic number of the atom
        formal_charge : int or openff.units.unit.Quantity-wrapped int with dimension "charge"
            Formal charge of the atom
        is_aromatic : bool
            If True, atom is aromatic; if False, not aromatic
        stereochemistry : str, optional, default=None
            Either 'R' or 'S' for specified stereochemistry, or None for ambiguous stereochemistry
        name : str, optional, default=None
            An optional name to be associated with the atom
        metadata : dict[str: (int, str)], default=None
            An optional dictionary where keys are strings and values are strings or ints. This is intended
            to record atom-level information used to inform hierarchy definition and iteration, such as
            grouping atom by residue and chain.

        Examples
        --------

        Create a non-aromatic carbon atom

        >>> atom = Atom(6, 0, False)

        Create a chiral carbon atom

        >>> atom = Atom(6, 0, False, stereochemistry='R', name='CT')

        """
        self._atomic_number = atomic_number
        # Use the setter here, since it will handle either ints or Quantities
        if hasattr(formal_charge, "units"):
            if formal_charge.units == unit.dimensionless:
                raise Exception
        self.formal_charge = formal_charge
        self._is_aromatic = is_aromatic
        self._stereochemistry = stereochemistry
        if name is None:
            name = ""
        self._name = name
        self._molecule = molecule
        ## From Jeff: I'm going to assume that this is implicit in the parent Molecule's ordering of atoms
        # self._molecule_atom_index = molecule_atom_index
        self._bonds = list()
        self._virtual_sites = list()
        if metadata is None:
            self._metadata = AtomMetadataDict()
        else:
            self._metadata = AtomMetadataDict(metadata)

    # TODO: We can probably avoid an explicit call and determine this dynamically
    #   from self._molecule (maybe caching the result) to get rid of some bookkeeping.
    def add_bond(self, bond):
        """Adds a bond that this atom is involved in
        .. todo :: Is this how we want to keep records?

        Parameters
        ----------
        bond: an openff.toolkit.topology.molecule.Bond
            A bond involving this atom
        """

        self._bonds.append(bond)
        # self._stereochemistry = None

    def add_virtual_site(self, vsite):
        """Adds a bond that this atom is involved in
        .. todo :: Is this how we want to keep records?

        Parameters
        ----------
        bond: an openff.toolkit.topology.molecule.Bond
            A bond involving this atom
        """

        self._virtual_sites.append(vsite)

    def to_dict(self):
        """Return a dict representation of the atom."""
        # TODO
        atom_dict = OrderedDict()
        atom_dict["atomic_number"] = self._atomic_number
        atom_dict["formal_charge"] = self._formal_charge.m_as(unit.elementary_charge)
        atom_dict["is_aromatic"] = self._is_aromatic
        atom_dict["stereochemistry"] = self._stereochemistry
        # TODO: Should we let atoms have names?
        atom_dict["name"] = self._name
        atom_dict["metadata"] = dict(self._metadata)
        # TODO: Should this be implicit in the atom ordering when saved?
        # atom_dict['molecule_atom_index'] = self._molecule_atom_index
        return atom_dict

    @classmethod
    def from_dict(cls, atom_dict):
        """Create an Atom from a dict representation."""
        return cls(**atom_dict)

    @property
    def metadata(self):
        """
        The atom's metadata dictionary
        """
        return self._metadata

    @property
    def formal_charge(self):
        """
        The atom's formal charge
        """
        return self._formal_charge

    @formal_charge.setter
    def formal_charge(self, other):
        """
        Set the atom's formal charge. Accepts either ints or openmm.unit.Quantity-wrapped ints with units of charge.
        """
        if isinstance(other, int):
            self._formal_charge = other * unit.elementary_charge
        elif isinstance(other, unit.Quantity):
            if other.units in unit.elementary_charge.compatible_units():
                self._formal_charge = other
            else:
                raise IncompatibleUnitError(
                    f"Cannot set formal charge with a quantity with units {other.units}"
                )
        elif hasattr(other, "unit"):
            from openmm import unit as openmm_unit

            if not isinstance(other, openmm_unit.Quantity):
                raise IncompatibleUnitError(
                    "Unsupported type passed to formal_charge setter. "
                    "Found object of type {type(other)}."
                )

            from openff.units.openmm import from_openmm

            converted = from_openmm(other)
            if converted.units in unit.elementary_charge.compatible_units():
                self._formal_charge = converted
            else:
                raise IncompatibleUnitError(
                    f"Cannot set formal charge with a quantity with units {converted.units}"
                )
        else:
            raise ValueError

    @property
    def partial_charge(self):
        """
        The partial charge of the atom, if any.

        Returns
        -------
        openmm.unit.Quantity with dimension of atomic charge, or None if no charge has been specified
        """
        if self._molecule._partial_charges is None:
            return None
        else:
            index = self.molecule_atom_index
            return self._molecule._partial_charges[index]

    @property
    def is_aromatic(self):
        """
        The atom's is_aromatic flag
        """
        return self._is_aromatic

    @property
    def stereochemistry(self):
        """
        The atom's stereochemistry (if defined, otherwise None)
        """
        return self._stereochemistry

    @stereochemistry.setter
    def stereochemistry(self, value):
        """Set the atoms stereochemistry
        Parameters
        ----------
        value : str
            The stereochemistry around this atom, allowed values are "CW", "CCW", or None,
        """

        # if (value != 'CW') and (value != 'CCW') and not(value is None):
        #    raise Exception("Atom stereochemistry setter expected 'CW', 'CCW', or None. Received {} (type {})".format(value, type(value)))
        self._stereochemistry = value

    @property
    def atomic_number(self) -> int:
        """
        The integer atomic number of the atom.

        """
        return self._atomic_number

    @property
    def symbol(self) -> str:
        """
        Return the symbol implied by the atomic number of this atom

        """
        return SYMBOLS[self.atomic_number]

    @property
    def mass(self):
        """
        The standard atomic weight (abundance-weighted isotopic mass) of the atomic site.

        .. todo :: Should we discriminate between standard atomic weight and most abundant isotopic mass?

        TODO (from jeff): Are there atoms that have different chemical properties based on their isotopes?

        """
        return MASSES[self.atomic_number]

    @property
    def name(self):
        """
        The name of this atom, if any
        """
        return self._name

    @name.setter
    def name(self, other):
        """

        Parameters
        ----------
        other : string
            The new name for this atom
        """
        if not (type(other) is str):
            raise Exception(
                "In setting atom name. Expected str, received {} (type {})".format(
                    other, type(other)
                )
            )
        self._name = other

    # TODO: How are we keeping track of bonds, angles, etc?

    @property
    def bonds(self):
        """
        The list of ``Bond`` objects this atom is involved in.

        """
        return self._bonds
        # for bond in self._bonds:
        #    yield bond

    @property
    # def bonded_to(self):
    def bonded_atoms(self):
        """
        The list of ``Atom`` objects this atom is involved in bonds with

        """
        for bond in self._bonds:
            for atom in bond.atoms:
                if not (atom == self):
                    # TODO: This seems dangerous. Ask John for a better way
                    yield atom

    def is_bonded_to(self, atom2):
        """
        Determine whether this atom is bound to another atom

        Parameters
        ----------
        atom2: openff.toolkit.topology.molecule.Atom
            a different atom in the same molecule

        Returns
        -------
        bool
            Whether this atom is bound to atom2
        """
        # TODO: Sanity check (check for same molecule?)
        assert self != atom2
        for bond in self._bonds:
            for bonded_atom in bond.atoms:
                if atom2 == bonded_atom:
                    return True
        return False

    @property
    def is_in_ring(self):
        """
        Return whether or not this atom is in a ring(s) (of any size)

        """
        if self._molecule is None:
            raise NotAttachedToMoleculeError(
                "This Atom does not belong to a Molecule object"
            )

        return any([self.molecule_atom_index in ring for ring in self._molecule.rings])

    @property
    def virtual_sites(self):
        """
        The list of ``VirtualSite`` objects this atom is involved in.

        """
        return self._virtual_sites
        # for vsite in self._vsites:
        #    yield vsite

    def virtual_site(self, index: int):
        """
        Get virtual_site with a specified index.

        Parameters
        ----------
        index : int

        Returns
        -------
        virtual_site : openff.toolkit.topology.VirtualSite
        """
        return self._virtual_sites[index]

    @property
    def molecule_atom_index(self):
        """
        The index of this Atom within the the list of atoms in the parent ``Molecule``.
        Note that this can be different from ``molecule_particle_index``.
        """
        if self._molecule is None:
            raise ValueError("This Atom does not belong to a Molecule object")
        if "_molecule_atom_index" in self.__dict__:
            return self._molecule_atom_index
        self._molecule_atom_index = self._molecule.atoms.index(self)
        return self._molecule_atom_index

    @property
    def molecule_particle_index(self):
        """
        The index of this Particle within the the list of particles in the parent ``Molecule``.
        Note that this can be different from ``molecule_atom_index``.

        """
        if self._molecule is None:
            raise ValueError("This Atom does not belong to a Molecule object")
        return self._molecule.particles.index(self)

    # ## From Jeff: Not sure if we actually need this
    # @property
    # def topology_atom_index(self):
    #     """
    #     The index of this Atom within the the list of atoms in ``Topology``.
    #     Note that this can be different from ``particle_index``.
    #
    #     """
    #     if self._topology is None:
    #         raise ValueError('This Atom does not belong to a Topology object')
    #     # TODO: This will be slow; can we cache this and update it only when needed?
    #     #       Deleting atoms/molecules in the Topology would have to invalidate the cached index.
    #     return self._topology.atoms.index(self)

    def __repr__(self):
        # TODO: Also include particle_index and which molecule this atom belongs to?
        return "Atom(name={}, atomic number={})".format(self._name, self._atomic_number)

    def __str__(self):
        # TODO: Also include particle_index and which molecule this atom belongs to?
        return "<Atom name='{}' atomic number='{}'>".format(
            self._name, self._atomic_number
        )


# =============================================================================================
# VirtualParticle
# =============================================================================================


class VirtualParticle(Particle):
    """
    A single particle owned by a VirtualSite

    .. warning :: This API is experimental and subject to change.
    """

    def __init__(self, vsite, orientation, name=None):
        """
        A single particle owned by a VirtualSite

        Parameters
        ----------
        vsite : openff.toolkit.topology.VirtualSite
            The parent VirtualSite of this VirtualParticle
        orientation : tuple of int
            Molecule atom indices of parent atoms
        name : str, optional
            The name of the particle

        """
        self._virtual_site = vsite
        self._molecule = vsite.molecule
        self._orientation = orientation
        self._name = name

    @property
    def virtual_site(self):
        return self._virtual_site

    @property
    def orientation(self):
        return self._orientation

    @property
    def virtual_site_particle_index(self):
        """
        The index of the particle relative to its owning virtual site. Normally
        this should either be 0 or 1.
        """
        return self.virtual_site.orientations.index(self.orientation)

    def _position(self, atom_positions):
        """
        Calculations the position of a virtual particle, as defined by the OpenMM
        :class:`openmm.openmm.openmm.LocalCoordinatesSite` definition.

        The frame is first constructed using the input atoms, where the weights defined
        by each virtual site are used. The virtual particle positions are then
        determined by setting the displacements, also determined uniquely by each
        virtual site definition.

        Note that, following the definition of the OpenMM LocalCoordinatesSite, the
        frame is forced to be orthogonal. This is first enforced by only allowing the
        x- and y-axis to be defined, since the z-axis must be normal to this plane.
        Then, y is then reset to be normal to the zx plane. This should ensure that the
        frame is orthonormal (after normalization).

        Note that this returns a 1D flat list as it is meant to be appended into a
        (M, 3) array via the public interface.

        Parameters
        ----------
        atom_positions: iterable of int
            The indices of the atoms, relative to the indices defined by the owning
            molecule. This is necessary since this particle has a certain orientation,
            so the input atoms must be in the original input ordering which was used to
            define the orientation.

        Returns
        -------
        :class:`openmm.unit.Quantity` of dimension [Length] in unit Angstrom wrapping an
        numpy.ndarray
        """

        # Although the above docstring claims that we fully implement
        # the OpenMM behavior, it has not been compared to OpenMM
        # at the source code level. If positions seem to be inconsistent,
        # please submit a bug report! We have tests to make sure our
        # implemented types are correct, so we are interested in cases
        # where custom virtual sites cause breakage.

        atom_positions_unit = atom_positions.units

        originwt, xdir, ydir = self.virtual_site.local_frame_weights
        disp = self.virtual_site.local_frame_position
        x, y, z = disp.m

        # this pulls the correct ordering of the atoms
        pos = []
        for atom in self._orientation:
            pos.append(atom_positions[atom])

        atom_positions = pos

        originwt = np.atleast_2d(originwt)
        atom_positions = np.atleast_2d(atom_positions)

        origin = np.dot(originwt, atom_positions).sum(axis=0)

        xaxis, yaxis = np.dot(np.vstack((xdir, ydir)), atom_positions)

        zaxis = np.cross(xaxis, yaxis)
        yaxis = np.cross(zaxis, xaxis)

        def _normalize(axis):
            L = np.linalg.norm(axis)
            if L > 0.0:
                axis /= L
            return axis

        xaxis, yaxis, zaxis = map(_normalize, (xaxis, yaxis, zaxis))

        position = origin + x * xaxis + y * yaxis + z * zaxis

        return unit.Quantity(position, units=atom_positions_unit)

    def _extract_position_from_conformer(self, conformation):

        indices = [atom.molecule_atom_index for atom in self.virtual_site.atoms]

        atom_positions = [conformation[i] for i in indices]

        return atom_positions

    def _get_conformer(self, conformer_idx):

        assert self.molecule
        assert len(self.molecule.conformers) > 0

        conformer = self.molecule.conformers[conformer_idx]

        return conformer

    def compute_position_from_conformer(self, conformer_idx):
        """
        Compute the position of this virtual particle given an existing
        conformer owned by the parent molecule/virtual site.

        Parameters
        ----------
        conformer_idx : int
            The index of the conformer in the owning molecule.

        Returns
        -------
        :class:`openmm.unit.Quantity` of dimension [Length] in unit Angstroms wrapping a
        numpy.ndarray
            The positions of the virtual particles belonging to this virtual site.
            The array is the size (M, 3) where M is the number of virtual particles
            belonging to this virtual site.

        """

        atom_positions = self._get_conformer(conformer_idx)

        return self.compute_position_from_atom_positions(atom_positions)

    def compute_position_from_atom_positions(self, atom_positions):
        """
        Compute the position of this virtual site particle given a set of coordinates.

        Parameters
        ----------
        atom_positions : :class:`openmm.unit.Quantity` of dimension [Length] wrapping a
        numpy.ndarray
            The positions of all atoms in the molecule. The array is the size (N, 3)
            where N is the number of atoms in the molecule.

        Returns
        -------
        :class:`openmm.unit.Quantity` of dimension [Length] in unit Angstroms wrapping a
        numpy.ndarray
            The positions of the virtual particles belonging to this virtual site.
            The array is the size (M, 3) where M is the number of virtual particles
            belonging to this virtual site.

        """

        return self._position(atom_positions)


# =============================================================================================
# VirtualSite
# =============================================================================================


class VirtualSite(Particle):
    """
    A container representing one or more virtual particles whose positions are
    defined in terms of ``Atom`` positions. This container enables the coupling
    of particles that are symmetric about some axis/plane of the underlying
    atoms. For example, a single virtual site can represent two lone pairs of a
    water molecule, where the angle and distance parameters are expected to stay
    coupled, and are reflections across the plane of symmetry.

    Note that chemical atoms are represented by the ``Atom``.


    .. warning :: This API is experimental and subject to change.

    .. todo::

       * Should a virtual site be able to belong to more than one Topology?
       * Should virtual sites be immutable or mutable?

    """

    def __init__(
        self,
        atoms,
        charge_increments=None,
        epsilon=None,
        sigma=None,
        rmin_half=None,
        name=None,
        orientations=None,
    ):
        """
        Base class for VirtualSites

        .. todo ::

           * change sigma/epsilon/rmin_half to have units

        Parameters
        ----------
        atoms : list of Atom of shape [N]
            atoms[index] is the corresponding Atom
        charge_increments : list of floats of shape [N], optional, default=None
            The amount of charge to remove from the VirtualSite's atoms and put in the VirtualSite. Indexing in this list should match the ordering in the atoms list. Default is None.
        sigma : float, default=None
            Sigma term for VdW properties of virtual site. Default is None.
        epsilon : float
            Epsilon term for VdW properties of virtual site. Default is None.
        rmin_half : float
            Rmin_half term for VdW properties of virtual site. Default is None.
        name : string or None, default=None
            The name of this virtual site. Default is None.

        virtual_site_type : str
            Virtual site type.
        name : str or None, default=None
            The name of this virtual site. Default is None
        orientation : list of int tuples or None, default=None
            The ordering of the atoms used to define the frame of the virtual site.
        """

        # Ensure we have as many charge_increments as we do atoms
        if not (charge_increments is None):
            if not (len(charge_increments) == len(atoms)):
                raise Exception(
                    "VirtualSite definition must have same number of charge_increments ({}) and atoms({})".format(
                        len(charge_increments), len(atoms)
                    )
                )
        else:
            charge_increments = ([0.0] * len(atoms)) * unit.elementary_charge

        # set sane defaults for OpenMM
        if epsilon is None and rmin_half is None:
            epsilon = 0.0 * unit.kilocalorie / unit.mole
        if sigma is None and rmin_half is None:
            sigma = 0.0 * unit.angstrom

        # VdW parameters can either be epsilon+rmin_half or epsilon+sigma, but not both
        if not (epsilon is None):
            if (rmin_half is not None) and (sigma is not None):
                raise Exception(
                    "VirtualSite constructor given epsilon (value : {}), rmin_half (value : {}), and sigma (value : {}). If epsilon is nonzero, it should receive either rmin_half OR sigma".format(
                        epsilon, rmin_half, sigma
                    )
                )
            if (rmin_half is None) and (sigma is None):
                raise Exception(
                    "VirtualSite constructor given epsilon (value : {}) but not given rmin_half (value : {}) or sigma (value : {})".format(
                        epsilon, rmin_half, sigma
                    )
                )
            if sigma is None:
                # TODO: Save the 6th root of 2 if this starts being slow.
                sigma = (2.0 * rmin_half) / (2.0 ** (1.0 / 6))

        elif epsilon is None:
            if (rmin_half is not None) or (sigma is not None):
                raise Exception(
                    "VirtualSite constructor given rmin_half (value : {}) or sigma (value : {}), but not epsilon (value : {})".format(
                        rmin_half, sigma, epsilon
                    )
                )

        # Perform type-checking
        # for atom in atoms:
        #     assert isinstance(atom, Atom)
        # for atom_index in range(len(atoms) - 1):
        #     assert atoms[atom_index].molecule is atoms[atom_index + 1].molecule
        # assert isinstance(atoms[1].molecule, FrozenMolecule)

        if sigma is None:
            self._sigma = None
        else:
            assert hasattr(sigma, "units")
            assert sigma.units in unit.angstrom.compatible_units()
            self._sigma = sigma.to(unit.angstrom)

        if epsilon is None:
            self._epsilon = None
        else:
            assert hasattr(epsilon, "units")
            kj_mol = unit.kilojoule / unit.mole
            assert epsilon.units.is_compatible_with(kj_mol)
            self._epsilon = epsilon.to(kj_mol)

        if charge_increments is None:
            self._charge_increments = None
        else:
            for ci in charge_increments:
                assert hasattr(ci, "units")
                assert ci.units in unit.elementary_charges.compatible_units()
            self._charge_increments = [
                ci.m_as(unit.elementary_charges) for ci in charge_increments
            ] * unit.elementary_charge

        self._atoms = list()

        for atom in atoms:
            atom.add_virtual_site(self)
            self._atoms.append(atom)
        self._molecule = atoms[0].molecule

        self._name = name

        if orientations is None:
            ornt = [tuple(atom.molecule_atom_index for atom in atoms)]
            self._orientations = ornt
            self._particles = {ornt[0]: VirtualParticle(self, ornt[0])}
        else:
            ornt = None
            if type(orientations[0]) is int:
                ornt = [tuple(orientations)]
            else:
                ornt = [tuple(x) for x in orientations]
            self._orientations = ornt
            self._particles = dict(
                {order: VirtualParticle(self, order) for order in ornt}
            )

        # Subclassing makes _type unnecessary
        # self._type = None
        # TODO: Validate site types against allowed values

        # self._weights = np.array(weights) # make a copy and convert to array internally

    def __eq__(self, other):
        if not issubclass(type(other), VirtualSite):
            return False
        if self.type != other.type:
            return False
        same_name = self.name == other.name
        same_indices = self.atoms == other.atoms
        same_mol = self.molecule is other.molecule
        same_vsite = same_name and same_indices and same_mol
        return same_vsite

    def to_dict(self):
        """
        Return a dict representation of the virtual site.

        """
        # Each subclass should have its own to_dict
        vsite_dict = OrderedDict()
        vsite_dict["name"] = self._name
        vsite_dict["atoms"] = tuple([i.molecule_atom_index for i in self.atoms])
        vsite_dict["charge_increments"] = quantity_to_dict(self._charge_increments)

        vsite_dict["epsilon"] = quantity_to_dict(self._epsilon)

        vsite_dict["sigma"] = quantity_to_dict(self._sigma)
        vsite_dict["orientations"] = self._orientations

        # skip packing the particles; they are created dynamically

        return vsite_dict

    @classmethod
    def from_dict(cls, vsite_dict):
        """Create a virtual site from a dict representation."""
        # Each subclass needs to have its own from_dict

        # Make a copy of the vsite_dict, where we'll unit-wrap the appropriate values
        vsite_dict_units = deepcopy(vsite_dict)

        # Attach units to epsilon term
        vsite_dict_units["epsilon"] = dict_to_quantity(vsite_dict["epsilon"])
        vsite_dict_units["sigma"] = dict_to_quantity(vsite_dict["sigma"])
        vsite_dict_units["charge_increments"] = dict_to_quantity(
            vsite_dict["charge_increments"]
        )

        vsite_dict_units["orientations"] = cls._orientation

        return VirtualSite(**vsite_dict_units)

    def index_of_orientation(self, virtual_particle):
        """
        Return the orientation used by the given virtual particle.

        Parameters
        ----------
        virtual_particle : VirtualParticle
            The virtual particle contained in this virual site

        Returns
        -------
        A tuple of atom indices
        """

        for i, vp in enumerate(self.particles):
            if vp.orientation == virtual_particle.orientation:
                return i
        assert ValueError(
            "The given virtual particle was not found in this Virtual Site"
        )

    @property
    def orientations(self):
        """
        The orientations used by the virtual site particles.

        Orientations are an implementation to allow generation and coupling of multiple
        particles using the same physical definition. We can do this by allowing each
        particle to use a specific ordering of bases when calculating the positions.
        This is similar to improper torsion angles: the angle you find depends on the
        atom ordering used in the calculation.

        Before the positions are constructed, the parent atoms are reordered according
        to the particle's orientation. Each virtual particle has exactly one
        orientation. Since the frame of the virtual site is defined by a static list of
        weights and masks, we are able to influence how the local frame is constructed
        by crafting specific ordering the parent atoms.

        As a concrete example, we could define a TIP5 water by using one virtual site,
        and the particles have orientations (0, 1, 2) and (2, 1, 0). This means that,
        given that we are using a right-handed coordinate system, the z-axis will
        point in opposite directions for each particle. Using the same
        ``out_of_plane_angle`` and ``distance`` will therefore result in two unique
        particle positions.

        Using the toolkit API allows arbitrary selection of orientations. The SMIRNOFF
        specification, via the offxml file format, the orientations are controlled
        bondtype the "match" attribute. In this case, only the keywords "once" and
        "all_permuations" are allowed, meaning only the first orientation or all
        possible orientations are generated.

        The virtual site adders via :class:`Molecule` simplify this by optionally using
        a ``symmetric`` kwarg, which is the equivalent to the XML ``match`` keyword
        described above. However, the symmetric kwarg is not available for sites
        which symmetry is not possible, e.g. :class:`TrivalentLonePairVirtualSite`,
        provided a layer of sanity checking.  For the TIP5 example above, setting
        ``symmetric=True`` (the default) should automatically produce both particles.

        Parameters
        ----------

        Returns
        -------
        List of tuples of ints specifying the ordering of the parent atoms.
        """
        return self._orientations

    @property
    def particles(self):
        """
        Particles owned by this VirtualSite
        """
        for vp in self._particles.values():
            yield vp

    @property
    def n_particles(self):
        """
        The number of particles that the virtual site represents
        """
        # Virtual sites can represent multiple particles in a system
        # Assume a 1 to 1 mapping of orientations to particles for now
        # This means a virtualsite can only represent a single physical set
        # of parameters (distance, angle, etc)
        return len(self._particles)

    @property
    def molecule_virtual_site_index(self):
        """
        The index of this VirtualSite within the list of virtual sites within ``Molecule``
        Note that this can be different from ``particle_index``.
        """
        # if self._topology is None:
        #    raise ValueError('This VirtualSite does not belong to a Topology object')
        # TODO: This will be slow; can we cache this and update it only when needed?
        #       Deleting atoms/molecules in the Topology would have to invalidate the cached index.
        return self._molecule.virtual_sites.index(self)

    # @property
    # def molecule_particle_index(self):
    #     """
    #     The index of this VirtualSite within the the list of particles in the parent ``Molecule``.
    #     Note that this can be different from ``molecule_virtual_site_index``.

    #     """
    #     if self._molecule is None:
    #         raise ValueError(
    #             'This VirtualSite does not belong to a Molecule object')
    #     return self._molecule.particles.index(self)

    @property
    def atoms(self):
        """
        Atoms on whose position this VirtualSite depends.
        """
        return self._atoms
        # for atom in self._atoms:
        #    yield atom

    @property
    def charge_increments(self):
        """
        Charges taken from this VirtualSite's atoms and given to the VirtualSite
        """
        return self._charge_increments

    @property
    def epsilon(self):
        """
        The VdW epsilon term of this VirtualSite
        """
        return self._epsilon

    @property
    def sigma(self):
        """
        The VdW sigma term of this VirtualSite
        """
        return self._sigma

    @property
    def rmin_half(self):
        """
        The VdW rmin_half term of this VirtualSite
        """
        rmin = 2.0 ** (1.0 / 6) * self._sigma
        rmin_half = rmin / 2
        return rmin_half

    @property
    def name(self):
        """
        The name of this VirtualSite
        """
        return self._name

    @property
    def type(self):
        """The type of this VirtualSite (returns the class name as string)"""
        return self.__class__.__name__

    @property
    @abstractmethod
    def local_frame_weights(self):
        """
        The per-atom weights used to define the virtual site frame.

        The SMIRNOFF virtual sites use the definition of
        :class:`openmm.LocalCoordinatesSite` implemented by OpenMM.
        As such, the weights are used to determine the origin and the x and y axes of
        the local frame. Since the frame is an orthogonal bases, the z axis is not
        specified as it is assumed to be the cross of the x and y axes (using a
        right-handed coordinates).

        The weights defined refer to the weights of each atom's positions. For the
        origin, the weights must sum to 1. For the x and y axes, the weights much each
        sum to 0. For example, for a custom bond charge virtual site with two atoms:

        - Origin: [.5, .5] The origin of the frame is always in between atom 1 and
          atom 2. The calculation is 0.5 * atom1.xyz + 0.5 * atom2.xyz
        - X-Axis: [-1, 1] The x-axis points from atom 1 to atom 2. Positive
          displacements of this axis are closer to atom 2.
        - Y-Axis: [0, 0] This axis must be defined, so here we set it to the null
          space. Any displacements along y are sent to 0. Because of this, the z-axis
          will also be 0.

        The displacements along the axes defined here are defined/returned by
        :attr:`VirtualSite.local_frame_position`.

        To implement a new virtual site type (using a LocalCoordinatesSite
        definition), override this function.

        Parameters
        ----------

        Returns
        -------
        Tuple of list of weights used to define the origin, x-axis, and y-axis
        """

    @property
    @abstractmethod
    def local_frame_position(self):
        """
        The displacements of the virtual site relative to the local frame.

        The SMIRNOFF virtual sites use the definition of
        :class:`openmm.LocalCoordinatesSite` as implemented by OpenMM.
        As such, the frame positions refer to positions as defined by the frame, or the
        local axes defined by the owning atoms (see
        :attr:`VirtualSite.local_frame_weights`).

        To implement a new virtual site type (using a LocalCoordinatesSite
        definition), override this function.

        Parameters
        ----------

        Returns
        -------
        :class:`openmm.unit.Quantity` of dimension [Length] wrapping a list of
        displacements in the local frame for the x, y, and z directions.
        """

    def __repr__(self):
        # TODO: Also include particle_index, which molecule this atom belongs to?
        return "VirtualSite(name={}, type={}, atoms={})".format(
            self.name, self.type, self.atoms
        )

    def __str__(self):
        # TODO: Also include particle_index, which molecule this atom belongs to?
        return "<VirtualSite name={} type={} atoms={} particles={}>".format(
            self.name, self.type, self.atoms, self.n_particles
        )

    @requires_package("openmm")
    def _openmm_virtual_site(self, atoms):
        from openmm import LocalCoordinatesSite

        originwt, xdir, ydir = self.local_frame_weights
        pos = self.local_frame_position

        return LocalCoordinatesSite(atoms, originwt, xdir, ydir, to_openmm(pos))

    def compute_positions_from_conformer(self, conformer_idx):
        """
        Compute the position of the virtual site particles given an existing conformer
        owned by the parent molecule.

        Parameters
        ----------
        conformer_idx : int
            The index of the conformer in the owning molecule.

        Returns
        -------
        :class:`openmm.unit.Quantity` of dimension [Length] in unit Angstroms wrapping a
        numpy.ndarray
            The positions of the virtual particles belonging to this virtual site.
            The array is the size (M, 3) where M is the number of virtual particles
            belonging to this virtual site.
        """

        positions = []
        for vp in self.particles:
            vp_pos = vp.compute_position_from_conformer(conformer_idx)
            positions.append(vp_pos.m_as(unit.angstrom))

        return unit.Quantity(np.array(positions).reshape(-1, 3), units=unit.angstrom)

    def compute_positions_from_atom_positions(self, atom_positions):
        """
        Compute the positions of the virtual site particles given a set of coordinates.

        Parameters
        ----------
        atom_positions : :class:`openmm.unit.Quantity` of dimension [Length] wrapping a
        numpy.ndarray
            The positions of all atoms in the molecule. The array is the size (N, 3)
            where N is the number of atoms in the molecule.

        Returns
        -------
        :class:`openmm.unit.Quantity` of dimension [Length] in unit Angstroms wrapping a
        numpy.ndarray
            The positions of the virtual particles belonging to this virtual site.
            The array is the size (M, 3) where M is the number of virtual particles
            belonging to this virtual site.
        """

        positions = []
        for vp in self.particles:
            vp_pos = vp.compute_position_from_atom_positions(atom_positions)
            positions.extend(vp_pos.m_as(unit.angstrom))

        return unit.Quantity(np.array(positions).reshape(-1, 3), units=unit.angstrom)


class BondChargeVirtualSite(VirtualSite):
    """
    A particle representing a "Bond Charge"-type virtual site, in which the location of the charge is specified by the positions of two atoms. This supports placement of a virtual site S along a vector between two specified atoms, e.g. to allow for a sigma hole for halogens or similar contexts. With positive values of the distance, the virtual site lies outside the first indexed atom.

    .. warning :: This API is experimental and subject to change.
    """

    def __init__(
        self,
        atoms,
        distance,
        charge_increments=None,
        epsilon=None,
        sigma=None,
        rmin_half=None,
        name=None,
        orientations=None,
    ):
        """
        Create a bond charge-type virtual site, in which the location of the charge is specified by the position of two atoms. This supports placement of a virtual site S along a vector between two specified atoms, e.g. to allow for a sigma hole for halogens or similar contexts. With positive values of the distance, the virtual site lies outside the first indexed atom.

        TODO: One of the examples in the SMIRNOFF spec has a BondCharge defined with three atoms -- How does that work?
        https://openforcefield.github.io/standards/standards/smirnoff/#virtualsites-virtual-sites-for-off-atom-charges

        Parameters
        ----------
        atoms : list of openff.toolkit.topology.molecule.Atom objects of shape [N]
            The atoms defining the virtual site's position

        distance : :class:`openmm.unit.Quantity` of dimension [Length] wrapping a scalar

        weights : list of floats of shape [N] or None, optional, default=None
            weights[index] is the weight of particles[index] contributing to the position of the virtual site. Default is None
        charge_increments : list of floats of shape [N], optional, default=None
            The amount of charge to remove from the VirtualSite's atoms and put in the VirtualSite. Indexing in this list should match the ordering in the atoms list. Default is None.
        epsilon : float
            Epsilon term for VdW properties of virtual site. Default is None.
        sigma : float, default=None
            Sigma term for VdW properties of virtual site. Default is None.
        rmin_half : float
            Rmin_half term for VdW properties of virtual site. Default is None.
        name : string or None, default=None
            The name of this virtual site. Default is None.
        orientations : list of tuples of 3 Atoms or ints
            The permutations of the matched atoms that should be used to define
            the orientation of each virtual site particle
        """
        assert hasattr(distance, "units")
        assert distance.units.is_compatible_with(unit.nanometer)

        super().__init__(
            atoms,
            charge_increments=charge_increments,
            epsilon=epsilon,
            sigma=sigma,
            rmin_half=rmin_half,
            name=name,
            orientations=orientations,
        )
        self._distance = distance.to(unit.angstrom)

    def __eq__(self, other):
        return super().__eq__(other)

    def to_dict(self):
        vsite_dict = super().to_dict()
        vsite_dict["distance"] = quantity_to_dict(self._distance)

        vsite_dict["vsite_type"] = self.type
        vsite_dict["orientations"] = self._orientations

        return vsite_dict

    @classmethod
    def from_dict(cls, vsite_dict):
        base_dict = deepcopy(vsite_dict)
        # Make sure it's the right type of virtual site
        assert vsite_dict["vsite_type"] == "BondChargeVirtualSite"
        base_dict.pop("vsite_type")
        base_dict.pop("distance")
        vsite = super().from_dict(**base_dict)
        vsite._distance = dict_to_quantity(vsite_dict["distance"])
        return vsite

    @property
    def distance(self):
        """The distance parameter of the virtual site"""
        return self._distance

    @property
    def local_frame_weights(self):
        """
        Returns the local frame weights used to calculate the particle positions.
        See :attr:`VirtualSite.local_frame_weights` for a general description.

        Bond charge virtual sites are defined by the axis defined by the two
        atoms that define the bond. Since the virtual site position is defined
        solely by this axis, the other y-axis is defined but not used.

        Parameters
        ----------

        Returns
        -------
        Tuple of list of weights used to define the origin, x-axis, and y-axis.
        """

        originwt = [1.0, 0.0]  # first atom is origin

        xdir = [-1.0, 1.0]

        ydir = [-1.0, 1.0]

        return originwt, xdir, ydir

    @property
    def local_frame_position(self):
        """
        The displacements of the virtual site relative to the local frame.
        See :attr:`VirtualSite.local_frame_position` for a general description.

        Parameters
        ----------

        Returns
        -------
        :class:`openmm.unit.Quantity` of dimension [Length] wrapping a list of
        displacements in the local frame for the x, y, and z directions.
        """

        # since the origin is atom 1, and xdir is a unit vector pointing
        # towards the center of the other atoms, we want the
        # vsite to point away from the unit vector to achieve the desired
        # distance
        _unit = self._distance.units
        pos = _unit * [-self._distance.m_as(_unit), 0.0, 0.0]

        return pos

    def get_openmm_virtual_site(self, atoms):
        """
        Returns the OpenMM virtual site corresponding to this BondChargeVirtualSite.

        Parameters
        ----------
        atoms : iterable of int
            The indices of the atoms involved in this virtual site.

        Returns
        -------
        :class:`openmm.LocalCoordinatesSite`
        """
        assert len(atoms) >= 2
        return self._openmm_virtual_site(atoms)


class MonovalentLonePairVirtualSite(VirtualSite):
    """
    A particle representing a "Monovalent Lone Pair"-type virtual site, in which the location of the charge is specified by the positions of three atoms. This is originally intended for situations like a carbonyl, and allows placement of a virtual site S at a specified distance d, in_plane_angle, and out_of_plane_angle relative to a central atom and two connected atoms.

    .. warning :: This API is experimental and subject to change.
    """

    def __init__(
        self,
        atoms,
        distance,
        out_of_plane_angle,
        in_plane_angle,
        charge_increments=None,
        epsilon=None,
        sigma=None,
        rmin_half=None,
        name=None,
        orientations=None,
    ):
        """
        Create a bond charge-type virtual site, in which the location of the charge is specified by the position of three atoms.

        Parameters
        ----------
        atoms : list of three openff.toolkit.topology.molecule.Atom objects
            The three atoms defining the virtual site's position

        distance : :class:`openmm.unit.Quantity` of dimension [Length] wrapping a scalar

        out_of_plane_angle : :class:`openmm.unit.Quantity` of dimension [Angle] wrapping
        a scalar

        in_plane_angle : :class:`openmm.unit.Quantity` of dimension [Angle] wrapping a
        scalar

        epsilon : float
            Epsilon term for VdW properties of virtual site. Default is None.
        sigma : float, default=None
            Sigma term for VdW properties of virtual site. Default is None.
        rmin_half : float
            Rmin_half term for VdW properties of virtual site. Default is None.
        name : string or None, default=None
            The name of this virtual site. Default is None.
        orientations : list of tuples of 3 Atoms or ints
            The permutations of the matched atoms that should be used to define
            the orientation of each virtual site particle
        """
        # assert isinstance(distance, unit.Quantity)
        # TODO: Check for proper number of atoms
        assert hasattr(distance, "units")
        assert unit.angstrom.is_compatible_with(distance.units)
        assert hasattr(in_plane_angle, "units")
        assert unit.degree.is_compatible_with(in_plane_angle.units)
        assert hasattr(out_of_plane_angle, "units")
        assert unit.degree.is_compatible_with(out_of_plane_angle.units)

        assert len(atoms) == 3
        super().__init__(
            atoms,
            charge_increments=charge_increments,
            epsilon=epsilon,
            sigma=sigma,
            rmin_half=rmin_half,
            name=name,
            orientations=orientations,
        )
        self._distance = distance.to(unit.angstrom)
        self._out_of_plane_angle = out_of_plane_angle.to(unit.degree)
        self._in_plane_angle = in_plane_angle.to(unit.degree)

    def to_dict(self):
        vsite_dict = super().to_dict()
        vsite_dict["distance"] = quantity_to_dict(self._distance)

        vsite_dict["out_of_plane_angle"] = quantity_to_dict(self._out_of_plane_angle)
        vsite_dict["in_plane_angle"] = quantity_to_dict(self._in_plane_angle)
        vsite_dict["vsite_type"] = self.type
        return vsite_dict

    def __eq__(self, other):
        return super().__eq__(other)

    @classmethod
    def from_dict(cls, vsite_dict):
        """
        Construct a new MonovalentLonePairVirtualSite from an serialized dictionary representation.

        Parameters
        ----------
        vsite_dict : dict
            The VirtualSite to deserialize.

        Returns
        -------
        The newly created MonovalentLonePairVirtualSite

        """
        # The function is overridden only to have a custom docstring.
        vsite = super().from_dict(vsite_dict)
        vsite._out_of_plane_angle = dict_to_quantity(vsite_dict["out_of_plane_angle"])
        vsite._in_plane_angle = dict_to_quantity(vsite_dict["in_plane_angle"])
        return vsite

    @property
    def distance(self):
        """The distance parameter of the virtual site"""
        return self._distance

    @property
    def in_plane_angle(self):
        """The in_plane_angle parameter of the virtual site"""
        return self._in_plane_angle

    @property
    def out_of_plane_angle(self):
        """The out_of_plane_angle parameter of the virtual site"""
        return self._out_of_plane_angle

    @property
    def local_frame_weights(self):
        """
        Returns the local frame weights used to calculate the particle positions.
        See :attr:`VirtualSite.local_frame_weights` for a general description.

        Parameters
        ----------

        Returns
        -------
        Tuple of list of weights used to define the origin, x-axis, and y-axis.
        """

        originwt = [1.0, 0.0, 0.0]

        xdir = [-1.0, 1.0, 0.0]
        ydir = [-1.0, 0.0, 1.0]

        return originwt, xdir, ydir

    @property
    def local_frame_position(self):
        """
        The displacements of the virtual site relative to the local frame.
        See :attr:`VirtualSite.local_frame_position` for a general description.

        Parameters
        ----------

        Returns
        -------
        :class:`openmm.unit.Quantity` of dimension [Length] wrapping a list of displacements
        in the local frame for the x, y, and z directions.
        """

        theta = self._in_plane_angle.m_as(unit.radians)
        psi = self._out_of_plane_angle.m_as(unit.radians)

        distance_unit = self._distance.units
        pos = unit.Quantity(
            [
                self._distance.m_as(distance_unit) * np.cos(theta) * np.cos(psi),
                self._distance.m_as(distance_unit) * np.sin(theta) * np.cos(psi),
                self._distance.m_as(distance_unit) * np.sin(psi),
            ],
            units=distance_unit,
        )

        return pos

    def get_openmm_virtual_site(self, atoms):
        """
        Returns the OpenMM virtual site corresponding to this
        MonovalentLonePairVirtualSite.

        Parameters
        ----------
        atoms : iterable of int
            The indices of the atoms involved in this virtual site.

        Returns
        -------
        :class:`openmm.LocalCoordinatesSite`
        """

        assert len(atoms) >= 3
        return self._openmm_virtual_site(atoms)


class DivalentLonePairVirtualSite(VirtualSite):
    """
    A particle representing a "Divalent Lone Pair"-type virtual site, in which the location of the charge is specified by the positions of three atoms. This is suitable for cases like four-point and five-point water models as well as pyrimidine; a charge site S lies a specified distance d from the central atom among three atoms along the bisector of the angle between the atoms (if out_of_plane_angle is zero) or out of the plane by the specified angle (if out_of_plane_angle is nonzero) with its projection along the bisector. For positive values of the distance d the virtual site lies outside the 2-1-3 angle and for negative values it lies inside.
    """

    def __init__(
        self,
        atoms,
        distance,
        out_of_plane_angle,
        charge_increments=None,
        epsilon=None,
        sigma=None,
        rmin_half=None,
        name=None,
        orientations=None,
    ):
        """
        Create a divalent lone pair-type virtual site, in which the location of the charge is specified by the position of three atoms.

        Parameters
        ----------
        atoms : list of 3 openff.toolkit.topology.molecule.Atom objects
            The three atoms defining the virtual site's position

        distance : :class:`openmm.unit.Quantity` of dimension [Length] wrapping a scalar

        out_of_plane_angle : :class:`openmm.unit.Quantity` of dimension [Angle] wrapping
        a scalar

        epsilon : float
            Epsilon term for VdW properties of virtual site. Default is None.
        sigma : float, default=None
            Sigma term for VdW properties of virtual site. Default is None.
        rmin_half : float
            Rmin_half term for VdW properties of virtual site. Default is None.
        name : string or None, default=None
            The name of this virtual site. Default is None.
        orientations : list of tuples of 3 Atoms or ints
            The permutations of the matched atoms that should be used to define
            the orientation of each virtual site particle
        """
        assert hasattr(distance, "units")
        assert unit.angstrom.is_compatible_with(distance.units)

        assert hasattr(out_of_plane_angle, "units")
        assert unit.degree.is_compatible_with(out_of_plane_angle.units)

        assert len(atoms) == 3
        super().__init__(
            atoms,
            charge_increments=charge_increments,
            epsilon=epsilon,
            sigma=sigma,
            rmin_half=rmin_half,
            name=name,
            orientations=orientations,
        )
        self._distance = distance.to(unit.angstrom)
        self._out_of_plane_angle = out_of_plane_angle.to(unit.degree)

    def __eq__(self, other):
        return super().__eq__(other)

    def to_dict(self):
        vsite_dict = super().to_dict()
        vsite_dict["distance"] = quantity_to_dict(self._distance)
        vsite_dict["out_of_plane_angle"] = quantity_to_dict(self._out_of_plane_angle)
        vsite_dict["vsite_type"] = self.type
        return vsite_dict

    @classmethod
    def from_dict(cls, vsite_dict):
        """
        Construct a new DivalentLonePairVirtualSite from an serialized dictionary representation.

        Parameters
        ----------
        vsite_dict : dict
            The VirtualSite to deserialize.

        Returns
        -------
        The newly created DivalentLonePairVirtualSite

        """
        # The function is overridden only to have a custom docstring.
        vsite = super().from_dict(vsite_dict)
        vsite._out_of_plane_angle = dict_to_quantity(vsite_dict["out_of_plane_angle"])
        return vsite

    @property
    def distance(self):
        """The distance parameter of the virtual site"""
        return self._distance

    @property
    def out_of_plane_angle(self):
        """The out_of_plane_angle parameter of the virtual site"""
        return self._out_of_plane_angle

    @property
    def local_frame_weights(self):
        """
        Returns the local frame weights used to calculate the particle positions.
        See :attr:`VirtualSite.local_frame_weights` for a general description.

        Parameters
        ----------

        Returns
        -------
        Tuple of list of weights used to define the origin, x-axis, and y-axis.
        """

        originwt = [0.0, 1.0, 0.0]

        xdir = [0.5, -1.0, 0.5]
        ydir = [1.0, -1.0, 0.0]

        return originwt, xdir, ydir

    @property
    def local_frame_position(self):
        """
        The displacements of the virtual site relative to the local frame.
        See :attr:`VirtualSite.local_frame_position` for a general description.

        Parameters
        ----------

        Returns
        -------
        :class:`openmm.unit.Quantity` of dimension [Length] wrapping a list of
        displacements in the local frame for the x, y, and z directions.
        """

        theta = self._out_of_plane_angle.m_as(unit.radians)

        distance_unit = self._distance.units
        pos = distance_unit * [
            -self._distance.m_as(distance_unit) * np.cos(theta),
            0.0,
            self._distance.m_as(distance_unit) * np.sin(theta),
        ]  # pos of the vsite in local crds
        return pos

    def get_openmm_virtual_site(self, atoms):
        """
        Returns the OpenMM virtual site corresponding to this
        DivalentLonePairVirtualSite.

        Parameters
        ----------
        atoms : iterable of int
            The indices of the atoms involved in this virtual site.

        Returns
        -------
        :class:`openmm.LocalCoordinatesSite`
        """

        assert len(atoms) >= 3
        return self._openmm_virtual_site(atoms)


class TrivalentLonePairVirtualSite(VirtualSite):
    """
    A particle representing a "Trivalent Lone Pair"-type virtual site, in which the location of the charge is specified by the positions of four atoms. This is suitable for planar or tetrahedral nitrogen lone pairs; a charge site S lies above the central atom (e.g. nitrogen a distance d along the vector perpendicular to the plane of the three connected atoms (2,3,4). With positive values of d the site lies above the nitrogen and with negative values it lies below the nitrogen.

    .. warning :: This API is experimental and subject to change.
    """

    def __init__(
        self,
        atoms,
        distance,
        charge_increments=None,
        epsilon=None,
        sigma=None,
        rmin_half=None,
        name=None,
        orientations=None,
    ):
        """
        Create a trivalent lone pair-type virtual site, in which the location of the charge is specified by the position of four atoms.

        Parameters
        ----------
        atoms : list of 4 openff.toolkit.topology.molecule.Atom objects
            The three atoms defining the virtual site's position

        distance : :class:`openmm.unit.Quantity` of dimension [Length] wrapping a scalar

        epsilon : float
            Epsilon term for VdW properties of virtual site. Default is None.
        sigma : float, default=None
            Sigma term for VdW properties of virtual site. Default is None.
        rmin_half : float
            Rmin_half term for VdW properties of virtual site. Default is None.
        name : string or None, default=None
            The name of this virtual site. Default is None.
        orientations : list of tuples of 3 Atoms or ints
            The permutations of the matched atoms that should be used to define
            the orientation of each virtual site particle
        """
        assert len(atoms) == 4

        assert hasattr(distance, "units")
        assert unit.angstrom.is_compatible_with(distance.units)

        super().__init__(
            atoms,
            charge_increments=charge_increments,
            epsilon=epsilon,
            sigma=sigma,
            rmin_half=rmin_half,
            name=name,
            orientations=orientations,
        )
        self._distance = distance.to(unit.angstrom)

    def __eq__(self, other):
        return super().__eq__(other)

    def to_dict(self):
        vsite_dict = super().to_dict()
        vsite_dict["distance"] = quantity_to_dict(self._distance)
        vsite_dict["vsite_type"] = self.type
        return vsite_dict

    @classmethod
    def from_dict(cls, vsite_dict):
        """
        Construct a new TrivalentPairVirtualSite from an serialized dictionary representation.

        Parameters
        ----------
        vsite_dict : dict
            The VirtualSite to deserialize.


        Returns
        -------
        The newly created TrivalentLonePairVirtualSite

        """
        # The function is overridden only to have a custom docstring.
        return super().from_dict(vsite_dict)

    @property
    def distance(self):
        """The distance parameter of the virtual site"""
        return self._distance

    @property
    def local_frame_weights(self):
        """
        Returns the local frame weights used to calculate the particle positions.
        See :attr:`VirtualSite.local_frame_weights` for a general description.

        Parameters
        ----------

        Returns
        -------
        Tuple of list of weights used to define the origin, x-axis, and y-axis.
        """

        originwt = [0.0, 1.0, 0.0, 0.0]

        xdir = [1 / 3, -1.0, 1 / 3, 1 / 3]

        # ydir does not matter
        ydir = [1.0, -1.0, 0.0, 0.0]

        return originwt, xdir, ydir

    @property
    def local_frame_position(self):
        """
        The displacements of the virtual site relative to the local frame.
        See :attr:`VirtualSite.local_frame_position` for a general description.

        Parameters
        ----------

        Returns
        -------
        :class:`openmm.unit.Quantity` of dimension [Length] wrapping a list of
        displacements in the local frame for the x, y, and z directions.
        """

        distance_unit = self._distance.units
        pos = unit.Quantity([-self._distance.m, 0.0, 0.0], units=distance_unit)

        return pos

    def get_openmm_virtual_site(self, atoms):
        """
        Returns the OpenMM virtual site corresponding to this
        TrivalentLonePairVirtualSite.

        Parameters
        ----------
        atoms : iterable of int
            The indices of the atoms involved in this virtual site.

        Returns
        -------
        :class:`openmm.LocalCoordinatesSite`
        """

        assert len(atoms) >= 4
        return self._openmm_virtual_site(atoms)


# =============================================================================================
# Bond Stereochemistry
# =============================================================================================

# class BondStereochemistry(Serializable):
# """
# Bond stereochemistry representation
# """
# def __init__(self, stereo_type, neighbor1, neighbor2):
#    """
#
#    Parameters
#    ----------
#    stereo_type
#    neighbor1
#    neighbor2
#    """
#    assert isinstance(neighbor1, Atom)
#    assert isinstance(neighbor2, Atom)
#    # Use stereo_type @setter to check stereo type is a permitted value
#    self.stereo_type = stereo_type
#    self._neighbor1 = neighbor1
#    self._neighbor2 = neighbor2

# def to_dict(self):
#    bs_dict = OrderedDict()
#    bs_dict['stereo_type'] = self._stereo_type
#    bs_dict['neighbor1_index'] = self._neighbor1.molecule_atom_index
#    bs_dict['neighbor2_index'] = self._neighbor2.molecule_atom_index
#    return bs_dict

# classmethod
# def from_dict(cls, molecule, bs_dict):
#    neighbor1 = molecule.atoms[bs_dict['neighbor1_index']]
#    neighbor2 = molecule.atoms[bs_dict['neighbor2_index']]
#    return cls.__init__(bs_dict['stereo_type'], neighbor1, neighbor2)

# @property
# def stereo_type(self):
#    return self._stereo_type

# @stereo_type.setter
# def stereo_type(self, value):
#    assert (value == 'CIS') or (value == 'TRANS') or (value is None)
#    self._stereo_type = value

# @property
# def neighbor1(self):
#    return self._neighbor1

# @property
# def neighbor2(self):
#    return self._neighbor2

# @property
# def neighbors(self):
#    return (self._neighbor1, self._neighbor2)

# =============================================================================================
# Bond
# =============================================================================================


class Bond(Serializable):
    """
    Chemical bond representation.

    .. warning :: This API is experimental and subject to change.

    .. todo :: Allow bonds to have associated properties.

    Attributes
    ----------
    atom1, atom2 : openff.toolkit.topology.Atom
        Atoms involved in the bond
    bondtype : int
        Discrete bond type representation for the Open Forcefield aromaticity model
        TODO: Do we want to pin ourselves to a single standard aromaticity model?
    type : str
        String based bond type
    order : int
        Integral bond order
    fractional_bond_order : float, optional
        Fractional bond order, or None.


    .. warning :: This API is experimental and subject to change.
    """

    def __init__(
        self,
        atom1,
        atom2,
        bond_order,
        is_aromatic,
        fractional_bond_order=None,
        stereochemistry=None,
    ):
        """
        Create a new chemical bond.

        """
        assert type(atom1) == Atom
        assert type(atom2) == Atom
        assert atom1.molecule is atom2.molecule
        assert isinstance(atom1.molecule, FrozenMolecule)
        self._molecule = atom1.molecule

        self._atom1 = atom1
        self._atom2 = atom2

        atom1.add_bond(self)
        atom2.add_bond(self)
        # TODO: Check bondtype and fractional_bond_order are valid?
        # TODO: Dative bonds
        # self._type = bondtype
        self._fractional_bond_order = fractional_bond_order
        self._bond_order = bond_order
        self._is_aromatic = is_aromatic
        self._stereochemistry = stereochemistry

    def to_dict(self):
        """
        Return a dict representation of the bond.

        """
        bond_dict = OrderedDict()
        bond_dict["atom1"] = self.atom1.molecule_atom_index
        bond_dict["atom2"] = self.atom2.molecule_atom_index
        bond_dict["bond_order"] = self._bond_order
        bond_dict["is_aromatic"] = self._is_aromatic
        bond_dict["stereochemistry"] = self._stereochemistry
        bond_dict["fractional_bond_order"] = self._fractional_bond_order
        return bond_dict

    @classmethod
    def from_dict(cls, molecule, d):
        """Create a Bond from a dict representation."""
        # TODO
        d["molecule"] = molecule
        d["atom1"] = molecule.atoms[d["atom1"]]
        d["atom2"] = molecule.atoms[d["atom2"]]
        return cls(*d)

    @property
    def atom1(self):
        return self._atom1

    @property
    def atom2(self):
        return self._atom2

    @property
    def atom1_index(self):
        return self.molecule.atoms.index(self._atom1)

    @property
    def atom2_index(self):
        return self.molecule.atoms.index(self._atom2)

    @property
    def atoms(self):
        return (self._atom1, self._atom2)

    @property
    def bond_order(self):
        return self._bond_order

    @bond_order.setter
    def bond_order(self, value):
        self._bond_order = value

    @property
    def fractional_bond_order(self):
        return self._fractional_bond_order

    @fractional_bond_order.setter
    def fractional_bond_order(self, value):
        self._fractional_bond_order = value

    @property
    def stereochemistry(self):
        return self._stereochemistry

    @property
    def is_aromatic(self):
        return self._is_aromatic

    @property
    def molecule(self):
        return self._molecule

    @molecule.setter
    def molecule(self, value):
        """
        Sets the Bond's parent molecule. Can not be changed after assignment
        """
        assert self._molecule is None
        self._molecule = value

    @property
    def molecule_bond_index(self):
        """
        The index of this Bond within the the list of bonds in ``Molecules``.

        """
        if self._molecule is None:
            raise ValueError("This Atom does not belong to a Molecule object")
        return self._molecule.bonds.index(self)

    @property
    def is_in_ring(self):
        """
        Return whether or not this bond is in a ring(s) (of any size)

        """
        if self._molecule is None:
            raise NotAttachedToMoleculeError(
                "This Bond does not belong to a Molecule object"
            )

        for ring in self._molecule.rings:
            if self.atom1.molecule_atom_index in ring:
                if self.atom2.molecule_atom_index in ring:
                    return True
        return False

    def __repr__(self):
        return f"Bond(atom1 index={self.atom1_index}, atom2 index={self.atom2_index})"

    def __str__(self):
        return (
            f"<Bond atom1 index='{self.atom1_index}', atom2 index='{self.atom2_index}'>"
        )


# =============================================================================================
# Molecule
# =============================================================================================

# TODO: How do we automatically trigger invalidation of cached properties if an ``Atom``, ``Bond``, or ``VirtualSite`` is modified,
#       rather than added/deleted via the API? The simplest resolution is simply to make them immutable.


class FrozenMolecule(Serializable):
    """
    Immutable chemical representation of a molecule, such as a small molecule or biopolymer.

    .. todo :: What other API calls would be useful for supporting biopolymers
               as small molecules? Perhaps iterating over chains and residues?

    Examples
    --------

    Create a molecule from a sdf file

    >>> from openff.toolkit.utils import get_data_file_path
    >>> sdf_filepath = get_data_file_path('molecules/ethanol.sdf')
    >>> molecule = FrozenMolecule.from_file(sdf_filepath)

    Convert to OpenEye OEMol object

    >>> oemol = molecule.to_openeye()

    Create a molecule from an OpenEye molecule

    >>> molecule = FrozenMolecule.from_openeye(oemol)

    Convert to RDKit Mol object

    >>> rdmol = molecule.to_rdkit()

    Create a molecule from an RDKit molecule

    >>> molecule = FrozenMolecule.from_rdkit(rdmol)

    Create a molecule from IUPAC name (requires the OpenEye toolkit)

    >>> molecule = FrozenMolecule.from_iupac('imatinib')

    Create a molecule from SMILES

    >>> molecule = FrozenMolecule.from_smiles('Cc1ccccc1')

    .. warning :: This API is experimental and subject to change.


    """

    def __init__(
        self,
        other=None,
        file_format=None,
        toolkit_registry=GLOBAL_TOOLKIT_REGISTRY,
        allow_undefined_stereo=False,
    ):
        """
        Create a new FrozenMolecule object

        .. todo ::

           * If a filename or file-like object is specified but the file
             contains more than one molecule, what is the proper behavior?
             Read just the first molecule, or raise an exception if more
             than one molecule is found?

           * Should we also support SMILES strings or IUPAC names for
             ``other``\ ?

        Parameters
        ----------
        other : optional, default=None
            If specified, attempt to construct a copy of the Molecule from
            the specified object. This can be any one of the following:

            * a :class:`Molecule` object
            * a file that can be used to construct a :class:`Molecule` object
            * an ``openeye.oechem.OEMol``
            * an ``rdkit.Chem.rdchem.Mol``
            * a serialized :class:`Molecule` object

        file_format : str, optional, default=None
            If providing a file-like object, you must specify the format
            of the data. If providing a file, the file format will attempt
            to be guessed from the suffix.
        toolkit_registry : a :class:`ToolkitRegistry` or
            :class:`ToolkitWrapper` object, optional,
            default=GLOBAL_TOOLKIT_REGISTRY :class:`ToolkitRegistry`
            or :class:`ToolkitWrapper` to use for I/O operations
        allow_undefined_stereo : bool, default=False
            If loaded from a file and ``False``, raises an exception if
            undefined stereochemistry is detected during the molecule's
            construction.

        Examples
        --------

        Create an empty molecule:

        >>> empty_molecule = FrozenMolecule()

        Create a molecule from a file that can be used to construct a molecule,
        using either a filename or file-like object:

        >>> from openff.toolkit.utils import get_data_file_path
        >>> sdf_filepath = get_data_file_path('molecules/ethanol.sdf')
        >>> molecule = FrozenMolecule(sdf_filepath)
        >>> molecule = FrozenMolecule(open(sdf_filepath, 'r'), file_format='sdf')

        >>> import gzip
        >>> mol2_gz_filepath = get_data_file_path('molecules/toluene.mol2.gz')
        >>> molecule = FrozenMolecule(gzip.GzipFile(mol2_gz_filepath, 'r'), file_format='mol2')

        Create a molecule from another molecule:

        >>> molecule_copy = FrozenMolecule(molecule)

        Convert to OpenEye OEMol object

        >>> oemol = molecule.to_openeye()

        Create a molecule from an OpenEye molecule:

        >>> molecule = FrozenMolecule(oemol)

        Convert to RDKit Mol object

        >>> rdmol = molecule.to_rdkit()

        Create a molecule from an RDKit molecule:

        >>> molecule = FrozenMolecule(rdmol)

        Create a molecule from a serialized molecule object:

        >>> serialized_molecule = molecule.__getstate__()
        >>> molecule_copy = Molecule(serialized_molecule)

        """

        self._cached_smiles = None

        # Figure out if toolkit_registry is a whole registry, or just a single wrapper
        if isinstance(toolkit_registry, ToolkitRegistry):
            pass
        elif isinstance(toolkit_registry, ToolkitWrapper):
            toolkit = toolkit_registry
            toolkit_registry = ToolkitRegistry(toolkit_precedence=[])
            toolkit_registry.add_toolkit(toolkit)
        else:
            raise InvalidToolkitRegistryError(
                "'toolkit_registry' must be either a ToolkitRegistry or a ToolkitWrapper"
            )

        if other is None:
            self._initialize()
        else:
            loaded = False
            # Start a list of the ValueErrors the following logic encounters, so we can print it out
            # if there turned out to be no way to load this input
            value_errors = list()

            if isinstance(other, openff.toolkit.topology.FrozenMolecule) and not (
                loaded
            ):
                self._copy_initializer(other)
                loaded = True
            if isinstance(other, openff.toolkit.topology.Molecule) and not (loaded):
                # TODO: This will need to be updated once FrozenMolecules and Molecules are significantly different
                self._copy_initializer(other)
                loaded = True
            if isinstance(other, OrderedDict) and not (loaded):
                self.__setstate__(other)
                loaded = True

            # Check through the toolkit registry to find a compatible wrapper for loading
            if not loaded:
                try:
                    # Each ToolkitWrapper may provide a from_object method, which turns some particular type(s)
                    # of object into OFFMols. For example, RDKitToolkitWrapper's from_object method will
                    # return an OFFMol if provided with an RDMol, or raise a ValueError if it is provided
                    # an OEMol (or anything else). This makes the assumption that any non-ValueError errors raised
                    # by the toolkit _really are_ bad and should be raised immediately, which may be a bad assumption.
                    result = toolkit_registry.call(
                        "from_object",
                        other,
                        allow_undefined_stereo=allow_undefined_stereo,
                        raise_exception_types=[UndefinedStereochemistryError],
                        _cls=self.__class__,
                    )
                # NotImplementedError should never be raised... Only from_file and from_file_obj are provided
                # in the base ToolkitWrapper class and require overwriting, so from_object should be excluded
                # except NotImplementedError as e:
                #    raise e
                # The toolkit registry will aggregate all errors except UndefinedStereochemistryErrors into a single
                # ValueError, which we should catch and and store that here.
                except ValueError as e:
                    value_errors.append(e)
                else:
                    self._copy_initializer(result)
                    loaded = True
            # TODO: Make this compatible with file-like objects (I couldn't figure out how to make an oemolistream
            # from a fileIO object)
            if (isinstance(other, str) or hasattr(other, "read")) and not (loaded):
                try:
                    mol = Molecule.from_file(
                        other,
                        file_format=file_format,
                        toolkit_registry=toolkit_registry,
                        allow_undefined_stereo=allow_undefined_stereo,
                    )  # returns a list only if multiple molecules are found
                    if type(mol) == list:
                        raise ValueError(
                            "Specified file or file-like object must contain exactly one molecule"
                        )
                except ValueError as e:
                    value_errors.append(e)
                else:
                    self._copy_initializer(mol)
                    loaded = True

            # If none of the above methods worked, raise a ValueError summarizing the
            # errors from the different loading attempts

            if not (loaded):
                msg = "Cannot construct openff.toolkit.topology.Molecule from {}\n".format(
                    other
                )
                for value_error in value_errors:
                    msg += str(value_error)
                raise ValueError(msg)

    @property
    def has_unique_atom_names(self):
        """True if the molecule has unique atom names, False otherwise."""
        unique_atom_names = set([atom.name for atom in self.atoms])
        if len(unique_atom_names) < self.n_atoms:
            return False
        return True

    def generate_unique_atom_names(self):
        """
        Generate unique atom names using element name and number of times that element has occurred
        e.g. 'C1x', 'H1x', 'O1x', 'C2x', ...

        The character 'x' is appended to these generated names to reduce the odds that they clash with an atom name or
        type imported from another source.

        """
        from collections import defaultdict

        element_counts = defaultdict(int)
        for atom in self.atoms:
            symbol = atom.symbol
            element_counts[symbol] += 1
            # TODO: It may be worth exposing this as a user option, i.e. to avoid multiple ligands
            # parameterized with OpenFF clashing because they have atom names like O1x, H3x, etc.
            # i.e. an optional argument could enable a user to `generate_unique_atom_names(blah="y")
            # to have one ligand be O1y, etc.
            # https://github.com/openforcefield/openff-toolkit/pull/1096#pullrequestreview-767227391
            atom.name = symbol + str(element_counts[symbol]) + "x"

    def _validate(self):
        """
        Validate the molecule, ensuring it has unique atom names

        """
        if not self.has_unique_atom_names:
            self.generate_unique_atom_names()

    def strip_atom_stereochemistry(
        self, smarts, toolkit_registry=GLOBAL_TOOLKIT_REGISTRY
    ):
        """Delete stereochemistry information for certain atoms, if it is present.
        This method can be used to "normalize" molecules imported from different cheminformatics
        toolkits, which differ in which atom centers are considered stereogenic.

        Parameters
        ----------
        smarts: str or ChemicalEnvironment
            Tagged SMARTS with a single atom with index 1. Any matches for this atom will have any assigned
            stereocheistry information removed.
        toolkit_registry : a :class:`ToolkitRegistry` or :class:`ToolkitWrapper` object, optional, default=GLOBAL_TOOLKIT_REGISTRY
            :class:`ToolkitRegistry` or :class:`ToolkitWrapper` to use for I/O operations

        """
        from openff.toolkit.typing.chemistry.environment import AtomChemicalEnvironment

        chem_env = AtomChemicalEnvironment(smarts)
        matches = self.chemical_environment_matches(
            chem_env, toolkit_registry=toolkit_registry
        )

        for match in set(matches):
            atom_idx = match[0]
            self.atoms[atom_idx].stereochemistry = None

    ####################################################################################################
    # Safe serialization
    ####################################################################################################

    def to_dict(self):
        """
        Return a dictionary representation of the molecule.

        .. todo ::

           * Document the representation standard.
           * How do we do version control with this standard?

        Returns
        -------
        molecule_dict : OrderedDict
            A dictionary representation of the molecule.

        """
        from openff.toolkit.utils.utils import serialize_numpy

        molecule_dict = OrderedDict()
        molecule_dict["name"] = self._name
        ## From Jeff: If we go the properties-as-dict route, then _properties should, at
        ## the top level, be a dict. Should we go through recursively and ensure all values are dicts too?
        molecule_dict["atoms"] = [atom.to_dict() for atom in self._atoms]
        molecule_dict["virtual_sites"] = [
            vsite.to_dict() for vsite in self._virtual_sites
        ]
        molecule_dict["bonds"] = [bond.to_dict() for bond in self._bonds]
        # TODO: Charges
        # TODO: Properties
        # From Jeff: We could have the onerous requirement that all "properties" have to_dict() functions.
        # Or we could restrict properties to simple stuff (ints, strings, floats, and the like)
        # Or pickle anything unusual
        # Or not allow user-defined properties at all (just use our internal _cached_properties)
        # molecule_dict['properties'] = dict([(key, value._to_dict()) for key.value in self._properties])
        # TODO: Assuming "simple stuff" properties right now, figure out a better standard
        molecule_dict["properties"] = self._properties
        if hasattr(self, "_cached_properties"):
            molecule_dict["cached_properties"] = self._cached_properties
        # TODO: Conformers
        if self._conformers is None:
            molecule_dict["conformers"] = None
        else:
            molecule_dict["conformers"] = []
            molecule_dict[
                "conformers_unit"
            ] = "angstrom"  # Have this defined as a class variable?
            for conf in self._conformers:
                conf_unitless = conf.m_as(unit.angstrom)
                conf_serialized, conf_shape = serialize_numpy((conf_unitless))
                molecule_dict["conformers"].append(conf_serialized)
        if self._partial_charges is None:
            molecule_dict["partial_charges"] = None
            molecule_dict["partial_charges_unit"] = None

        else:
            charges_unitless = self._partial_charges.m_as(unit.elementary_charge)
            charges_serialized, charges_shape = serialize_numpy(charges_unitless)
            molecule_dict["partial_charges"] = charges_serialized
            molecule_dict["partial_charges_unit"] = "elementary_charge"

        molecule_dict["hierarchy_schemes"] = dict()
        for iter_name, hier_scheme in self._hierarchy_schemes.items():
            molecule_dict["hierarchy_schemes"][iter_name] = hier_scheme.to_dict()

        return molecule_dict

    def __hash__(self):
        """
        Returns a hash of this molecule. Used when checking molecule uniqueness in Topology creation.

        Returns
        -------
        string
        """
        return hash(self.to_smiles())

    # @cached_property
    def ordered_connection_table_hash(self):
        if self._ordered_connection_table_hash is not None:
            return self._ordered_connection_table_hash

        id = ""
        for atom in self.atoms:
            id += f"{atom.symbol}_{atom.formal_charge}_{atom.stereochemistry}__"
        for bond in self.bonds:
            id += f"{bond.bond_order}_{bond.stereochemistry}_{bond.atom1_index}_{bond.atom2_index}__"
        # return hash(id)
        self._ordered_connection_table_hash = hash(id)
        return self._ordered_connection_table_hash

    @classmethod
    def from_dict(cls, molecule_dict):
        """
        Create a new Molecule from a dictionary representation

        Parameters
        ----------
        molecule_dict : OrderedDict
            A dictionary representation of the molecule.

        Returns
        -------
        molecule : Molecule
            A Molecule created from the dictionary representation

        """
        # This implementation is a compromise to let this remain as a classmethod
        mol = cls()
        mol._initialize_from_dict(molecule_dict)
        return mol

    def _initialize_from_dict(self, molecule_dict):
        """
        Initialize this Molecule from a dictionary representation

        Parameters
        ----------
        molecule_dict : OrderedDict
            A dictionary representation of the molecule.
        """
        # TODO: Provide useful exception messages if there are any failures
        from openff.toolkit.utils.utils import deserialize_numpy

        self._initialize()
        self.name = molecule_dict["name"]
        for atom_dict in molecule_dict["atoms"]:
            self._add_atom(**atom_dict)

        # Handle virtual site unit reattachment and molecule tagging
        for vsite_dict in molecule_dict["virtual_sites"]:
            vsite_dict_units = deepcopy(vsite_dict)

            # Attach units to epsilon term
            vsite_dict_units["epsilon"] = dict_to_quantity(vsite_dict["epsilon"])
            vsite_dict_units["sigma"] = dict_to_quantity(vsite_dict["sigma"])
            vsite_dict_units["charge_increments"] = dict_to_quantity(
                vsite_dict["charge_increments"]
            )
            vsite_dict_units["orientations"] = vsite_dict["orientations"]

            # Call the correct molecule._add_X_virtual_site function, based on the stated type
            # Also generate the Atom objects from the atom indices
            atoms = [self._atoms[i] for i in vsite_dict_units["atoms"]]
            vsite_dict_units["atoms"] = atoms
            if vsite_dict_units["vsite_type"] == "BondChargeVirtualSite":
                del vsite_dict_units["vsite_type"]
                vsite_dict_units["distance"] = dict_to_quantity(vsite_dict["distance"])
                self._add_bond_charge_virtual_site(**vsite_dict_units)

            elif vsite_dict_units["vsite_type"] == "MonovalentLonePairVirtualSite":
                del vsite_dict_units["vsite_type"]
                vsite_dict_units["distance"] = dict_to_quantity(vsite_dict["distance"])
                vsite_dict_units["in_plane_angle"] = dict_to_quantity(
                    vsite_dict["in_plane_angle"]
                )
                vsite_dict_units["out_of_plane_angle"] = dict_to_quantity(
                    vsite_dict["out_of_plane_angle"]
                )
                self._add_monovalent_lone_pair_virtual_site(**vsite_dict_units)

            elif vsite_dict_units["vsite_type"] == "DivalentLonePairVirtualSite":
                del vsite_dict_units["vsite_type"]
                vsite_dict_units["distance"] = dict_to_quantity(vsite_dict["distance"])
                vsite_dict_units["out_of_plane_angle"] = dict_to_quantity(
                    vsite_dict["out_of_plane_angle"]
                )
                self._add_divalent_lone_pair_virtual_site(**vsite_dict_units)

            elif vsite_dict_units["vsite_type"] == "TrivalentLonePairVirtualSite":
                del vsite_dict_units["vsite_type"]
                vsite_dict_units["distance"] = dict_to_quantity(vsite_dict["distance"])
                self._add_trivalent_lone_pair_virtual_site(**vsite_dict_units)

            else:
                raise Exception(
                    "Vsite type {} not recognized".format(vsite_dict["vsite_type"])
                )

        for bond_dict in molecule_dict["bonds"]:
            bond_dict["atom1"] = int(bond_dict["atom1"])
            bond_dict["atom2"] = int(bond_dict["atom2"])
            self._add_bond(**bond_dict)

        if molecule_dict["partial_charges"] is None:
            self._partial_charges = None
        else:
            charges_shape = (self.n_atoms,)
            partial_charges_unitless = deserialize_numpy(
                molecule_dict["partial_charges"], charges_shape
            )
            pc_unit = getattr(unit, molecule_dict["partial_charges_unit"])
            partial_charges = unit.Quantity(partial_charges_unitless, pc_unit)
            self._partial_charges = partial_charges

        if molecule_dict["conformers"] is None:
            self._conformers = None
        else:
            self._conformers = list()
            for ser_conf in molecule_dict["conformers"]:
                # TODO: Update to use string_to_quantity
                conformers_shape = (self.n_atoms, 3)
                conformer_unitless = deserialize_numpy(ser_conf, conformers_shape)
                c_unit = getattr(unit, molecule_dict["conformers_unit"])
                conformer = unit.Quantity(conformer_unitless, c_unit)
                self._conformers.append(conformer)

        self._properties = molecule_dict["properties"]

        for iter_name, hierarchy_scheme_dict in molecule_dict[
            "hierarchy_schemes"
        ].items():
            new_hier_scheme = self.add_hierarchy_scheme(
                hierarchy_scheme_dict["uniqueness_criteria"],
                iter_name,
            )
            # hierarchy_scheme = self._hierarchy_schemes[iter_name]
            for element_dict in hierarchy_scheme_dict["hierarchy_elements"]:
                new_hier_scheme.add_hierarchy_element(
                    element_dict["identifier"], element_dict["particle_indices"]
                )
            self._expose_hierarchy_scheme(iter_name)

    def __repr__(self):
        """Return a summary of this molecule; SMILES if valid, Hill formula if not."""
        description = f"Molecule with name '{self.name}'"
        try:
            smiles = self.to_smiles()
        except:
            hill = self.to_hill_formula()
            return description + f" with bad SMILES and Hill formula '{hill}'"
        return description + f" and SMILES '{smiles}'"

    def __getstate__(self):
        return self.to_dict()

    def __setstate__(self, state):
        return self._initialize_from_dict(state)

    def _initialize(self):
        """
        Clear the contents of the current molecule.
        """
        self._name = ""
        self._atoms = list()
        self._virtual_sites = list()
        self._bonds = list()  # List of bonds between Atom objects
        self._properties = {}  # Attached properties to be preserved
        # self._cached_properties = None # Cached properties (such as partial charges) can be recomputed as needed
        self._partial_charges = None
        self._conformers = None  # Optional conformers
        self._hierarchy_schemes = dict()
        self._invalidate_cached_properties()

    def _copy_initializer(self, other):
        """
        Copy contents of the specified molecule

        .. todo :: Should this be a ``@staticmethod`` where we have an explicit copy constructor?

        Parameters
        ----------
        other : optional
            Overwrite the state of this FrozenMolecule with the specified FrozenMolecule object.
            A deep copy is made.

        """
        # assert isinstance(other, type(self)), "can only copy instances of {}".format(type(self))

        # Run a deepcopy here so that items that were _always_ dict (like other.properties) will
        # not have any references to the old molecule
        other_dict = deepcopy(other.to_dict())
        self._initialize_from_dict(other_dict)

    def __eq__(self, other):
        """Test two molecules for equality to see if they are the chemical species, but do not check other annotated properties.

        .. note ::

           Note that this method simply tests whether two molecules are identical chemical species using equivalence of their canonical isomeric SMILES.
           No effort is made to ensure that the atoms are in the same order or that any annotated properties are preserved.

        """
        # updated to use the new isomorphic checking method, with full matching
        # TODO the doc string did not match the previous function what matching should this method do?
        return Molecule.are_isomorphic(self, other, return_atom_map=False)[0]

    def _add_default_hierarchy_schemes(self):
        self.add_hierarchy_scheme(
            ("chain", "residue_number", "residue_name"), "residues"
        )
        self.add_hierarchy_scheme(("chain",), "chains")

    def add_hierarchy_scheme(
        self,
        uniqueness_criteria,
        iterator_name,
    ):
        """
        Parameters
        ----------
        uniqueness_criteria : tuple of str
        iterator_name : str
            Name of the iterator that will be exposed to access the HierarchyElements generated
            by this scheme

        Returns
        -------
        new_hier_scheme : openff.toolkit.topology.HierarchyScheme
            The newly created HierarchyScheme
        """
        if iterator_name in self._hierarchy_schemes:
            msg = (
                f'Can not add iterator with name "{iterator_name}" to this topology, as iterator '
                f"name is already used by {self._hierarchy_schemes[iterator_name]}"
            )
            raise HierarchySchemeWithIteratorNameAlreadyRegisteredException(msg)
        new_hier_scheme = HierarchyScheme(
            self,
            uniqueness_criteria,
            iterator_name,
        )
        self._hierarchy_schemes[iterator_name] = new_hier_scheme
        return new_hier_scheme

    @property
    def hierarchy_schemes(self):
        """
        Returns
        -------
        A dict of the form {str: HierarchyScheme}
            The HierarchySchemes associated with this Molecule.
        """
        return self._hierarchy_schemes

    def delete_hierarchy_scheme(self, iter_name):
        """
        Parameters
        ----------
        iter_name : str
        """
        if not iter_name in self._hierarchy_schemes:
            raise HierarchySchemeNotFoundException(
                f'Can not delete HierarchyScheme with name "{iter_name}" '
                f"because no HierarchyScheme with that iterator name exists"
            )
        self._hierarchy_schemes.pop(iter_name)
        if hasattr(self, iter_name):
            delattr(self, iter_name)

    def perceive_hierarchy(self, iter_names=None):
        """
        Parameters
        ----------
        iter_names : Iterable of str, Optional
            Only perceive hierarchy for HierarchySchemes that expose these iterator names.
            If not provided, all known hierarchies will be perceived, overwriting previous
            results if applicable.
        """
        if iter_names is None:
            iter_names = self._hierarchy_schemes.keys()

        for iter_name in iter_names:
            hierarchy_scheme = self._hierarchy_schemes[iter_name]
            hierarchy_scheme.perceive_hierarchy()
            self._expose_hierarchy_scheme(iter_name)

    def _expose_hierarchy_scheme(self, iter_name):
        assert iter_name in self._hierarchy_schemes
        setattr(self, iter_name, self._hierarchy_schemes[iter_name].hierarchy_elements)

    def to_smiles(
        self,
        isomeric=True,
        explicit_hydrogens=True,
        mapped=False,
        toolkit_registry=GLOBAL_TOOLKIT_REGISTRY,
    ):
        """
        Return a canonical isomeric SMILES representation of the current molecule.
        A partially mapped smiles can also be generated for atoms of interest by supplying an `atom_map` to the
        properties dictionary.

        .. note :: RDKit and OpenEye versions will not necessarily return the same representation.

        Parameters
        ----------
        isomeric: bool optional, default= True
            return an isomeric smiles
        explicit_hydrogens: bool optional, default=True
            return a smiles string containing all hydrogens explicitly
        mapped: bool optional, default=False
            return a explicit hydrogen mapped smiles, the atoms to be mapped can be controlled by supplying an
            atom map into the properties dictionary. If no mapping is passed all atoms will be mapped in order, else
            an atom map dictionary from the current atom index to the map id should be supplied with no duplicates.
            The map ids (values) should start from 0 or 1.
        toolkit_registry : openff.toolkit.utils.toolkits.ToolkitRegistry or openff.toolkit.utils.toolkits.ToolkitWrapper, optional, default=None
            :class:`ToolkitRegistry` or :class:`ToolkitWrapper` to use for SMILES conversion

        Returns
        -------
        smiles : str
            Canonical isomeric explicit-hydrogen SMILES

        Examples
        --------

        >>> from openff.toolkit.utils import get_data_file_path
        >>> sdf_filepath = get_data_file_path('molecules/ethanol.sdf')
        >>> molecule = Molecule(sdf_filepath)
        >>> smiles = molecule.to_smiles()

        """
        # Initialize cached_smiles dict for this molecule if none exists
        if self._cached_smiles is None:
            self._cached_smiles = {}

        # Figure out which toolkit should be used to create the SMILES
        if isinstance(toolkit_registry, ToolkitRegistry):
            to_smiles_method = toolkit_registry.resolve("to_smiles")
        elif isinstance(toolkit_registry, ToolkitWrapper):
            to_smiles_method = toolkit_registry.to_smiles
        else:
            raise InvalidToolkitRegistryError(
                "Invalid toolkit_registry passed to to_smiles. Expected ToolkitRegistry or ToolkitWrapper. Got  {}".format(
                    type(toolkit_registry)
                )
            )

        # Get a string representation of the function containing the toolkit name so we can check
        # if a SMILES was already cached for this molecule. This will return, for example
        # "RDKitToolkitWrapper.to_smiles"
        smiles_hash = (
            to_smiles_method.__qualname__
            + str(isomeric)
            + str(explicit_hydrogens)
            + str(mapped)
        )
        smiles_hash += str(self._properties.get("atom_map", None))
        # Check to see if a SMILES for this molecule was already cached using this method
        if smiles_hash in self._cached_smiles:
            return self._cached_smiles[smiles_hash]
        else:
            smiles = to_smiles_method(self, isomeric, explicit_hydrogens, mapped)
            self._cached_smiles[smiles_hash] = smiles
            return smiles

    @classmethod
    def from_inchi(
        cls,
        inchi,
        allow_undefined_stereo=False,
        toolkit_registry=GLOBAL_TOOLKIT_REGISTRY,
    ):
        """
        Construct a Molecule from a InChI representation

        Parameters
        ----------
        inchi : str
            The InChI representation of the molecule.

        allow_undefined_stereo : bool, default=False
            Whether to accept InChI with undefined stereochemistry. If False,
            an exception will be raised if a InChI with undefined stereochemistry
            is passed into this function.

        toolkit_registry : openff.toolkit.utils.toolkits.ToolRegistry or openff.toolkit.utils.toolkits.ToolkitWrapper, optional, default=None
            :class:`ToolkitRegistry` or :class:`ToolkitWrapper` to use for InChI-to-molecule conversion


        Returns
        -------
        molecule : openff.toolkit.topology.Molecule

        Examples
        --------
        Make cis-1,2-Dichloroethene:

        >>> molecule = Molecule.from_inchi('InChI=1S/C2H2Cl2/c3-1-2-4/h1-2H/b2-1-')
        """

        if isinstance(toolkit_registry, ToolkitRegistry):
            molecule = toolkit_registry.call(
                "from_inchi",
                inchi,
                _cls=cls,
                allow_undefined_stereo=allow_undefined_stereo,
            )
        elif isinstance(toolkit_registry, ToolkitWrapper):
            toolkit = toolkit_registry
            molecule = toolkit.from_inchi(
                inchi, _cls=cls, allow_undefined_stereo=allow_undefined_stereo
            )
        else:
            raise InvalidToolkitRegistryError(
                "Invalid toolkit_registry passed to from_inchi. Expected ToolkitRegistry or ToolkitWrapper. Got  {}".format(
                    type(toolkit_registry)
                )
            )

        return molecule

    def to_inchi(self, fixed_hydrogens=False, toolkit_registry=GLOBAL_TOOLKIT_REGISTRY):
        """
        Create an InChI string for the molecule using the requested toolkit backend.
        InChI is a standardised representation that does not capture tautomers unless specified using the fixed hydrogen
        layer.

        For information on InChi see here https://iupac.org/who-we-are/divisions/division-details/inchi/

        Parameters
        ----------
        fixed_hydrogens: bool, default=False
            If a fixed hydrogen layer should be added to the InChI, if `True` this will produce a non standard specific
            InChI string of the molecule.

        toolkit_registry : openff.toolkit.utils.toolkits.ToolRegistry or openff.toolkit.utils.toolkits.ToolkitWrapper, optional, default=None
            :class:`ToolkitRegistry` or :class:`ToolkitWrapper` to use for molecule-to-InChI conversion

        Returns
        --------
        inchi: str
            The InChI string of the molecule.

        Raises
        -------
        InvalidToolkitRegistryError
             If an invalid object is passed as the toolkit_registry parameter
        """

        if isinstance(toolkit_registry, ToolkitRegistry):
            inchi = toolkit_registry.call(
                "to_inchi", self, fixed_hydrogens=fixed_hydrogens
            )
        elif isinstance(toolkit_registry, ToolkitWrapper):
            toolkit = toolkit_registry
            inchi = toolkit.to_inchi(self, fixed_hydrogens=fixed_hydrogens)
        else:
            raise InvalidToolkitRegistryError(
                "Invalid toolkit_registry passed to to_inchi. Expected ToolkitRegistry or ToolkitWrapper. Got  {}".format(
                    type(toolkit_registry)
                )
            )

        return inchi

    def to_inchikey(
        self, fixed_hydrogens=False, toolkit_registry=GLOBAL_TOOLKIT_REGISTRY
    ):
        """
        Create an InChIKey for the molecule using the requested toolkit backend.
        InChIKey is a standardised representation that does not capture tautomers unless specified using the fixed hydrogen
        layer.

        For information on InChi see here https://iupac.org/who-we-are/divisions/division-details/inchi/

        Parameters
        ----------
        fixed_hydrogens: bool, default=False
            If a fixed hydrogen layer should be added to the InChI, if `True` this will produce a non standard specific
            InChI string of the molecule.

        toolkit_registry : openff.toolkit.utils.toolkits.ToolRegistry or openff.toolkit.utils.toolkits.ToolkitWrapper, optional, default=None
            :class:`ToolkitRegistry` or :class:`ToolkitWrapper` to use for molecule-to-InChIKey conversion

        Returns
        --------
        inchi_key: str
            The InChIKey representation of the molecule.

        Raises
        -------
        InvalidToolkitRegistryError
             If an invalid object is passed as the toolkit_registry parameter
        """

        if isinstance(toolkit_registry, ToolkitRegistry):
            inchi_key = toolkit_registry.call(
                "to_inchikey", self, fixed_hydrogens=fixed_hydrogens
            )
        elif isinstance(toolkit_registry, ToolkitWrapper):
            toolkit = toolkit_registry
            inchi_key = toolkit.to_inchikey(self, fixed_hydrogens=fixed_hydrogens)
        else:
            raise InvalidToolkitRegistryError(
                "Invalid toolkit_registry passed to to_inchikey. Expected ToolkitRegistry or ToolkitWrapper. Got  {}".format(
                    type(toolkit_registry)
                )
            )

        return inchi_key

    @classmethod
    def from_smiles(
        cls,
        smiles,
        hydrogens_are_explicit=False,
        toolkit_registry=GLOBAL_TOOLKIT_REGISTRY,
        allow_undefined_stereo=False,
    ):
        """
        Construct a Molecule from a SMILES representation

        Parameters
        ----------
        smiles : str
            The SMILES representation of the molecule.
        hydrogens_are_explicit : bool, default = False
            If False, the cheminformatics toolkit will perform hydrogen addition
        toolkit_registry : openff.toolkit.utils.toolkits.ToolkitRegistry or openff.toolkit.utils.toolkits.ToolkitWrapper, optional, default=None
            :class:`ToolkitRegistry` or :class:`ToolkitWrapper` to use for SMILES-to-molecule conversion
        allow_undefined_stereo : bool, default=False
            Whether to accept SMILES with undefined stereochemistry. If False,
            an exception will be raised if a SMILES with undefined stereochemistry
            is passed into this function.

        Returns
        -------
        molecule : openff.toolkit.topology.Molecule

        Examples
        --------

        >>> molecule = Molecule.from_smiles('Cc1ccccc1')

        """
        if isinstance(toolkit_registry, ToolkitRegistry):
            molecule = toolkit_registry.call(
                "from_smiles",
                smiles,
                hydrogens_are_explicit=hydrogens_are_explicit,
                allow_undefined_stereo=allow_undefined_stereo,
                _cls=cls,
            )
        elif isinstance(toolkit_registry, ToolkitWrapper):
            toolkit = toolkit_registry
            molecule = toolkit.from_smiles(
                smiles,
                hydrogens_are_explicit=hydrogens_are_explicit,
                allow_undefined_stereo=allow_undefined_stereo,
                _cls=cls,
            )
        else:
            raise InvalidToolkitRegistryError(
                "Invalid toolkit_registry passed to from_smiles. Expected ToolkitRegistry or ToolkitWrapper. Got  {}".format(
                    type(toolkit_registry)
                )
            )

        return molecule

    def _is_exactly_the_same_as(self, other):
        for atom1, atom2 in zip(self.atoms, other.atoms):
            if (
                (atom1.atomic_number != atom2.atomic_number)
                or (atom1.formal_charge != atom2.formal_charge)
                or (atom1.is_aromatic != atom2.is_aromatic)
                or (atom1.stereochemistry != atom2.stereochemistry)
            ):
                return False
        for bond1, bond2 in zip(self.bonds, other.bonds):
            if (
                (bond1.atom1_index != bond2.atom1_index)
                or (bond1.atom2_index != bond2.atom2_index)
                or (bond1.is_aromatic != bond2.is_aromatic)
                or (bond1.stereochemistry != bond2.stereochemistry)
            ):
                return False
        return True

    @staticmethod
    def are_isomorphic(
        mol1,
        mol2,
        return_atom_map=False,
        aromatic_matching=True,
        formal_charge_matching=True,
        bond_order_matching=True,
        atom_stereochemistry_matching=True,
        bond_stereochemistry_matching=True,
        strip_pyrimidal_n_atom_stereo=True,
        toolkit_registry=GLOBAL_TOOLKIT_REGISTRY,
    ):
        """
        Determines whether the two molecules are isomorphic by comparing their graph representations and the chosen
        node/edge attributes. Minimally connections and atomic_number are checked.

        If nx.Graphs() are given they must at least have atomic_number attributes on nodes.
        other optional attributes for nodes are: is_aromatic, formal_charge and stereochemistry.
        optional attributes for edges are: is_aromatic, bond_order and stereochemistry.

        .. warning :: This API is experimental and subject to change.

        Parameters
        ----------
        mol1 : an openff.toolkit.topology.molecule.FrozenMolecule or nx.Graph()
        mol2 : an openff.toolkit.topology.molecule.FrozenMolecule or nx.Graph()
            The molecule to test for isomorphism.

        return_atom_map: bool, default=False, optional
            will return an optional dict containing the atomic mapping.

        aromatic_matching: bool, default=True, optional
            compare the aromatic attributes of bonds and atoms.

        formal_charge_matching: bool, default=True, optional
            compare the formal charges attributes of the atoms.

        bond_order_matching: bool, deafult=True, optional
            compare the bond order on attributes of the bonds.

        atom_stereochemistry_matching : bool, default=True, optional
            If ``False``, atoms' stereochemistry is ignored for the
            purpose of determining equality.

        bond_stereochemistry_matching : bool, default=True, optional
            If ``False``, bonds' stereochemistry is ignored for the
            purpose of determining equality.

        strip_pyrimidal_n_atom_stereo: bool, default=True, optional
            If ``True``, any stereochemistry defined around pyrimidal
            nitrogen stereocenters will be disregarded in the isomorphism
            check.

        toolkit_registry : openff.toolkit.utils.toolkits.ToolkitRegistry or openff.toolkit.utils.toolkits.ToolkitWrapper, optional, default=None
            :class:`ToolkitRegistry` or :class:`ToolkitWrapper` to use for
            removing stereochemistry from pyrimidal nitrogens.

        Returns
        -------
        molecules_are_isomorphic : bool

        atom_map : default=None, Optional,
            [Dict[int,int]] ordered by mol1 indexing {mol1_index: mol2_index}
            If molecules are not isomorphic given input arguments, will return None instead of dict.
        """
        # Do a quick hill formula check first
        if Molecule._object_to_hill_formula(mol1) != Molecule._object_to_hill_formula(
            mol2
        ):
            return False, None

        # Do a quick check to see whether the inputs are totally identical (including being in the same atom order)
        if isinstance(mol1, FrozenMolecule) and isinstance(mol2, FrozenMolecule):
            if mol1._is_exactly_the_same_as(mol2):
                return True, {i: i for i in range(mol1.n_atoms)}

        # Build the user defined matching functions
        def node_match_func(x, y):
            # always match by atleast atomic number
            is_equal = x["atomic_number"] == y["atomic_number"]
            if aromatic_matching:
                is_equal &= x["is_aromatic"] == y["is_aromatic"]
            if formal_charge_matching:
                is_equal &= x["formal_charge"] == y["formal_charge"]
            if atom_stereochemistry_matching:
                is_equal &= x["stereochemistry"] == y["stereochemistry"]
            return is_equal

        # check if we want to do any bond matching if not the function is None
        if aromatic_matching or bond_order_matching or bond_stereochemistry_matching:

            def edge_match_func(x, y):
                # We don't need to check the exact bond order (which is 1 or 2)
                # if the bond is aromatic. This way we avoid missing a match only
                # if the alternate bond orders 1 and 2 are assigned differently.
                if aromatic_matching and bond_order_matching:
                    is_equal = (x["is_aromatic"] == y["is_aromatic"]) or (
                        x["bond_order"] == y["bond_order"]
                    )
                elif aromatic_matching:
                    is_equal = x["is_aromatic"] == y["is_aromatic"]
                elif bond_order_matching:
                    is_equal = x["bond_order"] == y["bond_order"]
                else:
                    is_equal = None
                if bond_stereochemistry_matching:
                    if is_equal is None:
                        is_equal = x["stereochemistry"] == y["stereochemistry"]
                    else:
                        is_equal &= x["stereochemistry"] == y["stereochemistry"]

                return is_equal

        else:
            edge_match_func = None

        # Here we should work out what data type we have, also deal with lists?
        def to_networkx(data):
            """For the given data type, return the networkx graph"""
            import networkx as nx

            if strip_pyrimidal_n_atom_stereo:
                SMARTS = "[N+0X3:1](-[*])(-[*])(-[*])"

            if isinstance(data, FrozenMolecule):
                # Molecule class instance
                if strip_pyrimidal_n_atom_stereo:
                    # Make a copy of the molecule so we don't modify the original
                    data = deepcopy(data)
                    data.strip_atom_stereochemistry(
                        SMARTS, toolkit_registry=toolkit_registry
                    )
                return data.to_networkx()

            elif isinstance(data, nx.Graph):
                return data

            else:
                raise NotImplementedError(
                    f"The input type {type(data)} is not supported,"
                    f"please supply an openff.toolkit.topology.molecule.Molecule "
                    f"or networkx.Graph representation of the molecule."
                )

        mol1_netx = to_networkx(mol1)
        mol2_netx = to_networkx(mol2)
        from networkx.algorithms.isomorphism import GraphMatcher  # type: ignore

        GM = GraphMatcher(
            mol1_netx, mol2_netx, node_match=node_match_func, edge_match=edge_match_func
        )
        isomorphic = GM.is_isomorphic()

        if isomorphic and return_atom_map:
            topology_atom_map = GM.mapping

            # reorder the mapping by keys
            sorted_mapping = {}
            for key in sorted(topology_atom_map.keys()):
                sorted_mapping[key] = topology_atom_map[key]

            return isomorphic, sorted_mapping

        else:
            return isomorphic, None

    def is_isomorphic_with(self, other, **kwargs):
        """
        Check if the molecule is isomorphic with the other molecule which can be an openff.toolkit.topology.Molecule
        or nx.Graph(). Full matching is done using the options described bellow.

        .. warning :: This API is experimental and subject to change.

        Parameters
        ----------
        other: openff.toolkit.topology.Molecule or nx.Graph()

        aromatic_matching: bool, default=True, optional
        compare the aromatic attributes of bonds and atoms.

        formal_charge_matching: bool, default=True, optional
        compare the formal charges attributes of the atoms.

        bond_order_matching: bool, deafult=True, optional
        compare the bond order on attributes of the bonds.

        atom_stereochemistry_matching : bool, default=True, optional
            If ``False``, atoms' stereochemistry is ignored for the
            purpose of determining equality.

        bond_stereochemistry_matching : bool, default=True, optional
            If ``False``, bonds' stereochemistry is ignored for the
            purpose of determining equality.

        strip_pyrimidal_n_atom_stereo: bool, default=True, optional
            If ``True``, any stereochemistry defined around pyrimidal
            nitrogen stereocenters will be disregarded in the isomorphism
            check.

        toolkit_registry : openff.toolkit.utils.toolkits.ToolkitRegistry or openff.toolkit.utils.toolkits.ToolkitWrapper, optional, default=None
            :class:`ToolkitRegistry` or :class:`ToolkitWrapper` to use for
            removing stereochemistry from pyrimidal nitrogens.

        Returns
        -------
        isomorphic : bool
        """

        return Molecule.are_isomorphic(
            self,
            other,
            return_atom_map=False,
            aromatic_matching=kwargs.get("aromatic_matching", True),
            formal_charge_matching=kwargs.get("formal_charge_matching", True),
            bond_order_matching=kwargs.get("bond_order_matching", True),
            atom_stereochemistry_matching=kwargs.get(
                "atom_stereochemistry_matching", True
            ),
            bond_stereochemistry_matching=kwargs.get(
                "bond_stereochemistry_matching", True
            ),
            strip_pyrimidal_n_atom_stereo=kwargs.get(
                "strip_pyrimidal_n_atom_stereo", True
            ),
            toolkit_registry=kwargs.get("toolkit_registry", GLOBAL_TOOLKIT_REGISTRY),
        )[0]

    def generate_conformers(
        self,
        toolkit_registry=GLOBAL_TOOLKIT_REGISTRY,
        n_conformers=10,
        rms_cutoff=None,
        clear_existing=True,
    ):
        """
        Generate conformers for this molecule using an underlying toolkit.

        If ``n_conformers=0``, no toolkit wrapper will be called. If ``n_conformers=0``
        and ``clear_existing=True``, ``molecule.conformers`` will be set to ``None``.

        Parameters
        ----------
        toolkit_registry : openff.toolkit.utils.toolkits.ToolkitRegistry or openff.toolkit.utils.toolkits.ToolkitWrapper, optional, default=None
            :class:`ToolkitRegistry` or :class:`ToolkitWrapper` to use for SMILES-to-molecule conversion
        n_conformers : int, default=1
            The maximum number of conformers to produce
        rms_cutoff : openmm.unit.Quantity-wrapped float, in units of distance, optional, default=None
            The minimum RMS value at which two conformers are considered redundant and one is deleted. Precise
            implementation of this cutoff may be toolkit-dependent. If ``None``, the cutoff is set to be the default value
            for each ``ToolkitWrapper`` (generally 1 Angstrom).
        clear_existing : bool, default=True
            Whether to overwrite existing conformers for the molecule

        Examples
        --------

        >>> molecule = Molecule.from_smiles('CCCCCC')
        >>> molecule.generate_conformers()

        Raises
        ------
        InvalidToolkitRegistryError
            If an invalid object is passed as the toolkit_registry parameter

        """
        # If no conformers are requested, do not call to a ToolkitWrapper at all
        if n_conformers == 0:
            if clear_existing:
                self._conformers = None
            return

        if isinstance(toolkit_registry, ToolkitRegistry):
            return toolkit_registry.call(
                "generate_conformers",
                self,
                n_conformers=n_conformers,
                rms_cutoff=rms_cutoff,
                clear_existing=clear_existing,
                raise_exception_types=[],
            )
        elif isinstance(toolkit_registry, ToolkitWrapper):
            toolkit = toolkit_registry
            return toolkit.generate_conformers(
                self,
                n_conformers=n_conformers,
                rms_cutoff=rms_cutoff,
                clear_existing=clear_existing,
            )
        else:
            raise InvalidToolkitRegistryError(
                "Invalid toolkit_registry passed to generate_conformers. Expected ToolkitRegistry or ToolkitWrapper. Got  {}".format(
                    type(toolkit_registry)
                )
            )

    def compute_virtual_site_positions_from_conformer(self, conformer_idx):
        """
        Compute the position of all virtual sites given an existing
        conformer specified by its index.

        Parameters
        ----------
        conformer_idx : int
            The index of the conformer.

        Returns
        -------
        :class:`openmm.unit.Quantity` of dimension [Length] in unit Angstroms wrapping a
        numpy.ndarray
            The positions of the virtual particles belonging to this virtual site.
            The array is the size (M, 3) where M is the number of virtual particles
            belonging to this virtual site.
        """

        atom_positions = self._conformers[conformer_idx]
        return self.compute_virtual_site_positions_from_atom_positions(atom_positions)

    def compute_virtual_site_positions_from_atom_positions(self, atom_positions):
        """
        Compute the positions of the virtual sites in this molecule given a set of
        external coordinates. The coordinates do not need come from an internal
        conformer, but are assumed to have the same shape and be in the same order.

        Parameters
        ----------
        atom_positions : :class:`openmm.unit.Quantity` of dimension [Length] wrapping a
        numpy.ndarray
            The positions of all atoms in the molecule. The array is the size (N, 3)
            where N is the number of atoms in the molecule.

        Returns
        -------
        :class:`openmm.unit.Quantity` of dimension [Length] in unit Angstroms wrapping a
        numpy.ndarray
            The positions of the virtual particles belonging to this virtual site.
            The array is the size (M, 3) where M is the number of virtual particles
            belonging to this virtual site.

        """

        positions = []

        for vsite in self.virtual_sites:
            vsite_pos = vsite.compute_positions_from_atom_positions(atom_positions)
            positions.append(vsite_pos.m_as(unit.angstrom))

        return unit.Quantity(np.array(positions).reshape(-1, 3), units=unit.angstrom)

    def apply_elf_conformer_selection(
        self,
        percentage: float = 2.0,
        limit: int = 10,
        toolkit_registry: Optional[
            Union[ToolkitRegistry, ToolkitWrapper]
        ] = GLOBAL_TOOLKIT_REGISTRY,
        **kwargs,
    ):
        """Applies the `ELF method
        <https://docs.eyesopen.com/toolkits/python/quacpactk/molchargetheory.html#elf-conformer-selection>`_
        to select a set of diverse conformers which have minimal
        electrostatically strongly interacting functional groups from a
        molecules conformers.

        Notes
        -----
        * The input molecule should have a large set of conformers already
          generated to select the ELF conformers from.
        * The selected conformers will be retained in the `conformers` list
          while unselected conformers will be discarded.

        See Also
        --------
        OpenEyeToolkitWrapper.apply_elf_conformer_selection
        RDKitToolkitWrapper.apply_elf_conformer_selection

        Parameters
        ----------
        toolkit_registry
            The underlying toolkit to use to select the ELF conformers.
        percentage
            The percentage of conformers with the lowest electrostatic
            interaction energies to greedily select from.
        limit
            The maximum number of conformers to select.
        """
        if isinstance(toolkit_registry, ToolkitRegistry):
            toolkit_registry.call(
                "apply_elf_conformer_selection",
                molecule=self,
                percentage=percentage,
                limit=limit,
                **kwargs,
            )
        elif isinstance(toolkit_registry, ToolkitWrapper):
            toolkit = toolkit_registry
            toolkit.apply_elf_conformer_selection(  # type: ignore[attr-defined]
                self, molecule=self, percentage=percentage, limit=limit, **kwargs
            )
        else:
            raise InvalidToolkitRegistryError(
                f"Invalid toolkit_registry passed to apply_elf_conformer_selection."
                f"Expected ToolkitRegistry or ToolkitWrapper. Got "
                f"{type(toolkit_registry)}"
            )

    def compute_partial_charges_am1bcc(
        self,
        use_conformers=None,
        strict_n_conformers=False,
        toolkit_registry=GLOBAL_TOOLKIT_REGISTRY,
    ):
        """
        Calculate partial atomic charges for this molecule using AM1-BCC run by an underlying toolkit
        and assign them to this molecule's ``partial_charges`` attribute.

        Parameters
        ----------
        strict_n_conformers : bool, default=False
            Whether to raise an exception if an invalid number of conformers is provided for the given charge method.
            If this is False and an invalid number of conformers is found, a warning will be raised.
        use_conformers : iterable of openmm.unit.Quantity-wrapped numpy arrays, each with shape (n_atoms, 3) and dimension of distance. Optional, default=None
            Coordinates to use for partial charge calculation.
            If None, an appropriate number of conformers for the given charge method will be generated.
        toolkit_registry : openff.toolkit.utils.toolkits.ToolkitRegistry or openff.toolkit.utils.toolkits.ToolkitWrapper, optional, default=None
            :class:`ToolkitRegistry` or :class:`ToolkitWrapper` to use for the calculation

        Examples
        --------

        >>> molecule = Molecule.from_smiles('CCCCCC')
        >>> molecule.generate_conformers()
        >>> molecule.compute_partial_charges_am1bcc()

        Raises
        ------
        InvalidToolkitRegistryError
            If an invalid object is passed as the toolkit_registry parameter

        """
        self.assign_partial_charges(
            partial_charge_method="am1bcc",
            use_conformers=use_conformers,
            strict_n_conformers=strict_n_conformers,
            toolkit_registry=toolkit_registry,
        )

    def assign_partial_charges(
        self,
        partial_charge_method,
        strict_n_conformers=False,
        use_conformers=None,
        toolkit_registry=GLOBAL_TOOLKIT_REGISTRY,
        normalize_partial_charges=True,
    ):
        """
        Calculate partial atomic charges for this molecule using an underlying toolkit, and assign
        the new values to the partial_charges attribute.

        Parameters
        ----------
        partial_charge_method : string
            The partial charge calculation method to use for partial charge calculation.
        strict_n_conformers : bool, default=False
            Whether to raise an exception if an invalid number of conformers is provided for the given charge method.
            If this is False and an invalid number of conformers is found, a warning will be raised.
        use_conformers : iterable of openmm.unit.Quantity-wrapped numpy arrays, each with shape (n_atoms, 3) and dimension of distance. Optional, default=None
            Coordinates to use for partial charge calculation. If None, an appropriate number of conformers will be generated.
        toolkit_registry : openff.toolkit.utils.toolkits.ToolkitRegistry or openff.toolkit.utils.toolkits.ToolkitWrapper, optional, default=None
            :class:`ToolkitRegistry` or :class:`ToolkitWrapper` to use for the calculation.
        normalize_partial_charges : bool, default=True
            Whether to offset partial charges so that they sum to the total formal charge of the molecule.
            This is used to prevent accumulation of rounding errors when the partial charge assignment method
            returns values at limited precision.

        Examples
        --------

        >>> molecule = Molecule.from_smiles('CCCCCC')
        >>> molecule.assign_partial_charges('am1-mulliken')

        Raises
        ------
        InvalidToolkitRegistryError
            If an invalid object is passed as the toolkit_registry parameter

        """
        if isinstance(toolkit_registry, ToolkitRegistry):
            # We may need to try several toolkitwrappers to find one
            # that supports the desired partial charge method, so we
            # tell the ToolkitRegistry to continue trying ToolkitWrappers
            # if one raises an error (raise_exception_types=[])
            toolkit_registry.call(
                "assign_partial_charges",
                molecule=self,
                partial_charge_method=partial_charge_method,
                use_conformers=use_conformers,
                strict_n_conformers=strict_n_conformers,
                normalize_partial_charges=normalize_partial_charges,
                raise_exception_types=[],
                _cls=self.__class__,
            )
        elif isinstance(toolkit_registry, ToolkitWrapper):
            toolkit = toolkit_registry
            toolkit.assign_partial_charges(
                self,
                partial_charge_method=partial_charge_method,
                use_conformers=use_conformers,
                strict_n_conformers=strict_n_conformers,
                normalize_partial_charges=normalize_partial_charges,
                _cls=self.__class__,
            )
        else:
            raise InvalidToolkitRegistryError(
                f"Invalid toolkit_registry passed to assign_partial_charges."
                f"Expected ToolkitRegistry or ToolkitWrapper. Got  {type(toolkit_registry)}"
            )

    def _normalize_partial_charges(self):
        """
        Add offsets to each partial charge to ensure that they sum to the formal charge of the molecule,
        to the limit of a python float's precision. Modifies the partial charges in-place.
        """
        expected_charge = self.total_charge

        current_charge = 0.0 * unit.elementary_charge
        for pc in self.partial_charges:
            current_charge += pc

        charge_offset = (expected_charge - current_charge) / self.n_atoms

        self.partial_charges += charge_offset

    def assign_fractional_bond_orders(
        self,
        bond_order_model=None,
        toolkit_registry=GLOBAL_TOOLKIT_REGISTRY,
        use_conformers=None,
    ):
        """
        Update and store list of bond orders this molecule. Bond orders are stored on each
        bond, in the ``bond.fractional_bond_order`` attribute.

        .. warning :: This API is experimental and subject to change.

        Parameters
        ----------
        toolkit_registry : openff.toolkit.utils.toolkits.ToolkitRegistry or openff.toolkit.utils.toolkits.ToolkitWrapper, optional, default=None
            :class:`ToolkitRegistry` or :class:`ToolkitWrapper` to use for SMILES-to-molecule conversion
        bond_order_model : string, optional. Default=None
            The bond order model to use for fractional bond order calculation. If ``None``, "am1-wiberg" will be used.
        use_conformers : iterable of openmm.unit.Quantity(np.array) with shape (n_atoms, 3) and dimension of distance, optional, default=None
            The conformers to use for fractional bond order calculation. If ``None``, an appropriate number
            of conformers will be generated by an available ToolkitWrapper.

        Examples
        --------

        >>> molecule = Molecule.from_smiles('CCCCCC')
        >>> molecule.assign_fractional_bond_orders()

        Raises
        ------
        InvalidToolkitRegistryError
            If an invalid object is passed as the toolkit_registry parameter

        """
        bond_order_model = bond_order_model.lower()

        if isinstance(toolkit_registry, ToolkitRegistry):
            return toolkit_registry.call(
                "assign_fractional_bond_orders",
                self,
                bond_order_model=bond_order_model,
                use_conformers=use_conformers,
            )
        elif isinstance(toolkit_registry, ToolkitWrapper):
            toolkit = toolkit_registry
            return toolkit.assign_fractional_bond_orders(
                self, bond_order_model=bond_order_model, use_conformers=use_conformers
            )
        else:
            raise InvalidToolkitRegistryError(
                f"Invalid toolkit_registry passed to assign_fractional_bond_orders. "
                f"Expected ToolkitRegistry or ToolkitWrapper. Got {type(toolkit_registry)}."
            )

    def _invalidate_cached_properties(self):
        """
        Indicate that the chemical entity has been altered.
        """
        # if hasattr(self, '_cached_properties'):
        #    delattr(self, '_cached_properties')
        self._conformers = None
        self._partial_charges = None
        self._propers = None
        self._impropers = None

        self._cached_smiles = None
        # TODO: Clear fractional bond orders
        self._rings = None
        self._ordered_connection_table_hash = None
        for atom in self.atoms:
            if "molecule_atom_index" in atom.__dict__:
                del atom.__dict__["molecule_atom_index"]

    def to_networkx(self):
        """Generate a NetworkX undirected graph from the Molecule.

        Nodes are Atoms labeled with particle indices and atomic elements (via the ``element`` node atrribute).
        Edges denote chemical bonds between Atoms.
        Virtual sites are not included, since they lack a concept of chemical connectivity.

        .. todo ::

           * Do we need a ``from_networkx()`` method? If so, what would the Graph be required to provide?
           * Should edges be labeled with discrete bond types in some aromaticity model?
           * Should edges be labeled with fractional bond order if a method is specified?
           * Should we add other per-atom and per-bond properties (e.g. partial charges) if present?
           * Can this encode bond/atom chirality?


        Returns
        -------
        graph : networkx.Graph
            The resulting graph, with nodes (atoms) labeled with atom indices, elements, stereochemistry and aromaticity
            flags and bonds with two atom indices, bond order, stereochemistry, and aromaticity flags

        Examples
        --------
        Retrieve the bond graph for imatinib (OpenEye toolkit required)

        >>> molecule = Molecule.from_iupac('imatinib')
        >>> nxgraph = molecule.to_networkx()

        """
        import networkx as nx

        G = nx.Graph()
        for atom in self.atoms:
            G.add_node(
                atom.molecule_atom_index,
                atomic_number=atom.atomic_number,
                is_aromatic=atom.is_aromatic,
                stereochemistry=atom.stereochemistry,
                formal_charge=atom.formal_charge,
            )
            # G.add_node(atom.molecule_atom_index, attr_dict={'atomic_number': atom.atomic_number})
        for bond in self.bonds:
            G.add_edge(
                bond.atom1_index,
                bond.atom2_index,
                bond_order=bond.bond_order,
                is_aromatic=bond.is_aromatic,
                stereochemistry=bond.stereochemistry,
            )
            # G.add_edge(bond.atom1_index, bond.atom2_index, attr_dict={'order':bond.bond_order})

        return G

    def find_rotatable_bonds(
        self, ignore_functional_groups=None, toolkit_registry=GLOBAL_TOOLKIT_REGISTRY
    ):
        """
        Find all bonds classed as rotatable ignoring any matched to the ``ignore_functional_groups`` list.

        Parameters
        ----------
        ignore_functional_groups: optional, List[str], default=None,
            A list of bond SMARTS patterns to be ignored when finding rotatable bonds.

        toolkit_registry: openff.toolkit.utils.toolkits.ToolkitRegistry or openff.toolkit.utils.toolkits.ToolkitWrapper, optional, default=None
            :class:`ToolkitRegistry` or :class:`ToolkitWrapper` to use for SMARTS matching

        Returns
        -------
        bonds: List[openff.toolkit.topology.molecule.Bond]
            The list of openff.toolkit.topology.molecule.Bond instances which are rotatable.
        """

        # general rotatable bond smarts taken from RDKit
        # https://github.com/rdkit/rdkit/blob/1bf6ef3d65f5c7b06b56862b3fb9116a3839b229/rdkit/Chem/Lipinski.py#L47%3E
        rotatable_bond_smarts = "[!$(*#*)&!D1:1]-&!@[!$(*#*)&!D1:2]"

        # get all of the general matches
        general_matches = self.chemical_environment_matches(
            query=rotatable_bond_smarts, toolkit_registry=toolkit_registry
        )

        # this will give all forwards and backwards matches, so condense them down with this function
        def condense_matches(matches):
            condensed_matches = set()
            for m in matches:
                condensed_matches.add(tuple(sorted(m)))
            return condensed_matches

        general_bonds = condense_matches(general_matches)

        # now refine the list using the ignore groups
        if ignore_functional_groups is not None:
            matches_to_ignore = set()

            # make ignore_functional_groups an iterable object
            if isinstance(ignore_functional_groups, str):
                ignore_functional_groups = [ignore_functional_groups]
            else:
                try:
                    iter(ignore_functional_groups)
                except TypeError:
                    ignore_functional_groups = [ignore_functional_groups]

            # find the functional groups to remove
            for functional_group in ignore_functional_groups:
                # note I run the searches through this function so they have to be SMIRKS?
                ignore_matches = self.chemical_environment_matches(
                    query=functional_group, toolkit_registry=toolkit_registry
                )
                ignore_matches = condense_matches(ignore_matches)
                # add the new matches to the matches to ignore
                matches_to_ignore.update(ignore_matches)

            # now remove all the matches
            for match in matches_to_ignore:
                try:
                    general_bonds.remove(match)
                # if the key is not in the list, the ignore pattern was not valid
                except KeyError:
                    continue

        # gather a list of bond instances to return
        rotatable_bonds = [self.get_bond_between(*bond) for bond in general_bonds]
        return rotatable_bonds

    def _add_atom(
        self,
        atomic_number,
        formal_charge,
        is_aromatic,
        stereochemistry=None,
        name=None,
        metadata=None,
    ):
        """
        Add an atom

        Parameters
        ----------
        atomic_number : int
            Atomic number of the atom
        formal_charge : int
            Formal charge of the atom
        is_aromatic : bool
            If True, atom is aromatic; if False, not aromatic
        stereochemistry : str, optional, default=None
            Either 'R' or 'S' for specified stereochemistry, or None if stereochemistry is irrelevant
        name : str, optional, default=None
            An optional name for the atom
        metadata : dict[str: (int, str)], default=None
            An optional dictionary where keys are strings and values are strings or ints. This is intended
            to record atom-level information used to inform hierarchy definition and iteration, such as
            grouping atom by residue and chain.

        Returns
        -------
        index : int
            The index of the atom in the molecule

        Examples
        --------

        Define a methane molecule

        >>> molecule = Molecule()
        >>> molecule.name = 'methane'
        >>> C = molecule.add_atom(6, 0, False)
        >>> H1 = molecule.add_atom(1, 0, False)
        >>> H2 = molecule.add_atom(1, 0, False)
        >>> H3 = molecule.add_atom(1, 0, False)
        >>> H4 = molecule.add_atom(1, 0, False)
        >>> bond_idx = molecule.add_bond(C, H1, False, 1)
        >>> bond_idx = molecule.add_bond(C, H2, False, 1)
        >>> bond_idx = molecule.add_bond(C, H3, False, 1)
        >>> bond_idx = molecule.add_bond(C, H4, False, 1)

        """
        # Create an atom
        atom = Atom(
            atomic_number,
            formal_charge,
            is_aromatic,
            stereochemistry=stereochemistry,
            name=name,
            metadata=metadata,
            molecule=self,
        )
        self._atoms.append(atom)
        # self._particles.append(atom)
        self._invalidate_cached_properties()
        return self._atoms.index(atom)

    def _add_virtual_site(self, vsite, replace=False):
        replaced = False
        for i, existing_vsite in enumerate(self._virtual_sites):
            same_vsite = existing_vsite == vsite
            if same_vsite:
                if replace:
                    self._virtual_sites[i] = vsite
                    replaced = True
                    break
                else:
                    error_msg = (
                        "Attempted to add the new virtual site:\n{}\n"
                        + "to molecule: \n{}\nAnother vsite with the same type "
                        + "already exists and replace=False. Existing vsite "
                        + "is:\n{}\n"
                    ).format(vsite, self, existing_vsite)
                    raise Exception(error_msg)
        if not replaced:
            self._virtual_sites.append(vsite)
        return self._virtual_sites.index(vsite)

    def _add_bond_charge_virtual_site(self, atoms, distance, **kwargs):
        """
        Create a bond charge-type virtual site, in which the location of the charge is specified by the position of two
        atoms. This supports placement of a virtual site S along a vector between two specified atoms, e.g. to allow
        for a sigma hole for halogens or similar contexts. With positive values of the distance, the virtual site lies
        outside the first indexed atom.

        Parameters
        ----------
        atoms : list of openff.toolkit.topology.molecule.Atom objects of shape [N]
            The atoms defining the virtual site's position

        distance : :class:`openmm.unit.Quantity` of dimension [Length] wrapping a scalar

        charge_increments : list of floats of shape [N], optional, default=None
            The amount of charge to remove from the VirtualSite's atoms and put in the VirtualSite. Indexing in this
            list should match the ordering in the atoms list. Default is None.
        epsilon : float
            Epsilon term for VdW properties of virtual site. Default is None.
        sigma : float, default=None
            Sigma term for VdW properties of virtual site. Default is None.
        rmin_half : float
            Rmin_half term for VdW properties of virtual site. Default is None.
        name : string or None, default=None
            The name of this virtual site. Default is None.
        orientations : list of int 2-tuples
            The orientations that should be used to create the virtual site.
            Each orientation corresponds to an individual virtual particle.

        Returns
        -------
        index : int
            The index of the newly-added virtual site in the molecule
        """

        replace = kwargs.pop("replace", False)

        vsite = BondChargeVirtualSite(atoms, distance, **kwargs)

        self._add_virtual_site(vsite, replace=replace)
        return self._virtual_sites.index(vsite)

    def _add_monovalent_lone_pair_virtual_site(
        self, atoms, distance, out_of_plane_angle, in_plane_angle, **kwargs
    ):
        """
        Create a bond charge-type virtual site, in which the location of the charge is specified by the position of
        three atoms.

        Parameters
        ----------
        atoms : list of three :class:`openff.toolkit.topology.molecule.Atom` objects
            The three atoms defining the virtual site's position

        distance : :class:`openmm.unit.Quantity` of dimension [Length] wrapping a scalar

        out_of_plane_angle : :class:`openmm.unit.Quantity` of dimension [Angle] wrapping
        a scalar

        in_plane_angle : :class:`openmm.unit.Quantity` of dimension [Angle] wrapping a
        scalar

        epsilon : float
            Epsilon term for VdW properties of virtual site. Default is None.
        sigma : float, default=None
            Sigma term for VdW properties of virtual site. Default is None.
        rmin_half : float
            Rmin_half term for VdW properties of virtual site. Default is None.
        name : string or None, default=None
            The name of this virtual site. Default is None.
        orientations : list of int 3-tuples
            The orientations that should be used to create the virtual site.
            Each orientation corresponds to an individual virtual particle.

        Returns
        -------
        index : int
            The index of the newly-added virtual site in the molecule
        """

        replace = kwargs.pop("replace", False)

        vsite = MonovalentLonePairVirtualSite(
            atoms, distance, out_of_plane_angle, in_plane_angle, **kwargs
        )

        self._add_virtual_site(vsite, replace=replace)
        return self._virtual_sites.index(vsite)

    def _add_divalent_lone_pair_virtual_site(
        self, atoms, distance, out_of_plane_angle, **kwargs
    ):
        """
        Create a divalent lone pair-type virtual site, in which the location of the charge is specified by the position
        of three atoms.

        Parameters
        ----------
        atoms : list of three :class:`openff.toolkit.topology.molecule.Atom` objects
            The three atoms defining the virtual site's position

        distance : :class:`openmm.unit.Quantity` of dimension [Length] wrapping a scalar

        out_of_plane_angle : :class:`openmm.unit.Quantity` of dimension [Angle] wrapping
        a scalar

        epsilon : float
            Epsilon term for VdW properties of virtual site. Default is None.
        sigma : float, default=None
            Sigma term for VdW properties of virtual site. Default is None.
        rmin_half : float
            Rmin_half term for VdW properties of virtual site. Default is None.
        name : string or None, default=None
            The name of this virtual site. Default is None.
        orientations : list of int 3-tuples
            The orientations that should be used to create the virtual site.
            Each orientation corresponds to an individual virtual particle.

        Returns
        -------
        index : int
            The index of the newly-added virtual site in the molecule
        """

        replace = kwargs.pop("replace", False)

        vsite = DivalentLonePairVirtualSite(
            atoms, distance, out_of_plane_angle, **kwargs
        )

        self._add_virtual_site(vsite, replace=replace)
        return self._virtual_sites.index(vsite)

    def _add_trivalent_lone_pair_virtual_site(self, atoms, distance, **kwargs):
        """
        Create a trivalent lone pair-type virtual site, in which the location of the charge is specified by the position
         of four atoms.

        Parameters
        ----------
        atoms : list of 4 :class:`openff.toolkit.topology.molecule.Atom` objects
            The four atoms defining the virtual site's position

        distance : :class:`openmm.unit.Quantity` of dimension [Length] wrapping a scalar

        epsilon : float
            Epsilon term for VdW properties of virtual site. Default is None.
        sigma : float, default=None
            Sigma term for VdW properties of virtual site. Default is None.
        rmin_half : float
            Rmin_half term for VdW properties of virtual site. Default is None.
        name : string or None, default=None
            The name of this virtual site. Default is None.
        """

        replace = kwargs.pop("replace", False)

        vsite = TrivalentLonePairVirtualSite(atoms, distance, **kwargs)

        self._add_virtual_site(vsite, replace=replace)
        return self._virtual_sites.index(vsite)

    def _add_bond(
        self,
        atom1,
        atom2,
        bond_order,
        is_aromatic,
        stereochemistry=None,
        fractional_bond_order=None,
    ):
        """
        Add a bond between two specified atom indices

        Parameters
        ----------
        atom1 : int or openff.toolkit.topology.molecule.Atom
            Index of first atom or first atom
        atom2_index : int or openff.toolkit.topology.molecule.Atom
            Index of second atom or second atom
        bond_order : int
            Integral bond order of Kekulized form
        is_aromatic : bool
            True if this bond is aromatic, False otherwise
        stereochemistry : str, optional, default=None
            Either 'E' or 'Z' for specified stereochemistry, or None if stereochemistry is irrelevant
        fractional_bond_order : float, optional, default=None
            The fractional (eg. Wiberg) bond order
        Returns
        -------
        index : int
            The index of the bond in the molecule

        """
        if isinstance(atom1, int) and isinstance(atom2, int):
            atom1_atom = self.atoms[atom1]
            atom2_atom = self.atoms[atom2]
        elif isinstance(atom1, Atom) and isinstance(atom2, Atom):
            atom1_atom = atom1
            atom2_atom = atom2
        else:
            raise Exception(
                "Invalid inputs to molecule._add_bond. Expected ints or Atoms. "
                "Received {} (type {}) and {} (type {}) ".format(
                    atom1, type(atom1), atom2, type(atom2)
                )
            )
        # TODO: Check to make sure bond does not already exist
        if atom1_atom.is_bonded_to(atom2_atom):
            raise Exception(
                "Bond already exists between {} and {}".format(atom1_atom, atom2_atom)
            )
        bond = Bond(
            atom1_atom,
            atom2_atom,
            bond_order,
            is_aromatic,
            stereochemistry=stereochemistry,
            fractional_bond_order=fractional_bond_order,
        )
        self._bonds.append(bond)
        self._invalidate_cached_properties()
        # TODO: This is a bad way to get bond index
        return self._bonds.index(bond)

    def _add_conformer(self, coordinates):
        """
        Add a conformation of the molecule

        Parameters
        ----------
        coordinates: openmm.unit.Quantity(np.array) with shape (n_atoms, 3) and dimension of distance
            Coordinates of the new conformer, with the first dimension of the array corresponding to the atom index in
            the Molecule's indexing system.

        Returns
        -------
        index: int
            The index of this conformer
        """
        new_conf = unit.Quantity(
            np.zeros(shape=(self.n_atoms, 3), dtype=float), unit.angstrom
        )
        if not (new_conf.shape == coordinates.shape):
            raise Exception(
                "molecule.add_conformer given input of the wrong shape: "
                "Given {}, expected {}".format(coordinates.shape, new_conf.shape)
            )

        if isinstance(new_conf, unit.Quantity):
            if not coordinates.units.is_compatible_with(unit.angstrom):
                raise Exception(
                    "Coordinates passed to Molecule._add_conformer with incompatible units. "
                    "Ensure that units are dimension of length."
                )
        elif hasattr(new_conf, "unit"):
            from openmm import unit as openmm_unit

            if not isinstance(other, openmm_unit.Quantity):
                raise IncompatibleUnitError(
                    "Unsupported type passed to formal_charge setter. "
                    "Found object of type {type(other)}."
                )

            if not coordinates.unit.is_compatible(openmm_unit.meter):
                raise Exception(
                    "Coordinates passed to Molecule._add_conformer with incompatible units. "
                    "Ensure that units are dimension of length."
                )
        else:
            raise Exception(
                "Coordinates passed to Molecule._add_conformer without units. Ensure that coordinates are "
                "of type openmm.unit.Quantity or openff.units.unit.Quantity"
            )

        try:
            new_conf[:] = coordinates
        except AttributeError as e:
            print(e)

        if self._conformers is None:
            # TODO should we checking that the exact same conformer is not in the list already?
            self._conformers = []
        self._conformers.append(new_conf)
        return len(self._conformers)

    @property
    def partial_charges(self):
        """
        Returns the partial charges (if present) on the molecule.

        Returns
        -------
        partial_charges : a openmm.unit.Quantity - wrapped numpy array [1 x n_atoms] or None
            The partial charges on this Molecule's atoms. Returns None if no charges have been specified.
        """
        return self._partial_charges

    @partial_charges.setter
    def partial_charges(self, charges):
        """
        Set the atomic partial charges for this molecule.

        Parameters
        ----------
        charges : None or a openmm.unit.Quantity - wrapped numpy array [1 x n_atoms]
            The partial charges to assign to the molecule. If not None, must be in units compatible with openmm.unit.elementary_charge

        """
        if charges is None:
            self._partial_charges = None
        elif charges.shape == (self.n_atoms,):
            if isinstance(charges, unit.Quantity):
                if charges.units in unit.elementary_charge.compatible_units():
                    self._partial_charges = charges
            if hasattr(charges, "unit"):
                from openmm import unit as openmm_unit

                if not isinstance(other, openmm_unit.Quantity):
                    raise IncompatibleUnitError(
                        "Unsupported type passed to partial_charges setter. "
                        "Found object of type {type(charges)}."
                    )

                elif isinstance(charges, openmm_unit.Quantity):
                    from openff.units.openmm import from_openmm

                    converted = from_openmm(charges)
                    if converted.units in unit.elementary_charge.compatible_units():
                        self._partial_charges = converted

    @property
    def n_particles(self):
        """
        The number of Particle objects, which corresponds to how many positions must be used.
        """
        return len(self._atoms) + sum(
            vsite.n_particles for vsite in self._virtual_sites
        )

    @property
    def n_atoms(self):
        """
        The number of Atom objects.
        """
        return len(self._atoms)

    @property
    def n_virtual_sites(self):
        """
        The number of VirtualSite objects.
        """
        return len(self._virtual_sites)

    @property
    def n_virtual_particles(self):
        """
        The number of VirtualParticle objects.
        """
        return sum(vsite.n_particles for vsite in self._virtual_sites)

    @property
    def n_bonds(self):
        """
        The number of Bond objects.
        """
        return sum([1 for bond in self.bonds])

    @property
    def n_angles(self):
        """int: number of angles in the Molecule."""
        self._construct_angles()
        return len(self._angles)

    @property
    def n_propers(self):
        """int: number of proper torsions in the Molecule."""
        self._construct_torsions()
        return len(self._propers)

    @property
    def n_impropers(self):
        """int: number of possible improper torsions in the Molecule."""
        self._construct_torsions()
        return len(self._impropers)

    @property
    def n_rings(self):
        """Return the number of rings found in the Molecule

        Requires the RDKit to be installed.

        .. note ::

            For systems containing some special cases of connected rings, this
            function may not be well-behaved and may report a different number
            rings than expected. Some problematic cases include networks of many
            (5+) rings or bicyclic moieties (i.e. norbornane).

        """
        return len(self.rings)

    @property
    def particles(self):
        """
        Iterate over all Particle objects.
        """

        return self._atoms + [
            ptl for vsite in self._virtual_sites for ptl in vsite.particles
        ]

    def particle(self, index: int):
        """
        Get particle with a specified index.

        Parameters
        ----------
        index : int

        Returns
        -------
        atom or virtualparticle : openff.toolkit.topology.Atom or VirtualParticle
        """
        if index <= self.n_atoms:
            return self.atom(index)
        else:
            index -= self.n_atoms
            return self.virtual_particle(index)

    def particle_index(self, particle):
        """
        Returns the index of a given particle in this molecule

        Parameters
        ----------
        particle : openff.toolkit.topology.Particle

        Returns
        -------
        index : int
            The index of the given particle in this molecule
        """
        for index, mol_particle in enumerate(self.particles):
            if particle is mol_particle:
                return index

    @property
    def virtual_particles(self):
        """
        Iterate over all virtual particle objects.
        """

        return [ptl for vsite in self._virtual_sites for ptl in vsite.particles]

    def virtual_particle(self, index: int):
        """
        Get virtual particle with a specified index.

        Parameters
        ----------
        index : int

        Returns
        -------
        virtualparticle : openff.toolkit.topology.VirtualParticle
        """
        for ptl_idx, ptl in enumerate(self.virtual_particles):
            if index == ptl_idx:
                return ptl

    def virtual_particle_index(self, particle):
        """
        Returns the index of a given virtual particle in this molecule

        Parameters
        ----------
        virtual_particle : openff.toolkit.topology.VirtualParticle

        Returns
        -------
        index : int
            The index of the given virtual particle in this molecule
        """
        for ptl_idx, ptl in enumerate(self.virtual_particles):
            if ptl is particle:
                return ptl_idx

    @property
    def atoms(self):
        """
        Iterate over all Atom objects.
        """
        return self._atoms

    def atom(self, index: int):
        """
        Get atom with a specified index.

        Parameters
        ----------
        index : int

        Returns
        -------
        atom : openff.toolkit.topology.Atom
        """
        return self._atoms[index]

    def atom_index(self, atom):
        """
        Returns the index of a given atom in this molecule

        Parameters
        ----------
        atom : openff.toolkit.topology.Atom

        Returns
        -------
        index : int
            The index of the given atom in this molecule
        """
        return atom.molecule_atom_index

    @property
    def conformers(self):
        """
        Returns the list of conformers for this molecule. This returns a list of openmm.unit.Quantity-wrapped numpy
        arrays, of shape (3 x n_atoms) and with dimensions of distance. The return value is the actual list of
        conformers, and changes to the contents affect the original FrozenMolecule.

        """
        return self._conformers

    @property
    def n_conformers(self):
        """
        Returns the number of conformers for this molecule.
        """
        if self._conformers is None:
            return 0
        return len(self._conformers)

    @property
    def virtual_sites(self):
        """
        Iterate over all VirtualSite objects.
        """
        return self._virtual_sites

    def virtual_site(self, index: int):
        """
        Get virtual_site with a specified index.

        Parameters
        ----------
        index : int

        Returns
        -------
        virtual_site : openff.toolkit.topology.VirtualSite
        """
        return self._virtual_sites[index]

    def virtual_site_index(self, virtual_site):
        """
        Get the molecule index of a particular virtual site.
        Note that a virtual site may have multiple virtual particles, and that the index returned by this method
        does not correspond to the virtual _particle_ index. For that, use the `particle_index` method.

        Parameters
        ----------
        virtual_site : openff.toolkit.topology.VirtualSite

        Returns
        -------
        index : int
        """
        for index, mol_vsite in enumerate(self._virtual_sites):
            if virtual_site is mol_vsite:
                return index
        raise Exception("VirtualSite not found in Molecule")

    def virtual_site_particle_start_index(self, virtual_site):
        """
        Returns the molecule particle index of the first particle of this virtual site.

        Parameters
        ----------
        virtual_site : openff.toolkit.topology.VirtualSite

        Returns
        -------
        index : int
        """
        first_particle = virtual_site.particles[0]
        return self.particle_index(first_particle)

    @property
    def bonds(self):
        """
        Iterate over all Bond objects.
        """
        return self._bonds

    def bond(self, index: int):
        """
        Get bond with the specified index.

        Parameters
        ----------
        index : int

        Returns
        -------
        bond : openff.toolkit.topology.Bond
        """
        return self._bonds[index]

    @property
    def angles(self):
        """
        Get an iterator over all i-j-k angles.
        """
        self._construct_angles()
        return self._angles

    @property
    def torsions(self):
        """
        Get an iterator over all i-j-k-l torsions.
        Note that i-j-k-i torsions (cycles) are excluded.

        Returns
        -------
        torsions : iterable of 4-Atom tuples
        """
        self._construct_torsions()
        return self._torsions

    @property
    def propers(self):
        """
        Iterate over all proper torsions in the molecule

        .. todo::

           * Do we need to return a ``Torsion`` object that collects information about fractional bond orders?
        """
        self._construct_torsions()
        return self._propers

    @property
    def impropers(self):
        """
        Iterate over all improper torsions in the molecule.

        .. todo ::
           * Do we need to return a ``Torsion`` object that collects information about fractional bond orders?

        Returns
        -------
        impropers : set of tuple
            An iterator of tuples, each containing the indices of atoms making
            up a possible improper torsion.

        See Also
        --------
        smirnoff_impropers, amber_impropers
        """
        self._construct_torsions()
        return self._impropers

    @property
    def smirnoff_impropers(self):
        """
        Iterate over improper torsions in the molecule, but only those with
        trivalent centers, reporting the central atom second in each improper.

        Note that it's possible that a trivalent center will not have an improper assigned.
        This will depend on the force field that is used.

        Also note that this will return 6 possible atom orderings around each improper
        center. In current SMIRNOFF parameterization, three of these six
        orderings will be used for the actual assignment of the improper term
        and measurement of the angles. These three orderings capture the three unique
        angles that could be calculated around the improper center, therefore the sum
        of these three terms will always return a consistent energy.

        The exact three orderings that will be applied during parameterization can not be
        determined in this method, since it requires sorting the particle indices, and
        those indices may change when this molecule is added to a Topology.

        For more details on the use of three-fold ('trefoil') impropers, see
        https://openforcefield.github.io/standards/standards/smirnoff/#impropertorsions

        Returns
        -------
        impropers : set of tuple
            An iterator of tuples, each containing the indices of atoms making
            up a possible improper torsion. The central atom is listed second
            in each tuple.

        See Also
        --------
        impropers, amber_impropers

        """
        # TODO: Replace with non-cheminformatics-toolkit method
        #       (ie. just looping over all atoms and finding ones that have 3 bonds?)

        smirnoff_improper_smarts = "[*:1]~[X3:2](~[*:3])~[*:4]"
        improper_idxs = self.chemical_environment_matches(smirnoff_improper_smarts)
        smirnoff_impropers = {
            tuple(self.atoms[idx] for idx in imp) for imp in improper_idxs
        }
        return smirnoff_impropers

    @property
    def amber_impropers(self):
        """
        Iterate over improper torsions in the molecule, but only those with
        trivalent centers, reporting the central atom first in each improper.

        Note that it's possible that a trivalent center will not have an improper assigned.
        This will depend on the force field that is used.

        Also note that this will return 6 possible atom orderings around each improper
        center. In current AMBER parameterization, one of these six
        orderings will be used for the actual assignment of the improper term
        and measurement of the angle. This method does not encode the logic to
        determine which of the six orderings AMBER would use.

        Returns
        -------
        impropers : set of tuple
            An iterator of tuples, each containing the indices of atoms making
            up a possible improper torsion. The central atom is listed first in
            each tuple.

        See Also
        --------
        impropers, smirnoff_impropers

        """
        # TODO: Replace with non-cheminformatics-toolkit method
        #       (ie. just looping over all atoms and finding ones that have 3 bonds?)
        amber_improper_smarts = "[X3:1](~[*:2])(~[*:3])~[*:4]"
        improper_idxs = self.chemical_environment_matches(amber_improper_smarts)
        amber_impropers = {
            tuple(self.atoms[idx] for idx in imp) for imp in improper_idxs
        }
        return amber_impropers

    def _nth_degree_neighbors(self, n_degrees):
        import networkx as nx

        mol_graph = self.to_networkx()

        for node_i in mol_graph.nodes:
            for node_j in mol_graph.nodes:
                if node_i == node_j:
                    continue

                path_length = nx.shortest_path_length(mol_graph, node_i, node_j)

                if path_length == n_degrees:
                    if node_i > node_j:
                        continue
                    yield (self.atoms[node_i], self.atoms[node_j])

    def nth_degree_neighbors(self, n_degrees):
        """
        Return canonicalized pairs of atoms whose shortest separation is `exactly` n bonds.
        Only pairs with increasing atom indices are returned.

        Parameters
        ----------
        n: int
            The number of bonds separating atoms in each pair

        Returns
        -------
        neighbors: iterator of tuple of Atom
            Tuples (len 2) of atom that are separated by ``n`` bonds.

        Notes
        -----

        The criteria used here relies on minimum distances; when there are multiple valid
        paths between atoms, such as atoms in rings, the shortest path is considered.
        For example, two atoms in "meta" positions with respect to each other in a benzene
        are separated by two paths, one length 2 bonds and the other length 4 bonds. This
        function would consider them to be 2 apart and would not include them if ``n=4`` was
        passed.

        """
        if n_degrees <= 0:
            raise ValueError(
                "Cannot consider neighbors separated by 0 or fewer atoms. Asked to consider "
                f"path lengths of {n_degrees}."
            )
        else:
            return self._nth_degree_neighbors(n_degrees=n_degrees)

    @property
    def total_charge(self):
        """
        Return the total charge on the molecule
        """
        charge_sum = 0.0 * unit.elementary_charge
        for atom in self.atoms:
            charge_sum += atom.formal_charge
        return charge_sum

    @property
    def name(self):
        """
        The name (or title) of the molecule
        """
        return self._name

    @name.setter
    def name(self, other):
        """
        Set the name of this molecule
        """
        if other is None:
            self._name = ""
        elif type(other) is str:
            self._name = other
        else:
            raise Exception("Molecule name must be a string")

    @property
    def properties(self):
        """
        The properties dictionary of the molecule
        """
        return self._properties

    @property
    def hill_formula(self):
        """
        Get the Hill formula of the molecule
        """
        return self.to_hill_formula()

    def to_hill_formula(self) -> str:
        """
        Generate the Hill formula of this molecule.

        Returns
        ----------
        formula : the Hill formula of the molecule

        Raises
        -----------
        NotImplementedError : if the molecule is not of one of the specified types.
        """
        atom_nums = [atom.atomic_number for atom in self.atoms]

        return _atom_nums_to_hill_formula(atom_nums)

    @staticmethod
    def _object_to_hill_formula(obj: Union["Molecule", "nx.Graph"]) -> str:
        """Take a Molecule or NetworkX graph and generate its Hill formula.
        This provides a backdoor to the old functionality of Molecule.to_hill_formula, which
        was a static method that duck-typed inputs of Molecule or graph objects."""
        import networkx as nx

        if isinstance(obj, FrozenMolecule):
            return obj.to_hill_formula()
        elif isinstance(obj, nx.Graph):
            return _networkx_graph_to_hill_formula(obj)
        else:
            raise RuntimeError(
                f"Unsupport object of type {type(obj)} passed to "
                "Molecule._object_to_hill_formula"
            )

    def chemical_environment_matches(
        self,
        query,
        unique=False,
        toolkit_registry=GLOBAL_TOOLKIT_REGISTRY,
    ):
        """Retrieve all matches for a given chemical environment query.

        Parameters
        ----------
        query : str or ChemicalEnvironment
            SMARTS string (with one or more tagged atoms) or ``ChemicalEnvironment`` query.
            Query will internally be resolved to SMIRKS using ``query.asSMIRKS()`` if it has an ``.asSMIRKS`` method.
        toolkit_registry : openff.toolkit.utils.toolkits.ToolkitRegistry or openff.toolkit.utils.toolkits.ToolkitWrapper, optional, default=GLOBAL_TOOLKIT_REGISTRY
            :class:`ToolkitRegistry` or :class:`ToolkitWrapper` to use for chemical environment matches


        Returns
        -------
        matches : list of atom index tuples
            A list of tuples, containing the indices of the matching atoms.

        Examples
        --------
        Retrieve all the carbon-carbon bond matches in a molecule

        >>> molecule = Molecule.from_iupac('imatinib')
        >>> matches = molecule.chemical_environment_matches('[#6X3:1]~[#6X3:2]')

        .. todo ::

           * Do we want to generalize ``query`` to allow other kinds of queries, such as mdtraj DSL, pymol selections, atom index slices, etc?
             We could call it ``topology.matches(query)`` instead of ``chemical_environment_matches``

        """
        # Resolve to SMIRKS if needed
        # TODO: Update this to use updated ChemicalEnvironment API
        if hasattr(query, "smirks"):
            smirks = query.smirks
        elif type(query) == str:
            smirks = query
        else:
            raise ValueError("'query' must be either a string or a ChemicalEnvironment")

        # Use specified cheminformatics toolkit to determine matches with specified aromaticity model
        # TODO: Simplify this by requiring a toolkit registry for the molecule?
        # TODO: Do we have to pass along an aromaticity model?
        if isinstance(toolkit_registry, ToolkitRegistry):
            matches = toolkit_registry.call(
                "find_smarts_matches",
                self,
                smirks,
                unique=unique,
            )
        elif isinstance(toolkit_registry, ToolkitWrapper):
            matches = toolkit_registry.find_smarts_matches(
                self,
                smirks,
                unique=unique,
            )
        else:
            raise InvalidToolkitRegistryError(
                "'toolkit_registry' must be either a ToolkitRegistry or a ToolkitWrapper"
            )

        return matches

    @classmethod
    def from_iupac(
        cls,
        iupac_name,
        toolkit_registry=GLOBAL_TOOLKIT_REGISTRY,
        allow_undefined_stereo=False,
        **kwargs,
    ):
        """Generate a molecule from IUPAC or common name

        Parameters
        ----------
        iupac_name : str
            IUPAC name of molecule to be generated
        toolkit_registry : openff.toolkit.utils.toolkits.ToolkitRegistry or openff.toolkit.utils.toolkits.ToolkitWrapper, optional, default=GLOBAL_TOOLKIT_REGISTRY
            :class:`ToolkitRegistry` or :class:`ToolkitWrapper` to use for chemical environment matches
        allow_undefined_stereo : bool, default=False
            If false, raises an exception if molecule contains undefined stereochemistry.

        Returns
        -------
        molecule : Molecule
            The resulting molecule with position

        .. note :: This method requires the OpenEye toolkit to be installed.

        Examples
        --------

        Create a molecule from an IUPAC name

        >>> molecule = Molecule.from_iupac('4-[(4-methylpiperazin-1-yl)methyl]-N-(4-methyl-3-{[4-(pyridin-3-yl)pyrimidin-2-yl]amino}phenyl)benzamide')

        Create a molecule from a common name

        >>> molecule = Molecule.from_iupac('imatinib')

        """
        if isinstance(toolkit_registry, ToolkitRegistry):
            molecule = toolkit_registry.call(
                "from_iupac",
                iupac_name,
                allow_undefined_stereo=allow_undefined_stereo,
                _cls=cls,
                **kwargs,
            )
        elif isinstance(toolkit_registry, ToolkitWrapper):
            toolkit = toolkit_registry
            molecule = toolkit.from_iupac(
                iupac_name,
                allow_undefined_stereo=allow_undefined_stereo,
                _cls=cls,
                **kwargs,
            )
        else:
            raise Exception(
                "Invalid toolkit_registry passed to from_iupac. Expected ToolkitRegistry or ToolkitWrapper. Got  {}".format(
                    type(toolkit_registry)
                )
            )

        return molecule

    def to_iupac(self, toolkit_registry=GLOBAL_TOOLKIT_REGISTRY):
        """Generate IUPAC name from Molecule

        Returns
        -------
        iupac_name : str
            IUPAC name of the molecule

        .. note :: This method requires the OpenEye toolkit to be installed.

        Examples
        --------

        >>> from openff.toolkit.utils import get_data_file_path
        >>> sdf_filepath = get_data_file_path('molecules/ethanol.sdf')
        >>> molecule = Molecule(sdf_filepath)
        >>> iupac_name = molecule.to_iupac()

        """
        if isinstance(toolkit_registry, ToolkitRegistry):
            to_iupac_method = toolkit_registry.resolve("to_iupac")
        elif isinstance(toolkit_registry, ToolkitWrapper):
            to_iupac_method = toolkit_registry.to_iupac
        else:
            raise Exception(
                "Invalid toolkit_registry passed to to_iupac. Expected ToolkitRegistry or ToolkitWrapper. Got  {}".format(
                    type(toolkit_registry)
                )
            )

        # TODO: Can `to_iupac` fail if given a well-behaved OFFMol/OEMol?
        result = to_iupac_method(self)
        return result

    @classmethod
    def from_topology(cls, topology):
        """Return a Molecule representation of an OpenFF Topology containing a single Molecule object.

        Parameters
        ----------
        topology : openff.toolkit.topology.Topology
            The :class:`Topology` object containing a single :class:`Molecule` object.
            Note that OpenMM and MDTraj ``Topology`` objects are not supported.

        Returns
        -------
        molecule : openff.toolkit.topology.Molecule
            The Molecule object in the topology

        Raises
        ------
        ValueError
            If the topology does not contain exactly one molecule.

        Examples
        --------

        Create a molecule from a Topology object that contains exactly one molecule

        >>> molecule = Molecule.from_topology(topology)  # doctest: +SKIP

        """
        # TODO: Ensure we are dealing with an OpenFF Topology object
        if topology.n_topology_molecules != 1:
            raise ValueError("Topology must contain exactly one molecule")
        molecule = [i for i in topology.reference_molecules][0]
        return cls(molecule)

    def to_topology(self):
        """
        Return an OpenFF Topology representation containing one copy of this molecule

        Returns
        -------
        topology : openff.toolkit.topology.Topology
            A Topology representation of this molecule

        Examples
        --------

        >>> molecule = Molecule.from_iupac('imatinib')
        >>> topology = molecule.to_topology()

        """
        from openff.toolkit.topology import Topology

        return Topology.from_molecules(self)

    @classmethod
    def from_file(
        cls,
        file_path,
        file_format=None,
        toolkit_registry=GLOBAL_TOOLKIT_REGISTRY,
        allow_undefined_stereo=False,
    ):
        """
        Create one or more molecules from a file

        .. todo::

           * Extend this to also include some form of .offmol Open Force Field Molecule format?
           * Generalize this to also include file-like objects?

        Parameters
        ----------
        file_path : str or file-like object
            The path to the file or file-like object to stream one or more molecules from.
        file_format : str, optional, default=None
            Format specifier, usually file suffix (eg. 'MOL2', 'SMI')
            Note that not all toolkits support all formats. Check ToolkitWrapper.toolkit_file_read_formats for your
            loaded toolkits for details.
        toolkit_registry : openff.toolkit.utils.toolkits.ToolkitRegistry or openff.toolkit.utils.toolkits.ToolkitWrapper,
        optional, default=GLOBAL_TOOLKIT_REGISTRY
            :class:`ToolkitRegistry` or :class:`ToolkitWrapper` to use for file loading. If a Toolkit is passed, only
            the highest-precedence toolkit is used
        allow_undefined_stereo : bool, default=False
            If false, raises an exception if oemol contains undefined stereochemistry.

        Returns
        -------
        molecules : Molecule or list of Molecules
            If there is a single molecule in the file, a Molecule is returned;
            otherwise, a list of Molecule objects is returned.

        Examples
        --------
        >>> from openff.toolkit.tests.utils import get_monomer_mol2_file_path
        >>> mol2_file_path = get_monomer_mol2_file_path('cyclohexane')
        >>> molecule = Molecule.from_file(mol2_file_path)

        """

        if file_format is None:
            if not (isinstance(file_path, str)):
                raise Exception(
                    "If providing a file-like object for reading molecules, the format must be specified"
                )
            # Assume that files ending in ".gz" should use their second-to-last suffix for compatibility check
            # TODO: Will all cheminformatics packages be OK with gzipped files?
            if file_path[-3:] == ".gz":
                file_format = file_path.split(".")[-2]
            else:
                file_format = file_path.split(".")[-1]
        file_format = file_format.upper()

        # Determine which toolkit to use (highest priority that's compatible with input type)
        if isinstance(toolkit_registry, ToolkitRegistry):
            # TODO: Encapsulate this logic into ToolkitRegistry.call()?
            toolkit = None
            supported_read_formats = {}
            for query_toolkit in toolkit_registry.registered_toolkits:
                if file_format in query_toolkit.toolkit_file_read_formats:
                    toolkit = query_toolkit
                    break
                supported_read_formats[
                    query_toolkit.toolkit_name
                ] = query_toolkit.toolkit_file_read_formats
            if toolkit is None:
                msg = (
                    f"No toolkits in registry can read file {file_path} (format {file_format}). Supported "
                    f"formats in the provided ToolkitRegistry are {supported_read_formats}. "
                )
                # Per issue #407, not allowing RDKit to read mol2 has confused a lot of people. Here we add text
                # to the error message that will hopefully reduce this confusion.
                if file_format == "MOL2" and RDKitToolkitWrapper.is_available():
                    msg += (
                        f"RDKit does not fully support input of molecules from mol2 format unless they "
                        f"have Corina atom types, and this is not common in the simulation community. For this "
                        f"reason, the Open Force Field Toolkit does not use "
                        f"RDKit to read .mol2. Consider reading from SDF instead. If you would like to attempt "
                        f"to use RDKit to read mol2 anyway, you can load the molecule of interest into an RDKit "
                        f"molecule and use openff.toolkit.topology.Molecule.from_rdkit, but we do not recommend this."
                    )
                elif file_format == "PDB" and RDKitToolkitWrapper.is_available():
                    msg += (
                        "RDKit can not safely read PDBs on their own. Information about bond order and aromaticity "
                        "is likely to be lost. PDBs can be used along with a valid smiles string with RDKit using "
                        "the constructor Molecule.from_pdb_and_smiles(file_path, smiles)"
                    )
                raise NotImplementedError(msg)

        elif isinstance(toolkit_registry, ToolkitWrapper):
            # TODO: Encapsulate this logic in ToolkitWrapper?
            toolkit = toolkit_registry
            if file_format not in toolkit.toolkit_file_read_formats:
                msg = (
                    f"Toolkit {toolkit.toolkit_name} can not read file {file_path} (format {file_format}). Supported "
                    f"formats for this toolkit are {toolkit.toolkit_file_read_formats}."
                )
                if toolkit.toolkit_name == "The RDKit" and file_format == "PDB":
                    msg += (
                        "RDKit can however read PDBs with a valid smiles string using the "
                        "Molecule.from_pdb_and_smiles(file_path, smiles) constructor"
                    )
                raise NotImplementedError(msg)
        else:
            raise InvalidToolkitRegistryError(
                "'toolkit_registry' must be either a ToolkitRegistry or a ToolkitWrapper"
            )

        mols = list()

        if isinstance(file_path, str):
            mols = toolkit.from_file(
                file_path,
                file_format=file_format,
                allow_undefined_stereo=allow_undefined_stereo,
                _cls=cls,
            )
        elif hasattr(file_path, "read"):
            file_obj = file_path
            mols = toolkit.from_file_obj(
                file_obj,
                file_format=file_format,
                allow_undefined_stereo=allow_undefined_stereo,
                _cls=cls,
            )

        if len(mols) == 0:
            raise Exception("Unable to read molecule from file: {}".format(file_path))
        elif len(mols) == 1:
            return mols[0]

        return mols

    @classmethod
    @requires_package("openmm")
    def from_pdb(cls, file_path):
        import networkx as nx
        from networkx.algorithms import isomorphism
        from openmm import unit as openmm_unit
        from openmm.app import PDBFile
        from rdkit import Chem

        def _rdmol_to_networkx(rdmol, res_name):
            _bondtypes = {
                # 0: Chem.BondType.AROMATIC,
                Chem.BondType.SINGLE: 1,
                Chem.BondType.AROMATIC: 1.5,
                Chem.BondType.DOUBLE: 2,
                Chem.BondType.TRIPLE: 3,
                Chem.BondType.QUADRUPLE: 4,
                Chem.BondType.QUINTUPLE: 5,
                Chem.BondType.HEXTUPLE: 6,
            }
            rdmol_G = nx.Graph()
            n_hydrogens = [0] * rdmol.GetNumAtoms()
            for atom in rdmol.GetAtoms():
                atomic_number = atom.GetAtomicNum()
                # Assign sequential negative numbers as atomic numbers for hydrogens attached to the same heavy atom.
                # We do the same to hydrogens in the protein graph. This makes it so we
                # don't have to deal with redundant self-symmetric matches.
                if atomic_number == 1:
                    heavy_atom_idx = atom.GetNeighbors()[0].GetIdx()
                    n_hydrogens[heavy_atom_idx] += 1
                    atomic_number = -1 * n_hydrogens[heavy_atom_idx]

                rdmol_G.add_node(
                    atom.GetIdx(),
                    atomic_number=atomic_number,
                    formal_charge=atom.GetFormalCharge(),
                )
                # These substructures (and only these substructures) should be able to overlap previous matches.
                # They handle bonds between substructures.
                if res_name in ["PEPTIDE_BOND", "DISULFIDE"]:
                    rdmol_G.nodes[atom.GetIdx()]["already_matched"] = True
            for bond in rdmol.GetBonds():
                bond_type = bond.GetBondType()

                # All bonds in the graph should have been explicitly assigned by this point.
                if bond_type == Chem.rdchem.BondType.UNSPECIFIED:
                    raise Exception
                    # bond_type = Chem.rdchem.BondType.SINGLE
                    # bond_type = Chem.rdchem.BondType.AROMATIC
                    # bond_type = Chem.rdchem.BondType.ONEANDAHALF
                rdmol_G.add_edge(
                    bond.GetBeginAtomIdx(),
                    bond.GetEndAtomIdx(),
                    bond_order=_bondtypes[bond_type],
                )
            return rdmol_G

        def _openmm_topology_to_networkx(substructure_library, openmm_topology):
            """
            Construct an OpenFF Topology object from an OpenMM Topology object.

            Parameters
            ----------
            substructure_library : dict{str:list[str, list[str]]}
                A dictionary of substructures. substructure_library[aa_name] = list[tagged SMARTS, list[atom_names]]
            openmm_topology : openmm.app.Topology
                An OpenMM Topology object

            Returns
            -------
            omm_topology_G : networkx graph
                A networkX graph representation of the openmm topology with chemical information added from the
                substructure dictionary. Atoms are nodes and bonds are edges.
                Nodes (atoms) have attributes for `atomic_number` (int) and `formal_charge` (int).
                Edges (bonds) have attributes for `bond_order` (Chem.rdchem.BondType).
                Any edges that are not assgined a bond order will have the value Chem.rdchem.BondType.UNSPECIFIED
                and should be considered an error.
            """
            import networkx as nx

            omm_topology_G = nx.Graph()
            for atom in openmm_topology.atoms():
                omm_topology_G.add_node(
                    atom.index,
                    atomic_number=atom.atomic_number,
                    formal_charge=0.0,
                    atom_name=atom.name,
                    residue_name=atom.residue.name,
                    residue_number=atom.residue.index,
                )

            n_hydrogens = [0] * openmm_topology.getNumAtoms()
            for bond in openmm_topology.bonds():
                omm_topology_G.add_edge(
                    bond.atom1.index,
                    bond.atom2.index,
                    bond_order=Chem.rdchem.BondType.UNSPECIFIED,  # bond.order
                )
                # Assign sequential negative numbers as atomic numbers for hydrogens attached to the same heavy atom.
                # We do the same to the substructure templates that are used for matching. This saves runtime because
                # it removes redundant self-symmetric matches.
                if bond.atom1.atomic_number == 1:
                    h_index = bond.atom1.index
                    heavy_atom_index = bond.atom2.index
                    n_hydrogens[heavy_atom_index] += 1
                    omm_topology_G.nodes[h_index]["atomic_number"] = (
                        -1 * n_hydrogens[heavy_atom_index]
                    )
                if bond.atom2.atomic_number == 1:
                    h_index = bond.atom2.index
                    heavy_atom_index = bond.atom1.index
                    n_hydrogens[heavy_atom_index] += 1
                    omm_topology_G.nodes[h_index]["atomic_number"] = (
                        -1 * n_hydrogens[heavy_atom_index]
                    )

            # Try matching this substructure to the whole molecule graph
            node_match = isomorphism.categorical_node_match(
                ["atomic_number", "already_matched"], [-100, False]
            )

            already_assigned_nodes = set()
            already_assigned_edges = set()

            non_isomorphic_count = 0
            for res_name in substructure_library:
                # TODO: This is a hack for the moment since we don't have a more sophisticated way to resolve clashes
                # so it just does the biggest substructures first
                sorted_substructure_smarts = sorted(
                    substructure_library[res_name], key=len, reverse=True
                )
                non_isomorphic_flag = True
                for substructure_smarts in sorted_substructure_smarts:
                    rdmol = Chem.MolFromSmarts(substructure_smarts)
                    rdmol_G = _rdmol_to_networkx(rdmol, res_name)
                    GM = isomorphism.GraphMatcher(
                        omm_topology_G, rdmol_G, node_match=node_match
                    )
                    if GM.subgraph_is_isomorphic():
                        print(res_name)
                        print(substructure_smarts)
                        for omm_idx_2_rdk_idx in GM.subgraph_isomorphisms_iter():
                            assert len(omm_idx_2_rdk_idx) == rdmol.GetNumAtoms()
                            for omm_idx, rdk_idx in omm_idx_2_rdk_idx.items():
                                if omm_idx in already_assigned_nodes:
                                    continue
                                already_assigned_nodes.add(omm_idx)
                                # Negative atomic numbers are really hydrogen, so we reassign them to be atomic number
                                # 1 once they've been matched
                                if omm_topology_G.nodes[omm_idx]["atomic_number"] < 0:
                                    omm_topology_G.nodes[omm_idx]["atomic_number"] = 1
                                omm_topology_G.nodes[omm_idx][
                                    "formal_charge"
                                ] = rdmol_G.nodes[rdk_idx]["formal_charge"]
                                omm_topology_G.nodes[omm_idx]["already_matched"] = True
                            rdk_idx_2_omm_idx = dict(
                                [(j, i) for i, j in omm_idx_2_rdk_idx.items()]
                            )
                            for edge in rdmol_G.edges:
                                omm_edge_idx = (
                                    rdk_idx_2_omm_idx[edge[0]],
                                    rdk_idx_2_omm_idx[edge[1]],
                                )
                                if omm_edge_idx in already_assigned_edges:
                                    continue
                                already_assigned_edges.add(tuple(omm_edge_idx))
                                omm_topology_G.get_edge_data(*omm_edge_idx)[
                                    "bond_order"
                                ] = rdmol_G.get_edge_data(*edge)["bond_order"]
                        non_isomorphic_flag = False
                if non_isomorphic_flag:
                    non_isomorphic_count += 1
            # print(f"Non isomorphic residues: {non_isomorphic_count}")
            print(
                f"N. of assigned nodes: {len(already_assigned_nodes)} -- N. of atoms: {len(list(openmm_topology.atoms()))}"
            )
            print(
                f"N. of assigned edges: {len(already_assigned_edges)} -- N. of bonds: {len(list(openmm_topology.bonds()))}"
            )
            # assert len(already_assigned_nodes) == len(list(openmm_topology.atoms()))
            # assert len(already_assigned_edges) == len(list(openmm_topology.bonds()))

            return omm_topology_G

        from openff.toolkit.utils import get_data_file_path

        substructure_file_path = get_data_file_path(
            "proteins/aa_residues_substructures_explicit_bond_orders_with_caps.json"
        )

        with open(substructure_file_path, "r") as subfile:
            substructure_dictionary = json.load(subfile)
        from openmm.app import PDBFile

        pdb = PDBFile(file_path)
        omm_topology_G = _openmm_topology_to_networkx(
            substructure_dictionary, pdb.topology
        )

        offmol = Molecule()

        for node_idx, node_data in omm_topology_G.nodes.items():
            print(node_idx, node_data)
            formal_charge = int(node_data["formal_charge"])
            print(f"Formal charge: {formal_charge}")
            offmol.add_atom(
                node_data["atomic_number"],
                int(node_data["formal_charge"]),
                False,
                metadata={
                    "residue_name": node_data["residue_name"],
                    "residue_number": node_data["residue_number"],
                    "atom_name": node_data["atom_name"],
                },
            )

        for edge, edge_data in omm_topology_G.edges.items():
            print(edge, edge_data)
            offmol.add_bond(edge[0], edge[1], edge_data["bond_order"], False)

        # Retrieve metadata to be recovered after roundtrip to rdkit land
        atoms_metadata = [atom.metadata for atom in offmol.atoms]

        print(f"Number of atoms before sanitization: {offmol.n_atoms}")
        # TODO: Pull in coordinates and assign stereochemistry
        coords = (
            np.array(
                [
                    [*vec3.value_in_unit(openmm_unit.angstrom)]
                    for vec3 in pdb.getPositions()
                ]
            )
            * unit.angstrom
        )

        offmol.add_conformer(coords)
        # TODO: Ensure that this assigns aromaticity
        rdmol = offmol.to_rdkit()
        Chem.SanitizeMol(
            rdmol,
            Chem.SANITIZE_ALL
            ^ Chem.SANITIZE_ADJUSTHS,  # ^ Chem.SANITIZE_SETAROMATICITY,
        )
        Chem.AssignStereochemistryFrom3D(rdmol)

        print(f"Number of atoms after sanitization: {len(rdmol.GetAtoms())}")

        offmol = cls.from_rdkit(
            rdmol, allow_undefined_stereo=True, hydrogens_are_explicit=True
        )

        # Recover metadata. Atom order is expected to be the same as in rdkit
        for atom, metadata in zip(offmol.atoms, atoms_metadata):
            atom.metadata.update(metadata)

        print(f"OFFMol number of atoms: {offmol.n_atoms}")
        return offmol

    def _to_xyz_file(self, file_path):
        """
        Write the current molecule and its conformers to a multiframe xyz file, if the molecule
        has no current coordinates all atoms will be set to 0,0,0 in keeping with the behaviour of the
        backend toolkits.

        Information on the type of XYZ file written can be found here <http://openbabel.org/wiki/XYZ_(format)>.

        Parameters
        ----------
        file_path : str or file-like object
            A file-like object or the path to the file to be written.
        """

        # If we do not have a conformer make one with all zeros
        if self.n_conformers == 0:
            conformers = [
                unit.Quantity(np.zeros((self.n_atoms, 3), dtype=float), unit.angstrom)
            ]

        else:
            conformers = self._conformers

        if len(conformers) == 1:
            end = ""
            title = (
                lambda frame: f'{self.name if self.name != "" else self.hill_formula}{frame}\n'
            )
        else:
            end = 1
            title = (
                lambda frame: f'{self.name if self.name != "" else self.hill_formula} Frame {frame}\n'
            )

        # check if we have a file path or an open file object
        if isinstance(file_path, str):
            xyz_data = open(file_path, "w")
        else:
            xyz_data = file_path

        # add the data to the xyz_data list
        for i, geometry in enumerate(conformers, 1):
            xyz_data.write(f"{self.n_atoms}\n" + title(end))
            for j, atom_coords in enumerate(geometry.m_as(unit.angstrom)):
                x, y, z = atom_coords
                xyz_data.write(
                    f"{SYMBOLS[self.atoms[j].atomic_number]}       {x: .10f}   {y: .10f}   {z: .10f}\n"
                )

            # now we up the frame count
            end = i + 1

        # now close the file
        xyz_data.close()

    def to_file(self, file_path, file_format, toolkit_registry=GLOBAL_TOOLKIT_REGISTRY):
        """Write the current molecule to a file or file-like object

        Parameters
        ----------
        file_path : str or file-like object
            A file-like object or the path to the file to be written.
        file_format : str
            Format specifier, one of ['MOL2', 'MOL2H', 'SDF', 'PDB', 'SMI', 'CAN', 'TDT']
            Note that not all toolkits support all formats
        toolkit_registry : openff.toolkit.utils.toolkits.ToolkitRegistry or openff.toolkit.utils.toolkits.ToolkitWrapper,
        optional, default=GLOBAL_TOOLKIT_REGISTRY
            :class:`ToolkitRegistry` or :class:`ToolkitWrapper` to use for file writing. If a Toolkit is passed, only
            the highest-precedence toolkit is used

        Raises
        ------
        ValueError
            If the requested file_format is not supported by one of the installed cheminformatics toolkits

        Examples
        --------

        >>> molecule = Molecule.from_iupac('imatinib')
        >>> molecule.to_file('imatinib.mol2', file_format='mol2')  # doctest: +SKIP
        >>> molecule.to_file('imatinib.sdf', file_format='sdf')  # doctest: +SKIP
        >>> molecule.to_file('imatinib.pdb', file_format='pdb')  # doctest: +SKIP

        """

        if isinstance(toolkit_registry, ToolkitRegistry):
            pass
        elif isinstance(toolkit_registry, ToolkitWrapper):
            toolkit = toolkit_registry
            toolkit_registry = ToolkitRegistry(toolkit_precedence=[])
            toolkit_registry.add_toolkit(toolkit)
        else:
            raise InvalidToolkitRegistryError(
                "'toolkit_registry' must be either a ToolkitRegistry or a ToolkitWrapper"
            )

        file_format = file_format.upper()
        # check if xyz, use the toolkit independent method.
        if file_format == "XYZ":
            return self._to_xyz_file(file_path=file_path)

        # Take the first toolkit that can write the desired output format
        toolkit = None
        for query_toolkit in toolkit_registry.registered_toolkits:
            if file_format in query_toolkit.toolkit_file_write_formats:
                toolkit = query_toolkit
                break

        # Raise an exception if no toolkit was found to provide the requested file_format
        if toolkit is None:
            supported_formats = {}
            for toolkit in toolkit_registry.registered_toolkits:
                supported_formats[
                    toolkit.toolkit_name
                ] = toolkit.toolkit_file_write_formats
            raise ValueError(
                "The requested file format ({}) is not available from any of the installed toolkits "
                "(supported formats: {})".format(file_format, supported_formats)
            )

        # Write file
        if type(file_path) == str:
            # Open file for writing
            toolkit.to_file(self, file_path, file_format)
        else:
            toolkit.to_file_obj(self, file_path, file_format)

    def enumerate_tautomers(
        self, max_states=20, toolkit_registry=GLOBAL_TOOLKIT_REGISTRY
    ):
        """
        Enumerate the possible tautomers of the current molecule

        Parameters
        ----------
        max_states: int optional, default=20
            The maximum amount of molecules that should be returned

        toolkit_registry: openff.toolkit.utils.toolkits.ToolkitRegistry or openff.toolkit.utils.toolkits.ToolkitWrapper, default=GLOBAL_TOOLKIT_REGISTRY
            :class:`ToolkitRegistry` or :class:`ToolkitWrapper` to use to enumerate the tautomers.

        Returns
        -------
        molecules: List[openff.toolkit.topology.Molecule]
            A list of openff.toolkit.topology.Molecule instances not including the input molecule.
        """

        if isinstance(toolkit_registry, ToolkitRegistry):
            molecules = toolkit_registry.call(
                "enumerate_tautomers", molecule=self, max_states=max_states
            )

        elif isinstance(toolkit_registry, ToolkitWrapper):
            molecules = toolkit_registry.enumerate_tautomers(
                self, max_states=max_states
            )

        else:
            raise InvalidToolkitRegistryError(
                "'toolkit_registry' must be either a ToolkitRegistry or a ToolkitWrapper"
            )

        return molecules

    def enumerate_stereoisomers(
        self,
        undefined_only=False,
        max_isomers=20,
        rationalise=True,
        toolkit_registry=GLOBAL_TOOLKIT_REGISTRY,
    ):
        """
        Enumerate the stereocenters and bonds of the current molecule.

        Parameters
        ----------
        undefined_only: bool optional, default=False
            If we should enumerate all stereocenters and bonds or only those with undefined stereochemistry

        max_isomers: int optional, default=20
            The maximum amount of molecules that should be returned

        rationalise: bool optional, default=True
            If we should try to build and rationalise the molecule to ensure it can exist

        toolkit_registry: openff.toolkit.utils.toolkits.ToolkitRegistry or openff.toolkit.utils.toolkits.ToolkitWrapper, default=GLOBAL_TOOLKIT_REGISTRY
            :class:`ToolkitRegistry` or :class:`ToolkitWrapper` to use to enumerate the stereoisomers.

        Returns
        --------
        molecules: List[openff.toolkit.topology.Molecule]
            A list of :class:`Molecule` instances not including the input molecule.

        """

        if isinstance(toolkit_registry, ToolkitRegistry):
            molecules = toolkit_registry.call(
                "enumerate_stereoisomers",
                molecule=self,
                undefined_only=undefined_only,
                max_isomers=max_isomers,
                rationalise=rationalise,
            )

        elif isinstance(toolkit_registry, ToolkitWrapper):
            molecules = toolkit_registry.enumerate_stereoisomers(
                self,
                undefined_only=undefined_only,
                max_isomers=max_isomers,
                rationalise=rationalise,
            )

        else:
            raise InvalidToolkitRegistryError(
                "'toolkit_registry' must be either a ToolkitRegistry or a ToolkitWrapper"
            )

        return molecules

    @OpenEyeToolkitWrapper.requires_toolkit()
    def enumerate_protomers(self, max_states=10):
        """
        Enumerate the formal charges of a molecule to generate different protomoers.

        Parameters
        ----------
        max_states: int optional, default=10,
            The maximum number of protomer states to be returned.

        Returns
        -------
        molecules: List[openff.toolkit.topology.Molecule],
            A list of the protomers of the input molecules not including the input.
        """

        toolkit = OpenEyeToolkitWrapper()
        molecules = toolkit.enumerate_protomers(molecule=self, max_states=max_states)

        return molecules

    @classmethod
    @RDKitToolkitWrapper.requires_toolkit()
    def from_rdkit(
        cls, rdmol, allow_undefined_stereo=False, hydrogens_are_explicit=False
    ):
        """
        Create a Molecule from an RDKit molecule.

        Requires the RDKit to be installed.

        Parameters
        ----------
        rdmol : rkit.RDMol
            An RDKit molecule
        allow_undefined_stereo : bool, default=False
            If ``False``, raises an exception if ``rdmol`` contains undefined stereochemistry.
        hydrogens_are_explicit : bool, default=False
            If ``False``, RDKit will perform hydrogen addition using ``Chem.AddHs``

        Returns
        -------
        molecule : openff.toolkit.topology.Molecule
            An OpenFF molecule

        Examples
        --------

        Create a molecule from an RDKit molecule

        >>> from rdkit import Chem
        >>> from openff.toolkit.tests.utils import get_data_file_path
        >>> rdmol = Chem.MolFromMolFile(get_data_file_path('systems/monomers/ethanol.sdf'))
        >>> molecule = Molecule.from_rdkit(rdmol)

        """
        toolkit = RDKitToolkitWrapper()
        molecule = toolkit.from_rdkit(
            rdmol,
            allow_undefined_stereo=allow_undefined_stereo,
            hydrogens_are_explicit=hydrogens_are_explicit,
            _cls=cls,
        )
        return molecule

    def to_rdkit(
        self,
        aromaticity_model=DEFAULT_AROMATICITY_MODEL,
        toolkit_registry=GLOBAL_TOOLKIT_REGISTRY,
    ):
        """
        Create an RDKit molecule

        Requires the RDKit to be installed.

        Parameters
        ----------
        aromaticity_model : str, optional, default=DEFAULT_AROMATICITY_MODEL
            The aromaticity model to use

        Returns
        -------
        rdmol : rdkit.RDMol
            An RDKit molecule

        Examples
        --------

        Convert a molecule to RDKit

        >>> from openff.toolkit.utils import get_data_file_path
        >>> sdf_filepath = get_data_file_path('molecules/ethanol.sdf')
        >>> molecule = Molecule(sdf_filepath)
        >>> rdmol = molecule.to_rdkit()

        """
        # toolkit = RDKitToolkitWrapper()
        if isinstance(toolkit_registry, ToolkitWrapper):
            return toolkit_registry.to_rdkit(self, aromaticity_model=aromaticity_model)
        else:
            return toolkit_registry.call(
                "to_rdkit", self, aromaticity_model=aromaticity_model
            )

    @classmethod
    @OpenEyeToolkitWrapper.requires_toolkit()
    def from_openeye(cls, oemol, allow_undefined_stereo=False):
        """
        Create a ``Molecule`` from an OpenEye molecule.

        Requires the OpenEye toolkit to be installed.

        Parameters
        ----------
        oemol : openeye.oechem.OEMol
            An OpenEye molecule
        allow_undefined_stereo : bool, default=False
            If ``False``, raises an exception if oemol contains undefined stereochemistry.

        Returns
        -------
        molecule : openff.toolkit.topology.Molecule
            An OpenFF molecule

        Examples
        --------

        Create a ``Molecule`` from an OpenEye OEMol

        >>> from openeye import oechem
        >>> from openff.toolkit.tests.utils import get_data_file_path
        >>> ifs = oechem.oemolistream(get_data_file_path('systems/monomers/ethanol.mol2'))
        >>> oemols = list(ifs.GetOEGraphMols())
        >>> molecule = Molecule.from_openeye(oemols[0])

        """
        toolkit = OpenEyeToolkitWrapper()
        molecule = toolkit.from_openeye(
            oemol, allow_undefined_stereo=allow_undefined_stereo, _cls=cls
        )
        return molecule

    @requires_package("qcelemental")
    def to_qcschema(self, multiplicity=1, conformer=0, extras=None):
        """
        Create a QCElemental Molecule.

        .. warning :: This API is experimental and subject to change.

        Parameters
        ----------
        multiplicity : int, default=1,
            The multiplicity of the molecule;
            sets ``molecular_multiplicity`` field for QCElemental Molecule.

        conformer : int, default=0,
            The index of the conformer to use for the QCElemental Molecule geometry.

        extras : dict, default=None
            A dictionary that should be included in the ``extras`` field on the QCElemental Molecule.
            This can be used to include extra information, such as a smiles representation.

        Returns
        ---------
        qcelemental.models.Molecule
            A validated QCElemental Molecule.

        Examples
        --------

        Create a QCElemental Molecule:

        >>> import qcelemental as qcel
        >>> mol = Molecule.from_smiles('CC')
        >>> mol.generate_conformers(n_conformers=1)
        >>> qcemol = mol.to_qcschema()

        Raises
        --------
        MissingDependencyError
            If qcelemental is not installed, the qcschema can not be validated.
        InvalidConformerError
            No conformer found at the given index.

        """
        import qcelemental as qcel

        # get/ check the geometry
        try:
            geometry = self.conformers[conformer].m_as(unit.bohr)
        except (IndexError, TypeError):
            raise InvalidConformerError(
                "The molecule must have a conformation to produce a valid qcschema; "
                f"no conformer was found at index {conformer}."
            )

        # Gather the required qcschema data
        charge = self.total_charge.m_as(unit.elementary_charge)
        connectivity = [
            (bond.atom1_index, bond.atom2_index, bond.bond_order) for bond in self.bonds
        ]
        symbols = [SYMBOLS[atom.atomic_number] for atom in self.atoms]
        if extras is not None:
            extras[
                "canonical_isomeric_explicit_hydrogen_mapped_smiles"
            ] = self.to_smiles(mapped=True)
        else:
            extras = {
                "canonical_isomeric_explicit_hydrogen_mapped_smiles": self.to_smiles(
                    mapped=True
                )
            }

        schema_dict = {
            "symbols": symbols,
            "geometry": geometry,
            # If we have no bonds we must supply None
            "connectivity": connectivity if connectivity else None,
            "molecular_charge": charge,
            "molecular_multiplicity": multiplicity,
            "extras": extras,
        }

        return qcel.models.Molecule.from_data(schema_dict, validate=True)

    @classmethod
    def from_mapped_smiles(
        cls,
        mapped_smiles,
        toolkit_registry=GLOBAL_TOOLKIT_REGISTRY,
        allow_undefined_stereo=False,
    ):
        """
        Create an :class:`Molecule` from a mapped SMILES made with cmiles.
        The molecule will be in the order of the indexing in the mapped smiles string.

        .. warning :: This API is experimental and subject to change.

        Parameters
        ----------
        mapped_smiles: str,
            A CMILES-style mapped smiles string with explicit hydrogens.

        toolkit_registry : openff.toolkit.utils.toolkits.ToolkitRegistry or openff.toolkit.utils.toolkits.ToolkitWrapper, optional
            :class:`ToolkitRegistry` or :class:`ToolkitWrapper` to use for SMILES-to-molecule conversion

        allow_undefined_stereo : bool, default=False
            If false, raises an exception if oemol contains undefined stereochemistry.

        Returns
        ----------
        offmol : openff.toolkit.topology.molecule.Molecule
            An OpenFF molecule instance.

        Raises
        --------
        SmilesParsingError
            If the given SMILES had no indexing picked up by the toolkits.
        """

        # create the molecule from the smiles and check we have the right number of indexes
        # in the mapped SMILES
        offmol = cls.from_smiles(
            mapped_smiles,
            hydrogens_are_explicit=True,
            toolkit_registry=toolkit_registry,
            allow_undefined_stereo=allow_undefined_stereo,
        )

        # check we found some mapping and remove it as we do not want to expose atom maps
        try:
            mapping = offmol._properties.pop("atom_map")
        except KeyError:
            raise SmilesParsingError(
                "The given SMILES has no indexing, please generate a valid explicit hydrogen "
                "mapped SMILES using cmiles."
            )

        if len(mapping) != offmol.n_atoms:
            raise SmilesParsingError(
                "The mapped smiles does not contain enough indexes to remap the molecule."
            )

        # remap the molecule using the atom map found in the smiles
        # the order is mapping = Dict[current_index: new_index]
        # first renumber the mapping dict indexed from 0, currently from 1 as 0 indicates no mapping in toolkits
        adjusted_mapping = dict((current, new - 1) for current, new in mapping.items())

        return offmol.remap(adjusted_mapping, current_to_new=True)

    @classmethod
    @requires_package("qcelemental")
    def from_qcschema(
        cls,
        qca_record,
        client=None,
        toolkit_registry=GLOBAL_TOOLKIT_REGISTRY,
        allow_undefined_stereo=False,
    ):
        """
        Create a Molecule from a QCArchive molecule record or dataset entry
        based on attached cmiles information.

        For a molecule record, a conformer will be set from its geometry.

        For a dataset entry, if a corresponding client instance is provided,
        the starting geometry for that entry will be used as a conformer.

        A QCElemental Molecule produced from ``Molecule.to_qcschema`` can be round-tripped
        through this method to produce a new, valid Molecule.

        Parameters
        ----------
        qca_record : dict
            A QCArchive molecule record or dataset entry.

        client : optional, default=None,
            A qcportal.FractalClient instance to use for fetching an initial geometry.
            Only used if ``qca_record`` is a dataset entry.

        toolkit_registry : openff.toolkit.utils.toolkits.ToolkitRegistry or openff.toolkit.utils.toolkits.ToolkitWrapper, optional
            :class:`ToolkitRegistry` or :class:`ToolkitWrapper` to use for SMILES-to-molecule conversion

        allow_undefined_stereo : bool, default=False
            If false, raises an exception if qca_record contains undefined stereochemistry.

        Returns
        -------
        molecule : openff.toolkit.topology.Molecule
            An OpenFF molecule instance.

        Examples
        --------
        Get Molecule from a QCArchive molecule record:

        >>> from qcportal import FractalClient
        >>> client = FractalClient()
        >>> offmol = Molecule.from_qcschema(client.query_molecules(molecular_formula="C16H20N3O5")[0])

        Get Molecule from a QCArchive optimization entry:

        >>> from qcportal import FractalClient
        >>> client = FractalClient()
        >>> optds = client.get_collection("OptimizationDataset",
                                          "SMIRNOFF Coverage Set 1")
        >>> offmol = Molecule.from_qcschema(optds.get_entry('coc(o)oc-0'))

        Same as above, but with conformer(s) from initial molecule(s) by providing client to database:

        >>> offmol = Molecule.from_qcschema(optds.get_entry('coc(o)oc-0'), client=client)

        Raises
        -------
        AttributeError
            - If the record dict can not be made from ``qca_record``.
            - If a ``client`` is passed and it could not retrieve the initial molecule.

        KeyError
            If the dict does not contain the ``canonical_isomeric_explicit_hydrogen_mapped_smiles``.

        InvalidConformerError
            Silent error, if the conformer could not be attached.
        """

        # We can accept the Dataset entry record or the dict with JSON encoding
        # lets get it all in the dict rep
        if not isinstance(qca_record, dict):
            try:
                qca_record = qca_record.dict(encoding="json")
            except AttributeError:
                raise AttributeError(
                    "The object passed could not be converted to a dict with json encoding"
                )

        # identify if this is a dataset entry
        if "attributes" in qca_record:
            mapped_smiles = qca_record["attributes"][
                "canonical_isomeric_explicit_hydrogen_mapped_smiles"
            ]
            if client is not None:
                # try and find the initial molecule conformations and attach them
                # collect the input molecules
                try:
                    input_mols = client.query_molecules(
                        id=qca_record["initial_molecules"]
                    )
                except KeyError:
                    # this must be an optimisation record
                    input_mols = client.query_molecules(
                        id=qca_record["initial_molecule"]
                    )
                except AttributeError:
                    raise AttributeError(
                        "The provided client can not query molecules, make sure it is an instance of"
                        "qcportal.client.FractalClient() with the correct address."
                    )
            else:
                input_mols = []

        # identify if this is a molecule record
        elif "extras" in qca_record:
            mapped_smiles = qca_record["extras"][
                "canonical_isomeric_explicit_hydrogen_mapped_smiles"
            ]
            input_mols = [qca_record]
        else:
            raise KeyError(
                "The record must contain the hydrogen mapped smiles to be safely made from the archive. "
                "It is not present in either 'attributes' or 'extras' on the provided `qca_record`"
            )

        # make a new molecule that has been reordered to match the cmiles mapping
        offmol = cls.from_mapped_smiles(
            mapped_smiles,
            toolkit_registry=toolkit_registry,
            allow_undefined_stereo=allow_undefined_stereo,
        )

        # now for each molecule convert and attach the input geometry
        initial_ids = {}
        for molecule in input_mols:
            if not isinstance(molecule, dict):
                mol = molecule.dict(encoding="json")
            else:
                mol = molecule

            geometry = unit.Quantity(
                np.array(mol["geometry"], float).reshape(-1, 3), unit.bohr
            )
            try:
                offmol._add_conformer(geometry.to(unit.angstrom))
                # in case this molecule didn't come from a server at all
                if "id" in mol:
                    initial_ids[mol["id"]] = offmol.n_conformers - 1
            except InvalidConformerError:
                print(
                    "Invalid conformer for this molecule, the geometry could not be attached."
                )

        # attach a dict that has the initial molecule ids and the number of the conformer it is stored in
        # if it's empty, don't bother
        if initial_ids:
            offmol._properties["initial_molecules"] = initial_ids

        return offmol

    @classmethod
    @RDKitToolkitWrapper.requires_toolkit()
    def from_pdb_and_smiles(cls, file_path, smiles, allow_undefined_stereo=False):
        """
        Create a Molecule from a pdb file and a SMILES string using RDKit.

        Requires RDKit to be installed.

        .. warning :: This API is experimental and subject to change.

        The molecule is created and sanitised based on the SMILES string, we then find a mapping
        between this molecule and one from the PDB based only on atomic number and connections.
        The SMILES molecule is then reindexed to match the PDB, the conformer is attached, and the
        molecule returned.

        Note that any stereochemistry in the molecule is set by the SMILES, and not the coordinates
        of the PDB.

        Parameters
        ----------
        file_path: str
            PDB file path
        smiles : str
            a valid smiles string for the pdb, used for stereochemistry, formal charges, and bond order
        allow_undefined_stereo : bool, default=False
            If false, raises an exception if SMILES contains undefined stereochemistry.

        Returns
        --------
        molecule : openff.toolkit.Molecule
            An OFFMol instance with ordering the same as used in the PDB file.

        Raises
        ------
        InvalidConformerError
            If the SMILES and PDB molecules are not isomorphic.
        """

        toolkit = RDKitToolkitWrapper()
        return toolkit.from_pdb_and_smiles(
            file_path, smiles, allow_undefined_stereo, _cls=cls
        )

    def canonical_order_atoms(self, toolkit_registry=GLOBAL_TOOLKIT_REGISTRY):
        """
        Canonical order the atoms in a copy of the molecule using a toolkit, returns a new copy.

        .. warning :: This API is experimental and subject to change.

        Parameters
        ----------
        toolkit_registry : openff.toolkit.utils.toolkits.ToolkitRegistry or openff.toolkit.utils.toolkits.ToolkitWrapper, optional
            :class:`ToolkitRegistry` or :class:`ToolkitWrapper` to use for SMILES-to-molecule conversion

         Returns
        -------
        molecule : openff.toolkit.topology.Molecule
            An new OpenFF style molecule with atoms in the canonical order.
        """

        if isinstance(toolkit_registry, ToolkitRegistry):
            return toolkit_registry.call("canonical_order_atoms", self)
        elif isinstance(toolkit_registry, ToolkitWrapper):
            toolkit = toolkit_registry
            return toolkit.canonical_order_atoms(self)
        else:
            raise InvalidToolkitRegistryError(
                "Invalid toolkit_registry passed to from_smiles. Expected ToolkitRegistry or ToolkitWrapper. Got  {}".format(
                    type(toolkit_registry)
                )
            )

    def remap(self, mapping_dict, current_to_new=True):
        """
        Remap all of the indexes in the molecule to match the given mapping dict

        .. warning :: This API is experimental and subject to change.

        Parameters
        ----------
        mapping_dict : dict,
            A dictionary of the mapping between indexes, this should start from 0.
        current_to_new : bool, default=True
            If this is ``True``, then ``mapping_dict`` is of the form ``{current_index: new_index}``;
            otherwise, it is of the form ``{new_index: current_index}``

        Returns
        -------
        new_molecule :  openff.toolkit.topology.molecule.Molecule
            An openff.toolkit.Molecule instance with all attributes transferred, in the PDB order.
        """

        if self.n_virtual_sites != 0:
            raise NotImplementedError("We can not remap virtual sites yet!")

        # make sure the size of the mapping matches the current molecule
        if len(mapping_dict) != self.n_atoms:
            raise ValueError(
                f"The number of mapping indices({len(mapping_dict)}) does not match the number of"
                f"atoms in this molecule({self.n_atoms})"
            )

        # make two mapping dicts we need new to old for atoms
        # and old to new for bonds
        if current_to_new:
            cur_to_new = mapping_dict
            new_to_cur = dict(zip(mapping_dict.values(), mapping_dict.keys()))
        else:
            new_to_cur = mapping_dict
            cur_to_new = dict(zip(mapping_dict.values(), mapping_dict.keys()))

        new_molecule = self.__class__()
        new_molecule.name = self.name

        try:
            # add the atoms list
            for i in range(self.n_atoms):
                # get the old atom info
                old_atom = self._atoms[new_to_cur[i]]
                new_molecule._add_atom(**old_atom.to_dict())
        # this is the first time we access the mapping; catch an index error here corresponding to mapping that starts
        # from 0 or higher
        except (KeyError, IndexError):
            raise IndexError(
                f"The mapping supplied is missing a relation corresponding to atom({i})"
            )

        # add the bonds but with atom indexes in a sorted ascending order
        for bond in self._bonds:
            atoms = sorted([cur_to_new[bond.atom1_index], cur_to_new[bond.atom2_index]])
            bond_dict = bond.to_dict()
            bond_dict["atom1"] = atoms[0]
            bond_dict["atom2"] = atoms[1]
            new_molecule._add_bond(**bond_dict)

        # we can now resort the bonds
        sorted_bonds = sorted(
            new_molecule.bonds, key=operator.attrgetter("atom1_index", "atom2_index")
        )
        new_molecule._bonds = sorted_bonds

        # remap the charges
        if self.partial_charges is not None:
            new_charges = np.zeros(self.n_atoms)
            for i in range(self.n_atoms):
                new_charges[i] = self.partial_charges[new_to_cur[i]].m_as(
                    unit.elementary_charge
                )
            new_molecule.partial_charges = new_charges * unit.elementary_charge

        # remap the conformers there can be more than one
        if self.conformers is not None:
            for conformer in self.conformers:
                new_conformer = np.zeros((self.n_atoms, 3))
                for i in range(self.n_atoms):
                    new_conformer[i] = conformer[new_to_cur[i]].m_as(unit.angstrom)
                new_molecule._add_conformer(new_conformer * unit.angstrom)

        # move any properties across
        new_molecule._properties = self._properties

        return new_molecule

    def to_openeye(
        self,
        toolkit_registry=GLOBAL_TOOLKIT_REGISTRY,
        aromaticity_model=DEFAULT_AROMATICITY_MODEL,
    ):
        """
        Create an OpenEye molecule

        Requires the OpenEye toolkit to be installed.

        .. todo ::

           * Use stored conformer positions instead of an argument.
           * Should the aromaticity model be specified in some other way?

        Parameters
        ----------
        aromaticity_model : str, optional, default=DEFAULT_AROMATICITY_MODEL
            The aromaticity model to use

        Returns
        -------
        oemol : openeye.oechem.OEMol
            An OpenEye molecule

        Examples
        --------

        Create an OpenEye molecule from a Molecule

        >>> molecule = Molecule.from_smiles('CC')
        >>> oemol = molecule.to_openeye()

        """
        # toolkit = OpenEyeToolkitWrapper()
        if isinstance(toolkit_registry, ToolkitWrapper):
            return toolkit_registry.to_openeye(
                self, aromaticity_model=aromaticity_model
            )
        else:
            return toolkit_registry.call(
                "to_openeye", self, aromaticity_model=aromaticity_model
            )

    def _construct_angles(self):
        """
        Get an iterator over all i-j-k angles.
        """
        # TODO: Build Angle objects instead of tuple of atoms.
        if not hasattr(self, "_angles"):
            self._construct_bonded_atoms_list()
            self._angles = set()
            for atom1 in self._atoms:
                for atom2 in self._bondedAtoms[atom1]:
                    for atom3 in self._bondedAtoms[atom2]:
                        if atom1 == atom3:
                            continue
                        # TODO: Encapsulate this logic into an Angle class.
                        if atom1.molecule_atom_index < atom3.molecule_atom_index:
                            self._angles.add((atom1, atom2, atom3))
                        else:
                            self._angles.add((atom3, atom2, atom1))

    def _construct_torsions(self):
        """
        Construct sets containing the atoms improper and proper torsions
        """
        # TODO: Build Proper/ImproperTorsion objects instead of tuple of atoms.
        if not hasattr(self, "_torsions"):
            self._construct_bonded_atoms_list()

            self._propers = set()
            self._impropers = set()
            for atom1 in self._atoms:
                for atom2 in self._bondedAtoms[atom1]:
                    for atom3 in self._bondedAtoms[atom2]:
                        if atom1 == atom3:
                            continue
                        for atom4 in self._bondedAtoms[atom3]:
                            if atom4 == atom2:
                                continue
                            # Exclude i-j-k-i
                            if atom1 == atom4:
                                continue

                            if atom1.molecule_atom_index < atom4.molecule_atom_index:
                                torsion = (atom1, atom2, atom3, atom4)
                            else:
                                torsion = (atom4, atom3, atom2, atom1)

                            self._propers.add(torsion)

                        for atom3i in self._bondedAtoms[atom2]:
                            if atom3i == atom3:
                                continue
                            if atom3i == atom1:
                                continue

                            improper = (atom1, atom2, atom3, atom3i)
                            self._impropers.add(improper)

            self._torsions = self._propers | self._impropers

    def _construct_bonded_atoms_list(self):
        """
        Construct list of all atoms each atom is bonded to.

        """
        # TODO: Add this to cached_properties
        if not hasattr(self, "_bondedAtoms"):
            # self._atoms = [ atom for atom in self.atoms() ]
            self._bondedAtoms = dict()
            for atom in self._atoms:
                self._bondedAtoms[atom] = set()
            for bond in self._bonds:
                atom1 = self.atoms[bond.atom1_index]
                atom2 = self.atoms[bond.atom2_index]
                self._bondedAtoms[atom1].add(atom2)
                self._bondedAtoms[atom2].add(atom1)

    def _is_bonded(self, atom_index_1, atom_index_2):
        """Return True if atoms are bonded, False if not.

        Parameters
        ----------
        atom_index_1 : int
        atom_index_2 : int
            Atom indices

        Returns
        -------
        is_bonded : bool
            True if atoms are bonded, False otherwise


        """
        self._construct_bonded_atoms_list()
        atom1 = self._atoms[atom_index_1]
        atom2 = self._atoms[atom_index_2]
        return atom2 in self._bondedAtoms[atom1]

    def get_bond_between(self, i, j):
        """Returns the bond between two atoms

        Parameters
        ----------
        i, j : int or Atom
            Atoms or atom indices to check

        Returns
        -------
        bond : Bond
            The bond between i and j.

        """
        if isinstance(i, int) and isinstance(j, int):
            atom_i = self._atoms[i]
            atom_j = self._atoms[j]
        elif isinstance(i, Atom) and isinstance(j, Atom):
            atom_i = i
            atom_j = j
        else:
            raise TypeError(
                "Invalid input passed to get_bond_between(). Expected ints or Atoms, "
                "got {} and {}".format(i, j)
            )

        for bond in atom_i.bonds:

            for atom in bond.atoms:

                if atom == atom_i:
                    continue

                if atom == atom_j:
                    return bond

        from openff.toolkit.topology import NotBondedError

        raise NotBondedError("No bond between atom {} and {}".format(i, j))

    @property
    def rings(self):
        """Return the number of rings in this molecule.

        Requires the RDKit to be installed.

        .. note ::

            For systems containing some special cases of connected rings, this
            function may not be well-behaved and may report a different number
            rings than expected. Some problematic cases include networks of many
            (5+) rings or bicyclic moieties (i.e. norbornane).

        """
        if self._rings is None:
            self._get_rings()
        return self._rings

    @RDKitToolkitWrapper.requires_toolkit()
    def _get_rings(self):
        """
        Call out to RDKitToolkitWrapper methods to find the rings in this molecule.

        Requires the RDKit to be installed.

        .. note ::

            For systems containing some special cases of connected rings, this
            function may not be well-behaved and may report a different number
            rings than expected. Some problematic cases include networks of many
            (5+) rings or bicyclic moieties (i.e. norbornane).

        .. todo :: This could be refactored to use ToolkitWrapper.call() to flexibly
            access other toolkits, if find_rings is implemented.

        Returns
        -------
        rings : tuple of tuple of int
            A nested tuple with one subtuple per ring and each subtuple containing
            a tuple of the indices of atoms containing with it. If no rings are
            found, a single empty tuple is returned.

        """
        toolkit = RDKitToolkitWrapper()
        rings = toolkit.find_rings(self)
        self._rings = rings


class Molecule(FrozenMolecule):
    """
    Mutable chemical representation of a molecule, such as a small molecule or biopolymer.

    .. todo :: What other API calls would be useful for supporting biopolymers as small molecules? Perhaps iterating over chains and residues?

    Examples
    --------

    Create a molecule from an sdf file

    >>> from openff.toolkit.utils import get_data_file_path
    >>> sdf_filepath = get_data_file_path('molecules/ethanol.sdf')
    >>> molecule = Molecule(sdf_filepath)

    Convert to OpenEye OEMol object

    >>> oemol = molecule.to_openeye()

    Create a molecule from an OpenEye molecule

    >>> molecule = Molecule.from_openeye(oemol)

    Convert to RDKit Mol object

    >>> rdmol = molecule.to_rdkit()

    Create a molecule from an RDKit molecule

    >>> molecule = Molecule.from_rdkit(rdmol)

    Create a molecule from IUPAC name (requires the OpenEye toolkit)

    >>> molecule = Molecule.from_iupac('imatinib')

    Create a molecule from SMILES

    >>> molecule = Molecule.from_smiles('Cc1ccccc1')

    .. warning :: This API is experimental and subject to change.

    """

    def __init__(self, *args, **kwargs):
        """
        Create a new Molecule object

        Parameters
        ----------
        other : optional, default=None
            If specified, attempt to construct a copy of the Molecule from the
            specified object. This can be any one of the following:

            * a :class:`Molecule` object
            * a file that can be used to construct a :class:`Molecule` object
            * an ``openeye.oechem.OEMol``
            * an ``rdkit.Chem.rdchem.Mol``
            * a serialized :class:`Molecule` object

        Examples
        --------

        Create an empty molecule:

        >>> empty_molecule = Molecule()

        Create a molecule from a file that can be used to construct a molecule,
        using either a filename or file-like object:

        >>> from openff.toolkit.utils import get_data_file_path
        >>> sdf_filepath = get_data_file_path('molecules/ethanol.sdf')
        >>> molecule = Molecule(sdf_filepath)
        >>> molecule = Molecule(open(sdf_filepath, 'r'), file_format='sdf')

        >>> import gzip
        >>> mol2_gz_filepath = get_data_file_path('molecules/toluene.mol2.gz')
        >>> molecule = Molecule(gzip.GzipFile(mol2_gz_filepath, 'r'), file_format='mol2')

        Create a molecule from another molecule:

        >>> molecule_copy = Molecule(molecule)

        Convert to OpenEye OEMol object

        >>> oemol = molecule.to_openeye()

        Create a molecule from an OpenEye molecule:

        >>> molecule = Molecule(oemol)

        Convert to RDKit Mol object

        >>> rdmol = molecule.to_rdkit()

        Create a molecule from an RDKit molecule:

        >>> molecule = Molecule(rdmol)

        Create a molecule from a serialized molecule object:

        >>> serialized_molecule = molecule.__getstate__()
        >>> molecule_copy = Molecule(serialized_molecule)

        .. todo ::

           * If a filename or file-like object is specified but the file
             contains more than one molecule, what is the proper behavior?
             Read just the first molecule, or raise an exception if more
             than one molecule is found?

           * Should we also support SMILES strings or IUPAC names for
             ``other``?

        """
        # super(self, Molecule).__init__(*args, **kwargs)
        super(Molecule, self).__init__(*args, **kwargs)

    # TODO: Change this to add_atom(Atom) to improve encapsulation and extensibility?
    def add_atom(
        self,
        atomic_number,
        formal_charge,
        is_aromatic,
        stereochemistry=None,
        name=None,
        metadata=None,
    ):
        """
        Add an atom

        Parameters
        ----------
        atomic_number : int
            Atomic number of the atom
        formal_charge : int
            Formal charge of the atom
        is_aromatic : bool
            If ``True``, atom is aromatic; if ``False``, not aromatic
        stereochemistry : str, optional, default=None
            Either ``'R'`` or ``'S'`` for specified stereochemistry, or ``None`` if stereochemistry is irrelevant
        name : str, optional
            An optional name for the atom
        metadata : dict[str: (int, str)], default=None
            An optional dictionary where keys are strings and values are strings or ints. This is intended
            to record atom-level information used to inform hierarchy definition and iteration, such as
            grouping atom by residue and chain.

        Returns
        -------
        index : int
            The index of the atom in the molecule

        Examples
        --------

        Define a methane molecule

        >>> molecule = Molecule()
        >>> molecule.name = 'methane'
        >>> C = molecule.add_atom(6, 0, False)
        >>> H1 = molecule.add_atom(1, 0, False)
        >>> H2 = molecule.add_atom(1, 0, False)
        >>> H3 = molecule.add_atom(1, 0, False)
        >>> H4 = molecule.add_atom(1, 0, False)
        >>> bond_idx = molecule.add_bond(C, H1, False, 1)
        >>> bond_idx = molecule.add_bond(C, H2, False, 1)
        >>> bond_idx = molecule.add_bond(C, H3, False, 1)
        >>> bond_idx = molecule.add_bond(C, H4, False, 1)

        """
        atom_index = self._add_atom(
            atomic_number,
            formal_charge,
            is_aromatic,
            stereochemistry=stereochemistry,
            name=name,
            metadata=metadata,
        )
        return atom_index

    def add_bond_charge_virtual_site(self, atoms, distance, **kwargs):
        """
        Add a virtual site representing the charge on a bond.

        Create a bond charge-type virtual site, in which the location of the
        charge is specified by the position of two atoms. This supports
        placement of a virtual site :math:`S` along a vector between two specified
        atoms, e.g. to allow for a sigma hole for halogens or similar contexts.
        With positive values of the distance, the virtual site lies outside the
        first indexed atom.

        Parameters
        ----------
        atoms : list of :class:`openff.toolkit.topology.molecule.Atom` objects
            The atoms defining the virtual site's position

        distance : :class:`openmm.unit.Quantity` of dimension [Length] wrapping a scalar

        charge_increments : list of floats of shape [N], optional, default=None
            The amount of charge to remove from the VirtualSite's atoms and put
            in the VirtualSite. Indexing in this list should match the ordering
            in the atoms list. Default is None.
        epsilon : float
            Epsilon term for VdW properties of virtual site. Default is ``None``.
        sigma : float, default=None
            Sigma term for VdW properties of virtual site. Default is ``None``.
        rmin_half : float
            Rmin_half term for VdW properties of virtual site. Default is ``None``.
        name : string or None, default=''
            The name of this virtual site. Default is ''.
        symmetric : bool, default=True
            Whether to make virtual site symmetric by creating two particles
            instead of just one. As an example, for N_2 this should be set to
            True to model both lone pairs with the same parameters.

        Returns
        -------
        index : int
            The index of the newly-added virtual site in the molecule

        """
        if kwargs.get("symmetric", True) is True:
            kwargs["orientations"] = [(0, 1), (1, 0)]
        else:
            kwargs["orientations"] = [(0, 1)]
        kwargs.pop("symmetric", None)

        vsite_index = self._add_bond_charge_virtual_site(atoms, distance, **kwargs)
        return vsite_index

    def add_monovalent_lone_pair_virtual_site(
        self, atoms, distance, out_of_plane_angle, in_plane_angle, **kwargs
    ):
        """
        Create a bond charge-type virtual site, in which the location of the charge is specified by the position of three atoms.

        Parameters
        ----------
        atoms : list of three :class:`openff.toolkit.topology.molecule.Atom` objects
            The three atoms defining the virtual site's position

        distance : :class:`openmm.unit.Quantity` of dimension [Length] wrapping a scalar

        out_of_plane_angle : :class:`openmm.unit.Quantity` of dimension [Angle] wrapping
        a scalar

        in_plane_angle : :class:`openmm.unit.Quantity` of dimension [Angle] wrapping a
        scalar

        epsilon : float
            Epsilon term for VdW properties of virtual site. Default is None.
        sigma : float, default=None
            Sigma term for VdW properties of virtual site. Default is None.
        rmin_half : float
            Rmin_half term for VdW properties of virtual site. Default is None.
        name : string or None, default=''
            The name of this virtual site. Default is ''.
        symmetric : bool, default=False
            Whether to make virtual site symmetric by creating two particles
            instead of just one. Note that because this site is defined is placed
            on the noncentral atom, setting this to True will place one particle
            on atom1, and the other on atom3.

        Returns
        -------
        index : int
            The index of the newly-added virtual site in the molecule


        """

        if kwargs.get("symmetric", False) is True:
            kwargs["orientations"] = [(0, 1, 2), (2, 1, 0)]
        else:
            kwargs["orientations"] = [(0, 1, 2)]
        kwargs.pop("symmetric", None)

        vsite_index = self._add_monovalent_lone_pair_virtual_site(
            atoms, distance, out_of_plane_angle, in_plane_angle, **kwargs
        )
        return vsite_index

    # def add_divalent_lone_pair_virtual_site(self, atoms, distance, out_of_plane_angle, in_plane_angle, charge_increments=None, weights=None, epsilon=None, sigma=None, rmin_half=None, name=None):
    def add_divalent_lone_pair_virtual_site(
        self, atoms, distance, out_of_plane_angle, **kwargs
    ):
        """
        Create a divalent lone pair-type virtual site, in which the location of the charge is specified by the position of three atoms.

        Parameters
        ----------
        atoms : list of three :class:`openff.toolkit.topology.molecule.Atom` objects
            The three atoms defining the virtual site's position

        distance : :class:`openmm.unit.Quantity` of dimension [Length] wrapping a scalar

        out_of_plane_angle : :class:`openmm.unit.Quantity` of dimension [Angle] wrapping
        a scalar

        epsilon : float
            Epsilon term for VdW properties of virtual site. Default is None.
        sigma : float, default=None
            Sigma term for VdW properties of virtual site. Default is None.
        rmin_half : float
            Rmin_half term for VdW properties of virtual site. Default is None.
        name : string or None, default=''
            The name of this virtual site. Default is ''.
        symmetric : bool, default=True
            Whether to make virtual site symmetric by creating two particles
            instead of just one. As an example, for TIP5 should be set to True
            to model both lone pairs with the same parameters.


        Returns
        -------
        index : int
            The index of the newly-added virtual site in the molecule

        """
        if kwargs.get("symmetric", True) is True:
            kwargs["orientations"] = [(0, 1, 2), (2, 1, 0)]
        else:
            kwargs["orientations"] = [(0, 1, 2)]
        kwargs.pop("symmetric", None)

        vsite_index = self._add_divalent_lone_pair_virtual_site(
            atoms, distance, out_of_plane_angle, **kwargs
        )
        return vsite_index

    def add_trivalent_lone_pair_virtual_site(self, atoms, distance, **kwargs):
        """
        Create a trivalent lone pair-type virtual site, in which the location of the charge is specified by the position of four atoms.

        Parameters
        ----------
        atoms : list of four :class:`openff.toolkit.topology.molecule.Atom` objects
            The four atoms defining the virtual site's position

        distance : openmm.unit.Quantity of dimension [Length] wrapping a scalar

        epsilon : float
            Epsilon term for VdW properties of virtual site. Default is None.
        sigma : float, default=None
            Sigma term for VdW properties of virtual site. Default is None.
        rmin_half : float
            Rmin_half term for VdW properties of virtual site. Default is None.
        name : string or None, default=''
            The name of this virtual site. Default is ''.

        Returns
        -------
        index : int
            The index of the newly-added virtual site in the molecule

        """

        # This virtual site only makes sense with a single orientation

        kwargs["orientations"] = [(0, 1, 2, 3)]
        kwargs.pop("symmetric", None)

        vsite_index = self._add_trivalent_lone_pair_virtual_site(
            atoms, distance, **kwargs
        )
        return vsite_index

    def add_bond(
        self,
        atom1,
        atom2,
        bond_order,
        is_aromatic,
        stereochemistry=None,
        fractional_bond_order=None,
    ):
        """
        Add a bond between two specified atom indices


        Parameters
        ----------
        atom1 : int or openff.toolkit.topology.molecule.Atom
            Index of first atom
        atom2 : int or openff.toolkit.topology.molecule.Atom
            Index of second atom
        bond_order : int
            Integral bond order of Kekulized form
        is_aromatic : bool
            True if this bond is aromatic, False otherwise
        stereochemistry : str, optional, default=None
            Either ``'E'`` or ``'Z'`` for specified stereochemistry, or ``None`` if stereochemistry is irrelevant
        fractional_bond_order : float, optional, default=None
            The fractional (eg. Wiberg) bond order

        Returns
        -------
        index: int
            Index of the bond in this molecule

        """
        bond_index = self._add_bond(
            atom1,
            atom2,
            bond_order,
            is_aromatic,
            stereochemistry=stereochemistry,
            fractional_bond_order=fractional_bond_order,
        )
        return bond_index

    def add_conformer(self, coordinates):
        """
        Add a conformation of the molecule

        Parameters
        ----------
        coordinates: openmm.unit.Quantity(np.array) with shape (n_atoms, 3) and dimension of distance
            Coordinates of the new conformer, with the first dimension of the array corresponding to the atom index in
            the Molecule's indexing system.

        Returns
        -------
        index: int
            The index of this conformer
        """

        # TODO how can be check that a set of coords and no connections
        #   is a conformation that does not change connectivity?

        return self._add_conformer(coordinates)

    def visualize(
        self,
        backend="rdkit",
        width=None,
        height=None,
        show_all_hydrogens=True,
    ):
        """
        Render a visualization of the molecule in Jupyter

        Parameters
        ----------
        backend : str, optional, default='rdkit'
            Which visualization engine to use. Choose from:

            - rdkit
            - openeye
            - nglview (conformers needed)

        width : int, optional, default=500
            Width of the generated representation (only applicable to
            ``backend=openeye`` or ``backend=rdkit``)
        height : int, optional, default=300
            Width of the generated representation (only applicable to
            ``backend=openeye`` or ``backend=rdkit``)
        show_all_hydrogens : bool, optional, default=True
            Whether to explicitly depict all hydrogen atoms. (only applicable to
            ``backend=openeye`` or ``backend=rdkit``)

        Returns
        -------
        object
            Depending on the backend chosen:

            - rdkit → IPython.display.SVG
            - openeye → IPython.display.Image
            - nglview → nglview.NGLWidget

        """
        from openff.toolkit.utils.toolkits import OPENEYE_AVAILABLE, RDKIT_AVAILABLE

        backend = backend.lower()

        if backend == "nglview":
            try:
                import nglview as nv
            except ImportError:
                raise MissingDependencyError("nglview")

            if width is not None or height is not None:
                # TODO: More specific exception
                raise ValueError(
                    "The width, height, and show_all_hydrogens arguments do not apply to the nglview backend."
                )
            elif not show_all_hydrogens:
                # TODO: More specific exception
                # TODO: Implement this? Should be able to just strip hydrogens from the PDB
                raise ValueError(
                    "show_all_hydrogens=False is not supported by the nglview backend"
                )

            if self.conformers:
                from openff.toolkit.utils.viz import _OFFTrajectoryNGLView

                trajectory_like = _OFFTrajectoryNGLView(self)
                widget = nv.NGLWidget(trajectory_like)
                return widget
            else:
                # TODO: More specific exception
                raise ValueError(
                    "Visualizing with NGLview requires that the molecule has "
                    "conformers."
                )

        width = 500 if width is None else width
        height = 300 if height is None else height
        show_all_hydrogens = True if show_all_hydrogens is None else show_all_hydrogens

        if backend == "rdkit":
            if RDKIT_AVAILABLE:
                from IPython.display import SVG
                from rdkit.Chem.Draw import (  # type: ignore[import]
                    rdDepictor,
                    rdMolDraw2D,
                )
                from rdkit.Chem.rdmolops import RemoveHs  # type: ignore[import]

                rdmol = self.to_rdkit()

                if not show_all_hydrogens:
                    # updateExplicitCount: Keep a record of the hydrogens we remove.
                    # This is used in visualization to distinguish eg radicals from normal species
                    rdmol = RemoveHs(rdmol, updateExplicitCount=True)

                rdDepictor.SetPreferCoordGen(True)
                rdDepictor.Compute2DCoords(rdmol)
                rdmol = rdMolDraw2D.PrepareMolForDrawing(rdmol)

                drawer = rdMolDraw2D.MolDraw2DSVG(width, height)
                drawer.DrawMolecule(rdmol)
                drawer.FinishDrawing()

                return SVG(drawer.GetDrawingText())
            else:
                warnings.warn(
                    "RDKit was requested as a visualization backend but "
                    "it was not found to be installed. Falling back to "
                    "trying to use OpenEye for visualization."
                )
                backend = "openeye"
        if backend == "openeye":
            if OPENEYE_AVAILABLE:
                from IPython.display import Image
                from openeye import oedepict

                oemol = self.to_openeye()

                opts = oedepict.OE2DMolDisplayOptions(
                    width, height, oedepict.OEScale_AutoScale
                )

                if show_all_hydrogens:
                    opts.SetHydrogenStyle(oedepict.OEHydrogenStyle_ImplicitAll)

                oedepict.OEPrepareDepiction(oemol)
                img = oedepict.OEImage(width, height)
                display = oedepict.OE2DMolDisplay(oemol, opts)
                oedepict.OERenderMolecule(img, display)
                png = oedepict.OEWriteImageToString("png", img)
                return Image(png)

        # TODO: More specific exception
        raise ValueError("Could not find an appropriate backend")

    def perceive_residues(self, substructure_file_path=None, strict_chirality=True):
        """
        Perceive residue substructure and fill atoms metadata accordingly.

        Perceives residues by matching substructures in the current molecule with a substructure dictionary file,
        using SMARTS.

        Parameters
        ----------
        substructure_file_path : str, optional, default=None
            Path to substructure library file in JSON format. Defaults to using built-in substructure file.
        strict_chirality: bool, optional, default=True
            Whether to use strict chirality symbols (stereomarks) for substructure matchings with SMARTS.
        """
        # Read substructure dictionary file
        if not substructure_file_path:
            substructure_file_path = get_data_file_path(
                "proteins/aa_residues_substructures_with_caps.json"
            )
        with open(substructure_file_path, "r") as subfile:
            substructure_dictionary = json.load(subfile)

        # TODO: Think of a better way to deal with no strict chirality case
        # if ignoring strict chirality, remove/update keys in inner dictionary
        if not strict_chirality:
            # make a copy of substructure dict
            substructure_dictionary_no_chirality = deepcopy(substructure_dictionary)
            # Update inner key (SMARTS) maintaining its value
            for res_name, inner_dict in substructure_dictionary.items():
                for smarts, atom_types in inner_dict.items():
                    smarts_no_chirality = smarts.replace("@", "")  # remove @ in smarts
                    substructure_dictionary_no_chirality[res_name][
                        smarts_no_chirality
                    ] = substructure_dictionary_no_chirality[res_name].pop(
                        smarts
                    )  # update key
            # replace with the new substructure dictionary
            substructure_dictionary = substructure_dictionary_no_chirality

        all_matches = list()
        for residue_name, smarts_dict in substructure_dictionary.items():
            matches = dict()
            for smarts in smarts_dict:
                for match in self.chemical_environment_matches(smarts):
                    matches[match] = smarts
                    all_matches.append(
                        {
                            "atom_idxs": match,
                            "atom_idxs_set": set(match),
                            "smarts": smarts,
                            "residue_name": residue_name,
                            "atom_names": smarts_dict[smarts],
                        }
                    )

        # Remove matches that are subsets of other matches
        # give precedence to the SMARTS defined at the end of the file
        match_idxs_to_delete = set()
        for match_idx in range(len(all_matches) - 1, 0, -1):
            this_match_set = all_matches[match_idx]["atom_idxs_set"]
            this_match_set_size = len(this_match_set)
            for match_before_this_idx in range(match_idx):
                match_before_this_set = all_matches[match_before_this_idx][
                    "atom_idxs_set"
                ]
                match_before_this_set_size = len(match_before_this_set)
                n_overlapping_atoms = len(
                    this_match_set.intersection(match_before_this_set)
                )
                if n_overlapping_atoms > 0:
                    if match_before_this_set_size < this_match_set_size:
                        match_idxs_to_delete.add(match_before_this_idx)
                    else:
                        match_idxs_to_delete.add(match_idx)

        match_idxs_to_delete_list = sorted(list(match_idxs_to_delete), reverse=True)
        for match_idx in match_idxs_to_delete_list:
            all_matches.pop(match_idx)

        all_matches.sort(key=lambda x: min(x["atom_idxs"]))

        # Now the matches have been deduplicated and de-subsetted
        for residue_num, match_dict in enumerate(all_matches):
            for smarts_idx, atom_idx in enumerate(match_dict["atom_idxs"]):
                self.atoms[atom_idx].metadata["residue_name"] = match_dict[
                    "residue_name"
                ]
                self.atoms[atom_idx].metadata["residue_number"] = residue_num + 1
                self.atoms[atom_idx].metadata["atom_name"] = match_dict["atom_names"][
                    smarts_idx
                ]

    def _ipython_display_(self):
        from IPython.display import display

        try:
            return display(self.visualize(backend="nglview"))
        except (ImportError, ValueError):
            pass

        try:
            return display(self.visualize(backend="rdkit"))
        except ValueError:
            pass

        try:
            return display(self.visualize(backend="openeye"))
        except ValueError:
            pass


def _networkx_graph_to_hill_formula(graph: "nx.Graph") -> str:
    """
    Convert a NetworkX graph to a Hill formula.

    Parameters
    ----------
    graph : nx.Graph
        The graph to convert.

    Returns
    -------
    str
        The Hill formula corresponding to the graph.

    """
    import networkx as nx

    if not isinstance(graph, nx.Graph):
        raise Exception("The graph must be a NetworkX graph.")

    atom_nums = list(dict(graph.nodes(data="atomic_number", default=1)).values())
    return _atom_nums_to_hill_formula(atom_nums)


def _atom_nums_to_hill_formula(atom_nums: List[int]) -> str:
    """
    Given a `Counter` object of atom counts by atomic number, generate the corresponding
    Hill formula. See https://en.wikipedia.org/wiki/Chemical_formula#Hill_system"""
    from collections import Counter

<<<<<<< HEAD
    atom_symbol_counts = Counter(SYMBOLS[atom_num] for atom_num in atom_nums)
=======
    atom_symbol_counts = Counter(
        _ATOMIC_NUMBERS_TO_ELEMENTS[atom_num].symbol for atom_num in atom_nums
    )
>>>>>>> 0beef754

    formula = []
    # Check for C and H first, to make a correct hill formula
    for el in ["C", "H"]:
        if el in atom_symbol_counts:
            count = atom_symbol_counts.pop(el)
            formula.append(el)
            if count > 1:
                formula.append(str(count))

    # now get the rest of the elements in alphabetical ordering
    for el in sorted(atom_symbol_counts.keys()):
        count = atom_symbol_counts.pop(el)
        formula.append(el)
        if count > 1:
            formula.append(str(count))

    return "".join(formula)


class HierarchyScheme:
    def __init__(self, parent, uniqueness_criteria, iterator_name):
        """
        A HierarchyScheme contains the information needed to perceive HierarchyElements from a
        Molecule containing atoms with metadata

        Parameters
        ----------
        parent : openff.toolkit.topology.FrozenMolecule
        uniqueness_criteria : tuple of str
        iterator_name : str
            Name of the iterator that will be exposed to access the HierarchyElements generated
            by this scheme
        """
        self.parent = parent
        self.uniqueness_criteria = uniqueness_criteria
        self.iterator_name = iterator_name

        self.hierarchy_elements = list()

    def to_dict(self):
        """
        Serialize this object to a basic dict of strings, ints, and floats
        """
        return_dict = dict()
        return_dict["uniqueness_criteria"] = self.uniqueness_criteria
        return_dict["iterator_name"] = self.iterator_name
        return_dict["hierarchy_elements"] = [
            e.to_dict() for e in self.hierarchy_elements
        ]
        return return_dict

    def perceive_hierarchy(self):
        """
        Groups the particles of the parent of this HierarchyScheme according to their
        metadata, and creates HierarchyElements suitable for iteration over the parent.
        Particles missing the metadata fields in this HierarchyScheme's
        uniqueness_criteria tuple will have those spots populated with the string 'None'.

        This method overwrites the HierarchyScheme's `hierarchy_elements` attribute in place.
        The HierarchyElements in this HierarchyScheme's `hierarchy_elements` attribute are STATIC -
        That is, they are updated only when `perceive_hierarchy` is run, NOT on-the-fly when
        atom metadata is modified.
        """
        from collections import defaultdict

        self.hierarchy_elements = list()
        # Determine which particles should get added to which HierarchyElements
        hier_eles_to_add = defaultdict(list)
        for particle in self.parent.particles:
            particle_key = list()
            for field_key in self.uniqueness_criteria:
                if field_key in particle.metadata:
                    particle_key.append(particle.metadata[field_key])
                else:
                    particle_key.append("None")

            hier_eles_to_add[tuple(particle_key)].append(particle)

        # Create the actual HierarchyElements
        for particle_key, particles_to_add in hier_eles_to_add.items():
            particle_indices = [p.molecule_particle_index for p in particles_to_add]
            self.add_hierarchy_element(particle_key, particle_indices)

        self.sort_hierarchy_elements()

    def add_hierarchy_element(self, identifier, particle_indices):
        """
        Instantiate a new HierarchyElement belonging to this HierarchyScheme.
        This is the main way to instantiate new HierarchyElements.

        Parameters
        ----------
        identifier : tuple of str and int
            uniqueness tuple
        particle_indices : iterable int
        """
        new_hier_ele = HierarchyElement(self, identifier, particle_indices)
        self.hierarchy_elements.append(new_hier_ele)
        return new_hier_ele

    def sort_hierarchy_elements(self):
        """
        Semantically sort the HierarchyElements belonging to this object, according to
        their identifiers.
        """
        # hard-code the sort_func value here, since it's hard to serialize safely
        sort_func = lambda x: version.parse(".".join([str(i) for i in x.identifier]))
        self.hierarchy_elements.sort(key=sort_func)

    def __str__(self):
        return (
            f"HierarchyScheme with uniqueness_criteria '{self.uniqueness_criteria}', iterator_name "
            f"'{self.iterator_name}', and {len(self.hierarchy_elements)} elements"
        )

    def __repr__(self):
        return self.__str__()


class HierarchyElement:
    def __init__(self, scheme, identifier, particle_indices):
        """
        scheme : HierarchyScheme
        id : tuple of str and int
            uniqueness tuple
        particle_indicess : iterable int
        """
        self.scheme = scheme
        self.identifier = identifier
        self.particle_indices = deepcopy(particle_indices)
        for id_component, uniqueness_component in zip(
            identifier, scheme.uniqueness_criteria
        ):
            setattr(self, uniqueness_component, id_component)

    def to_dict(self):
        """
        Serialize this object to a basic dict of strings, ints, and floats
        """
        return_dict = dict()
        return_dict["identifier"] = self.identifier
        return_dict["particle_indices"] = self.particle_indices
        return return_dict

    @property
    def particles(self):
        for particle_index in self.particle_indices:
            yield self.parent.particles[particle_index]

    def particle(self, index: int):
        """
        Get particle with a specified index.

        Parameters
        ----------
        index : int

        Returns
        -------
        particle : openff.toolkit.topology.Particle
        """
        return self.parent.particles[self.particle_indices[index]]

    @property
    def parent(self):
        return self.scheme.parent

    def __str__(self):
        return (
            f"HierarchyElement {self.identifier} of iterator '{self.scheme.iterator_name}' containing "
            f"{len(self.particle_indices)} particle(s)"
        )

    def __repr__(self):
        return self.__str__()<|MERGE_RESOLUTION|>--- conflicted
+++ resolved
@@ -36,14 +36,8 @@
 from copy import deepcopy
 from typing import TYPE_CHECKING, List, Optional, Union
 
-import mendeleev
 import networkx as nx
 import numpy as np
-<<<<<<< HEAD
-=======
-from mendeleev import element
-from mendeleev.fetch import fetch_table
->>>>>>> 0beef754
 from openff.units import unit
 from openff.units.elements import MASSES, SYMBOLS
 from openff.units.openmm import to_openmm
@@ -7254,13 +7248,7 @@
     Hill formula. See https://en.wikipedia.org/wiki/Chemical_formula#Hill_system"""
     from collections import Counter
 
-<<<<<<< HEAD
     atom_symbol_counts = Counter(SYMBOLS[atom_num] for atom_num in atom_nums)
-=======
-    atom_symbol_counts = Counter(
-        _ATOMIC_NUMBERS_TO_ELEMENTS[atom_num].symbol for atom_num in atom_nums
-    )
->>>>>>> 0beef754
 
     formula = []
     # Check for C and H first, to make a correct hill formula
