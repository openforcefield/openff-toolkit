--- conflicted
+++ resolved
@@ -3758,15 +3758,9 @@
             generic = Chem.MolFromSmarts("**")
             generic_bond = generic.GetBondWithIdx(0)
             # N.B. This isn't likely to be an active
-<<<<<<< HEAD
             generic_mol = Chem.MolFromSmarts(  # TODO: optimisation, create this once somewhere
                 ''.join(
                     '[#{}]'.format(i + 1) for i in range(112)
-=======
-            generic_mol = (
-                Chem.MolFromSmarts(  # TODO: optimisation, create this once somewhere
-                    "".join("[#{}]".format(i + 1) for i in range(112))
->>>>>>> 2a9e1f93
                 )
             )
 
@@ -3856,18 +3850,13 @@
                             b2 = mol.GetBondBetweenAtoms(x, y)
                             b2.SetBondType(b.GetBondType())
 
-<<<<<<< HEAD
             if not(len(already_assigned_nodes) == rdkit_mol.GetNumAtoms()):
                 unassigned_atom_indices = set(range(rdkit_mol.GetNumAtoms())) - already_assigned_nodes
                 unassigned_atom_indices = sorted(list(unassigned_atom_indices))
                 print(unassigned_atom_indices)
                 print([rdkit_mol.GetAtomWithIdx(i).GetPDBResidueInfo().GetResidueName() for i in unassigned_atom_indices])
 
-            #assert len(already_assigned_edges) == len(omm_topology_G.edges)
-=======
-            assert len(already_assigned_nodes) == rdkit_mol.GetNumAtoms()
             # assert len(already_assigned_edges) == len(omm_topology_G.edges)
->>>>>>> 2a9e1f93
 
             return mol
 
