--- conflicted
+++ resolved
@@ -280,12 +280,7 @@
 
     def to_dict(self):
         """Return a dict representation of the atom."""
-<<<<<<< HEAD
-        atom_dict = OrderedDict()
-=======
-        # TODO
         atom_dict = dict()
->>>>>>> 52baa6f3
         atom_dict["atomic_number"] = self._atomic_number
         atom_dict["formal_charge"] = self._formal_charge.m_as(unit.elementary_charge)
         atom_dict["is_aromatic"] = self._is_aromatic
