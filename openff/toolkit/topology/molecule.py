"""
Molecular chemical entity representation and routines to interface with cheminformatics toolkits

.. todo::

   * Our main philosophy here is to keep the object contents of topology objects easily serializable/deserializable

   * Have ``Molecule`` raise an exception if loading/creating molecules with unspecified stereochemistry?
   * Create ``FrozenMolecule`` to represent immutable molecule
   * Make ``Atom`` and ``Bond`` an inner class of Molecule?
   * Add ``Molecule.from_smarts()`` or ``.from_tagged_smiles()`` to allow a tagged SMARTS string
     (where tags are zero-indexed atom indices) to be used to create a molecule with the given atom numbering.
   * How can we make the ``Molecule`` API more useful to codes like perses that modify molecules on the fly?
   * Use `attrs <http://www.attrs.org/>`_ for convenient class initialization?
   * JSON/BSON representations of objects?
   * Generalize Molecule infrastructure to provide "plug-in" support for cheminformatics toolkits
   * Do we need a way to write a bunch of molecules to a file, or serialize a set of molecules to a file?
     We currently don't have a way to do that through the ``Molecule`` API, even though there is a way to
     read multiple molecules via ``Molecules.from_file()``.
   * Should we allow the removal of atoms too?
   * Should invalidation of cached properties be handled via something like a tracked list?
   * Refactor toolkit encapsulation to generalize and provide only a few major toolkit methods and toolkit objects
        that can be queried for features
   * Speed up overall import time by putting non-global imports only where they are needed

"""

import json
import operator
import pathlib
import warnings
from collections import UserDict, defaultdict
from collections.abc import Generator, Iterable, Sequence
from copy import deepcopy
from functools import cmp_to_key
from typing import (
    IO,
    TYPE_CHECKING,
    Any,
    Literal,
    Optional,
    TextIO,
    TypeVar,
    Union,
    overload,
)

import numpy as np
from openff.units.elements import MASSES, SYMBOLS
from openff.utilities.exceptions import MissingOptionalDependencyError
from typing_extensions import TypeAlias

from openff.toolkit import Quantity, unit
from openff.toolkit.utils.constants import DEFAULT_AROMATICITY_MODEL
from openff.toolkit.utils.exceptions import (
    AtomMappingWarning,
    BondExistsError,
    HierarchyIteratorNameConflictError,
    HierarchySchemeNotFoundException,
    HierarchySchemeWithIteratorNameAlreadyRegisteredException,
    IncompatibleShapeError,
    IncompatibleTypeError,
    IncompatibleUnitError,
    InvalidAtomMetadataError,
    InvalidBondOrderError,
    InvalidConformerError,
    InvalidQCInputError,
    MissingCMILESError,
    MissingConformersError,
    MissingPartialChargesError,
    MoleculeParseError,
    MultipleMoleculesInPDBError,
    RemapIndexError,
    SmilesParsingError,
    UnsupportedFileTypeError,
)
from openff.toolkit.utils.serialization import Serializable
from openff.toolkit.utils.toolkits import (
    GLOBAL_TOOLKIT_REGISTRY,
    InvalidToolkitRegistryError,
    OpenEyeToolkitWrapper,
    RDKitToolkitWrapper,
    ToolkitRegistry,
    ToolkitWrapper,
    UndefinedStereochemistryError,
)
from openff.toolkit.utils.utils import get_data_file_path, requires_package

if TYPE_CHECKING:
<<<<<<< HEAD
    import IPython.core.display
=======
    import IPython.display
    import networkx as nx
>>>>>>> 9b1ab198
    import nglview
    from rdkit.Chem import Mol as RDMol

    from openff.toolkit.topology._mm_molecule import _SimpleAtom, _SimpleMolecule

# TODO: Can we have the `ALLOWED_*_MODELS` list automatically appear in the docstrings below?
# TODO: Should `ALLOWED_*_MODELS` be objects instead of strings?

# TODO: Allow all OpenEye aromaticity models to be used with OpenEye names?
#       Only support OEAroModel_MDL in RDKit version?

# TODO: These aliases are duplicated in a few places, might make sense to consolidate them
#       into a single location, but that'd weirdly nudge them towards first-class existence
TKR: TypeAlias = Union[ToolkitRegistry, ToolkitWrapper]
MoleculeLike: TypeAlias = Union["Molecule", "FrozenMolecule", "_SimpleMolecule"]
FM = TypeVar("FM", bound="FrozenMolecule")
P = TypeVar("P", bound="Particle")
A = TypeVar("A", bound="Atom")
B = TypeVar("B", bound="Bond")


class MoleculeDeprecationWarning(UserWarning):
    """Warning for deprecated portions of the Molecule API."""


class Particle(Serializable):
    """
    Base class for all particles in a molecule.

    A particle object could be an ``Atom`` or similar.

    .. warning :: This API is experimental and subject to change.
    """

    _molecule: "FrozenMolecule"

    @property
    def molecule(self) -> "FrozenMolecule":
        r"""
        The ``Molecule`` this particle is part of.

        .. todo::

            * Should we have a single unique ``Molecule`` for each molecule
              type in the system, or if we have multiple copies of the same
              molecule, should we have multiple ``Molecule``\ s?

        """
        return self._molecule

    @molecule.setter
    def molecule(self, molecule: "FrozenMolecule"):
        """
        Set the particle's molecule pointer. Note that this will only work if the particle currently
        doesn't have a molecule
        """
        assert (
            self._molecule is None
        ), f"{type(self).__name__} already has an associated molecule"
        self._molecule = molecule

    @property
    def molecule_particle_index(self) -> int:
        """
        Returns the index of this particle in its molecule
        """
        return self._molecule.atoms.index(self)

    @property
    def name(self) -> str:
        """
        The name of the particle
        """
        return self._name

    @name.setter
    def name(self, name: str):
        """
        Set the name of the particle
        """
        self._name = name

    def to_dict(self) -> dict:
        """Convert to dictionary representation."""
        # Implement abstract method Serializable.to_dict()
        raise NotImplementedError()  # TODO

    @classmethod
    def from_dict(cls: type[P], d: dict) -> P:
        """Static constructor from dictionary representation."""
        # Implement abstract method Serializable.to_dict()
        raise NotImplementedError()  # TODO


class AtomMetadataDict(UserDict):
    def __init__(self, *args, **kwargs):
        self.data = {}
        self.update(dict(*args, **kwargs))

    def __setitem__(self, key, value):
        if not isinstance(key, str):
            raise InvalidAtomMetadataError(
                f"Attempted to set atom metadata with a non-string key. (key: {key}"
            )
        if not isinstance(value, (str, int)):
            raise InvalidAtomMetadataError(
                f"Attempted to set atom metadata with a non-string or integer "
                f"value. (value: {value})"
            )
        super().__setitem__(key, value)


class Atom(Particle):
    """
    A chemical atom.

    .. todo::

       * Do we want to support the addition of arbitrary additional properties,
         such as floating point quantities (e.g. ``charge``), integral
         quantities (such as ``id`` or ``serial`` index in a PDB file),
         or string labels (such as Lennard-Jones types)?

    .. warning :: This API is experimental and subject to change.
    """

    def __init__(
        self,
        atomic_number: int,
        formal_charge: Union[int, Quantity],
        is_aromatic: bool,
        name: Optional[str] = None,
        molecule=None,
        stereochemistry: Optional[str] = None,
        metadata: Optional[dict[str, Union[int, str]]] = None,
    ):
        """
        Create an immutable Atom object.

        Object is serializable and immutable.

        Parameters
        ----------
        atomic_number
            Atomic number of the atom. Must be non-negative and non-zero.
        formal_charge
            Formal charge of the atom
        is_aromatic
            If True, atom is aromatic; if False, not aromatic
        stereochemistry
            Either 'R' or 'S' for specified stereochemistry, or None for ambiguous stereochemistry
        name
            An optional name to be associated with the atom
        metadata
            An optional dictionary where keys are strings and values are strings or ints. This is intended
            to record atom-level information used to inform hierarchy definition and iteration, such as
            grouping atom by residue and chain.

        Examples
        --------

        Create a non-aromatic carbon atom

        >>> atom = Atom(6, 0, False)

        Create a chiral carbon atom

        >>> atom = Atom(6, 0, False, stereochemistry='R', name='CT')

        """
        if not isinstance(atomic_number, int):
            raise ValueError(f"atomic number must be int, found {type(atomic_number)}")
        if atomic_number <= 0:
            raise ValueError(f"atomic number must be positive, given {atomic_number}.")

        self._atomic_number = atomic_number

        # Use the setter here, since it will handle either ints or Quantities
        # and it is designed to quickly process ints
        self.formal_charge = formal_charge
        self._is_aromatic = is_aromatic
        self._stereochemistry = stereochemistry
        if name is None:
            name = ""
        self._name = name
        self._molecule = molecule
        # From Jeff: I'm going to assume that this is implicit in the parent Molecule's ordering of atoms
        # self._molecule_atom_index = molecule_atom_index
        self._bonds: list[Bond] = list()

        if metadata is None:
            self._metadata = AtomMetadataDict()
        else:
            self._metadata = AtomMetadataDict(metadata)

    # TODO: We can probably avoid an explicit call and determine this dynamically
    #   from self._molecule (maybe caching the result) to get rid of some bookkeeping.
    # TODO: Should stereochemistry be reset/cleared/recomputed upon addition of a bond?
    def add_bond(self, bond: "Bond"):
        """Adds a bond that this atom is involved in

        .. todo :: Is this how we want to keep records?

        Parameters
        ----------
        bond
            A bond involving this atom
        """

        self._bonds.append(bond)

    def to_dict(self) -> dict[str, Union[None, str, int, bool, dict[Any, Any]]]:
        """Return a dict representation of the atom."""
        # TODO: Should this be implicit in the atom ordering when saved?
        # atom_dict['molecule_atom_index'] = self._molecule_atom_index
        return {
            "atomic_number": self._atomic_number,
            "formal_charge": self._formal_charge.m,  # Trust that the unit is e
            "is_aromatic": self._is_aromatic,
            "stereochemistry": self._stereochemistry,
            "name": self._name,
            "metadata": dict(self._metadata),
        }

    @classmethod
    def from_dict(cls: type[A], atom_dict: dict) -> A:
        """Create an Atom from a dict representation."""
        return cls(**atom_dict)

    @property
    def metadata(self):
        """
        The atom's metadata dictionary
        """
        return self._metadata

    @property
    def formal_charge(self):
        """
        The atom's formal charge
        """
        return self._formal_charge

    @formal_charge.setter
    def formal_charge(self, other):
        """
        Set the atom's formal charge. Accepts either ints or unit-wrapped ints with units of charge.
        """
        if isinstance(other, int):
            self._formal_charge = Quantity(other, unit.elementary_charge)
        elif isinstance(other, Quantity):
            # Faster to check equality than convert, so short-circuit
            if other.units is unit.elementary_charge:
                self.formal_charge = other
            elif other.units in unit.elementary_charge.compatible_units():
                self._formal_charge = other
            else:
                raise IncompatibleUnitError(
                    f"Cannot set formal charge with a quantity with units {other.units}"
                )
        elif hasattr(other, "unit"):
            from openmm import unit as openmm_unit

            if not isinstance(other, openmm_unit.Quantity):
                raise IncompatibleUnitError(
                    "Unsupported type passed to formal_charge setter. "
                    f"Found object of type {type(other)}."
                )

            from openff.units.openmm import from_openmm

            converted = from_openmm(other)
            if converted.units in unit.elementary_charge.compatible_units():
                self._formal_charge = converted
            else:
                raise IncompatibleUnitError(
                    f"Cannot set formal charge with a quantity with units {converted.units}"
                )
        else:
            raise ValueError

    @property
    def partial_charge(self):
        """
        The partial charge of the atom, if any.

        Returns
        -------
        unit-wrapped float with dimension of atomic charge, or None if no charge has been specified
        """
        if self._molecule._partial_charges is None:
            return None
        else:
            index = self.molecule_atom_index
            return self._molecule._partial_charges[index]

    @partial_charge.setter
    def partial_charge(self, charge):
        if self.molecule.partial_charges is None:
            raise MissingPartialChargesError(
                "Cannot set individual atom's partial charge if it is in a molecule with no partial charges. "
                "Instead, use the `Molecule.partial_charges` setter. If this behavior is important to you, "
                "please raise an issue describing your use case."
            )

        if not isinstance(charge, (Quantity, float)):
            raise ValueError(
                "Cannot set partial charge with an object that is not a openff.unit.Quantity or float. "
                f"Found object of type {type(charge)}."
            )

        if isinstance(charge, float):
            charge = Quantity(charge, unit.elementary_charge)

        if not isinstance(charge.m, float):
            raise ValueError(
                "Cannot set partial charge with an object that is not a wrapped int or float. "
                f"Found unit-wrapped {type(charge.m)}."
            )

        molecule_partial_charges = self.molecule.partial_charges
        molecule_partial_charges[self.molecule_atom_index] = charge

        self.molecule.partial_charges = molecule_partial_charges

    @property
    def is_aromatic(self):
        """
        The atom's is_aromatic flag
        """
        return self._is_aromatic

    @property
    def stereochemistry(self):
        """
        The atom's stereochemistry (if defined, otherwise None)
        """
        return self._stereochemistry

    @stereochemistry.setter
    def stereochemistry(self, value: Literal["CW", "CCW", None]):
        """Set the atoms stereochemistry
        Parameters
        ----------
        value
            The stereochemistry around this atom, allowed values are "CW", "CCW", or None,
        """

        # if (value != 'CW') and (value != 'CCW') and not(value is None):
        #    raise Exception(
        #       "Atom stereochemistry setter expected 'CW', 'CCW', or None. ""
        #       "Received {} (type {})".format(value, type(value))"
        # )
        self._stereochemistry = value

    @property
    def atomic_number(self) -> int:
        """
        The integer atomic number of the atom.

        """
        return self._atomic_number

    @property
    def symbol(self) -> str:
        """
        Return the symbol implied by the atomic number of this atom

        """
        return SYMBOLS[self.atomic_number]

    @property
    def mass(self) -> Quantity:
        """
        The standard atomic weight (abundance-weighted isotopic mass) of the atomic site.

        The mass is reported in units of Dalton.
        """
        # This is assumed elsewhere in the codebase to be in units of Dalton, which is what is
        # reported by MASSES as of openff-units v0.1.5. There may be performance implications if
        # other functions need to verify or convert units.
        # https://github.com/openforcefield/openff-toolkit/pull/1182#discussion_r802078273
        return MASSES[self.atomic_number]

    @property
    def name(self):
        """
        The name of this atom, if any
        """
        return self._name

    @name.setter
    def name(self, other: str):
        """

        Parameters
        ----------
        other
            The new name for this atom
        """
        if type(other) is not str:
            raise ValueError(
                f"In setting atom name. Expected str, received {other} (type {type(other)})."
            )
        self._name = other

    @property
    def bonds(self):
        """
        The list of ``Bond`` objects this atom is involved in.

        """
        return self._bonds

    @property
    def bonded_atoms(self) -> Generator["Atom", None, None]:
        """
        The list of ``Atom`` objects this atom is involved in bonds with

        """
        for bond in self._bonds:
            for atom in bond.atoms:
                if atom is not self:
                    # TODO: This seems dangerous. Ask John for a better way
                    yield atom

    def is_bonded_to(self, atom2):
        """
        Determine whether this atom is bound to another atom

        Parameters
        ----------
        atom2
            a different atom in the same molecule

        Returns
        -------
        bool
            Whether this atom is bound to atom2
        """
        # TODO: Sanity check (check for same molecule?)
        assert self != atom2
        for bond in self._bonds:
            for bonded_atom in bond.atoms:
                if atom2 == bonded_atom:
                    return True
        return False

    def is_in_ring(
        self,
        toolkit_registry: ToolkitRegistry = GLOBAL_TOOLKIT_REGISTRY,
    ) -> bool:
        """
        Return whether or not this atom is in a ring(s) (of any size)

        This Atom is expected to be attached to a molecule (`Atom.molecule`).

        Parameters
        ----------
        toolkit_registry
            :class:`ToolkitRegistry` to use to enumerate the tautomers.

        """
        _is_in_ring = toolkit_registry.call("atom_is_in_ring", self)

        return _is_in_ring

    @property
    def molecule_atom_index(self) -> int:
        """
        The index of this Atom within the the list of atoms in the parent ``Molecule``.
        """
        if self._molecule is None:
            raise ValueError("This Atom does not belong to a Molecule object")
        if "_molecule_atom_index" in self.__dict__:
            return self._molecule_atom_index  # type: ignore[has-type]
        self._molecule_atom_index = self._molecule.atoms.index(self)
        return self._molecule_atom_index

    def __repr__(self):
        # TODO: Also include which molecule this atom belongs to?
        return f"Atom(name={self._name}, atomic number={self._atomic_number})"

    def __str__(self):
        # TODO: Also include which molecule this atom belongs to?
        return f"<Atom name='{self._name}' atomic number='{self._atomic_number}'>"


# =============================================================================================
# Bond Stereochemistry
# =============================================================================================

# class BondStereochemistry(Serializable):
# """
# Bond stereochemistry representation
# """
# def __init__(self, stereo_type, neighbor1, neighbor2):
#    """
#
#    Parameters
#    ----------
#    stereo_type
#    neighbor1
#    neighbor2
#    """
#    assert isinstance(neighbor1, Atom)
#    assert isinstance(neighbor2, Atom)
#    # Use stereo_type @setter to check stereo type is a permitted value
#    self.stereo_type = stereo_type
#    self._neighbor1 = neighbor1
#    self._neighbor2 = neighbor2

# def to_dict(self):
#    bs_dict = dict()
#    bs_dict['stereo_type'] = self._stereo_type
#    bs_dict['neighbor1_index'] = self._neighbor1.molecule_atom_index
#    bs_dict['neighbor2_index'] = self._neighbor2.molecule_atom_index
#    return bs_dict

# classmethod
# def from_dict(cls, molecule, bs_dict):
#    neighbor1 = molecule.atoms[bs_dict['neighbor1_index']]
#    neighbor2 = molecule.atoms[bs_dict['neighbor2_index']]
#    return cls.__init__(bs_dict['stereo_type'], neighbor1, neighbor2)

# @property
# def stereo_type(self):
#    return self._stereo_type

# @stereo_type.setter
# def stereo_type(self, value):
#    assert (value == 'CIS') or (value == 'TRANS') or (value is None)
#    self._stereo_type = value

# @property
# def neighbor1(self):
#    return self._neighbor1

# @property
# def neighbor2(self):
#    return self._neighbor2

# @property
# def neighbors(self):
#    return (self._neighbor1, self._neighbor2)


class Bond(Serializable):
    """
    Chemical bond representation.

    .. warning :: This API is experimental and subject to change.

    .. todo :: Allow bonds to have associated properties.

    Attributes
    ----------
    atom1, atom2
        Atoms involved in the bond
    bond_order
        The (integer) bond order of this bond.
    is_aromatic
        Whether or not this bond is aromatic.
    fractional_bond_order
        The fractional bond order, or partial bond order of this bond.
    stereochemstry
        A string representing this stereochemistry of this bond.

    .. warning :: This API is experimental and subject to change.
    """

    def __init__(
        self,
        atom1,
        atom2,
        bond_order,
        is_aromatic,
        fractional_bond_order=None,
        stereochemistry=None,
    ):
        """
        Create a new chemical bond.

        """
        assert type(atom1) is Atom
        assert type(atom2) is Atom
        assert atom1.molecule is atom2.molecule
        assert isinstance(atom1.molecule, FrozenMolecule)
        self._molecule = atom1.molecule

        self._atom1 = atom1
        self._atom2 = atom2

        atom1.add_bond(self)
        atom2.add_bond(self)
        # TODO: Check bondtype and fractional_bond_order are valid?
        # TODO: Dative bonds
        self._fractional_bond_order = fractional_bond_order
        self._bond_order = bond_order
        self._is_aromatic = is_aromatic
        self._stereochemistry = stereochemistry

    def to_dict(self) -> dict[str, Union[int, bool, str, float]]:
        """
        Return a dict representation of the bond.

        """
        return {
            "atom1": self.atom1.molecule_atom_index,
            "atom2": self.atom2.molecule_atom_index,
            "bond_order": self._bond_order,
            "is_aromatic": self._is_aromatic,
            "stereochemistry": self._stereochemistry,
            "fractional_bond_order": self._fractional_bond_order,
        }

    @classmethod
    def from_dict(cls: type[B], molecule: FM, d: dict) -> B:  # type: ignore[override]
        """Create a Bond from a dict representation."""
        # TODO: This is not used anywhere (`Molecule._initialize_bonds_from_dict()` just calls grabs
        #       the two atoms and calls `Molecule._add_bond`). Remove or change that?
        # TODO: There is no point in feeding in a `molecule` argument since `Bond.__init__` already
        #       requires (and checks) that the two atoms are part of the same molecule
        d["atom1"] = molecule.atoms[d["atom1"]]
        d["atom2"] = molecule.atoms[d["atom2"]]

        return cls(
            atom1=d["atom1"],
            atom2=d["atom2"],
            bond_order=d["bond_order"],
            is_aromatic=d["is_aromatic"],
            stereochemistry=d["stereochemistry"],
            fractional_bond_order=d["fractional_bond_order"],
        )

    @property
    def atom1(self):
        return self._atom1

    @property
    def atom2(self):
        return self._atom2

    @property
    def atom1_index(self) -> int:
        return self.molecule.atoms.index(self._atom1)

    @property
    def atom2_index(self) -> int:
        return self.molecule.atoms.index(self._atom2)

    @property
    def atoms(self):
        return (self._atom1, self._atom2)

    @property
    def bond_order(self):
        return self._bond_order

    @bond_order.setter
    def bond_order(self, value):
        if isinstance(value, int):
            self._bond_order = value
        else:
            raise InvalidBondOrderError(
                "Only integer bond orders may be passed to `Bond.bond_order` setter. "
                "For aromatic bonds, instead kekulize the input structure and use "
                "the resulting integer bond orders. If performing partial bond "
                "order-based parameter interpolation, consider using "
                "`Bond.fractional_bond_order`."
            )

    @property
    def fractional_bond_order(self):
        return self._fractional_bond_order

    @fractional_bond_order.setter
    def fractional_bond_order(self, value):
        self._fractional_bond_order = value

    @property
    def stereochemistry(self):
        return self._stereochemistry

    @property
    def is_aromatic(self) -> bool:
        return self._is_aromatic

    @property
    def molecule(self) -> "FrozenMolecule":
        return self._molecule

    @molecule.setter
    def molecule(self, value):
        """
        Sets the Bond's parent molecule. Can not be changed after assignment
        """
        # TODO: This is an impossible state (the constructor requires that atom1 and atom2
        #       are in a molecule, the same molecule, and sets that as self._molecule).
        #       Should we remove this?
        assert (
            self._molecule is None
        ), "Bond.molecule is already set and can only be set once"
        self._molecule = value

    @property
    def molecule_bond_index(self) -> int:
        """
        The index of this Bond within the the list of bonds in ``Molecules``.

        """
        if self._molecule is None:
            # TODO: This is unreachable; see `Bond.molecule` setter
            raise ValueError("This Atom does not belong to a Molecule object")
        return self._molecule.bonds.index(self)

    def is_in_ring(
        self,
        toolkit_registry: ToolkitRegistry = GLOBAL_TOOLKIT_REGISTRY,
    ) -> bool:
        """
        Return whether or not this bond is in a ring(s) (of any size)

        This Bond is expected to be attached to a molecule (`Bond.molecule`).

        Note: Bonds containing atoms that are only in separate rings, i.e. the central bond in a biphenyl,
            are not considered to be bonded by this criteria.

        Parameters
        ----------
        toolkit_registry
            :class:`ToolkitRegistry` to use to enumerate the tautomers.

        Returns
        -------
        is_in_ring
            Whether or not this bond is in a ring.

        """
        _is_in_ring = toolkit_registry.call("bond_is_in_ring", self)

        return _is_in_ring

    def __repr__(self):
        return f"Bond(atom1 index={self.atom1_index}, atom2 index={self.atom2_index})"

    def __str__(self):
        return (
            f"<Bond atom1 index='{self.atom1_index}', atom2 index='{self.atom2_index}'>"
        )


# TODO: How do we automatically trigger invalidation of cached properties if an ``Atom`` or ``Bond`` is modified,
#       rather than added/deleted via the API? The simplest resolution is simply to make them immutable.


class FrozenMolecule(Serializable):
    """
    Immutable chemical representation of a molecule, such as a small molecule or biopolymer.

    .. todo :: What other API calls would be useful for supporting biopolymers
               as small molecules? Perhaps iterating over chains and residues?

    Examples
    --------

    Create a molecule from a sdf file

    >>> from openff.toolkit.utils import get_data_file_path
    >>> sdf_filepath = get_data_file_path('molecules/ethanol.sdf')
    >>> molecule = FrozenMolecule.from_file(sdf_filepath)

    Convert to OpenEye OEMol object

    >>> oemol = molecule.to_openeye()

    Create a molecule from an OpenEye molecule

    >>> molecule = FrozenMolecule.from_openeye(oemol)

    Convert to RDKit Mol object

    >>> rdmol = molecule.to_rdkit()

    Create a molecule from an RDKit molecule

    >>> molecule = FrozenMolecule.from_rdkit(rdmol)

    Create a molecule from IUPAC name (requires the OpenEye toolkit)

    >>> molecule = FrozenMolecule.from_iupac('imatinib')

    Create a molecule from SMILES

    >>> molecule = FrozenMolecule.from_smiles('Cc1ccccc1')

    .. warning :: This API is experimental and subject to change.


    """

    _partial_charges: Optional[Quantity]
    _conformers: Optional[list[Quantity]]
    _properties: dict
    _hierarchy_schemes: dict

    def __init__(
        self,
        other=None,
        file_format: Optional[str] = None,
        toolkit_registry: TKR = GLOBAL_TOOLKIT_REGISTRY,
        allow_undefined_stereo: bool = False,
    ):
        r"""
        Create a new FrozenMolecule object

        .. todo ::

           * If a filename or file-like object is specified but the file
             contains more than one molecule, what is the proper behavior?
             Read just the first molecule, or raise an exception if more
             than one molecule is found?

           * Should we also support SMILES strings or IUPAC names for
             ``other``\ ?

        Parameters
        ----------
        other
            If specified, attempt to construct a copy of the molecule from
            the specified object. This can be any one of the following:

            * a :class:`Molecule` object
            * a file that can be used to construct a :class:`Molecule` object
            * an ``openeye.oechem.OEMol``
            * an ``rdkit.Chem.rdchem.Mol``
            * a serialized :class:`Molecule` object

        file_format
            If providing a file-like object, you must specify the format
            of the data. If providing a file, the file format will attempt
            to be guessed from the suffix.
        toolkit_registry
            A registry to use for I/O operations
        allow_undefined_stereo
            If loaded from a file and ``False``, raises an exception if
            undefined stereochemistry is detected during the molecule's
            construction.

        Examples
        --------

        Create an empty molecule:

        >>> empty_molecule = FrozenMolecule()

        Create a molecule from a file that can be used to construct a molecule,
        using either a filename or file-like object:

        >>> from openff.toolkit.utils import get_data_file_path
        >>> sdf_filepath = get_data_file_path('molecules/ethanol.sdf')
        >>> molecule = FrozenMolecule(sdf_filepath)
        >>> molecule = FrozenMolecule(open(sdf_filepath, 'r'), file_format='sdf')

        >>> import gzip
        >>> mol2_gz_filepath = get_data_file_path('molecules/toluene.mol2.gz')
        >>> molecule = FrozenMolecule(gzip.GzipFile(mol2_gz_filepath, 'r'), file_format='mol2')

        Create a molecule from another molecule:

        >>> molecule_copy = FrozenMolecule(molecule)

        Convert to OpenEye OEMol object

        >>> oemol = molecule.to_openeye()

        Create a molecule from an OpenEye molecule:

        >>> molecule = FrozenMolecule(oemol)

        Convert to RDKit Mol object

        >>> rdmol = molecule.to_rdkit()

        Create a molecule from an RDKit molecule:

        >>> molecule = FrozenMolecule(rdmol)

        Convert the molecule into a dictionary and back again:

        >>> serialized_molecule = molecule.to_dict()
        >>> molecule_copy = FrozenMolecule(serialized_molecule)

        """

        self._cached_smiles: dict[str, str] = dict()
        self._ordered_connection_table_hash: Optional[int] = None

        # Figure out if toolkit_registry is a whole registry, or just a single wrapper
        if isinstance(toolkit_registry, ToolkitRegistry):
            pass
        elif isinstance(toolkit_registry, ToolkitWrapper):
            toolkit = toolkit_registry
            toolkit_registry = ToolkitRegistry(toolkit_precedence=[])
            toolkit_registry.add_toolkit(toolkit)
        else:
            raise InvalidToolkitRegistryError(
                "'toolkit_registry' must be either a ToolkitRegistry or a ToolkitWrapper"
            )

        if other is None:
            self._initialize()
        else:
            loaded = False
            # Start a list of the ValueErrors the following logic encounters, so we can print it out
            # if there turned out to be no way to load this input
            value_errors = list()

            if isinstance(other, FrozenMolecule) and not loaded:
                self._copy_initializer(other)
                loaded = True
            if isinstance(other, Molecule) and not loaded:
                # TODO: This will need to be updated once FrozenMolecules and Molecules are significantly different
                self._copy_initializer(other)
                loaded = True
            if isinstance(other, dict) and not loaded:
                self._initialize_from_dict(other)
                loaded = True

            # Check through the toolkit registry to find a compatible wrapper for loading
            if not loaded:
                try:
                    # Each ToolkitWrapper may provide a from_object method, which turns some particular type(s)
                    # of object into OFFMols. For example, RDKitToolkitWrapper's from_object method will
                    # return an OFFMol if provided with an RDMol, or raise a ValueError if it is provided
                    # an OEMol (or anything else). This makes the assumption that any non-ValueError errors raised
                    # by the toolkit _really are_ bad and should be raised immediately, which may be a bad assumption.
                    result = toolkit_registry.call(
                        "from_object",
                        other,
                        allow_undefined_stereo=allow_undefined_stereo,
                        raise_exception_types=[UndefinedStereochemistryError],
                        _cls=self.__class__,
                    )
                # NotImplementedError should never be raised... Only from_file and from_file_obj are provided
                # in the base ToolkitWrapper class and require overwriting, so from_object should be excluded
                # except NotImplementedError as e:
                #    raise e
                # The toolkit registry will aggregate all errors except UndefinedStereochemistryErrors into a single
                # ValueError, which we should catch and and store that here.
                except ValueError as e:
                    value_errors.append(e)
                else:
                    self._copy_initializer(result)
                    loaded = True
            # TODO: Make this compatible with file-like objects (I couldn't figure out how to make an oemolistream
            # from a fileIO object)
            if (
                isinstance(other, (str, pathlib.Path))
                or (hasattr(other, "read")
                and not loaded)
            ):
                try:
                    mol = Molecule.from_file(
                        other,
                        file_format=file_format,
                        toolkit_registry=toolkit_registry,
                        allow_undefined_stereo=allow_undefined_stereo,
                    )  # returns a list only if multiple molecules are found
                    if type(mol) is list:
                        raise ValueError(
                            "Specified file or file-like object must contain exactly one molecule"
                        )
                except ValueError as e:
                    value_errors.append(e)
                else:
                    self._copy_initializer(mol)
                    loaded = True

            # If none of the above methods worked, raise a ValueError summarizing the
            # errors from the different loading attempts

            if not loaded:
                msg = (
                    f"Cannot construct openff.toolkit.topology.Molecule from {other}\n"
                )
                for value_error in value_errors:
                    msg += str(value_error)
                raise ValueError(msg)

    @property
    def has_unique_atom_names(self) -> bool:
        """``True`` if the molecule has unique atom names, ``False`` otherwise."""
        return _has_unique_atom_names(self)

    def generate_unique_atom_names(self, suffix: str = "x"):
        """
        Generate unique atom names from the element symbol and count.

        Names are generated from the elemental symbol and the number of times
        that element is found in the hierarchy element. The character 'x' is
        appended to these generated names to reduce the odds that they clash
        with an atom name or type imported from another source. For example,
        generated atom names might begin 'C1x', 'H1x', 'O1x', 'C2x', etc.

        Parameters
        ----------

        suffix
            Optional suffix added to atom names. Assists in denoting molecule types
        """
        return _generate_unique_atom_names(self, suffix)

    def _validate(self):
        """
        Validate the molecule, ensuring it has unique atom names

        """
        if not self.has_unique_atom_names:
            self.generate_unique_atom_names()

    def strip_atom_stereochemistry(
        self,
        smarts: str,
        toolkit_registry: TKR = GLOBAL_TOOLKIT_REGISTRY,
    ):
        """Delete stereochemistry information for certain atoms, if it is present.
        This method can be used to "normalize" molecules imported from different cheminformatics
        toolkits, which differ in which atom centers are considered stereogenic.

        Parameters
        ----------
        smarts: str
            Tagged SMARTS with a single atom with index 1. Any matches for this atom will have any assigned
            stereocheistry information removed.
        toolkit_registry
            :class:`ToolkitRegistry` or :class:`ToolkitWrapper` to use for I/O operations

        """
        matches = self.chemical_environment_matches(
            smarts,
            toolkit_registry=toolkit_registry,
        )

        for match in set(matches):
            atom_idx = match[0]
            self.atoms[atom_idx].stereochemistry = None

    ####################################################################################################
    # Safe serialization
    ####################################################################################################

    def to_dict(self) -> dict:
        """
        Return a dictionary representation of the molecule.

        .. todo ::

           * Document the representation standard.
           * How do we do version control with this standard?

        Returns
        -------
        molecule_dict
            A dictionary representation of the molecule.

        """
        from openff.toolkit.utils.utils import serialize_numpy

        # typing.TypedDict might make this cleaner
        # https://mypy.readthedocs.io/en/latest/typed_dict.html#typeddict
        molecule_dict: dict[
            str,
            Union[
                None,
                str,
                bytes,
                dict[str, Any],
                list[str],
                list[bytes],
                list[HierarchyElement],
            ],
        ] = dict()
        molecule_dict["name"] = self._name

        molecule_dict["atoms"] = [atom.to_dict() for atom in self._atoms]
        molecule_dict["bonds"] = [bond.to_dict() for bond in self._bonds]

        # TODO: This assumes everything in _properties can safely be deepcopied
        molecule_dict["properties"] = deepcopy(self._properties)
        if hasattr(self, "_cached_properties"):
            molecule_dict["cached_properties"] = deepcopy(self._cached_properties)

        if self._conformers is None:
            molecule_dict["conformers"] = None
        else:
            molecule_dict["conformers_unit"] = "angstrom"
            molecule_dict["conformers"] = [
                serialize_numpy(conf.m_as(unit.angstrom))[0]
                for conf in self._conformers
            ]

        if self._partial_charges is None:
            molecule_dict["partial_charges"] = None
            molecule_dict["partial_charge_unit"] = None

        else:
            molecule_dict["partial_charges"], _ = serialize_numpy(
                self._partial_charges.m_as(unit.elementary_charge)
            )
            molecule_dict["partial_charge_unit"] = "elementary_charge"

        molecule_dict["hierarchy_schemes"] = dict()
        for iter_name, hier_scheme in self._hierarchy_schemes.items():
            molecule_dict["hierarchy_schemes"][iter_name] = hier_scheme.to_dict()  # type: ignore[index]

        return molecule_dict

    def __hash__(self):
        """
        Returns a hash of this molecule. Used when checking molecule uniqueness in Topology creation.

        Returns
        -------
        string
        """
        return hash(self.to_smiles())

    def ordered_connection_table_hash(self) -> int:
        """Compute an ordered hash of the atoms and bonds in the molecule"""
        if self._ordered_connection_table_hash is not None:
            return self._ordered_connection_table_hash

        id = ""
        for atom in self.atoms:
            id += f"{atom.symbol}_{atom.formal_charge}_{atom.stereochemistry}__"
        for bond in self.bonds:
            id += f"{bond.bond_order}_{bond.stereochemistry}_{bond.atom1_index}_{bond.atom2_index}__"

        self._ordered_connection_table_hash = hash(id)
        return self._ordered_connection_table_hash

    @classmethod
    def from_dict(cls: type[FM], molecule_dict: dict) -> FM:
        """
        Create a new Molecule from a dictionary representation

        Parameters
        ----------
        molecule_dict
            A dictionary representation of the molecule.

        Returns
        -------
        molecule
            A Molecule created from the dictionary representation

        """
        # This implementation is a compromise to let this remain as a classmethod
        mol = cls()
        mol._initialize_from_dict(molecule_dict)
        return mol

    def _initialize_from_dict(self, molecule_dict: dict):
        """
        Initialize the molecule from a dictionary representation

        Parameters
        ----------
        molecule_dict
            A dictionary representation of the molecule.
        """
        # TODO: Provide useful exception messages if there are any failures

        self._initialize()
        self.name = molecule_dict["name"]
        for atom_dict in molecule_dict["atoms"]:
            self._add_atom(**atom_dict, invalidate_cache=False)

        for bond_dict in molecule_dict["bonds"]:
            bond_dict["atom1"] = int(bond_dict["atom1"])
            bond_dict["atom2"] = int(bond_dict["atom2"])
            self._add_bond(**bond_dict, invalidate_cache=False)

        if molecule_dict["partial_charges"] is None:
            self._partial_charges = None
        else:
            from openff.toolkit.utils.utils import deserialize_numpy

            self._partial_charges = Quantity(
                deserialize_numpy(molecule_dict["partial_charges"], (self.n_atoms,)),
                unit.Unit(molecule_dict["partial_charge_unit"]),
            )

        if molecule_dict["conformers"] is None:
            self._conformers: Optional[list[Quantity]] = None
        else:
            from openff.toolkit.utils.utils import deserialize_numpy

            self._conformers = [
                Quantity(
                    deserialize_numpy(ser_conf, (self.n_atoms, 3)),
                    unit.Unit(molecule_dict["conformers_unit"]),
                )
                for ser_conf in molecule_dict["conformers"]
            ]

        self._properties = deepcopy(molecule_dict["properties"])

        for iter_name, hierarchy_scheme_dict in molecule_dict[
            "hierarchy_schemes"
        ].items():
            # It's important that we do NOT call `add_hierarchy_scheme` here, since we
            # need to deserialize these HierarchyElements exactly as they were serialized,
            # even if that conflicts with the current values in atom metadata.
            new_hier_scheme = HierarchyScheme(
                self,
                tuple(hierarchy_scheme_dict["uniqueness_criteria"]),
                iter_name,
            )
            self._hierarchy_schemes[iter_name] = new_hier_scheme

            for element_dict in hierarchy_scheme_dict["hierarchy_elements"]:
                new_hier_scheme.add_hierarchy_element(
                    tuple(element_dict["identifier"]), element_dict["atom_indices"]
                )

    def __repr__(self):
        """Return a summary of this molecule; SMILES if valid, Hill formula if not."""
        description = f"Molecule with name '{self.name}'"
        try:
            smiles = self.to_smiles()
        except Exception:
            hill = self.to_hill_formula()
            return description + f" with bad SMILES and Hill formula '{hill}'"
        return description + f" and SMILES '{smiles}'"

    def _initialize(self):
        """
        Clear the contents of the current molecule.
        """
        self._name = ""
        self._atoms = list()
        self._bonds = list()  # list of bonds between Atom objects
        self._properties = {}  # Attached properties to be preserved
        # self._cached_properties = None # Cached properties (such as partial charges) can be recomputed as needed
        self._partial_charges = None
        self._conformers = None  # Optional conformers
        self._hill_formula = None  # Cached Hill formula
        self._hierarchy_schemes = dict()
        self._ordered_connection_table_hash = None
        self._invalidate_cached_properties()

    def _copy_initializer(self, other):
        """
        Copy contents of the specified molecule

        .. todo :: Should this be a ``@staticmethod`` where we have an explicit copy constructor?

        Parameters
        ----------
        other
            Overwrite the state of this FrozenMolecule with the specified FrozenMolecule object.
            A deep copy is made.

        """
        self._initialize_from_dict(other.to_dict())

    def __eq__(self, other):
        """
        Test two molecules for equality to see if they are the chemical species, but do not check other
        annotated properties.

        .. note ::

           Note that this method simply tests whether two molecules are identical chemical species using equivalence of
           their canonical isomeric SMILES.  No effort is made to ensure that the atoms are in the same order or that
           any annotated properties are preserved.

        """
        # updated to use the new isomorphic checking method, with full matching
        # TODO the doc string did not match the previous function what matching should this method do?
        return Molecule.are_isomorphic(self, other, return_atom_map=False)[0]

    def __deepcopy__(self, memo):
        cls = self.__class__
        return cls(self.to_dict())

    def add_default_hierarchy_schemes(self, overwrite_existing: bool = True):
        """
        Adds ``chain`` and ``residue`` hierarchy schemes.

        The Open Force Field Toolkit has no native understanding of hierarchical
        atom organisation schemes common to other biomolecular software, such as
        "residues" or "chains" (see :ref:`userguide_hierarchy`). Hierarchy
        schemes allow iteration over groups of atoms according to their
        metadata. For more information, see
        :class:`~openff.toolkit.topology.molecule.HierarchyScheme`.

        If a ``Molecule`` with the default hierarchy schemes
        changes, :meth:`Molecule.update_hierarchy_schemes()` must be called before
        the residues or chains are iterated over again or else the iteration may
        be incorrect.

        Parameters
        ----------
        overwrite_existing
            Whether to overwrite existing instances of the `residue` and `chain`
            hierarchy schemes. If this is ``False`` and either of the hierarchy
            schemes are already defined on this molecule, an exception will be
            raised.

        Raises
        ------
        HierarchySchemeWithIteratorNameAlreadyRegisteredException
            When ``overwrite_existing=False`` and either the ``chains`` or
            ``residues`` hierarchy scheme is already configured.

        See also
        --------
        HierarchyScheme, Molecule.add_hierarchy_scheme,
        Molecule.update_hierarchy_schemes, Molecule.perceive_residues,
        """
        self._add_chain_hierarchy_scheme(overwrite_existing=overwrite_existing)
        self._add_residue_hierarchy_scheme(overwrite_existing=overwrite_existing)

    def _add_chain_hierarchy_scheme(self, overwrite_existing: bool = True):
        """Add ``chain`` hierarchy scheme."""
        if overwrite_existing:
            if "chains" in self._hierarchy_schemes.keys():
                self.delete_hierarchy_scheme("chains")

        self.add_hierarchy_scheme(("chain_id",), "chains")

    def _add_residue_hierarchy_scheme(self, overwrite_existing: bool = True):
        """Add ``residue`` hierarchy scheme."""
        if overwrite_existing:
            if "residues" in self._hierarchy_schemes.keys():
                self.delete_hierarchy_scheme("residues")

        self.add_hierarchy_scheme(
            ("chain_id", "residue_number", "insertion_code", "residue_name"), "residues"
        )

    def add_hierarchy_scheme(
        self,
        uniqueness_criteria: Iterable[str],
        iterator_name: str,
    ) -> "HierarchyScheme":
        """
        Use the molecule's metadata to facilitate iteration over its atoms.

        This method will add an attribute with the name given by the
        ``iterator_name`` argument that provides an iterator over groups of
        atoms. Atoms are grouped by the values in their ``atom.metadata``
        dictionary; any atoms with the same values for the keys given in the
        ``uniqueness_criteria`` argument will be in the same group. These groups
        have the type :class:`~openff.toolkit.topology.molecule.HierarchyElement`.

        Hierarchy schemes are not updated dynamically; if a ``Molecule`` with
        hierarchy schemes changes, :meth:`Molecule.update_hierarchy_schemes()` must
        be called before the scheme is iterated over again or else the grouping
        may be incorrect.

        Hierarchy schemes allow iteration over groups of atoms according to
        their metadata. For more information, see
        :class:`~openff.toolkit.topology.molecule.HierarchyScheme`.

        Parameters
        ----------
        uniqueness_criteria
            The names of ``Atom`` metadata entries that define this scheme. An
            atom belongs to a ``HierarchyElement`` only if its metadata has the
            same values for these criteria as the other atoms in the
            ``HierarchyElement``.

        iterator_name
            Name of the iterator that will be exposed to access the hierarchy
            elements generated by this scheme. Must not match an existing attribute
            of the ``Molecule``, i.e. ``atoms``, ``angles``, etc.

        Returns
        -------
        new_hier_scheme
            The newly created HierarchyScheme

        See also
        --------
        Molecule.add_default_hierarchy_schemes, Molecule.hierarchy_schemes,
        Molecule.delete_hierarchy_scheme,  Molecule.update_hierarchy_schemes,
        HierarchyScheme,
        """
        if iterator_name in self._hierarchy_schemes:
            msg = (
                f'Can not add iterator with name "{iterator_name}" to this molecule, as iterator '
                f"name is already used by {self._hierarchy_schemes[iterator_name]}"
            )
            raise HierarchySchemeWithIteratorNameAlreadyRegisteredException(msg)
        elif iterator_name in dir(self):
            raise HierarchyIteratorNameConflictError(
                f"Can not add iterator with name {iterator_name} to this molecule as an "
                "attribute with that name already exists."
            )
        new_hier_scheme = HierarchyScheme(
            self,
            uniqueness_criteria,
            iterator_name,
        )
        self._hierarchy_schemes[iterator_name] = new_hier_scheme
        self.update_hierarchy_schemes([iterator_name])
        return new_hier_scheme

    @property
    def hierarchy_schemes(self) -> dict[str, "HierarchyScheme"]:
        """
        The hierarchy schemes available on the molecule.

        Hierarchy schemes allow iteration over groups of atoms according to
        their metadata. For more information, see
        :class:`~openff.toolkit.topology.molecule.HierarchyScheme`.

        Returns
        -------
        A dict of the form {str: HierarchyScheme}
            The HierarchySchemes associated with the molecule.

        See also
        --------
        Molecule.add_hierarchy_scheme, Molecule.delete_hierarchy_scheme,
        Molecule.update_hierarchy_schemes, Topology.hierarchy_iterator,
        HierarchyScheme
        """
        return self._hierarchy_schemes

    def delete_hierarchy_scheme(self, iter_name: str):
        """
        Remove an existing ``HierarchyScheme`` specified by its iterator name.

        Hierarchy schemes allow iteration over groups of atoms according to
        their metadata. For more information, see
        :class:`~openff.toolkit.topology.molecule.HierarchyScheme`.

        Parameters
        ----------
        iter_name

        See also
        --------
        Molecule.add_hierarchy_scheme, Molecule.update_hierarchy_schemes,
        Molecule.hierarchy_schemes, HierarchyScheme
        """
        if iter_name not in self._hierarchy_schemes:
            raise HierarchySchemeNotFoundException(
                f'Can not delete HierarchyScheme with name "{iter_name}" '
                f"because no HierarchyScheme with that iterator name exists"
            )
        self._hierarchy_schemes.pop(iter_name)

    def update_hierarchy_schemes(self, iter_names: Optional[list[str]] = None):
        """
        Infer a hierarchy from atom metadata according to the existing hierarchy
        schemes.

        Hierarchy schemes allow iteration over groups of atoms according to
        their metadata. For more information, see
        :class:`~openff.toolkit.topology.molecule.HierarchyScheme`.

        Parameters
        ----------
        iter_names
            Only perceive hierarchy for HierarchySchemes that expose these
            iterator names. If not provided, all known hierarchies will be
            perceived, overwriting previous results if applicable.

        See also
        --------
        Molecule.add_hierarchy_scheme, Molecule.delete_hierarchy_schemes,
        Molecule.hierarchy_schemes, HierarchyScheme
        """
        if iter_names is None:
            iter_names = list(self._hierarchy_schemes.keys())

        for iter_name in iter_names:
            hierarchy_scheme = self._hierarchy_schemes[iter_name]
            hierarchy_scheme.perceive_hierarchy()

    def __getattr__(self, name: str) -> list["HierarchyElement"]:
        """If a requested attribute is not found, check the hierarchy schemes"""
        try:
            return self.__dict__["_hierarchy_schemes"][name].hierarchy_elements
        except KeyError:
            raise AttributeError(
                f"'{self.__class__.__name__}' object has no attribute {name!r}"
            )

    def __dir__(self):
        """Add the hierarchy scheme iterator names to dir"""
        return list(self._hierarchy_schemes.keys()) + list(super().__dir__())

    def to_smiles(
        self,
        isomeric: bool = True,
        explicit_hydrogens: bool = True,
        mapped: bool = False,
        toolkit_registry: TKR = GLOBAL_TOOLKIT_REGISTRY,
    ):
        """
        Return a canonical isomeric SMILES representation of the current molecule.
        A partially mapped smiles can also be generated for atoms of interest by supplying an `atom_map` to the
        properties dictionary.

        .. note :: RDKit and OpenEye versions will not necessarily return the same representation.

        Parameters
        ----------
        isomeric
            return an isomeric smiles
        explicit_hydrogens
            return a smiles string containing all hydrogens explicitly
        mapped
            return a explicit hydrogen mapped smiles, the atoms to be mapped can be controlled by supplying an
            atom map into the properties dictionary. If no mapping is passed all atoms will be mapped in order, else
            an atom map dictionary from the current atom index to the map id should be supplied with no duplicates.
            The map ids (values) should start from 0 or 1.
        toolkit_registry
            :class:`ToolkitRegistry` or :class:`ToolkitWrapper` to use for SMILES conversion

        Returns
        -------
        smiles
            Canonical isomeric explicit-hydrogen SMILES

        Examples
        --------

        >>> from openff.toolkit.utils import get_data_file_path
        >>> sdf_filepath = get_data_file_path('molecules/ethanol.sdf')
        >>> molecule = Molecule(sdf_filepath)
        >>> smiles = molecule.to_smiles()

        """
        # Figure out which toolkit should be used to create the SMILES
        if isinstance(toolkit_registry, ToolkitRegistry):
            to_smiles_method = toolkit_registry.resolve("to_smiles")
        elif isinstance(toolkit_registry, ToolkitWrapper):
            to_smiles_method = toolkit_registry.to_smiles  # type: ignore[attr-defined]
        else:
            raise InvalidToolkitRegistryError(
                "Invalid toolkit_registry passed to to_smiles. Expected ToolkitRegistry or ToolkitWrapper. "
                f"Got {type(toolkit_registry)}"
            )

        # Get a string representation of the function containing the toolkit name so we can check
        # if a SMILES was already cached for this molecule. This will return, for example
        # "RDKitToolkitWrapper.to_smiles"
        smiles_hash = (
            to_smiles_method.__qualname__
            + str(isomeric)
            + str(explicit_hydrogens)
            + str(mapped)
        )
        smiles_hash += str(self._properties.get("atom_map", None))
        # Check to see if a SMILES for this molecule was already cached using this method
        if smiles_hash in self._cached_smiles:
            return self._cached_smiles[smiles_hash]
        else:
            smiles = to_smiles_method(self, isomeric, explicit_hydrogens, mapped)
            self._cached_smiles[smiles_hash] = smiles
            return smiles

    @classmethod
    def from_inchi(
        cls: type[FM],
        inchi: str,
        allow_undefined_stereo: bool = False,
        toolkit_registry: TKR = GLOBAL_TOOLKIT_REGISTRY,
        name: str = "",
    ) -> FM:
        """
        Construct a Molecule from a InChI representation

        Parameters
        ----------
        inchi
            The InChI representation of the molecule.

        allow_undefined_stereo
            Whether to accept InChI with undefined stereochemistry. If False,
            an exception will be raised if a InChI with undefined stereochemistry
            is passed into this function.

        toolkit_registry
            :class:`ToolkitRegistry` or :class:`ToolkitWrapper` to use for InChI-to-molecule conversion

        name
            An optional name for the output molecule

        Returns
        -------
        molecule

        Examples
        --------
        Make cis-1,2-Dichloroethene:

        >>> molecule = Molecule.from_inchi('InChI=1S/C2H2Cl2/c3-1-2-4/h1-2H/b2-1-')
        """

        if isinstance(toolkit_registry, ToolkitRegistry):
            molecule = toolkit_registry.call(
                "from_inchi",
                inchi,
                _cls=cls,
                allow_undefined_stereo=allow_undefined_stereo,
                name=name,
            )
        elif isinstance(toolkit_registry, ToolkitWrapper):
            toolkit = toolkit_registry
            molecule = toolkit.from_inchi(  # type: ignore[attr-defined]
                inchi,
                _cls=cls,
                allow_undefined_stereo=allow_undefined_stereo,
                name=name,
            )
        else:
            raise InvalidToolkitRegistryError(
                "Invalid toolkit_registry passed to from_inchi. Expected ToolkitRegistry or ToolkitWrapper. "
                f"Got {type(toolkit_registry)}"
            )

        return molecule

    def to_inchi(
        self,
        fixed_hydrogens: bool = False,
        toolkit_registry: TKR = GLOBAL_TOOLKIT_REGISTRY,
    ) -> str:
        """
        Create an InChI string for the molecule using the requested toolkit backend.
        InChI is a standardised representation that does not capture tautomers unless specified using the fixed
        hydrogen layer.

        For information on InChi see here https://iupac.org/who-we-are/divisions/division-details/inchi/

        Parameters
        ----------
        fixed_hydrogens
            If a fixed hydrogen layer should be added to the InChI, if `True` this will produce a non standard
            specific InChI string of the molecule.

        toolkit_registry
            :class:`ToolkitRegistry` or :class:`ToolkitWrapper` to use for molecule-to-InChI conversion

        Returns
        --------
        inchi: str
            The InChI string of the molecule.

        Raises
        -------
        InvalidToolkitRegistryError
             If an invalid object is passed as the toolkit_registry parameter
        """

        if isinstance(toolkit_registry, ToolkitRegistry):
            inchi = toolkit_registry.call(
                "to_inchi", self, fixed_hydrogens=fixed_hydrogens
            )
        elif isinstance(toolkit_registry, ToolkitWrapper):
            toolkit = toolkit_registry
            inchi = toolkit.to_inchi(self, fixed_hydrogens=fixed_hydrogens)  # type: ignore[attr-defined]
        else:
            raise InvalidToolkitRegistryError(
                "Invalid toolkit_registry passed to to_inchi. Expected ToolkitRegistry or ToolkitWrapper. "
                f"Got {type(toolkit_registry)}"
            )

        return inchi

    def to_inchikey(
        self,
        fixed_hydrogens: bool = False,
        toolkit_registry: TKR = GLOBAL_TOOLKIT_REGISTRY,
    ):
        """
        Create an InChIKey for the molecule using the requested toolkit backend.
        InChIKey is a standardised representation that does not capture tautomers unless specified
        using the fixed hydrogen layer.

        For information on InChi see here https://iupac.org/who-we-are/divisions/division-details/inchi/

        Parameters
        ----------
        fixed_hydrogens
            If a fixed hydrogen layer should be added to the InChI, if `True` this will produce a non standard specific
            InChI string of the molecule.

        toolkit_registry
            :class:`ToolkitRegistry` or :class:`ToolkitWrapper` to use for molecule-to-InChIKey conversion

        Returns
        --------
        inchi_key: str
            The InChIKey representation of the molecule.

        Raises
        -------
        InvalidToolkitRegistryError
             If an invalid object is passed as the toolkit_registry parameter
        """

        if isinstance(toolkit_registry, ToolkitRegistry):
            inchi_key = toolkit_registry.call(
                "to_inchikey", self, fixed_hydrogens=fixed_hydrogens
            )
        elif isinstance(toolkit_registry, ToolkitWrapper):
            toolkit = toolkit_registry
            inchi_key = toolkit.to_inchikey(self, fixed_hydrogens=fixed_hydrogens)  # type: ignore[attr-defined]
        else:
            raise InvalidToolkitRegistryError(
                "Invalid toolkit_registry passed to to_inchikey. Expected ToolkitRegistry or ToolkitWrapper. "
                f"Got {type(toolkit_registry)}"
            )

        return inchi_key

    @classmethod
    def from_smiles(
        cls: type[FM],
        smiles: str,
        hydrogens_are_explicit: bool = False,
        toolkit_registry: TKR = GLOBAL_TOOLKIT_REGISTRY,
        allow_undefined_stereo: bool = False,
        name: str = "",
    ) -> FM:
        """
        Construct a ``Molecule`` from a SMILES representation

        The order of atoms in the ``Molecule`` is unspecified and may change
        from version to version or with different toolkits. SMILES atom
        indices (also known as atom maps) are not used to order atoms; instead,
        they are stored in the produced molecule's properties attribute,
        accessible via ``molecule.properties["atom_map"]``. The atom map is
        stored as a dictionary mapping molecule atom indices to SMILES atom
        maps. To order atoms according to SMILES atom indices, see
        :py:meth:`Molecule.from_mapped_smiles`, which helpfully raises an
        exception if any atom map is missing, duplicated, or out-of-range,
        or else :py:meth:`Molecule.remap` for arbitrary remaps.

        Parameters
        ----------
        smiles
            The SMILES representation of the molecule.
        hydrogens_are_explicit
            If ``True``, forbid the cheminformatics toolkit from inferring
            hydrogen atoms not explicitly specified in the SMILES.
        toolkit_registry
            The cheminformatics toolkit to use to interpret the SMILES.
        allow_undefined_stereo
            Whether to accept SMILES with undefined stereochemistry. If
            ``False``, an exception will be raised if a SMILES with undefined
            stereochemistry is passed into this function.
        name
            An optional name for the output molecule


        Raises
        ------
        RadicalsNotSupportedError
            If any atoms in the input molecule contain radical electrons.

        Examples
        --------

        Create a ``Molecule`` representing toluene from SMILES:

        >>> molecule = Molecule.from_smiles('Cc1ccccc1')

        Create a ``Molecule`` representing phenol from SMILES with the oxygen
        at atom index 0 (SMILES indices begin at 1):

        >>> molecule = Molecule.from_smiles('c1ccccc1[OH:1]')
        >>> molecule = molecule.remap(
        ...     {k: v - 1 for k, v in molecule.properties["atom_map"].items()},
        ...     partial=True,
        ... )
        >>> assert molecule.atom(0).symbol == "O"

        See Also
        --------
        from_mapped_smiles, remap

        """
        if isinstance(toolkit_registry, ToolkitRegistry):
            molecule = toolkit_registry.call(
                "from_smiles",
                smiles,
                hydrogens_are_explicit=hydrogens_are_explicit,
                allow_undefined_stereo=allow_undefined_stereo,
                _cls=cls,
                name=name,
            )
        elif isinstance(toolkit_registry, ToolkitWrapper):
            toolkit = toolkit_registry
            molecule = toolkit.from_smiles(  # type: ignore[attr-defined]
                smiles,
                hydrogens_are_explicit=hydrogens_are_explicit,
                allow_undefined_stereo=allow_undefined_stereo,
                _cls=cls,
                name=name,
            )
        else:
            raise InvalidToolkitRegistryError(
                "Invalid toolkit_registry passed to from_smiles. Expected ToolkitRegistry or ToolkitWrapper. "
                f"Got {type(toolkit_registry)}"
            )

        if "atom_map" in molecule._properties:
            if len(molecule._properties["atom_map"]) == molecule.n_atoms:
                warnings.warn(
                    "Warning! Fully mapped SMILES pattern passed to `from_smiles`. The atom map is "
                    "stored as a property in `Molecule._properties`, but these indices are NOT "
                    "used to determine atom ordering. To use these indices for atom ordering, use "
                    "`Molecule.from_mapped_smiles`.",
                    AtomMappingWarning,
                    stacklevel=2,
                )

        return molecule

    def _is_exactly_the_same_as(self, other):
        for atom1, atom2 in zip(self.atoms, other.atoms):
            if (
                (atom1.atomic_number != atom2.atomic_number)
                or (atom1.formal_charge != atom2.formal_charge)
                or (atom1.is_aromatic != atom2.is_aromatic)
                or (atom1.stereochemistry != atom2.stereochemistry)
            ):
                return False
        for bond1, bond2 in zip(self.bonds, other.bonds):
            if (
                (bond1.atom1_index != bond2.atom1_index)
                or (bond1.atom2_index != bond2.atom2_index)
                or (bond1.is_aromatic != bond2.is_aromatic)
                or (bond1.stereochemistry != bond2.stereochemistry)
            ):
                return False
        return True

    @staticmethod
    def are_isomorphic(
        mol1: Union["FrozenMolecule", "_SimpleMolecule", "nx.Graph"],
        mol2: Union["FrozenMolecule", "_SimpleMolecule", "nx.Graph"],
        return_atom_map: bool = False,
        aromatic_matching: bool = True,
        formal_charge_matching: bool = True,
        bond_order_matching: bool = True,
        atom_stereochemistry_matching: bool = True,
        bond_stereochemistry_matching: bool = True,
        strip_pyrimidal_n_atom_stereo: bool = True,
        toolkit_registry: TKR = GLOBAL_TOOLKIT_REGISTRY,
    ) -> tuple[bool, Optional[dict[int, int]]]:
        """
        Determine if ``mol1`` is isomorphic to ``mol2``.

        ``are_isomorphic()`` compares two molecule's graph representations and
        the chosen node/edge attributes. Connections and atomic numbers are
        always checked.

        If nx.Graphs() are given they must at least have ``atomic_number``
        attributes on nodes. Other attributes that ``are_isomorphic()`` can
        optionally check...

        -  ... in nodes are:

           -  ``is_aromatic``
           -  ``formal_charge``
           -  ``stereochemistry``

        -  ... in edges are:

           -  ``is_aromatic``
           -  ``bond_order``
           -  ``stereochemistry``

        By default, all attributes are checked, but stereochemistry around
        pyrimidal nitrogen is ignored.

        .. warning :: This API is experimental and subject to change.

        Parameters
        ----------
        mol1
            The first molecule to test for isomorphism.

        mol2
            The second molecule to test for isomorphism.

        return_atom_map
            Return a ``dict`` containing the atomic mapping, otherwise ``None``.
            Only processed if inputs are isomorphic, will always return ``None`` if
            inputs are not isomorphic.

        aromatic_matching
            If ``False``, aromaticity of graph nodes and edges are ignored for
            the purpose of determining isomorphism.

        formal_charge_matching
            If ``False``, formal charges of graph nodes are ignored for
            the purpose of determining isomorphism.

        bond_order_matching
            If ``False``, bond orders of graph edges are ignored for
            the purpose of determining isomorphism.

        atom_stereochemistry_matching
            If ``False``, atoms' stereochemistry is ignored for the
            purpose of determining isomorphism.

        bond_stereochemistry_matching
            If ``False``, bonds' stereochemistry is ignored for the
            purpose of determining isomorphism.

        strip_pyrimidal_n_atom_stereo
            If ``True``, any stereochemistry defined around pyrimidal
            nitrogen stereocenters will be disregarded in the isomorphism
            check.

        toolkit_registry
            :class:`ToolkitRegistry` or :class:`ToolkitWrapper` to use for
            removing stereochemistry from pyrimidal nitrogens.

        Returns
        -------
        molecules_are_isomorphic

        atom_map
            [dict[int,int]] ordered by mol1 indexing {mol1_index: mol2_index}
            If molecules are not isomorphic given input arguments, will return None instead of dict.
        """
        import networkx as nx

        _cls = FrozenMolecule

        if isinstance(mol1, nx.Graph) and isinstance(mol2, nx.Graph):
            pass

        elif isinstance(mol1, nx.Graph):
            assert isinstance(mol2, _cls)

        elif isinstance(mol2, nx.Graph):
            assert isinstance(mol1, _cls)

        else:
            # static methods (by definition) know nothing about their class,
            # so the class to compare to must be hard-coded here
            if not (isinstance(mol1, _cls) and isinstance(mol2, _cls)):
                return False, None

        def _object_to_n_atoms(obj):
            if isinstance(obj, FrozenMolecule):
                return obj.n_atoms
            elif isinstance(obj, nx.Graph):
                return obj.number_of_nodes()
            else:
                raise TypeError(
                    "are_isomorphic accepts a NetworkX Graph or OpenFF "
                    + f"(Frozen)Molecule, not {type(obj)}"
                )

        # Quick number of atoms check. Important for large molecules
        if _object_to_n_atoms(mol1) != _object_to_n_atoms(mol2):
            return False, None

        # If the number of atoms match, check the Hill formula
        if Molecule._object_to_hill_formula(mol1) != Molecule._object_to_hill_formula(
            mol2
        ):
            return False, None

        # Do a quick check to see whether the inputs are totally identical (including being in the same atom order)
        if isinstance(mol1, FrozenMolecule) and isinstance(mol2, FrozenMolecule):
            if mol1._is_exactly_the_same_as(mol2):
                if return_atom_map:
                    return True, {i: i for i in range(mol1.n_atoms)}
                else:
                    return True, None

        # Build the user defined matching functions
        def node_match_func(x, y):
            # always match by atleast atomic number
            is_equal = x["atomic_number"] == y["atomic_number"]
            if aromatic_matching:
                is_equal &= x["is_aromatic"] == y["is_aromatic"]
            if formal_charge_matching:
                is_equal &= x["formal_charge"] == y["formal_charge"]
            if atom_stereochemistry_matching:
                is_equal &= x["stereochemistry"] == y["stereochemistry"]
            return is_equal

        # check if we want to do any bond matching if not the function is None
        if aromatic_matching or bond_order_matching or bond_stereochemistry_matching:

            def edge_match_func(x, y):
                # We don't need to check the exact bond order (which is 1 or 2)
                # if the bond is aromatic. This way we avoid missing a match only
                # if the alternate bond orders 1 and 2 are assigned differently.
                if aromatic_matching and bond_order_matching:
                    is_equal = (x["is_aromatic"] == y["is_aromatic"]) or (
                        x["bond_order"] == y["bond_order"]
                    )
                elif aromatic_matching:
                    is_equal = x["is_aromatic"] == y["is_aromatic"]
                elif bond_order_matching:
                    is_equal = x["bond_order"] == y["bond_order"]
                else:
                    is_equal = None
                if bond_stereochemistry_matching:
                    if is_equal is None:
                        is_equal = x["stereochemistry"] == y["stereochemistry"]
                    else:
                        is_equal &= x["stereochemistry"] == y["stereochemistry"]

                return is_equal

        else:
            edge_match_func = None  # type: ignore

        # Here we should work out what data type we have, also deal with lists?
        def to_networkx(data: Union[FrozenMolecule, nx.Graph]) -> nx.Graph:
            """For the given data type, return the networkx graph"""
            if strip_pyrimidal_n_atom_stereo:
                SMARTS = "[N+0X3:1](-[*])(-[*])(-[*])"

            if isinstance(data, FrozenMolecule):
                # Molecule class instance
                if strip_pyrimidal_n_atom_stereo:
                    # Make a copy of the molecule so we don't modify the original
                    data = deepcopy(data)
                    data.strip_atom_stereochemistry(
                        SMARTS, toolkit_registry=toolkit_registry
                    )
                return data.to_networkx()

            elif isinstance(data, nx.Graph):
                return data

            else:
                raise NotImplementedError(
                    f"The input type {type(data)} is not supported,"
                    f"please supply an openff.toolkit.topology.molecule.Molecule "
                    f"or networkx.Graph representation of the molecule."
                )

        mol1_netx = to_networkx(mol1)
        mol2_netx = to_networkx(mol2)

        from networkx.algorithms.isomorphism import GraphMatcher

        GM = GraphMatcher(
            mol1_netx, mol2_netx, node_match=node_match_func, edge_match=edge_match_func
        )
        isomorphic = GM.is_isomorphic()

        if isomorphic and return_atom_map:
            topology_atom_map = GM.mapping

            # reorder the mapping by keys
            sorted_mapping = {}
            for key in sorted(topology_atom_map.keys()):
                sorted_mapping[key] = topology_atom_map[key]

            return isomorphic, sorted_mapping

        else:
            return isomorphic, None

    def is_isomorphic_with(
        self,
        other: Union["FrozenMolecule", "_SimpleMolecule", "nx.Graph"],
        **kwargs,
    ) -> bool:
        """
        Check if the molecule is isomorphic with the other molecule which can be an openff.toolkit.topology.Molecule
        or nx.Graph(). Full matching is done using the options described bellow.

        .. warning :: This API is experimental and subject to change.

        Parameters
        ----------
        other

        aromatic_matching
        compare the aromatic attributes of bonds and atoms.

        formal_charge_matching
        compare the formal charges attributes of the atoms.

        bond_order_matching
        compare the bond order on attributes of the bonds.

        atom_stereochemistry_matching
            If ``False``, atoms' stereochemistry is ignored for the
            purpose of determining equality.

        bond_stereochemistry_matching
            If ``False``, bonds' stereochemistry is ignored for the
            purpose of determining equality.

        strip_pyrimidal_n_atom_stereo
            If ``True``, any stereochemistry defined around pyrimidal
            nitrogen stereocenters will be disregarded in the isomorphism
            check.

        toolkit_registry
            :class:`ToolkitRegistry` or :class:`ToolkitWrapper` to use for
            removing stereochemistry from pyrimidal nitrogens.

        Returns
        -------
        isomorphic
        """

        return Molecule.are_isomorphic(
            self,
            other,
            return_atom_map=False,
            aromatic_matching=kwargs.get("aromatic_matching", True),
            formal_charge_matching=kwargs.get("formal_charge_matching", True),
            bond_order_matching=kwargs.get("bond_order_matching", True),
            atom_stereochemistry_matching=kwargs.get(
                "atom_stereochemistry_matching", True
            ),
            bond_stereochemistry_matching=kwargs.get(
                "bond_stereochemistry_matching", True
            ),
            strip_pyrimidal_n_atom_stereo=kwargs.get(
                "strip_pyrimidal_n_atom_stereo", True
            ),
            toolkit_registry=kwargs.get("toolkit_registry", GLOBAL_TOOLKIT_REGISTRY),
        )[0]

    def generate_conformers(
        self,
        toolkit_registry: TKR = GLOBAL_TOOLKIT_REGISTRY,
        n_conformers: int = 10,
        rms_cutoff: Optional[Quantity] = None,
        clear_existing: bool = True,
        make_carboxylic_acids_cis: bool = True,
    ):
        """
        Generate conformers for this molecule using an underlying toolkit.

        If ``n_conformers=0``, no toolkit wrapper will be called. If ``n_conformers=0``
        and ``clear_existing=True``, ``molecule.conformers`` will be set to ``None``.

        Parameters
        ----------
        toolkit_registry
            :class:`ToolkitRegistry` or :class:`ToolkitWrapper` to use for SMILES-to-molecule conversion
        n_conformers
            The maximum number of conformers to produce
        rms_cutoff
            The minimum RMS value at which two conformers are considered redundant and one is deleted. Precise
            implementation of this cutoff may be toolkit-dependent. If ``None``, the cutoff is set to be the
            default value for each ``ToolkitWrapper`` (generally 1 Angstrom).
        clear_existing
            Whether to overwrite existing conformers for the molecule
        make_carboxylic_acids_cis
            Guarantee all conformers have exclusively cis carboxylic acid groups (COOH)
            by rotating the proton in any trans carboxylic acids 180 degrees around the
            C-O bond. Works around a bug in conformer generation by the OpenEye toolkit
            where trans COOH is much more common than it should be.

        Examples
        --------

        >>> molecule = Molecule.from_smiles('CCCCCC')
        >>> molecule.generate_conformers()

        Raises
        ------
        InvalidToolkitRegistryError
            If an invalid object is passed as the toolkit_registry parameter

        """
        # If no conformers are requested, do not call to a ToolkitWrapper at all
        if n_conformers == 0:
            if clear_existing:
                self._conformers = None
            return

        if isinstance(toolkit_registry, ToolkitRegistry):
            return toolkit_registry.call(
                "generate_conformers",
                self,
                n_conformers=n_conformers,
                rms_cutoff=rms_cutoff,
                clear_existing=clear_existing,
                raise_exception_types=[],
                make_carboxylic_acids_cis=make_carboxylic_acids_cis,
            )
        elif isinstance(toolkit_registry, ToolkitWrapper):
            toolkit = toolkit_registry
            return toolkit.generate_conformers(  # type: ignore[attr-defined]
                self,
                n_conformers=n_conformers,
                rms_cutoff=rms_cutoff,
                clear_existing=clear_existing,
                make_carboxylic_acids_cis=make_carboxylic_acids_cis,
            )
        else:
            raise InvalidToolkitRegistryError(
                "Invalid toolkit_registry passed to generate_conformers. Expected ToolkitRegistry or ToolkitWrapper. "
                f"Got {type(toolkit_registry)}"
            )

    def _make_carboxylic_acids_cis(
        self, toolkit_registry: TKR = GLOBAL_TOOLKIT_REGISTRY
    ):
        """
        Rotate dihedral angle of any conformers with trans COOH groups so they are cis

        Carboxylic acid groups almost always exist in nature in the cis conformation,
        with the hydrogen atom in between the two oxygen atoms::

                  O----H
                 /
                /
               /
            --C
               \\
                \\
                  O

        However, the OpenEye toolkit frequently produces carboxylic acid geometries
        in the unrealistic trans conformation::

             H----O
                 /
                /
               /
            --C
               \\
                \\
                  O

        This method converts all conformers in the molecule with the trans conformation
        into the corresponding cis conformer by rotating the OH bond around the CO bond
        by 180 degrees. Carboxylic acids that are already cis are unchanged. Carboxylic
        acid groups are considered cis if their O-C-O-H dihedral angle is acute.

        Parameters
        ----------
        toolkit_registry
            :class:`ToolkitRegistry` or :class:`ToolkitWrapper` to use for SMILES-to-molecule conversion
        """

        # Return early if there are no conformers
        if not self._conformers:
            return

        # Convert all conformers into one big array
        conformers = np.asarray([q.m_as(unit.angstrom) for q in self._conformers])

        # Scan the molecule for carboxylic acids
        cooh_indices = self.chemical_environment_matches(
            "[C:2]([O:3][H:4])=[O:1]", toolkit_registry=toolkit_registry
        )
        n_conformers, n_cooh_groups = len(conformers), len(cooh_indices)
        # Exit early if there are no carboxylic acids
        if not n_cooh_groups:
            return

        # Pull out the coordinates of all carboxylic acid groups into cooh_xyz
        cooh_xyz = conformers[:, cooh_indices, :]
        assert cooh_xyz.shape == (n_conformers, n_cooh_groups, 4, 3)

        def dot(a, b):
            """Compute dot product along last axis of arrays"""
            return np.sum(a * b, axis=-1)[..., np.newaxis]

        def norm(a):
            """Compute norm along last axis of array"""
            return np.linalg.norm(a, axis=-1)[..., np.newaxis]

        def dihedral(a):
            """Compute dihedrals of array with shape (..., 4, 3)"""
            # Praxeolitic formula
            # 1 sqrt, 1 cross product
            # from https://stackoverflow.com/q/20305272
            p0 = a[..., 0, :]
            p1 = a[..., 1, :]
            p2 = a[..., 2, :]
            p3 = a[..., 3, :]

            b0 = -1.0 * (p1 - p0)
            b1 = p2 - p1
            b2 = p3 - p2

            # normalize b1 so that it does not influence magnitude of vector
            # rejections that come next
            b1 /= norm(b1)

            # vector rejections
            # v = projection of b0 onto plane perpendicular to b1
            #   = b0 minus component that aligns with b1
            # w = projection of b2 onto plane perpendicular to b1
            #   = b2 minus component that aligns with b1
            v = b0 - dot(b0, b1) * b1
            w = b2 - dot(b2, b1) * b1

            # angle between v and w in a plane is the torsion angle
            # v and w may not be normalized but that's fine since tan is y/x
            x = dot(v, w)
            y = dot(np.cross(b1, v), w)
            return np.arctan2(y, x)

        dihedrals = dihedral(cooh_xyz)
        assert dihedrals.shape == (n_conformers, n_cooh_groups, 1)
        dihedrals.shape = (n_conformers, n_cooh_groups, 1, 1)

        # Get indices of trans COOH groups
        trans_indices = np.logical_not(
            np.logical_and((-np.pi / 2) < dihedrals, dihedrals < (np.pi / 2))
        )
        # Expand array so it can be used to index cooh_xyz
        trans_indices = np.repeat(trans_indices, repeats=4, axis=2)
        trans_indices = np.repeat(trans_indices, repeats=3, axis=3)
        # Get indices of individual atoms in trans COOH groups (except terminal O)
        trans_indices_h = trans_indices.copy()
        trans_indices_h[:, :, (0, 1, 2), :] = False
        trans_indices_c = trans_indices.copy()
        trans_indices_c[:, :, (0, 2, 3), :] = False
        trans_indices_o = trans_indices.copy()
        trans_indices_o[:, :, (0, 1, 3), :] = False

        # Rotate OH around CO bond
        # We want to rotate H 180 degrees around the CO bond (b1)
        c = cooh_xyz[trans_indices_c].reshape(-1, 3)
        o = cooh_xyz[trans_indices_o].reshape(-1, 3)
        h = cooh_xyz[trans_indices_h].reshape(-1, 3)
        # Axis is defined as the line from the origin along a unit vector, so
        # move C to the origin and normalize
        point = h - c
        axis = o - c
        axis /= norm(axis)
        # Do the rotation
        # https://en.wikipedia.org/wiki/Rotation_matrix#Rotation_matrix_from_axis_and_angle
        rotated = axis * (dot(axis, point)) - np.cross(np.cross(axis, point), axis)
        # Move rotated point back to original coordinates
        rotated = rotated + c

        # Update the coordinates
        cooh_xyz[trans_indices_h] = rotated.reshape(-1)

        # Update conformers with rotated coordinates
        conformers[:, cooh_indices, :] = cooh_xyz

        # Return conformers to original type
        self._conformers = [Quantity(conf, unit.angstrom) for conf in conformers]

    def apply_elf_conformer_selection(
        self,
        percentage: float = 2.0,
        limit: int = 10,
        toolkit_registry: Optional[
            Union[ToolkitRegistry, ToolkitWrapper]
        ] = GLOBAL_TOOLKIT_REGISTRY,
        **kwargs,
    ):
        """Select a set of diverse conformers from the molecule's conformers with ELF.

        Applies the `Electrostatically Least-interacting Functional groups method
        <https://docs.eyesopen.com/toolkits/python/quacpactk/molchargetheory.html#elf-conformer-selection>`_
        to select a set of diverse conformers which have minimal
        electrostatically strongly interacting functional groups from the
        molecule's conformers.

        Parameters
        ----------
        toolkit_registry
            The underlying toolkit to use to select the ELF conformers.
        percentage
            The percentage of conformers with the lowest electrostatic
            interaction energies to greedily select from.
        limit
            The maximum number of conformers to select.

        Notes
        -----
        * The input molecule should have a large set of conformers already
          generated to select the ELF conformers from.
        * The selected conformers will be retained in the `conformers` list
          while unselected conformers will be discarded.

        See Also
        --------
        openff.toolkit.utils.toolkits.OpenEyeToolkitWrapper.apply_elf_conformer_selection
        openff.toolkit.utils.toolkits.RDKitToolkitWrapper.apply_elf_conformer_selection
        """
        if isinstance(toolkit_registry, ToolkitRegistry):
            toolkit_registry.call(
                "apply_elf_conformer_selection",
                molecule=self,
                percentage=percentage,
                limit=limit,
                **kwargs,
            )
        elif isinstance(toolkit_registry, ToolkitWrapper):
            toolkit = toolkit_registry
            toolkit.apply_elf_conformer_selection(  # type: ignore[attr-defined]
                molecule=self, percentage=percentage, limit=limit, **kwargs
            )
        else:
            raise InvalidToolkitRegistryError(
                f"Invalid toolkit_registry passed to apply_elf_conformer_selection."
                f"Expected ToolkitRegistry or ToolkitWrapper. Got "
                f"{type(toolkit_registry)}"
            )

    def get_available_charge_methods(
        self,
        toolkit_registry: TKR = GLOBAL_TOOLKIT_REGISTRY,
    ) -> list[str]:
        """
        Get the charge methods supported by each wrapper in the specified registry.

        Parameters
        ----------
        toolkit_registry
            :class:`ToolkitRegistry` or :class:`ToolkitWrapper` to use for the
            calculation.

        """
        if isinstance(toolkit_registry, ToolkitRegistry):
            return list(
                {
                    method
                    for wrapper in GLOBAL_TOOLKIT_REGISTRY.registered_toolkits
                    for method in wrapper.supported_charge_methods
                }
            )
        elif isinstance(toolkit_registry, ToolkitWrapper):
            return toolkit_registry.supported_charge_methods
        else:
            raise InvalidToolkitRegistryError(
                f"Invalid toolkit_registry passed to get_available_charge_methods"
                f"Expected ToolkitRegistry or ToolkitWrapper. Got {type(toolkit_registry)}"
            )

    def assign_partial_charges(
        self,
        partial_charge_method: str,
        strict_n_conformers: bool = False,
        use_conformers: Optional[Iterable[Quantity]] = None,
        toolkit_registry: TKR = GLOBAL_TOOLKIT_REGISTRY,
        normalize_partial_charges: bool = True,
    ):
        """
        Calculate partial atomic charges and store them in the molecule.

        ``assign_partial_charges`` computes charges using the specified toolkit
        and assigns the new values to the ``partial_charges`` attribute.
        Supported charge methods vary from toolkit to toolkit, but some
        supported methods are:

        - ``"am1bcc"``
        - ``"am1bccelf10"`` (requires OpenEye Toolkits)
        - ``"am1-mulliken"``
        - ``"mmff94"``
        - ``"gasteiger"``

        By default, the conformers on the input molecule are not used
        in the charge calculation. Instead, any conformers needed for
        the charge calculation are generated by this method. If this
        behavior is undesired, specific conformers can be provided via the
        ``use_conformers`` argument.

        ELF10 methods will neither fail nor warn when fewer than the
        expected number of conformers could be generated, as many small
        molecules are too rigid to provide a large number of conformers. Note
        that only the ``"am1bccelf10"`` partial charge method uses ELF
        conformer selection; the ``"am1bcc"`` method only uses a single
        conformer. This may confuse users as the `ToolkitAM1BCC`_ SMIRNOFF
        tag in a force field file defines that AM1BCC-ELF10 should be used
        if the OpenEye Toolkits are available.

        For more supported charge methods and their details, see the
        corresponding methods in each toolkit wrapper:

        - :meth:`OpenEyeToolkitWrapper.assign_partial_charges \
          <openff.toolkit.utils.toolkits.OpenEyeToolkitWrapper.assign_partial_charges>`
        - :meth:`RDKitToolkitWrapper.assign_partial_charges \
          <openff.toolkit.utils.toolkits.RDKitToolkitWrapper.assign_partial_charges>`
        - :meth:`AmberToolsToolkitWrapper.assign_partial_charges \
          <openff.toolkit.utils.toolkits.AmberToolsToolkitWrapper.assign_partial_charges>`
        - :meth:`BuiltInToolkitWrapper.assign_partial_charges \
          <openff.toolkit.utils.toolkits.BuiltInToolkitWrapper.assign_partial_charges>`

        .. _ToolkitAM1BCC: https://openforcefield.github.io/standards/standards/smirnoff/\
            #toolkitam1bcc-temporary-support-for-toolkit-based-am1-bcc-partial-charges

        Parameters
        ----------
        partial_charge_method
            The partial charge calculation method to use for partial charge
            calculation.
        strict_n_conformers
            Whether to raise an exception if an invalid number of conformers is
            provided for the given charge method. If this is False and an
            invalid number of conformers is found, a warning will be raised.
        use_conformers
            Coordinates to use for partial charge calculation. If ``None``, an
            appropriate number of conformers will be generated.
        toolkit_registry
            :class:`ToolkitRegistry` or :class:`ToolkitWrapper` to use for the
            calculation.
        normalize_partial_charges
            Whether to offset partial charges so that they sum to the total
            formal charge of the molecule. This is used to prevent accumulation
            of rounding errors when the partial charge assignment method returns
            values at limited precision.

        Examples
        --------

        Generate AM1 Mulliken partial charges. Conformers for the AM1
        calculation are generated automatically:

        >>> molecule = Molecule.from_smiles('CCCCCC')
        >>> molecule.assign_partial_charges('am1-mulliken')

        To use pre-generated conformations, use the ``use_conformers`` argument:

        >>> molecule = Molecule.from_smiles('CCCCCC')
        >>> molecule.generate_conformers(n_conformers=1)
        >>> molecule.assign_partial_charges(
        ...     'am1-mulliken',
        ...     use_conformers=molecule.conformers
        ... )

        Raises
        ------
        InvalidToolkitRegistryError
            If an invalid object is passed as the toolkit_registry parameter

        See Also
        --------
        openff.toolkit.utils.toolkits.OpenEyeToolkitWrapper.assign_partial_charges
        openff.toolkit.utils.toolkits.RDKitToolkitWrapper.assign_partial_charges
        openff.toolkit.utils.toolkits.AmberToolsToolkitWrapper.assign_partial_charges
        openff.toolkit.utils.toolkits.BuiltInToolkitWrapper.assign_partial_charges
        """

        # Raise a warning when users try to apply these charge methods to "large" molecules
        WARN_LARGE_MOLECULES: set[str] = {
            "am1bcc",
            "am1bccelf10",
            "am1-mulliken",
            "am1bccnosymspt",
            "am1elf10",
        }

        if partial_charge_method in WARN_LARGE_MOLECULES:
            if self.n_atoms > 150:
                warnings.warn(
                    f"Warning! Partial charge method '{partial_charge_method}' is not designed "
                    "for use on large (i.e. > 150 atoms) molecules and may crash or take hours to "
                    f"run on this molecule (found {self.n_atoms} atoms). For more, see "
                    "https://docs.openforcefield.org/projects/toolkit/en/stable/faq.html"
                    "#parameterizing-my-system-which-contains-a-large-molecule-is-taking-forever-whats-wrong",
                    stacklevel=2,
                )

        if isinstance(toolkit_registry, ToolkitRegistry):
            # We may need to try several toolkitwrappers to find one
            # that supports the desired partial charge method, so we
            # tell the ToolkitRegistry to continue trying ToolkitWrappers
            # if one raises an error (raise_exception_types=[])
            toolkit_registry.call(
                "assign_partial_charges",
                molecule=self,
                partial_charge_method=partial_charge_method,
                use_conformers=use_conformers,
                strict_n_conformers=strict_n_conformers,
                normalize_partial_charges=normalize_partial_charges,
                raise_exception_types=[],
                _cls=self.__class__,
            )
        elif isinstance(toolkit_registry, ToolkitWrapper):
            toolkit_wrapper: ToolkitWrapper = toolkit_registry
            toolkit_wrapper.assign_partial_charges(  # type: ignore[attr-defined]
                self,
                partial_charge_method=partial_charge_method,
                use_conformers=use_conformers,
                strict_n_conformers=strict_n_conformers,
                normalize_partial_charges=normalize_partial_charges,
                _cls=self.__class__,
            )
        else:
            raise InvalidToolkitRegistryError(
                f"Invalid toolkit_registry passed to assign_partial_charges."
                f"Expected ToolkitRegistry or ToolkitWrapper. Got  {type(toolkit_registry)}"
            )

    def _normalize_partial_charges(self):
        """
        Add offsets to each partial charge to ensure that they sum to the formal charge of the molecule,
        to the limit of a python float's precision. Modifies the partial charges in-place.
        """
        expected_charge = self.total_charge

        current_charge = 0.0 * unit.elementary_charge
        for pc in self.partial_charges:
            current_charge += pc

        charge_offset = (expected_charge - current_charge) / self.n_atoms

        self.partial_charges += charge_offset

    def assign_fractional_bond_orders(
        self,
        bond_order_model: Optional[str] = None,
        toolkit_registry: TKR = GLOBAL_TOOLKIT_REGISTRY,
        use_conformers: Optional[Iterable[Quantity]] = None,
    ):
        """
        Update and store list of bond orders this molecule.

        Bond orders are stored on each bond, in the
        ``bond.fractional_bond_order`` attribute.

        .. warning :: This API is experimental and subject to change.

        Parameters
        ----------
        toolkit_registry
            :class:`ToolkitRegistry` or :class:`ToolkitWrapper` to use for SMILES-to-molecule conversion
        bond_order_model
            The bond order model to use for fractional bond order calculation. If ``None``, ``"am1-wiberg"`` is used.
        use_conformers
            The conformers to use for fractional bond order calculation. If ``None``, an appropriate number
            of conformers will be generated by an available ``ToolkitWrapper``.

        Examples
        --------

        >>> from openff.toolkit import Molecule
        >>> molecule = Molecule.from_smiles('CCCCCC')
        >>> molecule.assign_fractional_bond_orders()

        Raises
        ------
        InvalidToolkitRegistryError
            If an invalid object is passed as the toolkit_registry parameter

        """

        if isinstance(toolkit_registry, ToolkitRegistry):
            return toolkit_registry.call(
                "assign_fractional_bond_orders",
                self,
                bond_order_model=bond_order_model,
                use_conformers=use_conformers,
            )
        elif isinstance(toolkit_registry, ToolkitWrapper):
            toolkit = toolkit_registry
            return toolkit.assign_fractional_bond_orders(  # type: ignore[attr-defined]
                self, bond_order_model=bond_order_model, use_conformers=use_conformers
            )
        else:
            raise InvalidToolkitRegistryError(
                f"Invalid toolkit_registry passed to assign_fractional_bond_orders. "
                f"Expected ToolkitRegistry or ToolkitWrapper. Got {type(toolkit_registry)}."
            )

    def _invalidate_cached_properties(self):
        """
        Indicate that the chemical entity has been altered.

        Note that this does not clear the `.properties` dictionary attribute.
        """
        self._conformers = None
        self._partial_charges = None
        self._propers: set[tuple[Atom, Atom, Atom, Atom]] = set()
        self._impropers: set[tuple[Atom, Atom, Atom, Atom]] = set()

        self._hill_formula = None
        self._cached_smiles = dict()
        # TODO: Clear fractional bond orders
        self._ordered_connection_table_hash = None

        for atom in self.atoms:
            if "_molecule_atom_index" in atom.__dict__:
                del atom.__dict__["_molecule_atom_index"]

    def to_networkx(self) -> "nx.Graph":
        """Generate a NetworkX undirected graph from the molecule.

        Nodes are Atoms labeled with atom indices and atomic elements (via the ``element`` node atrribute).
        Edges denote chemical bonds between Atoms.

        .. todo ::

           * Do we need a ``from_networkx()`` method? If so, what would the Graph be required to provide?
           * Should edges be labeled with discrete bond types in some aromaticity model?
           * Should edges be labeled with fractional bond order if a method is specified?
           * Should we add other per-atom and per-bond properties (e.g. partial charges) if present?
           * Can this encode bond/atom chirality?


        Returns
        -------
        graph
            The resulting graph, with nodes (atoms) labeled with atom indices, elements, stereochemistry and
            aromaticity flags and bonds with two atom indices, bond order, stereochemistry, and aromaticity flags

        Examples
        --------
        Retrieve the bond graph for imatinib (OpenEye toolkit required)

        >>> molecule = Molecule.from_iupac('imatinib')
        >>> nxgraph = molecule.to_networkx()

        """
        import networkx as nx

        G: nx.classes.graph.Graph = nx.Graph()
        for atom in self.atoms:
            G.add_node(
                atom.molecule_atom_index,
                atomic_number=atom.atomic_number,
                is_aromatic=atom.is_aromatic,
                stereochemistry=atom.stereochemistry,
                formal_charge=atom.formal_charge,
            )
            # G.add_node(atom.molecule_atom_index, attr_dict={'atomic_number': atom.atomic_number})
        for bond in self.bonds:
            G.add_edge(
                bond.atom1_index,
                bond.atom2_index,
                bond_order=bond.bond_order,
                is_aromatic=bond.is_aromatic,
                stereochemistry=bond.stereochemistry,
            )
            # G.add_edge(bond.atom1_index, bond.atom2_index, attr_dict={'order':bond.bond_order})

        return G

    def find_rotatable_bonds(
        self,
        ignore_functional_groups: Optional[list[str]] = None,
        toolkit_registry: TKR = GLOBAL_TOOLKIT_REGISTRY,
    ) -> list[Bond]:
        """
        Find all bonds classed as rotatable ignoring any matched to the ``ignore_functional_groups`` list.

        Parameters
        ----------
        ignore_functional_groups
            A list of bond SMARTS patterns to be ignored when finding rotatable bonds.

        toolkit_registry
            :class:`ToolkitRegistry` or :class:`ToolkitWrapper` to use for SMARTS matching

        Returns
        -------
        bonds: list[openff.toolkit.topology.molecule.Bond]
            The list of openff.toolkit.topology.molecule.Bond instances which are rotatable.
        """

        # general rotatable bond smarts taken from RDKit
        # https://github.com/rdkit/rdkit/blob/1bf6ef3d65f5c7b06b56862b3fb9116a3839b229/rdkit/Chem/Lipinski.py#L47%3E
        rotatable_bond_smarts = "[!$(*#*)&!D1:1]-&!@[!$(*#*)&!D1:2]"

        # get all of the general matches
        general_matches = self.chemical_environment_matches(
            query=rotatable_bond_smarts, toolkit_registry=toolkit_registry
        )

        # this will give all forwards and backwards matches, so condense them down with this function
        def condense_matches(matches):
            condensed_matches = set()
            for m in matches:
                condensed_matches.add(tuple(sorted(m)))
            return condensed_matches

        general_bonds = condense_matches(general_matches)

        # now refine the list using the ignore groups
        if ignore_functional_groups is not None:
            matches_to_ignore = set()

            # make ignore_functional_groups an iterable object
            if isinstance(ignore_functional_groups, str):
                ignore_functional_groups = [ignore_functional_groups]
            else:
                try:
                    iter(ignore_functional_groups)
                except TypeError:
                    raise ValueError(
                        "Argument ignore_functional_groups must be iterable or str. "
                        f"Found type {type(ignore_functional_groups)=}"
                    )

            # find the functional groups to remove
            for functional_group in ignore_functional_groups:
                # note I run the searches through this function so they have to be SMIRKS?
                ignore_matches = self.chemical_environment_matches(
                    query=functional_group, toolkit_registry=toolkit_registry
                )
                ignore_matches = condense_matches(ignore_matches)
                # add the new matches to the matches to ignore
                matches_to_ignore.update(ignore_matches)

            # now remove all the matches
            for match in matches_to_ignore:
                try:
                    general_bonds.remove(match)
                # if the key is not in the list, the ignore pattern was not valid
                except KeyError:
                    continue

        # gather a list of bond instances to return
        rotatable_bonds = [self.get_bond_between(*bond) for bond in general_bonds]
        return rotatable_bonds

    def _add_atom(
        self,
        atomic_number: int,
        formal_charge: int,
        is_aromatic: bool,
        stereochemistry: Optional[str] = None,
        name: Optional[str] = None,
        metadata=None,
        invalidate_cache: bool = True,
    ) -> int:
        """
        Add an atom

        Parameters
        ----------
        atomic_number
            Atomic number of the atom
        formal_charge
            Formal charge of the atom
        is_aromatic
            If True, atom is aromatic; if False, not aromatic
        stereochemistry
            Either 'R' or 'S' for specified stereochemistry, or None if stereochemistry is irrelevant
        name
            An optional name for the atom
        metadata
            An optional dictionary where keys are strings and values are strings or ints. This is intended
            to record atom-level information used to inform hierarchy definition and iteration, such as
            grouping atom by residue and chain.
        invalidate_cache
            Whether or not to invalidate the cache of the molecule upon the addition of this atom. This should
            be left to its default value (`True`) for safety.

        Returns
        -------
        index
            The index of the atom in the molecule

        Examples
        --------

        Define a methane molecule

        >>> molecule = Molecule()
        >>> molecule.name = 'methane'
        >>> C = molecule.add_atom(6, 0, False)
        >>> H1 = molecule.add_atom(1, 0, False)
        >>> H2 = molecule.add_atom(1, 0, False)
        >>> H3 = molecule.add_atom(1, 0, False)
        >>> H4 = molecule.add_atom(1, 0, False)
        >>> bond_idx = molecule.add_bond(C, H1, False, 1)
        >>> bond_idx = molecule.add_bond(C, H2, False, 1)
        >>> bond_idx = molecule.add_bond(C, H3, False, 1)
        >>> bond_idx = molecule.add_bond(C, H4, False, 1)

        """
        # Create an atom
        atom = Atom(
            atomic_number,
            formal_charge,
            is_aromatic,
            stereochemistry=stereochemistry,
            name=name,
            metadata=metadata,
            molecule=self,
        )
        self._atoms.append(atom)
        if invalidate_cache:
            self._invalidate_cached_properties()

        # Since we just appended it, we can just return the length - 1
        return len(self._atoms) - 1

    def _add_bond(
        self,
        atom1,
        atom2,
        bond_order,
        is_aromatic,
        stereochemistry=None,
        fractional_bond_order=None,
        invalidate_cache: bool = True,
    ):
        """
        Add a bond between two specified atom indices

        Parameters
        ----------
        atom1
            Index of first atom or first atom
        atom2_index
            Index of second atom or second atom
        bond_order
            Integral bond order of Kekulized form
        is_aromatic
            True if this bond is aromatic, False otherwise
        stereochemistry
            Either 'E' or 'Z' for specified stereochemistry, or None if stereochemistry is irrelevant
        fractional_bond_order
            The fractional (eg. Wiberg) bond order
        invalidate_cache
            Whether or not to invalidate the cache of the molecule upon the addition of this atom. This should
            be left to its default value (`True`) for safety.

        Returns
        -------
        index
            The index of the bond in the molecule

        """
        if isinstance(atom1, int) and isinstance(atom2, int):
            atom1_atom = self.atoms[atom1]
            atom2_atom = self.atoms[atom2]
        elif isinstance(atom1, Atom) and isinstance(atom2, Atom):
            atom1_atom = atom1
            atom2_atom = atom2
        else:
            raise ValueError(
                "Invalid inputs to molecule._add_bond. Expected ints or Atoms. "
                f"Received {atom1} (type {type(atom1)}) and {atom2} (type {type(atom2)}) "
            )
        # TODO: Check to make sure bond does not already exist
        if atom1_atom.is_bonded_to(atom2_atom):
            raise BondExistsError(
                f"Bond already exists between {atom1_atom} and {atom2_atom})"
            )
        bond = Bond(
            atom1_atom,
            atom2_atom,
            bond_order,
            is_aromatic,
            stereochemistry=stereochemistry,
            fractional_bond_order=fractional_bond_order,
        )
        self._bonds.append(bond)
        if invalidate_cache:
            self._invalidate_cached_properties()

        # Since we just appended it, we can just return the length - 1
        return len(self._bonds) - 1

    def _add_conformer(self, coordinates: Quantity):
        """
        Add a conformation of the molecule

        Parameters
        ----------
        coordinates
            Coordinates of the new conformer, with the first dimension of the array corresponding to the atom index in
            the molecule's indexing system.

        Returns
        -------
        index
            The index of this conformer
        """
        if coordinates.shape != (self.n_atoms, 3):
            raise InvalidConformerError(
                "molecule.add_conformer given input of the wrong shape: "
                f"Given {coordinates.shape}, expected {(self.n_atoms, 3)}"
            )

        if isinstance(coordinates, Quantity):
            if not coordinates.units.is_compatible_with(unit.angstrom):
                raise IncompatibleUnitError(
                    "Coordinates passed to Molecule._add_conformer with incompatible units. "
                    "Ensure that units are dimension of length."
                )

        elif hasattr(coordinates, "unit"):
            from openff.units.openmm import from_openmm
            from openmm import unit as openmm_unit

            if not isinstance(coordinates, openmm_unit.Quantity):
                raise IncompatibleUnitError(
                    "Unsupported type passed to Molecule._add_conformer setter. "
                    "Found object of type {type(other)}."
                )

            if not coordinates.unit.is_compatible(openmm_unit.meter):
                raise IncompatibleUnitError(
                    "Coordinates passed to Molecule._add_conformer with units of incompatible dimensionality. "
                    f"Adding conformers with OpenMM-style units is supported, by found units of {coordinates.unit}. "
                    "Ensure that units are dimension of length."
                )

            coordinates = from_openmm(coordinates)

        else:
            raise IncompatibleUnitError(
                "Unknown object passed to Molecule._add_conformer. Expected types include "
                f"openmm.unit.Quantity and openff.units.unit.Quantity, found type {type(coordinates)}."
            )

        tmp_conf = Quantity(
            np.zeros(shape=(self.n_atoms, 3), dtype=float), unit.angstrom
        )
        try:
            tmp_conf[:] = coordinates
        except AttributeError as e:
            # TODO: Make this a warning, log it, or do something other than print
            print(e)

        if self._conformers is None:
            # TODO should we checking that the exact same conformer is not in the list already?
            self._conformers = []
        self._conformers.append(tmp_conf)
        return len(self._conformers)

    @property
    def partial_charges(self):
        """
        Returns the partial charges (if present) on the molecule.

        Returns
        -------
        partial_charges
            The partial charges on the molecule's atoms. Returns None if no charges have been specified.
        """
        return self._partial_charges

    @partial_charges.setter
    def partial_charges(self, charges):
        """
        Set the atomic partial charges for this molecule.

        Parameters
        ----------
        charges
            The partial charges to assign to the molecule. If not None, must be in units compatible with
            openff.unit.elementary_charge

        """
        if charges is None:
            self._partial_charges = None
            return

        if not hasattr(charges, "shape"):
            raise IncompatibleTypeError(
                "Unsupported type passed to partial_charges setter. "
                f"Found object of type {type(charges)}. "
                "Expected openff.units.unit.Quantity"
            )

        if not charges.shape == (self.n_atoms,):
            raise IncompatibleShapeError(
                "Unsupported shape passed to partial_charges setter. "
                f"Found shape {charges.shape}, expected {(self.n_atoms,)}"
            )

        if isinstance(charges, Quantity):
            if charges.units in unit.elementary_charge.compatible_units():
                self._partial_charges = charges.astype(float)
            else:
                raise IncompatibleUnitError(
                    "Unsupported unit passed to partial_charges setter. "
                    f"Found unit {charges.units}, expected {unit.elementary_charge}"
                )

        elif hasattr(charges, "unit"):
            from openmm import unit as openmm_unit

            if not isinstance(charges, openmm_unit.Quantity):
                raise IncompatibleUnitError(
                    "Unsupported type passed to partial_charges setter. "
                    f"Found object of type {type(charges)}."
                )

            else:
                from openff.units.openmm import from_openmm

                converted = from_openmm(charges)
                if converted.units in unit.elementary_charge.compatible_units():
                    self._partial_charges = converted.astype(float)
                else:
                    raise IncompatibleUnitError(
                        "Unsupported unit passed to partial_charges setter. "
                        f"Found unit {converted.units}, expected {unit.elementary_charge}"
                    )

        else:
            raise IncompatibleTypeError(
                "Unsupported type passed to partial_charges setter. "
                f"Found object of type {type(charges)}, "
                "expected openff.units.unit.Quantity"
            )

    @property
    def n_atoms(self) -> int:
        """
        The number of Atom objects.
        """
        return len(self._atoms)

    @property
    def n_bonds(self) -> int:
        """
        The number of Bond objects in the molecule.
        """
        return len(self._bonds)

    @property
    def n_angles(self) -> int:
        """Number of angles in the molecule."""
        self._construct_angles()
        return len(self._angles)

    @property
    def n_propers(self) -> int:
        """Number of proper torsions in the molecule."""
        self._construct_torsions()
        return len(self._propers)

    @property
    def n_impropers(self) -> int:
        """Number of possible improper torsions in the molecule."""
        self._construct_torsions()
        return len(self._impropers)

    @property
    def atoms(self):
        """
        Iterate over all Atom objects in the molecule.
        """
        return self._atoms

    def atom(self, index: int) -> Atom:
        """
        Get the atom with the specified index.

        Parameters
        ----------
        index

        Returns
        -------
        atom
        """
        return self._atoms[index]

    def atom_index(self, atom: Atom) -> int:
        """
        Returns the index of the given atom in this molecule

        .. TODO: document behaviour when atom is not present in self

        Parameters
        ----------
        atom

        Returns
        -------
        index
            The index of the given atom in this molecule
        """
        return atom.molecule_atom_index

    @property
    def conformers(self):
        """
        Returns the list of conformers for this molecule.

        Conformers are presented as a list of ``Quantity``-wrapped NumPy
        arrays, of shape (3 x n_atoms) and with dimensions of [Distance]. The
        return value is the actual list of conformers, and changes to the
        contents affect the original ``FrozenMolecule``.
        """
        return self._conformers

    @property
    def n_conformers(self) -> int:
        """
        The number of conformers for this molecule.
        """
        if self._conformers is None:
            return 0
        return len(self._conformers)

    @property
    def bonds(self) -> list[Bond]:
        """
        Iterate over all Bond objects in the molecule.
        """
        return self._bonds

    def bond(self, index: int) -> Bond:
        """
        Get the bond with the specified index.

        Parameters
        ----------
        index

        Returns
        -------
        bond
        """
        return self._bonds[index]

    @property
    def angles(self) -> set[tuple[Atom, Atom, Atom]]:
        """
        Get an iterator over all i-j-k angles.
        """
        self._construct_angles()
        return self._angles

    @property
    def torsions(self) -> set[tuple[Atom, Atom, Atom, Atom]]:
        """
        Get an iterator over all i-j-k-l torsions.
        Note that i-j-k-i torsions (cycles) are excluded.

        Returns
        -------
        torsions
        """
        self._construct_torsions()
        assert (
            self._torsions is not None
        ), "_construct_torsions always sets _torsions to a set"
        return self._torsions

    @property
    def propers(self) -> set[tuple[Atom, Atom, Atom, Atom]]:
        """
        Iterate over all proper torsions in the molecule

        .. todo::

           * Do we need to return a ``Torsion`` object that collects information about fractional bond orders?
        """
        self._construct_torsions()
        assert (
            self._propers is not None
        ), "_construct_torsions always sets _propers to a set"
        return self._propers

    @property
    def impropers(self) -> set[tuple[Atom, Atom, Atom, Atom]]:
        """
        Iterate over all improper torsions in the molecule.

        .. todo ::
           * Do we need to return a ``Torsion`` object that collects information about fractional bond orders?

        Returns
        -------
        impropers
            An iterator of tuples, each containing the atoms making
            up a possible improper torsion.

        See Also
        --------
        smirnoff_impropers, amber_impropers
        """
        self._construct_torsions()

        return self._impropers

    @property
    def smirnoff_impropers(self) -> set[tuple[Atom, Atom, Atom, Atom]]:
        """
        Iterate over all impropers with trivalent centers, reporting the central atom second.

        The central atom is reported second in each torsion. This method reports
        an improper for each trivalent atom in the molecule, whether or not any
        given force field would assign it improper torsion parameters.

        Also note that this will return 6 possible atom orderings around each improper
        center. In current SMIRNOFF parameterization, three of these six
        orderings will be used for the actual assignment of the improper term
        and measurement of the angles. These three orderings capture the three unique
        angles that could be calculated around the improper center, therefore the sum
        of these three terms will always return a consistent energy.

        The exact three orderings that will be applied during parameterization can not be
        determined in this method, since it requires sorting the atom indices, and
        those indices may change when this molecule is added to a Topology.

        For more details on the use of three-fold ('trefoil') impropers, see
        https://openforcefield.github.io/standards/standards/smirnoff/#impropertorsions

        Returns
        -------
        impropers
            An iterator of tuples, each containing the indices of atoms making
            up a possible improper torsion. The central atom is listed second
            in each tuple.

        See Also
        --------
        impropers, amber_impropers

        """
        return {
            improper
            for improper in self.impropers
            if len(self._bonded_atoms[improper[1]]) == 3
        }

    @property
    def amber_impropers(self) -> set[tuple[Atom, Atom, Atom, Atom]]:
        """
        Iterate over all impropers with trivalent centers, reporting the central atom first.

        The central atom is reported first in each torsion. This method reports
        an improper for each trivalent atom in the molecule, whether or not any
        given force field would assign it improper torsion parameters.

        Also note that this will return 6 possible atom orderings around each
        improper center. In current AMBER parameterization, one of these six
        orderings will be used for the actual assignment of the improper term
        and measurement of the angle. This method does not encode the logic to
        determine which of the six orderings AMBER would use.

        Returns
        -------
        impropers
            An iterator of tuples, each containing the indices of atoms making
            up a possible improper torsion. The central atom is listed first in
            each tuple.

        See Also
        --------
        impropers, smirnoff_impropers

        """
        self._construct_torsions()

        return {
            (improper[1], improper[0], improper[2], improper[3])
            for improper in self.smirnoff_impropers
        }

    def nth_degree_neighbors(self, n_degrees):
        """
        Return canonicalized pairs of atoms whose shortest separation is `exactly` n bonds.
        Only pairs with increasing atom indices are returned.

        Parameters
        ----------
        n: int
            The number of bonds separating atoms in each pair

        Returns
        -------
        neighbors
            tuples (len 2) of atom that are separated by ``n`` bonds.

        Notes
        -----

        The criteria used here relies on minimum distances; when there are multiple valid
        paths between atoms, such as atoms in rings, the shortest path is considered.
        For example, two atoms in "meta" positions with respect to each other in a benzene
        are separated by two paths, one length 2 bonds and the other length 4 bonds. This
        function would consider them to be 2 apart and would not include them if ``n=4`` was
        passed.

        """
        if n_degrees <= 0:
            raise ValueError(
                "Cannot consider neighbors separated by 0 or fewer atoms. Asked to consider "
                f"path lengths of {n_degrees}."
            )
        else:
            return _nth_degree_neighbors_from_graphlike(
                graphlike=self, n_degrees=n_degrees
            )

    @property
    def total_charge(self):
        """
        Return the total charge on the molecule
        """
        charge_sum = 0.0 * unit.elementary_charge
        for atom in self.atoms:
            charge_sum += atom.formal_charge
        return charge_sum

    @property
    def name(self) -> str:
        """
        The name (or title) of the molecule
        """
        return self._name

    @name.setter
    def name(self, other):
        """
        Set the name of this molecule
        """
        if other is None:
            self._name = ""
        elif type(other) is str:
            self._name = other
        else:
            raise ValueError("Molecule name must be a string")

    @property
    def properties(self) -> dict[str, Any]:
        """
        The properties dictionary of the molecule
        """
        return self._properties

    @property
    def hill_formula(self) -> str:
        """
        Get the Hill formula of the molecule
        """
        return self.to_hill_formula()

    def to_hill_formula(self) -> str:
        """
        Generate the Hill formula of this molecule.
        """
        if self._hill_formula is None:
            atom_nums = [atom.atomic_number for atom in self.atoms]
            self._hill_formula = _atom_nums_to_hill_formula(atom_nums)

        return self._hill_formula

    @staticmethod
    def _object_to_hill_formula(obj: Union["FrozenMolecule", "nx.Graph"]) -> str:
        """Take a Molecule or NetworkX graph and generate its Hill formula.
        This provides a backdoor to the old functionality of Molecule.to_hill_formula, which
        was a static method that duck-typed inputs of Molecule or graph objects."""
        import networkx as nx

        if isinstance(obj, FrozenMolecule):
            return obj.to_hill_formula()
        elif isinstance(obj, nx.Graph):
            return _networkx_graph_to_hill_formula(obj)
        else:
            raise TypeError(
                "_object_to_hill_formula accepts a NetworkX Graph or OpenFF "
                + f"(Frozen)Molecule, not {type(obj)}"
            )

    def chemical_environment_matches(
        self,
        query: str,
        unique: bool = False,
        toolkit_registry: TKR = GLOBAL_TOOLKIT_REGISTRY,
    ):
        """Find matches in the molecule for a SMARTS string

        Parameters
        ----------
        query
            SMARTS string (with one or more tagged atoms).
        unique
            If ``True``, de-duplicates matches before returning.
        toolkit_registry
            :class:`ToolkitRegistry` or :class:`ToolkitWrapper` to use for chemical environment matches

        Returns
        -------
        matches
            A list of tuples, containing the indices of the matching atoms.

        Examples
        --------
        Retrieve all the carbon-carbon bond matches in a molecule

        >>> molecule = Molecule.from_iupac('imatinib')
        >>> matches = molecule.chemical_environment_matches('[#6X3:1]~[#6X3:2]')

        .. todo ::

           * Do we want to generalize ``query`` to allow other kinds of queries,
             such as mdtraj DSL, pymol selections, atom index slices, etc? We
             could call it ``topology.matches(query)`` instead of
             ``chemical_environment_matches``

        """
        # Use specified cheminformatics toolkit to determine matches with specified aromaticity model
        # TODO: Simplify this by requiring a toolkit registry for the molecule?
        # TODO: Do we have to pass along an aromaticity model?
        if isinstance(toolkit_registry, ToolkitRegistry):
            matches = toolkit_registry.call(
                "find_smarts_matches",
                self,
                query,
                unique=unique,
                raise_exception_types=[],
            )
        elif isinstance(toolkit_registry, ToolkitWrapper):
            matches = toolkit_registry.find_smarts_matches(  # type: ignore[attr-defined]
                self,
                query,
                unique=unique,
            )
        else:
            raise InvalidToolkitRegistryError(
                "'toolkit_registry' must be either a ToolkitRegistry or a ToolkitWrapper"
            )

        return matches

    @classmethod
    def from_iupac(
        cls: type[FM],
        iupac_name: str,
        toolkit_registry: TKR = GLOBAL_TOOLKIT_REGISTRY,
        allow_undefined_stereo: bool = False,
        **kwargs,
    ) -> FM:
        """Generate a molecule from IUPAC or common name

        .. note :: This method requires the OpenEye toolkit to be installed.

        Parameters
        ----------
        iupac_name
            IUPAC name of molecule to be generated
        toolkit_registry
            :class:`ToolkitRegistry` or :class:`ToolkitWrapper` to use for chemical environment matches
        allow_undefined_stereo
            If false, raises an exception if molecule contains undefined stereochemistry.

        Returns
        -------
        molecule
            The resulting molecule with position

        Examples
        --------

        Create a molecule from an IUPAC name

        >>> molecule = Molecule.from_iupac('4-[(4-methylpiperazin-1-yl)methyl]-N-(4-methyl-3-{[4-(pyridin-3-yl)pyrimidin-2-yl]amino}phenyl)benzamide')

        Create a molecule from a common name

        >>> molecule = Molecule.from_iupac('imatinib')

        """  # noqa: E501
        if isinstance(toolkit_registry, ToolkitRegistry):
            molecule = toolkit_registry.call(
                "from_iupac",
                iupac_name,
                allow_undefined_stereo=allow_undefined_stereo,
                _cls=cls,
                **kwargs,
            )
        elif isinstance(toolkit_registry, ToolkitWrapper):
            toolkit = toolkit_registry
            molecule = toolkit.from_iupac(  # type: ignore[attr-defined]
                iupac_name,
                allow_undefined_stereo=allow_undefined_stereo,
                _cls=cls,
                **kwargs,
            )
        else:
            raise InvalidToolkitRegistryError(
                "Invalid toolkit_registry passed to from_iupac. Expected ToolkitRegistry or ToolkitWrapper. "
                f"Got {type(toolkit_registry)}."
            )

        return molecule

    def to_iupac(self, toolkit_registry=GLOBAL_TOOLKIT_REGISTRY):
        """Generate IUPAC name from Molecule

        Returns
        -------
        iupac_name
            IUPAC name of the molecule

        .. note :: This method requires the OpenEye toolkit to be installed.

        Examples
        --------

        >>> from openff.toolkit.utils import get_data_file_path
        >>> sdf_filepath = get_data_file_path('molecules/ethanol.sdf')
        >>> molecule = Molecule(sdf_filepath)
        >>> iupac_name = molecule.to_iupac()

        """
        if isinstance(toolkit_registry, ToolkitRegistry):
            to_iupac_method = toolkit_registry.resolve("to_iupac")
        elif isinstance(toolkit_registry, ToolkitWrapper):
            to_iupac_method = toolkit_registry.to_iupac
        else:
            raise InvalidToolkitRegistryError(
                "Invalid toolkit_registry passed to to_iupac. Expected ToolkitRegistry or ToolkitWrapper. "
                f"Got {type(toolkit_registry)}"
            )

        # TODO: Can `to_iupac` fail if given a well-behaved OFFMol/OEMol?
        result = to_iupac_method(self)
        return result

    @classmethod
    def from_topology(cls: type[FM], topology) -> FM:
        """Return a Molecule representation of an OpenFF Topology containing a single Molecule object.

        Parameters
        ----------
        topology
            The :class:`Topology` object containing a single :class:`Molecule` object.
            Note that OpenMM and MDTraj ``Topology`` objects are not supported.

        Returns
        -------
        molecule
            The Molecule object in the topology

        Raises
        ------
        ValueError
            If the topology does not contain exactly one molecule.

        Examples
        --------

        Create a molecule from a Topology object that contains exactly one molecule

        >>> from openff.toolkit import Molecule, Topology
        >>> topology = Topology.from_molecules(Molecule.from_smiles('[CH4]'))
        >>> molecule = Molecule.from_topology(topology)

        """
        # TODO: Ensure we are dealing with an OpenFF Topology object
        if topology.n_molecules != 1:
            raise ValueError("Topology must contain exactly one molecule")
        molecule = next(iter(topology.molecules))
        return cls(molecule)

    def to_topology(self):
        """
        Return an OpenFF Topology representation containing one copy of this molecule

        Returns
        -------
        topology
            A Topology representation of this molecule

        Examples
        --------

        >>> from openff.toolkit import Molecule
        >>> molecule = Molecule.from_iupac('imatinib')
        >>> topology = molecule.to_topology()

        """
        from openff.toolkit.topology import Topology

        return Topology.from_molecules(self)

    @classmethod
    def from_file(
        cls: type[FM],
        file_path: Union[str, pathlib.Path, TextIO],
        file_format=None,
        toolkit_registry=GLOBAL_TOOLKIT_REGISTRY,
        allow_undefined_stereo: bool = False,
    ) -> Union[FM, list[FM]]:
        """
        Create one or more molecules from a file

        .. todo::

           * Extend this to also include some form of .offmol Open Force Field Molecule format?
           * Generalize this to also include file-like objects?

        Parameters
        ----------
        file_path
            The path to the file or file-like object to stream one or more molecules from.
        file_format
            Format specifier, usually file suffix (eg. 'MOL2', 'SMI')
            Note that not all toolkits support all formats. Check ToolkitWrapper.toolkit_file_read_formats for your
            loaded toolkits for details.
        toolkit_registry
            :class:`ToolkitRegistry` or :class:`ToolkitWrapper` to use for file loading. If a Toolkit is passed, only
            the highest-precedence toolkit is used
        allow_undefined_stereo
            If false, raises an exception if oemol contains undefined stereochemistry.

        Returns
        -------
        molecules
            If there is a single molecule in the file, a Molecule is returned;
            otherwise, a list of Molecule objects is returned.

        Examples
        --------

        >>> from openff.toolkit import Molecule
        >>> from openff.toolkit.utils.utils import get_data_file_path
        >>> sdf_file_path = get_data_file_path("molecules/toluene.sdf")
        >>> molecule = Molecule.from_file(sdf_file_path)

        """
        toolkit: Optional[ToolkitWrapper]

        if file_format is None:
            if isinstance(file_path, pathlib.Path):
                file_path: str = file_path.as_posix()  # type: ignore[no-redef]
            if not isinstance(file_path, str):
                raise ValueError(
                    "If providing a file-like object for reading molecules, the format must be specified"
                )
            # Assume that files ending in ".gz" should use their second-to-last suffix for compatibility check
            # TODO: Will all cheminformatics packages be OK with gzipped files?
            if file_path[-3:] == ".gz":
                file_format = file_path.split(".")[-2]
            else:
                file_format = file_path.split(".")[-1]
        file_format = file_format.upper()

        if file_format == "XYZ":
            raise UnsupportedFileTypeError(
                "Parsing `.xyz` files is not currently supported because they lack sufficient "
                "chemical information to be used with SMIRNOFF force fields. For more information, "
                "see https://open-forcefield-toolkit.readthedocs.io/en/latest/faq.html or to provide "
                "feedback please visit https://github.com/openforcefield/openff-toolkit/issues/1145."
            )

        # Determine which toolkit to use (highest priority that's compatible with input type)
        if isinstance(toolkit_registry, ToolkitRegistry):
            # TODO: Encapsulate this logic into ToolkitRegistry.call()?
            toolkit = None
            supported_read_formats = {}
            for query_toolkit in toolkit_registry.registered_toolkits:
                if file_format in query_toolkit.toolkit_file_read_formats:
                    toolkit = query_toolkit
                    break
                supported_read_formats[query_toolkit.toolkit_name] = (
                    query_toolkit.toolkit_file_read_formats
                )
            if toolkit is None:
                msg = (
                    f"No toolkits in registry can read file {file_path} (format {file_format}). Supported "
                    f"formats in the provided ToolkitRegistry are {supported_read_formats}. "
                )
                # Per issue #407, not allowing RDKit to read mol2 has confused a lot of people. Here we add text
                # to the error message that will hopefully reduce this confusion.
                if file_format == "MOL2" and RDKitToolkitWrapper.is_available():
                    msg += (
                        "RDKit does not fully support input of molecules from mol2 format unless they "
                        "have Corina atom types, and this is not common in the simulation community. For this "
                        "reason, the Open Force Field Toolkit does not use "
                        "RDKit to read .mol2. Consider reading from SDF instead. If you would like to attempt "
                        "to use RDKit to read mol2 anyway, you can load the molecule of interest into an RDKit "
                        "molecule and use openff.toolkit.topology.Molecule.from_rdkit, but we do not recommend this."
                    )
                elif file_format == "PDB" and RDKitToolkitWrapper.is_available():
                    msg += (
                        "RDKit can not safely read PDBs on their own. Information about bond order and aromaticity "
                        "is likely to be lost. PDBs can be used along with a valid smiles string with RDKit using "
                        "the constructor Molecule.from_pdb_and_smiles(file_path, smiles)"
                    )

                raise NotImplementedError(msg)

        elif isinstance(toolkit_registry, ToolkitWrapper):
            # TODO: Encapsulate this logic in ToolkitWrapper?
            toolkit = toolkit_registry
            if file_format not in toolkit.toolkit_file_read_formats:
                msg = (
                    f"Toolkit {toolkit.toolkit_name} can not read file {file_path} (format {file_format}). Supported "
                    f"formats for this toolkit are {toolkit.toolkit_file_read_formats}."
                )
                if toolkit.toolkit_name == "The RDKit" and file_format == "PDB":
                    msg += (
                        "RDKit can however read PDBs with a valid smiles string using the "
                        "Molecule.from_pdb_and_smiles(file_path, smiles) constructor"
                    )
                raise NotImplementedError(msg)
        else:
            raise InvalidToolkitRegistryError(
                "'toolkit_registry' must be either a ToolkitRegistry or a ToolkitWrapper"
            )

        mols = list()

        if isinstance(file_path, (str, pathlib.Path)):
            if isinstance(file_path, pathlib.Path):
                file_path = file_path.as_posix()
            mols = toolkit.from_file(  # type: ignore[call-arg]
                file_path,
                file_format=file_format,
                allow_undefined_stereo=allow_undefined_stereo,
                _cls=cls,
            )
        elif hasattr(file_path, "read"):
            file_obj = file_path
            mols = toolkit.from_file_obj(
                file_obj,
                file_format=file_format,
                allow_undefined_stereo=allow_undefined_stereo,
                _cls=cls,
            )

        if len(mols) == 0:
            raise MoleculeParseError(f"Unable to read molecule from file: {file_path}")
        elif len(mols) == 1:
            return mols[0]

        return mols

    @classmethod
    @requires_package("openmm")
    def from_polymer_pdb(
        cls: type[FM],
        file_path: Union[str, pathlib.Path, TextIO],
        toolkit_registry=GLOBAL_TOOLKIT_REGISTRY,
        name: str = "",
    ) -> FM:
        """
        Loads a polymer from a PDB file.

        Also see :py:meth:`Topology.from_multicomponent_pdb`, which can do
        everything this method can and more.

        Currently only supports proteins with canonical amino acids that are
        either uncapped or capped by ACE/NME groups, but may later be extended
        to handle other common polymers, or accept user-defined polymer
        templates. Only one polymer chain may be present in the PDB file, and it
        must be the only molecule present.

        Connectivity and bond orders are assigned by matching SMARTS codes for
        the supported residues against atom names. The PDB file must include
        all atoms with the correct standard atom names described in the
        `PDB Chemical Component Dictionary <https://www.wwpdb.org/data/ccd>`_.
        Residue names are used to assist trouble-shooting failed assignments,
        but are not used in the actual assignment process.

        Metadata such as residues, chains, and atom names are recorded in the
        ``Atom.metadata`` attribute, which is a dictionary mapping from
        strings like "residue_name" to the appropriate value. ``from_polymer_pdb``
        returns a molecule that can be iterated over with the ``.residues`` and
        ``.chains`` attributes, as well as the usual ``.atoms``.

        Parameters
        ----------
        file_path
            PDB information to be passed to OpenMM PDBFile object for loading
        toolkit_registry = ToolkitWrapper or ToolkitRegistry. Default = None
            Either a ToolkitRegistry, ToolkitWrapper
        name
            An optional name for the output molecule

        Returns
        -------
        molecule

        Raises
        ------

        UnassignedChemistryInPDBError
            If an atom or bond could not be assigned; the exception will
            provide a detailed diagnostic of what went wrong.

        MultipleMoleculesInPDBError
            If all atoms and bonds could be assigned, but the PDB includes
            multiple chains or molecules.

        """
        import io

        import openmm.unit as openmm_unit
        from openmm.app import PDBFile

        warnings.warn(
            "`Molecule.from_polymer_pdb` is deprecated in favor of `Topology.from_pdb`, the recommended "
            "method for loading PDB files. This method will be removed in a future release of the OpenFF Toolkit.",
            MoleculeDeprecationWarning,
            stacklevel=2,
        )

        if isinstance(toolkit_registry, ToolkitWrapper):
            toolkit_registry = ToolkitRegistry([type(toolkit_registry)])

        if isinstance(file_path, (str, io.TextIOWrapper)):
            pass
        elif isinstance(file_path, pathlib.Path):
            file_path = file_path.as_posix()
        else:
            raise ValueError(f"Unexpected type {type(file_path)}")

        pdb = PDBFile(file_path)

        # Kludgy fix for the fact that RDKitToolkitWrapper uses new substructure spec.
        # Hopefully this will be short-lived as we can deprecate this method entirely in favor of
        # Topology.from_pdb, which only uses the RDKit backend.
        resolved_method = toolkit_registry.resolve("_polymer_openmm_topology_to_offmol")
        if "RDKit" in str(resolved_method):
            substructure_file_path = get_data_file_path(
                "proteins/aa_residues_substructures_explicit_bond_orders_with_caps_explicit_connectivity.json"
            )
        else:
            substructure_file_path = get_data_file_path(
                "proteins/aa_residues_substructures_explicit_bond_orders_with_caps.json"
            )

        with open(substructure_file_path) as subfile:
            substructure_dictionary = json.load(subfile)

        offmol = toolkit_registry.call(
            "_polymer_openmm_topology_to_offmol",
            cls,
            pdb.topology,
            substructure_dictionary,
        )

        coords = Quantity(
            np.array(
                [
                    [*vec3.value_in_unit(openmm_unit.angstrom)]
                    for vec3 in pdb.getPositions()
                ]
            ),
            unit.angstrom,
        )
        offmol.add_conformer(coords)
        offmol = toolkit_registry.call("_assign_aromaticity_and_stereo_from_3d", offmol)
        for i, atom in enumerate(pdb.topology.atoms()):
            offmol.atoms[i].name = atom.name
            offmol.atoms[i].metadata["residue_name"] = atom.residue.name
            offmol.atoms[i].metadata["residue_number"] = atom.residue.id
            offmol.atoms[i].metadata["insertion_code"] = atom.residue.insertionCode
            offmol.atoms[i].metadata["chain_id"] = atom.residue.chain.id
        offmol.add_default_hierarchy_schemes()

        if offmol._has_multiple_molecules():
            raise MultipleMoleculesInPDBError(
                "This PDB has multiple molecules. The OpenFF Toolkit requires "
                + "that only one molecule is present in a PDB. Try splitting "
                + "each molecule into its own PDB with another tool, and "
                + "load any small molecules with Molecule.from_pdb_and_smiles."
            )

        offmol.name = name

        return offmol

    def _has_multiple_molecules(self) -> bool:
        import networkx as nx

        graph = self.to_networkx()
        num_disconnected_subgraphs = sum(1 for _ in nx.connected_components(graph))
        return num_disconnected_subgraphs > 1

    def _to_xyz_file(self, file_path: Union[str, IO[str]]):
        """
        Write the current molecule and its conformers to a multiframe xyz file, if the molecule
        has no current coordinates all atoms will be set to 0,0,0 in keeping with the behaviour of the
        backend toolkits.

        Information on the type of XYZ file written can be found here <http://openbabel.org/wiki/XYZ_(format)>.

        Parameters
        ----------
        file_path
            A file-like object or the path to the file to be written.
        """

        # If we do not have a conformer make one with all zeros
        if not self._conformers:
            conformers: list[Quantity] = [
                Quantity(np.zeros((self.n_atoms, 3), dtype=float), unit.angstrom)
            ]

        else:
            conformers = self._conformers

        if len(conformers) == 1:
            end: Union[str, int] = ""
            def title(frame):
                return f"{self.name if self.name != '' else self.hill_formula}{frame}\n"
        else:
            end = 1
            def title(frame):
                return f"{self.name if self.name != '' else self.hill_formula} Frame {frame}\n"

        # check if we have a file path or an open file object
        if isinstance(file_path, str):
            xyz_data: IO[str] = open(file_path, "w")
        else:
            xyz_data = file_path

        # add the data to the xyz_data list
        for i, geometry in enumerate(conformers, 1):
            xyz_data.write(f"{self.n_atoms}\n" + title(end))
            for j, atom_coords in enumerate(geometry.m_as(unit.angstrom)):
                x, y, z = atom_coords
                xyz_data.write(
                    f"{SYMBOLS[self.atoms[j].atomic_number]}       {x: .10f}   {y: .10f}   {z: .10f}\n"
                )

            # now we up the frame count
            end = i + 1

        # now close the file
        xyz_data.close()

    def to_file(self, file_path, file_format, toolkit_registry=GLOBAL_TOOLKIT_REGISTRY):
        """Write the current molecule to a file or file-like object

        Parameters
        ----------
        file_path
            A file-like object or the path to the file to be written.
        file_format
            Format specifier, one of ['MOL2', 'MOL2H', 'SDF', 'PDB', 'SMI', 'CAN', 'TDT']
            Note that not all toolkits support all formats
        toolkit_registry
            :class:`ToolkitRegistry` or :class:`ToolkitWrapper` to use for file writing. If a Toolkit is passed,
            only the highest-precedence toolkit is used

        Raises
        ------
        ValueError
            If the requested file_format is not supported by one of the installed cheminformatics toolkits

        Examples
        --------

        >>> molecule = Molecule.from_iupac('imatinib')
        >>> molecule.to_file('imatinib.mol2', file_format='mol2')  # doctest: +SKIP
        >>> molecule.to_file('imatinib.sdf', file_format='sdf')  # doctest: +SKIP
        >>> molecule.to_file('imatinib.pdb', file_format='pdb')  # doctest: +SKIP

        """
        toolkit: Optional[ToolkitRegistry]

        if isinstance(toolkit_registry, ToolkitRegistry):
            pass
        elif isinstance(toolkit_registry, ToolkitWrapper):
            toolkit = toolkit_registry
            toolkit_registry = ToolkitRegistry(toolkit_precedence=[])
            toolkit_registry.add_toolkit(toolkit)
        else:
            raise InvalidToolkitRegistryError(
                "'toolkit_registry' must be either a ToolkitRegistry or a ToolkitWrapper"
            )

        file_format = file_format.upper()
        # check if xyz, use the toolkit independent method.
        if file_format == "XYZ":
            return self._to_xyz_file(file_path=file_path)

        # Take the first toolkit that can write the desired output format
        toolkit = None
        for query_toolkit in toolkit_registry.registered_toolkits:
            if file_format in query_toolkit.toolkit_file_write_formats:
                toolkit = query_toolkit
                break

        # Raise an exception if no toolkit was found to provide the requested file_format
        if toolkit is None:
            supported_formats = {}
            for _toolkit in toolkit_registry.registered_toolkits:
                supported_formats[_toolkit.toolkit_name] = (
                    _toolkit.toolkit_file_write_formats
                )
            raise ValueError(
                f"The requested file format ({file_format}) is not available from any of the installed toolkits "
                f"(supported formats: {supported_formats})"
            )

        if isinstance(file_path, (str, pathlib.Path)):
            toolkit.to_file(self, file_path, file_format)
        else:
            toolkit.to_file_obj(self, file_path, file_format)

    def enumerate_tautomers(
        self, max_states=20, toolkit_registry=GLOBAL_TOOLKIT_REGISTRY
    ):
        """
        Enumerate the possible tautomers of the current molecule

        Parameters
        ----------
        max_states
            The maximum amount of molecules that should be returned

        toolkit_registry
            :class:`ToolkitRegistry` or :class:`ToolkitWrapper` to use to enumerate the tautomers.

        Returns
        -------
        molecules
            A list of openff.toolkit.topology.Molecule instances not including the input molecule.
        """

        if isinstance(toolkit_registry, ToolkitRegistry):
            molecules = toolkit_registry.call(
                "enumerate_tautomers", molecule=self, max_states=max_states
            )

        elif isinstance(toolkit_registry, ToolkitWrapper):
            molecules = toolkit_registry.enumerate_tautomers(
                self, max_states=max_states
            )

        else:
            raise InvalidToolkitRegistryError(
                "'toolkit_registry' must be either a ToolkitRegistry or a ToolkitWrapper"
            )

        return molecules

    def enumerate_stereoisomers(
        self,
        undefined_only: bool = False,
        max_isomers: int = 20,
        rationalise: bool = True,
        toolkit_registry: TKR = GLOBAL_TOOLKIT_REGISTRY,
    ):
        """
        Enumerate the stereocenters and bonds of the current molecule.

        Parameters
        ----------
        undefined_only
            If we should enumerate all stereocenters and bonds or only those with undefined stereochemistry

        max_isomers
            The maximum amount of molecules that should be returned

        rationalise
            If we should try to build and rationalise the molecule to ensure it can exist

        toolkit_registry
            :class:`ToolkitRegistry` or :class:`ToolkitWrapper` to use to enumerate the stereoisomers.

        Returns
        --------
        molecules
            A list of :class:`Molecule` instances not including the input molecule.

        """

        if isinstance(toolkit_registry, ToolkitRegistry):
            molecules = toolkit_registry.call(
                "enumerate_stereoisomers",
                molecule=self,
                undefined_only=undefined_only,
                max_isomers=max_isomers,
                rationalise=rationalise,
            )

        elif isinstance(toolkit_registry, ToolkitWrapper):
            molecules = toolkit_registry.enumerate_stereoisomers(  # type: ignore[attr-defined]
                self,
                undefined_only=undefined_only,
                max_isomers=max_isomers,
                rationalise=rationalise,
            )

        else:
            raise InvalidToolkitRegistryError(
                "'toolkit_registry' must be either a ToolkitRegistry or a ToolkitWrapper"
            )

        return molecules

    # TODO: This should probably be a classmethod
    @OpenEyeToolkitWrapper.requires_toolkit()
    def enumerate_protomers(self, max_states: int = 0) -> list:
        """
        Enumerate the formal charges of a molecule to generate different protomers.

        Parameters
        ----------
        max_states
            The maximum number of protomer states to be returned. If 0, the default,
            attempt to return all protomers. If set to a non-zero number, the input molecule
            is not guaranteed to be included in the returned list.

        Returns
        -------
        molecules
            A list of the protomers of the input molecules, including the input molecule if found
            by the underlying toolkit's protomer enumeration tool and not pruned by `max_states`.
        """

        return OpenEyeToolkitWrapper().enumerate_protomers(
            molecule=self,
            max_states=max_states,
        )

    @classmethod
    @RDKitToolkitWrapper.requires_toolkit()
    def from_rdkit(
        cls: type[FM],
        rdmol,
        allow_undefined_stereo: bool = False,
        hydrogens_are_explicit: bool = False,
    ) -> FM:
        """
        Create a Molecule from an RDKit molecule.

        Requires the RDKit to be installed.

        Parameters
        ----------
        rdmol
            An RDKit molecule
        allow_undefined_stereo
            If ``False``, raises an exception if ``rdmol`` contains undefined stereochemistry.
        hydrogens_are_explicit
            If ``False``, RDKit will perform hydrogen addition using ``Chem.AddHs``

        Returns
        -------
        molecule
            An OpenFF molecule

        Examples
        --------

        Create a molecule from an RDKit molecule

        >>> from openff.toolkit import Molecule
        >>> from rdkit import Chem
        >>> rdmol = Chem.MolFromSmiles("CCO")
        >>> molecule = Molecule.from_rdkit(rdmol)

        """
        toolkit = RDKitToolkitWrapper()
        molecule = toolkit.from_rdkit(
            rdmol,
            allow_undefined_stereo=allow_undefined_stereo,
            hydrogens_are_explicit=hydrogens_are_explicit,
            _cls=cls,
        )
        return molecule

    def to_rdkit(
        self,
        aromaticity_model=DEFAULT_AROMATICITY_MODEL,
        toolkit_registry=GLOBAL_TOOLKIT_REGISTRY,
    ) -> "RDMol":
        """
        Create an RDKit molecule

        Requires the RDKit to be installed.

        Parameters
        ----------
        aromaticity_model
            The aromaticity model to use. Only OEAroModel_MDL is supported.

        Returns
        -------
        rdmol
            An RDKit molecule

        Examples
        --------

        Convert a molecule to RDKit

        >>> from openff.toolkit.utils import get_data_file_path
        >>> sdf_filepath = get_data_file_path('molecules/ethanol.sdf')
        >>> molecule = Molecule(sdf_filepath)
        >>> rdmol = molecule.to_rdkit()

        """
        # toolkit = RDKitToolkitWrapper()
        if isinstance(toolkit_registry, ToolkitWrapper):
            return toolkit_registry.to_rdkit(self, aromaticity_model=aromaticity_model)  # type: ignore[attr-defined]
        else:
            return toolkit_registry.call(
                "to_rdkit", self, aromaticity_model=aromaticity_model
            )

    @classmethod
    @OpenEyeToolkitWrapper.requires_toolkit()
    def from_openeye(
        cls: type[FM],
        oemol,
        allow_undefined_stereo: bool = False,
    ) -> "FrozenMolecule":
        """
        Create a ``Molecule`` from an OpenEye molecule.

        Requires the OpenEye toolkit to be installed.

        Parameters
        ----------
        oemol
            An OpenEye molecule
        allow_undefined_stereo
            If ``False``, raises an exception if oemol contains undefined stereochemistry.

        Returns
        -------
        molecule
            An OpenFF molecule

        Examples
        --------

        Create a ``Molecule`` from an OpenEye OEMol

        >>> from openff.toolkit import Molecule
        >>> from openeye import oechem
        >>> oemol = oechem.OEMol()
        >>> oechem.OESmilesToMol(oemol, '[H]C([H])([H])C([H])([H])O[H]')
        True
        >>> molecule = Molecule.from_openeye(oemol)

        """
        toolkit = OpenEyeToolkitWrapper()
        molecule = toolkit.from_openeye(
            oemol, allow_undefined_stereo=allow_undefined_stereo, _cls=cls
        )
        return molecule

    @requires_package("qcelemental")
    def to_qcschema(self, multiplicity=1, conformer=0, extras=None):
        """
        Create a QCElemental Molecule.

        The kekule structure of the molecule is saved in two places on the returned Molecule:

        * ``extras["canonical_isomeric_explicit_hydrogen_mapped_smiles"]``
        * ``identifiers["canonical_isomeric_explicit_hydrogen_mapped_smiles"]``

        .. warning :: This API is experimental and subject to change.

        Parameters
        ----------
        multiplicity
            The multiplicity of the molecule;
            sets ``molecular_multiplicity`` field for QCElemental Molecule.

        conformer
            The index of the conformer to use for the QCElemental Molecule geometry.

        extras
            A dictionary that should be included in the ``extras`` field on the QCElemental Molecule.
            This can be used to include extra information, such as a smiles representation.

        Returns
        ---------
        qcelemental.models.Molecule
            A validated QCElemental Molecule.

        Examples
        --------

        Create a QCElemental Molecule:

        >>> import qcelemental as qcel
        >>> mol = Molecule.from_smiles('CC')
        >>> mol.generate_conformers(n_conformers=1)
        >>> qcemol = mol.to_qcschema()

        Raises
        --------
        MissingOptionalDependencyError
            If qcelemental is not installed, the qcschema can not be validated.
        InvalidConformerError
            No conformer found at the given index.

        """
        import qcelemental as qcel

        # get/ check the geometry
        try:
            geometry = self.conformers[conformer].m_as(unit.bohr)
        except (IndexError, TypeError):
            raise InvalidConformerError(
                "The molecule must have a conformation to produce a valid qcschema; "
                f"no conformer was found at index {conformer}."
            )

        # Gather the required qcschema data
        charge = self.total_charge.m_as(unit.elementary_charge)
        connectivity = [
            (bond.atom1_index, bond.atom2_index, bond.bond_order) for bond in self.bonds
        ]
        symbols = [SYMBOLS[atom.atomic_number] for atom in self.atoms]
        if extras is not None:
            extras["canonical_isomeric_explicit_hydrogen_mapped_smiles"] = (
                self.to_smiles(mapped=True)
            )
        else:
            extras = {
                "canonical_isomeric_explicit_hydrogen_mapped_smiles": self.to_smiles(
                    mapped=True
                )
            }
        identifiers = {
            "canonical_isomeric_explicit_hydrogen_mapped_smiles": self.to_smiles(
                mapped=True
            )
        }

        schema_dict = {
            "symbols": symbols,
            "geometry": geometry,
            # If we have no bonds we must supply None
            "connectivity": connectivity if connectivity else None,
            "molecular_charge": charge,
            "molecular_multiplicity": multiplicity,
            "extras": extras,
            "identifiers": identifiers,
        }

        return qcel.models.Molecule.from_data(schema_dict, validate=True)

    @classmethod
    def from_mapped_smiles(
        cls: type[FM],
        mapped_smiles: str,
        toolkit_registry: TKR = GLOBAL_TOOLKIT_REGISTRY,
        allow_undefined_stereo: bool = False,
    ) -> FM:
        """
        Create a ``Molecule`` from a SMILES string, ordering atoms from mappings

        SMILES strings support mapping integer indices to each atom by ending a
        bracketed atom declaration with a colon followed by a 1-indexed
        integer:

        .. code:
            "[H:3][C:1](=[O:2])[H:4]"

        This method creates a ``Molecule`` from such a SMILES string whose atoms
        are ordered according to the mapping. Each atom must be mapped exactly
        once; any duplicate, missing, or out-of-range mappings will cause the
        method to fail.

        .. warning :: This API is experimental and subject to change.

        Parameters
        ----------
        mapped_smiles: str
            A mapped SMILES string with explicit hydrogens.
        toolkit_registry
            Cheminformatics toolkit to use for SMILES-to-molecule conversion
        allow_undefined_stereo
            If false, raise an exception if the SMILES contains undefined
            stereochemistry.

        Returns
        ----------
        offmol
            An OpenFF molecule instance.

        Raises
        --------
        SmilesParsingError
            If the given SMILES had no indexing picked up by the toolkits, or if
            the indexing is missing indices.
        RemapIndexError
            If the mapping has duplicate or out-of-range indices.

        Examples
        --------

        Create a mapped chlorofluoroiodomethane molecule and check the atoms
        are placed accordingly:

        >>> molecule = Molecule.from_mapped_smiles(
        ...     "[Cl:2][C@:1]([F:3])([I:4])[H:5]"
        ... )
        >>> assert molecule.atom(0).symbol == "C"
        >>> assert molecule.atom(1).symbol == "Cl"
        >>> assert molecule.atom(2).symbol == "F"
        >>> assert molecule.atom(3).symbol == "I"
        >>> assert molecule.atom(4).symbol == "H"

        See Also
        --------
        from_smiles, remap
        """

        # create the molecule from the smiles and check we have the right number of indexes
        # in the mapped SMILES
        warnings.filterwarnings("ignore", category=AtomMappingWarning)

        offmol = cls.from_smiles(
            mapped_smiles,
            hydrogens_are_explicit=True,
            toolkit_registry=toolkit_registry,
            allow_undefined_stereo=allow_undefined_stereo,
        )

        # https://stackoverflow.com/a/53763710
        # this might be better: https://docs.python.org/3/library/warnings.html#warnings.catch_warnings
        warnings.filterwarnings("default", category=AtomMappingWarning)

        # check we found some mapping and remove it as we do not want to expose atom maps
        try:
            mapping = offmol._properties.pop("atom_map")
        except KeyError:
            raise SmilesParsingError(
                "The given SMILES has no indexing, please generate a valid explicit hydrogen "
                "mapped SMILES using cmiles."
            )

        if len(mapping) != offmol.n_atoms:
            raise SmilesParsingError(
                "The mapped smiles does not contain enough indexes to remap the molecule."
            )

        # remap the molecule using the atom map found in the smiles
        # the order is mapping = dict[current_index: new_index]
        # first renumber the mapping dict indexed from 0, currently from 1 as 0 indicates no mapping in toolkits
        adjusted_mapping = dict((current, new - 1) for current, new in mapping.items())

        return offmol.remap(adjusted_mapping, current_to_new=True)

    @classmethod
    @requires_package("qcelemental")
    def from_qcschema(
        cls: type[FM],
        qca_object,
        toolkit_registry=GLOBAL_TOOLKIT_REGISTRY,
        allow_undefined_stereo: bool = False,
    ):
        """
        Create a Molecule from a QCArchive molecule record or dataset entry
        based on attached cmiles information.

        If this method is provided a QCElemental Molecule (or dict representation of a Molecule),
        it will return a single-conformer OpenFF Molecule.

        If this method is provided a QCFractal dataset Entry (or dict representation
        of an Entry), it will return an OpenFF Molecule with at least one conformer, corresponding
        to the:

        * ``.molecule`` attribute of a SinglepointDatasetEntry (single conformer)
        * ``.initial_molecule`` attribute of an OptimizationDatasetEntry or
          GridoptimizationDatasetEntry (single conformer)
        * ``initial_molecules`` attribute of a TorsiondriveDatasetEntry (one or more conformers, in the
          order that they appear when accessing the ``initial_molecules`` attribute on the Entry object)

        If these QC molecules have their ``.id`` fields populated, the returned OpenFF Molecule  will have a
        dict mapping QC IDs to conformer numbers (``offmol.properties["initial_molecules"]``)

        The data source must also specify the kekule structure of the molecule. Currently the only
        supported format for this is in the ``canonical_isomeric_explicit_hydrogen_mapped_smiles``
        field, which will be taken from the following locations, if available, in the following
        order of priority:

        * The input's ``attributes`` attribute (set on QCFractal DatasetEntry objects, such as
          ``SinglepointDatasetEntry`` and ``TorsiondriveDatasetEntry``)
        * The input's ``identifiers`` attribute (set on QCSchema Molecules made after QCFractal 0.50)
        * The input's ``extras`` attribute (the information was typically set on QCSchema Molecules as part
          of OpenFF's QC data submission pipeline before QCFractal 0.50)

        A QCElemental Molecule produced from ``Molecule.to_qcschema`` can be round-tripped
        through this method to produce a new, valid Molecule.

        Parameters
        ----------
        qca_object
            A QCArchive molecule record or dataset entry, or dict representation of either.

        toolkit_registry
            openff.toolkit.utils.toolkits.ToolkitWrapper, optional
            :class:`ToolkitRegistry` or :class:`ToolkitWrapper` to use for SMILES-to-molecule conversion

        allow_undefined_stereo
            If false, raises an exception if qca_object contains undefined stereochemistry.

        Returns
        -------
        molecule
            An OpenFF molecule instance.

        Examples
        --------
        Get Molecule from a QCArchive molecule record:

        >>> try:
        ...     from qcportal import PortalClient
        ... except ImportError:
        ...     import pytest
        ...     pytest.skip("This tests sometimes fails when OpenEye is installed")
        >>> client = PortalClient("https://api.qcarchive.molssi.org:443/")
        >>> offmol = Molecule.from_qcschema(
        ...     [*client.query_molecules(molecular_formula="C16H20N3O5")][-1]
        ... )
        >>> offmol.to_hill_formula()
        'C16H20N3O5'

        Get Molecule from a QCArchive optimization entry:

        >>> from qcportal import PortalClient
        >>> client = PortalClient("https://api.qcarchive.molssi.org:443/")
        >>> optimizations = client.get_dataset(
        ...     dataset_type="optimization",
        ...     dataset_name="SMIRNOFF Coverage Set 1",
        ... )
        >>> offmol = Molecule.from_qcschema(optimizations.get_entry('coc(o)oc-0'))
        >>> offmol.to_hill_formula()
        'C3H8O3'

        Raises
        -------
        InvalidQCInputError
            If the input record isn't suitable to be made into an OpenFF Molecule
        MissingCMILESError
            If the record does not contain the
            ``canonical_isomeric_explicit_hydrogen_mapped_smiles``.
        InvalidConformerError
            If the conformer could not be attached.
        """
        # Process input as dict; convert if necessary
        if not isinstance(qca_object, dict):
            try:
                qca_object = qca_object.dict()
            except AttributeError:
                raise AttributeError(
                    f"The input object (type {type(qca_object)=} "
                    "passed is not and a dict and could not be converted to a dict."
                )
        if "symbols" in qca_object.keys():
            mol_dicts = [qca_object]
        else:
            mol_dicts = [qca_object.get("molecule")]
            if not mol_dicts[0]:
                mol_dicts = [qca_object.get("initial_molecule")]
            if not mol_dicts[0]:
                # TorsionDriveEntries will have a list of mols instead of just one,
                # so we don't need to cast this to list
                mol_dicts = qca_object.get("initial_molecules")
            if not mol_dicts:
                raise InvalidQCInputError(
                    f"Unable to find molecule information in qcschema input. {qca_object=}"
                )

        first_cmiles = None
        for mol_dict in mol_dicts:
            # Entries sometimes have their cmiles here
            cmiles = qca_object.get("attributes", {}).get(
                "canonical_isomeric_explicit_hydrogen_mapped_smiles"
            )
            if not cmiles:
                cmiles = mol_dict.get("identifiers", {}).get(
                    "canonical_isomeric_explicit_hydrogen_mapped_smiles"
                )
            if not cmiles:
                cmiles = mol_dict.get("extras", {}).get(
                    "canonical_isomeric_explicit_hydrogen_mapped_smiles"
                )
            if not cmiles:
                raise MissingCMILESError(
                    f"Unable to find CMILES in qcschema input molecule. {mol_dict=}"
                )
            if first_cmiles is None:
                first_cmiles = cmiles
                offmol = cls.from_mapped_smiles(
                    cmiles,
                    toolkit_registry=toolkit_registry,
                    allow_undefined_stereo=allow_undefined_stereo,
                )
            else:
                if first_cmiles != cmiles:
                    raise InvalidQCInputError(
                        f"Input entry has multiple molecule records with different CMILES. "
                        f"{first_cmiles} != {cmiles} when iterating over molecules for "
                        f"input {qca_object}"
                    )
            geometry = Quantity(
                np.array(mol_dict["geometry"], float).reshape(-1, 3), unit.bohr
            )
            offmol._add_conformer(geometry.to(unit.angstrom))
            # If there's a QCA ID for this QC molecule, store it in the OFF molecule with reference to
            # its corresponding conformer
            if "id" in mol_dict.keys():
                mol_map = offmol.properties.get("initial_molecules", dict())
                mol_map[offmol.n_conformers - 1] = mol_dict["id"]
                offmol.properties["initial_molecules"] = mol_map

        return offmol

    @classmethod
    @RDKitToolkitWrapper.requires_toolkit()
    def from_pdb_and_smiles(
        cls: type[FM],
        file_path,
        smiles,
        allow_undefined_stereo: bool = False,
        name: str = "",
    ) -> FM:
        """
        Create a Molecule from a pdb file and a SMILES string using RDKit.

        Requires RDKit to be installed.

        .. warning :: This API is experimental and subject to change.

        The molecule is created and sanitised based on the SMILES string, we then find a mapping
        between this molecule and one from the PDB based only on atomic number and connections.
        The SMILES molecule is then reindexed to match the PDB, the conformer is attached, and the
        molecule returned.

        Note that any stereochemistry in the molecule is set by the SMILES, and not the coordinates
        of the PDB.

        Parameters
        ----------
        file_path
            PDB file path
        smiles
            a valid smiles string for the pdb, used for stereochemistry, formal charges, and bond order
        allow_undefined_stereo
            If false, raises an exception if SMILES contains undefined stereochemistry.
        name
            An optional name for the output molecule

        Returns
        --------
        molecule
            An OFFMol instance with ordering the same as used in the PDB file.

        Raises
        ------
        InvalidConformerError
            If the SMILES and PDB molecules are not isomorphic.
        """
        warnings.warn(
            "`Molecule.from_pdb_and_smiles` is deprecated in favor of `Topology.from_pdb`, the recommended "
            "method for loading PDB files. This method will be removed in a future release of the OpenFF Toolkit.",
            MoleculeDeprecationWarning,
            stacklevel=2,
        )

        toolkit = RDKitToolkitWrapper()
        return toolkit.from_pdb_and_smiles(
            file_path, smiles, allow_undefined_stereo, _cls=cls, name=name
        )

    def canonical_order_atoms(self, toolkit_registry=GLOBAL_TOOLKIT_REGISTRY):
        """
        Produce a copy of the molecule with the atoms reordered canonically.

        Each toolkit defines its own canonical ordering of atoms. The canonical
        order may change from toolkit version to toolkit version or between
        toolkits.

        .. warning :: This API is experimental and subject to change.

        Parameters
        ----------
        toolkit_registry
            openff.toolkit.utils.toolkits.ToolkitWrapper, optional
            :class:`ToolkitRegistry` or :class:`ToolkitWrapper` to use for
            SMILES-to-molecule conversion

        Returns
        -------
        molecule
            An new OpenFF style molecule with atoms in the canonical order.
        """

        if isinstance(toolkit_registry, ToolkitRegistry):
            return toolkit_registry.call("canonical_order_atoms", self)
        elif isinstance(toolkit_registry, ToolkitWrapper):
            toolkit = toolkit_registry
            return toolkit.canonical_order_atoms(self)
        else:
            raise InvalidToolkitRegistryError(
                "Invalid toolkit_registry passed to from_smiles. Expected ToolkitRegistry or ToolkitWrapper. "
                f"Got {type(toolkit_registry)}."
            )

    def remap(
        self,
        mapping_dict: dict[int, int],
        current_to_new: bool = True,
        partial: bool = False,
    ):
        """
        Reorder the atoms in the molecule according to the given mapping dict.

        The mapping dict must be a dictionary mapping atom indices to atom
        indices. Each atom index must be an integer in the half-open interval
        ``[0, n_atoms)``; ie, it must be a valid index into the ``self.atoms``
        list. All atom indices in the molecule must be mapped from and to
        exactly once unless ``partial=True`` is given, in which case they must
        be mapped no more than once. Missing (unless ``partial=True``),
        out-of-range (including non-integer), or duplicate indices are not
        allowed in the ``mapping_dict`` and will lead to an exception.

        By default, the mapping dict's keys are the source indices and its
        values are destination indices, but this can be changed with the
        ``current_to_new`` argument.

        The keys of the ``self.properties["atom_map"]`` property are updated for
        the new ordering. Other values of the properties dictionary are
        transferred unchanged.

        .. warning :: This API is experimental and subject to change.

        Parameters
        ----------
        mapping_dict
            A dictionary of the mapping between indices. The mapping should be
            indexed starting from 0 for both the source and destination; note
            that SMILES atom mapping is typically 1-based.
        current_to_new
            If this is ``True``, then ``mapping_dict`` is of the form
            ``{current_index: new_index}``; otherwise, it is of the form
            ``{new_index: current_index}``.
        partial
            If ``False`` (the default), an exception will be raised if any atom
            is lacking a destination in the atom map. Note that if this is
            ``True``, atoms without entries in the mapping dict may be moved in
            addition to those in the dictionary. Note that partial maps must
            still be in-range and not include duplicates.

        Returns
        -------
        new_molecule
            A copy of the molecule in the new order.

        Raises
        ------
        RemapIndexError
            When an out-of-range, duplicate, or missing index is found in the
            ``mapping_dict``.

        See Also
        --------
        from_mapped_smiles
        """

        # make sure the size of the mapping matches the current molecule
        if len(mapping_dict) > self.n_atoms or (
            len(mapping_dict) < self.n_atoms and not partial
        ):
            raise RemapIndexError(
                f"The number of mapping indices ({len(mapping_dict)}) does not "
                + f"match the number of atoms in this molecule ({self.n_atoms})"
            )

        # make two mapping dicts we need new to old for atoms
        # and old to new for bonds
        if current_to_new:
            cur_to_new = mapping_dict
            new_to_cur = dict(zip(mapping_dict.values(), mapping_dict.keys()))
        else:
            new_to_cur = mapping_dict
            cur_to_new = dict(zip(mapping_dict.values(), mapping_dict.keys()))

        # Make sure that there were no duplicate indices
        if len(new_to_cur) != len(cur_to_new):
            raise RemapIndexError(
                "There must be no duplicate source or destination indices in"
                + " mapping_dict"
            )

        if any(
            not (isinstance(i, int) and 0 <= i < self.n_atoms)
            for i in [*new_to_cur, *cur_to_new]
        ):
            raise RemapIndexError(
                f"All indices in a mapping_dict for a molecule with {self.n_atoms}"
                + f" atoms must be integers between 0 and {self.n_atoms - 1}"
            )

        # If a partial map is allowed, complete it
        if partial and len(mapping_dict) < self.n_atoms:
            # Get a set of all the unspecified destination indices
            available_indices = {i for i in range(self.n_atoms) if i not in new_to_cur}
            # Find the atoms that can be left unmoved and don't move them
            for i in range(self.n_atoms):
                if i not in cur_to_new and i not in new_to_cur:
                    available_indices.remove(i)
                    cur_to_new[i] = i
                    new_to_cur[i] = i
            # Fill in the remaining indices
            for i in range(self.n_atoms):
                if i not in cur_to_new:
                    j = available_indices.pop()
                    cur_to_new[i] = j
                    new_to_cur[j] = i

        new_molecule = self.__class__()
        new_molecule.name = self.name

        try:
            # add the atoms list
            for i in range(self.n_atoms):
                # get the old atom info
                old_atom = self._atoms[new_to_cur[i]]
                new_molecule._add_atom(**old_atom.to_dict())
        # this is the first time we access the mapping; catch an index error
        # here corresponding to mapping that starts from 0 or higher
        except (KeyError, IndexError):
            raise RemapIndexError(
                f"The mapping supplied is missing a destination index for atom {i}"
            )

        # add the bonds but with atom indexes in a sorted ascending order
        for bond in self._bonds:
            atoms = sorted([cur_to_new[bond.atom1_index], cur_to_new[bond.atom2_index]])
            bond_dict = bond.to_dict()
            bond_dict["atom1"] = atoms[0]
            bond_dict["atom2"] = atoms[1]
            new_molecule._add_bond(**bond_dict)

        # we can now resort the bonds
        sorted_bonds = sorted(
            new_molecule.bonds, key=operator.attrgetter("atom1_index", "atom2_index")
        )
        new_molecule._bonds = sorted_bonds

        # remap the charges
        if self.partial_charges is not None:
            new_charges = np.zeros(self.n_atoms)
            for i in range(self.n_atoms):
                new_charges[i] = self.partial_charges[new_to_cur[i]].m_as(
                    unit.elementary_charge
                )
            new_molecule.partial_charges = new_charges * unit.elementary_charge

        # remap the conformers, there can be more than one
        if self.conformers is not None:
            for conformer in self.conformers:
                new_conformer = np.zeros((self.n_atoms, 3))
                for i in range(self.n_atoms):
                    new_conformer[i] = conformer[new_to_cur[i]].m_as(unit.angstrom)
                new_molecule._add_conformer(new_conformer * unit.angstrom)

        # move any properties across
        new_molecule._properties = deepcopy(self._properties)

        # remap the atom map
        if "atom_map" in new_molecule.properties and isinstance(
            new_molecule.properties["atom_map"], dict
        ):
            new_molecule.properties["atom_map"] = {
                cur_to_new.get(k, k): v
                for k, v in new_molecule.properties["atom_map"].items()
            }

        return new_molecule

    def to_openeye(
        self,
        toolkit_registry: TKR = GLOBAL_TOOLKIT_REGISTRY,
        aromaticity_model: str = DEFAULT_AROMATICITY_MODEL,
    ):
        """
        Create an OpenEye molecule

        Requires the OpenEye toolkit to be installed.

        .. todo ::

           * Use stored conformer positions instead of an argument.
           * Should the aromaticity model be specified in some other way?

        Parameters
        ----------
        aromaticity_model
            The aromaticity model to use. Only OEAroModel_MDL is supported.

        Returns
        -------
        oemol
            An OpenEye molecule

        Examples
        --------

        Create an OpenEye molecule from a Molecule

        >>> molecule = Molecule.from_smiles('CC')
        >>> oemol = molecule.to_openeye()

        """

        if isinstance(toolkit_registry, ToolkitWrapper):
            return toolkit_registry.to_openeye(  # type: ignore[attr-defined]
                self, aromaticity_model=aromaticity_model
            )
        else:
            return toolkit_registry.call(
                "to_openeye", self, aromaticity_model=aromaticity_model
            )

    def _construct_angles(self) -> None:
        """
        Get an iterator over all i-j-k angles.
        """
        if not hasattr(self, "_angles"):
            self._construct_bonded_atoms_list()
            self._angles = set()
            for atom1 in self._atoms:
                for atom2 in self._bonded_atoms[atom1]:
                    for atom3 in self._bonded_atoms[atom2]:
                        if atom1 == atom3:
                            continue
                        if atom1.molecule_atom_index < atom3.molecule_atom_index:
                            self._angles.add((atom1, atom2, atom3))
                        else:
                            self._angles.add((atom3, atom2, atom1))

    def _construct_torsions(self) -> None:
        """
        Construct sets containing the atoms improper and proper torsions

        Impropers are constructed with the central atom listed second
        """
        if not hasattr(self, "_torsions"):
            self._construct_bonded_atoms_list()

            self._propers = set()
            self._impropers = set()

            for atom1 in self._atoms:
                for atom2 in self._bonded_atoms[atom1]:
                    for atom3 in self._bonded_atoms[atom2]:
                        if atom1 == atom3:
                            continue
                        for atom4 in self._bonded_atoms[atom3]:
                            if atom4 == atom2:
                                continue
                            # Exclude i-j-k-i
                            if atom1 == atom4:
                                continue

                            if atom1.molecule_atom_index < atom4.molecule_atom_index:
                                torsion = (atom1, atom2, atom3, atom4)
                            else:
                                torsion = (atom4, atom3, atom2, atom1)

                            self._propers.add(torsion)

                        for atom3i in self._bonded_atoms[atom2]:
                            if atom3i == atom3:
                                continue
                            if atom3i == atom1:
                                continue

                            improper = (atom1, atom2, atom3, atom3i)
                            self._impropers.add(improper)

            self._torsions = self._propers | self._impropers

    def _construct_bonded_atoms_list(self) -> None:
        """
        Construct list of all atoms each atom is bonded to.

        """
        # TODO: Add this to cached_properties
        if not hasattr(self, "_bonded_atoms"):
            self._bonded_atoms: dict[Atom, set[Atom]] = dict()
            for atom in self._atoms:
                self._bonded_atoms[atom] = set()
            for bond in self._bonds:
                atom1 = self.atoms[bond.atom1_index]
                atom2 = self.atoms[bond.atom2_index]
                self._bonded_atoms[atom1].add(atom2)
                self._bonded_atoms[atom2].add(atom1)

    def _is_bonded(self, atom_index_1: int, atom_index_2: int) -> bool:
        """Return True if atoms are bonded, False if not.

        Parameters
        ----------
        atom_index_1
        atom_index_2
            Atom indices

        Returns
        -------
        is_bonded
            True if atoms are bonded, False otherwise


        """
        self._construct_bonded_atoms_list()
        atom1 = self._atoms[atom_index_1]
        atom2 = self._atoms[atom_index_2]
        return atom2 in self._bonded_atoms[atom1]

    def get_bond_between(self, i: Union[int, Atom], j: Union[int, Atom]) -> Bond:
        """Returns the bond between two atoms

        Parameters
        ----------
        i, j
            Atoms or atom indices to check

        Returns
        -------
        bond
            The bond between i and j.

        """
        if isinstance(i, int) and isinstance(j, int):
            atom_i = self._atoms[i]
            atom_j = self._atoms[j]
        elif isinstance(i, Atom) and isinstance(j, Atom):
            atom_i = i
            atom_j = j
        else:
            raise TypeError(
                "Invalid input passed to get_bond_between(). Expected ints or Atoms, "
                f"got {j} and {j}."
            )

        for bond in atom_i.bonds:
            for atom in bond.atoms:
                if atom == atom_i:
                    continue

                if atom == atom_j:
                    return bond

        from openff.toolkit.topology import NotBondedError

        raise NotBondedError(f"No bond between atom {i} and {j}")


class Molecule(FrozenMolecule):
    """
    Mutable chemical representation of a molecule, such as a small molecule or biopolymer.

    .. todo :: What other API calls would be useful for supporting biopolymers as small molecules? Perhaps iterating
        over chains and residues?

    Examples
    --------

    Create a molecule from an sdf file

    >>> from openff.toolkit.utils import get_data_file_path
    >>> sdf_filepath = get_data_file_path('molecules/ethanol.sdf')
    >>> molecule = Molecule(sdf_filepath)

    Convert to OpenEye OEMol object

    >>> oemol = molecule.to_openeye()

    Create a molecule from an OpenEye molecule

    >>> molecule = Molecule.from_openeye(oemol)

    Convert to RDKit Mol object

    >>> rdmol = molecule.to_rdkit()

    Create a molecule from an RDKit molecule

    >>> molecule = Molecule.from_rdkit(rdmol)

    Create a molecule from IUPAC name (requires the OpenEye toolkit)

    >>> molecule = Molecule.from_iupac('imatinib')

    Create a molecule from SMILES

    >>> molecule = Molecule.from_smiles('Cc1ccccc1')

    .. warning :: This API is experimental and subject to change.

    """

    def __init__(self, *args, **kwargs):
        """
        See FrozenMolecule.__init__

        .. todo ::

           * If a filename or file-like object is specified but the file
             contains more than one molecule, what is the proper behavior?
             Read just the first molecule, or raise an exception if more
             than one molecule is found?

           * Should we also support SMILES strings or IUPAC names for
             ``other``?

        """
        super().__init__(*args, **kwargs)

    # TODO: Change this to add_atom(Atom) to improve encapsulation and extensibility?
    def add_atom(
        self,
        atomic_number: int,
        formal_charge: int,
        is_aromatic: bool,
        stereochemistry: Optional[str] = None,
        name: Optional[str] = None,
        metadata: Optional[dict[str, Union[int, str]]] = None,
    ) -> int:
        """
        Add an atom to the molecule.

        Parameters
        ----------
        atomic_number
            Atomic number of the atom
        formal_charge
            Formal charge of the atom
        is_aromatic
            If ``True``, atom is aromatic; if ``False``, not aromatic
        stereochemistry
            Either ``'R'`` or ``'S'`` for specified stereochemistry, or ``None`` if stereochemistry is irrelevant
        name
            An optional name for the atom
        metadata
            An optional dictionary where keys are strings and values are strings or ints. This is intended
            to record atom-level information used to inform hierarchy definition and iteration, such as
            grouping atom by residue and chain.

        Returns
        -------
        index
            The index of the atom in the molecule

        Examples
        --------

        Define a methane molecule

        >>> molecule = Molecule()
        >>> molecule.name = 'methane'
        >>> C = molecule.add_atom(6, 0, False)
        >>> H1 = molecule.add_atom(1, 0, False)
        >>> H2 = molecule.add_atom(1, 0, False)
        >>> H3 = molecule.add_atom(1, 0, False)
        >>> H4 = molecule.add_atom(1, 0, False)
        >>> bond_idx = molecule.add_bond(C, H1, 1, False)
        >>> bond_idx = molecule.add_bond(C, H2, 1, False)
        >>> bond_idx = molecule.add_bond(C, H3, 1, False)
        >>> bond_idx = molecule.add_bond(C, H4, 1, False)
        >>> molecule.to_smiles(explicit_hydrogens=False)
        'C'

        """
        atom_index = self._add_atom(
            atomic_number,
            formal_charge,
            is_aromatic,
            stereochemistry=stereochemistry,
            name=name,
            metadata=metadata,
        )

        return atom_index

    def add_bond(
        self,
        atom1: Union[int, "Atom"],
        atom2: Union[int, "Atom"],
        bond_order: int,
        is_aromatic: bool,
        stereochemistry: Optional[str] = None,
        fractional_bond_order: Optional[float] = None,
    ) -> int:
        """
        Add a bond between two specified atom indices


        Parameters
        ----------
        atom1
            Index of first atom
        atom2
            Index of second atom
        bond_order
            Integral bond order of Kekulized form
        is_aromatic
            True if this bond is aromatic, False otherwise
        stereochemistry
            Either ``'E'`` or ``'Z'`` for specified stereochemistry, or ``None`` if stereochemistry is irrelevant
        fractional_bond_order
            The fractional (eg. Wiberg) bond order

        Returns
        -------
        index: int
            Index of the bond in this molecule

        Examples
        --------
        For an example of use, see :py:meth:`add_atom`.
        """
        bond_index = self._add_bond(
            atom1,
            atom2,
            bond_order,
            is_aromatic,
            stereochemistry=stereochemistry,
            fractional_bond_order=fractional_bond_order,
        )

        return bond_index

    def add_conformer(self, coordinates: Quantity) -> int:
        """
        Add a conformation of the molecule

        Parameters
        ----------
        coordinates: unit-wrapped np.array with shape (n_atoms, 3) and dimension of distance
            Coordinates of the new conformer, with the first dimension of the array corresponding to the atom index in
            the molecule's indexing system.

        Returns
        -------
        index
            The index of this conformer
        """

        # TODO how can be check that a set of coords and no connections
        #   is a conformation that does not change connectivity?

        return self._add_conformer(coordinates)

    @overload
    def visualize(
        self,
<<<<<<< HEAD
        backend: Literal["rdkit"] = ...,
        width: int = ...,
        height: int = ...,
        show_all_hydrogens: bool = ...,
    ) -> "IPython.core.display.SVG":
        ...
=======
        backend: Literal["rdkit"],
    ) -> "IPython.display.SVG": ...
>>>>>>> 9b1ab198

    @overload
    def visualize(
        self,
        backend: Literal["openeye"],
<<<<<<< HEAD
        width: int = ...,
        height: int = ...,
        show_all_hydrogens: bool = ...,
    ) -> "IPython.core.display.Image":
        ...
=======
    ) -> "IPython.display.Image": ...
>>>>>>> 9b1ab198

    @overload
    def visualize(
        self,
        backend: Literal["nglview"],
<<<<<<< HEAD
        *,
        show_all_hydrogens: bool = ...,
    ) -> "nglview.NGLWidget":
        ...
=======
    ) -> "nglview.NGLWidget": ...
>>>>>>> 9b1ab198

    def visualize(
        self,
        backend="rdkit",
        width=500,
        height=300,
        show_all_hydrogens=True,
    ):
        """
        Render a visualization of the molecule in Jupyter.

        Note that the ``"nglview"`` backend may, in strained conformations,
        include bonds not present in the topology.

        Parameters
        ----------
        backend
            The visualization engine to use. Choose from:

            - ``"rdkit"`` (default)
            - ``"openeye"``
            - ``"nglview"`` (requires conformers)

        width
<<<<<<< HEAD
            Width of the generated representation in pixels (only applicable to
            ``backend="openeye"`` or ``backend="rdkit"``)
        height
            Width of the generated representation in pixels (only applicable to
=======
            Width of the generated representation (only applicable to
            ``backend="openeye"`` or ``backend="rdkit"``)
        height
            Width of the generated representation (only applicable to
            ``backend="openeye"`` or ``backend="rdkit"``)
        show_all_hydrogens
            Whether to explicitly depict all hydrogen atoms. (only applicable to
>>>>>>> 9b1ab198
            ``backend="openeye"`` or ``backend="rdkit"``)
        show_all_hydrogens
            Whether to explicitly depict all hydrogen atoms.

        Returns
        -------

        """
        import inspect

        from openff.toolkit.utils.toolkits import OPENEYE_AVAILABLE, RDKIT_AVAILABLE

        backend = backend.lower()

        if backend == "nglview":
            try:
                import nglview as nv
            except ImportError:
                raise MissingOptionalDependencyError("nglview")

            signature = inspect.signature(Molecule.visualize).parameters
            if (width != signature["width"].default) or (
                height != signature["height"].default
            ):
                warnings.warn(
                    f"Arguments `width` and `height` are ignored with {backend=}."
                    + f"Found non-default values {width=} and {height=}",
                    stacklevel=2,
                )

            if self.conformers is None:
                raise MissingConformersError(
                    "Visualizing with NGLview requires that the molecule has "
                    + f"conformers, found {self.conformers=}"
                )

            from openff.toolkit.utils._viz import MoleculeNGLViewTrajectory

            try:
                widget = nv.NGLWidget(
                    MoleculeNGLViewTrajectory(
                        molecule=self,
                        ext="MOL2",
                    )
                )
            except ValueError:
                widget = nv.NGLWidget(
                    MoleculeNGLViewTrajectory(
                        molecule=self,
                        ext="PDB",
                    )
                )

            widget.clear_representations()
            widget.add_representation(
                "licorice",
                sele="*" if show_all_hydrogens else "NOT hydrogen",
                radius=0.25,
                multipleBond=True,
            )

            return widget

        if backend == "rdkit":
            if RDKIT_AVAILABLE:
<<<<<<< HEAD
                from IPython.core.display import SVG
                from rdkit.Chem.Draw import (  # type: ignore[import-untyped]
                    rdDepictor,
                    rdMolDraw2D,
                )
                from rdkit.Chem.rdmolops import RemoveHs  # type: ignore[import-untyped]
=======
                from IPython.display import SVG
                from rdkit import Chem
                from rdkit.Chem.Draw import rdDepictor, rdMolDraw2D
>>>>>>> 9b1ab198

                rdmol = self.to_rdkit()

                if not show_all_hydrogens:
                    # updateExplicitCount: Keep a record of the hydrogens we remove.
                    # This is used in visualization to distinguish eg radicals from normal species
                    rdmol = Chem.RemoveHs(rdmol, updateExplicitCount=True)

                rdDepictor.SetPreferCoordGen(True)
                rdDepictor.Compute2DCoords(rdmol)
                rdmol = rdMolDraw2D.PrepareMolForDrawing(rdmol)

                drawer = rdMolDraw2D.MolDraw2DSVG(width, height)
                drawer.DrawMolecule(rdmol)
                drawer.FinishDrawing()

                return SVG(drawer.GetDrawingText())
            else:
                warnings.warn(
                    "RDKit was requested as a visualization backend but "
                    + "it was not found to be installed. Falling back to "
                    + "trying to use OpenEye for visualization.",
                    stacklevel=2,
                )
                backend = "openeye"
        if backend == "openeye":
            if OPENEYE_AVAILABLE:
                from IPython.core.display import Image
                from openeye import oedepict

                oemol = self.to_openeye()

                opts = oedepict.OE2DMolDisplayOptions(
                    width, height, oedepict.OEScale_AutoScale
                )

                if show_all_hydrogens:
                    opts.SetHydrogenStyle(oedepict.OEHydrogenStyle_ImplicitAll)

                oedepict.OEPrepareDepiction(oemol)
                img = oedepict.OEImage(width, height)
                display = oedepict.OE2DMolDisplay(oemol, opts)
                oedepict.OERenderMolecule(img, display)
                png = oedepict.OEWriteImageToString("png", img)
                return Image(png)

        # TODO: More specific exception
        raise ValueError("Could not find an appropriate backend")

    def perceive_residues(
        self,
        substructure_file_path: Optional[str] = None,
        strict_chirality: bool = True,
    ):
        """
        Perceive a polymer's residues and permit iterating over them.

        Perceives residues by matching substructures in the current molecule
        with a substructure dictionary file, using SMARTS, and assigns residue
        names and numbers to atom metadata. It then constructs a residue hierarchy
        scheme to allow iterating over residues.


        Parameters
        ----------
        substructure_file_path
            Path to substructure library file in JSON format. Defaults to using
            built-in substructure file.
        strict_chirality
            Whether to use strict chirality symbols (stereomarks) for
            substructure matchings with SMARTS.
        """
        # Read substructure dictionary file
        if not substructure_file_path:
            substructure_file_path = get_data_file_path(
                "proteins/aa_residues_substructures_with_caps.json"
            )
        with open(substructure_file_path) as subfile:
            substructure_dictionary = json.load(subfile)

        # TODO: Think of a better way to deal with no strict chirality case
        # if ignoring strict chirality, remove/update keys in inner dictionary
        if not strict_chirality:
            # make a copy of substructure dict
            substructure_dictionary_no_chirality = deepcopy(substructure_dictionary)
            # Update inner key (SMARTS) maintaining its value
            for res_name, inner_dict in substructure_dictionary.items():
                for smarts in inner_dict.keys():
                    smarts_no_chirality = smarts.replace("@", "")  # remove @ in smarts
                    substructure_dictionary_no_chirality[res_name][
                        smarts_no_chirality
                    ] = substructure_dictionary_no_chirality[res_name].pop(
                        smarts
                    )  # update key
            # replace with the new substructure dictionary
            substructure_dictionary = substructure_dictionary_no_chirality

        all_matches = list()
        for residue_name, smarts_dict in substructure_dictionary.items():
            matches = dict()
            for smarts in smarts_dict:
                for match in self.chemical_environment_matches(smarts):
                    matches[match] = smarts
                    all_matches.append(
                        {
                            "atom_idxs": match,
                            "atom_idxs_set": set(match),
                            "smarts": smarts,
                            "residue_name": residue_name,
                            "atom_names": smarts_dict[smarts],
                        }
                    )

        # Remove matches that are subsets of other matches
        # give precedence to the SMARTS defined at the end of the file
        match_idxs_to_delete = set()
        for match_idx in range(len(all_matches) - 1, 0, -1):
            this_match_set = all_matches[match_idx]["atom_idxs_set"]
            this_match_set_size = len(this_match_set)
            for match_before_this_idx in range(match_idx):
                match_before_this_set = all_matches[match_before_this_idx][
                    "atom_idxs_set"
                ]
                match_before_this_set_size = len(match_before_this_set)
                n_overlapping_atoms = len(
                    this_match_set.intersection(match_before_this_set)
                )
                if n_overlapping_atoms > 0:
                    if match_before_this_set_size < this_match_set_size:
                        match_idxs_to_delete.add(match_before_this_idx)
                    else:
                        match_idxs_to_delete.add(match_idx)

        match_idxs_to_delete_list = sorted(list(match_idxs_to_delete), reverse=True)
        for match_idx in match_idxs_to_delete_list:
            all_matches.pop(match_idx)

        all_matches.sort(key=lambda x: min(x["atom_idxs"]))

        # Now the matches have been deduplicated and de-subsetted
        for residue_num, match_dict in enumerate(all_matches):
            for smarts_idx, atom_idx in enumerate(match_dict["atom_idxs"]):
                self.atoms[atom_idx].metadata["residue_name"] = match_dict[
                    "residue_name"
                ]
                self.atoms[atom_idx].metadata["residue_number"] = str(residue_num + 1)
                self.atoms[atom_idx].metadata["insertion_code"] = " "
                self.atoms[atom_idx].metadata["atom_name"] = match_dict["atom_names"][
                    smarts_idx
                ]

        # Now add the residue hierarchy scheme
        self._add_residue_hierarchy_scheme()

    def _ipython_display_(self):  # pragma: no cover
        from IPython.display import display

        try:
            return display(self.visualize(backend="nglview"))
        except (ImportError, ValueError):
            pass

        try:
            return display(self.visualize(backend="rdkit"))
        except ValueError:
            pass

        try:
            return display(self.visualize(backend="openeye"))
        except ValueError:
            pass


def _networkx_graph_to_hill_formula(graph: "nx.Graph") -> str:
    """
    Convert a NetworkX graph to a Hill formula.

    Parameters
    ----------
    graph
        The graph to convert.

    Returns
    -------
    str
        The Hill formula corresponding to the graph.

    """
    import networkx as nx

    if not isinstance(graph, nx.Graph):
        raise ValueError("The graph must be a NetworkX graph.")

    atom_nums = list(dict(graph.nodes(data="atomic_number", default=1)).values())
    return _atom_nums_to_hill_formula(atom_nums)


def _atom_nums_to_hill_formula(atom_nums: list[int]) -> str:
    """
    Given a `Counter` object of atom counts by atomic number, generate the corresponding
    Hill formula. See https://en.wikipedia.org/wiki/Chemical_formula#Hill_system"""
    from collections import Counter

    SYMBOLS_ = deepcopy(SYMBOLS)
    SYMBOLS_[0] = "X"

    atom_symbol_counts = Counter(SYMBOLS_[atom_num] for atom_num in atom_nums)

    formula = []
    # Check for C and H first, to make a correct hill formula
    for el in ["C", "H"]:
        if el in atom_symbol_counts:
            count = atom_symbol_counts.pop(el)
            formula.append(el)
            if count > 1:
                formula.append(str(count))

    # now get the rest of the elements in alphabetical ordering
    for el in sorted(atom_symbol_counts.keys()):
        count = atom_symbol_counts.pop(el)
        formula.append(el)
        if count > 1:
            formula.append(str(count))

    return "".join(formula)


def _nth_degree_neighbors_from_graphlike(
    graphlike: MoleculeLike,
    n_degrees: int,
) -> Generator[
    Union[tuple[Atom, Atom], tuple["_SimpleAtom", "_SimpleAtom"]], None, None
]:
    """
    Given a graph-like object, return a tuple of the nth degree neighbors of each atom.

    The input `graphlike` object must provide a .to_networkx() method and an
    `atoms` property that can be indexed.

    See Molecule.nth_degree_neighbors for more details.

    Parameters
    ----------
    graphlike
        The graph-like object to get the neighbors of.
    n: int
        The number of bonds separating atoms in each pair

    Returns
    -------
    neighbors
        tuples (len 2) of atom that are separated by ``n`` bonds.
    """
    import networkx as nx

    graph = graphlike.to_networkx()

    for node_i in graph.nodes:
        for node_j in graph.nodes:
            if node_i == node_j:
                continue

            path_length = nx.shortest_path_length(graph, node_i, node_j)

            if path_length == n_degrees:
                if node_i > node_j:
                    continue
                yield (graphlike.atoms[node_i], graphlike.atoms[node_j])


class HierarchyScheme:
    """
    Perceives hierarchy elements from the metadata of atoms in a ``Molecule``.

    The Open Force Field Toolkit has no native understanding of hierarchical
    atom organisation schemes common to other biomolecular software, such as
    "residues" or "chains" (see :ref:`userguide_hierarchy`). To facilitate
    iterating over groups of atoms, a ``HierarchyScheme`` can be used to collect
    atoms into ``HierarchyElements``, groups of atoms that share the same
    values for certain metadata elements. Metadata elements are stored in the
    ``Atom.properties`` attribute.

    Hierarchy schemes are not updated dynamically; if a ``Molecule`` with
    hierarchy schemes changes, :meth:`Molecule.update_hierarchy_schemes()` must
    be called before the scheme is iterated over again or else the grouping
    may be incorrect.

    A ``HierarchyScheme`` contains the information needed to perceive
    ``HierarchyElement`` objects from a ``Molecule`` containing atoms with
    metadata.

    See also
    --------
    Molecule.add_default_hierarchy_schemes, Molecule.add_hierarchy_scheme,
    Molecule.hierarchy_schemes, Molecule.delete_hierarchy_scheme,
    Molecule.update_hierarchy_schemes, Molecule.perceive_residues,
    Topology.hierarchy_iterator, HierarchyElement
    """

    def __init__(
        self,
        parent: MoleculeLike,
        uniqueness_criteria: Iterable[str],
        iterator_name: str,
    ):
        """
        Create a new hierarchy scheme for iterating over groups of atoms.

        Parameters
        ----------

        parent
            The ``Molecule`` to which this scheme belongs.
        uniqueness_criteria
            The names of ``Atom`` metadata entries that define this scheme. An
            atom belongs to a ``HierarchyElement`` only if its metadata has the
            same values for these criteria as the other atoms in the
            ``HierarchyElement``.
        iterator_name
            The name of the iterator that will be exposed to access the hierarchy
            elements generated by this scheme
        """
        if (type(uniqueness_criteria) is not list) and (
            type(uniqueness_criteria) is not tuple
        ):
            raise TypeError(
                f"'uniqueness_criteria' kwarg must be a list or a tuple of strings,"
                f" received {uniqueness_criteria!r} "
                f"(type {type(uniqueness_criteria)}) instead."
            )

        for criterion in uniqueness_criteria:
            if type(criterion) is not str:
                raise TypeError(
                    f"Each item in the 'uniqueness_criteria' kwarg must be a string,"
                    f" received {criterion!r} "
                    f"(type {type(criterion)}) instead."
                )

        if type(iterator_name) is not str:
            raise TypeError(
                f"'iterator_name' kwarg must be a string, received {iterator_name!r} "
                f"(type {type(iterator_name)}) instead."
            )
        self.parent = parent
        self.uniqueness_criteria = uniqueness_criteria
        self.iterator_name = iterator_name

        self.hierarchy_elements: list[HierarchyElement] = list()

    def to_dict(self) -> dict:
        """
        Serialize this object to a basic dict of strings, ints, and floats
        """
        return_dict: dict[str, Union[str, Sequence[Union[str, int, dict]]]] = dict()
        return_dict["uniqueness_criteria"] = self.uniqueness_criteria
        return_dict["iterator_name"] = self.iterator_name
        return_dict["hierarchy_elements"] = [
            e.to_dict() for e in self.hierarchy_elements
        ]
        return return_dict

    def perceive_hierarchy(self):
        """
        Prepare the parent ``Molecule`` for iteration according to this scheme.

        Groups the atoms of the parent of this ``HierarchyScheme`` according to
        their metadata, and creates ``HierarchyElement`` objects suitable for
        iteration over the parent. Atoms missing the metadata fields in
        this object's ``uniqueness_criteria`` tuple will have those spots
        populated with the string ``'None'``.

        This method overwrites the scheme's ``hierarchy_elements`` attribute in
        place. Each ``HierarchyElement`` in the scheme's `hierarchy_elements`
        attribute is `static` --- that is, it is updated only when
        `perceive_hierarchy()` is called, and `not` on-the-fly when atom
        metadata is modified.
        """

        self.hierarchy_elements = list()
        # Determine which atoms should get added to which HierarchyElements
        hier_eles_to_add: defaultdict[tuple[Union[int, str]], list[Atom]] = (
            defaultdict(list)
        )
        for atom in self.parent.atoms:
            _atom_key = list()
            for field_key in self.uniqueness_criteria:
                if field_key in atom.metadata:
                    _atom_key.append(atom.metadata[field_key])
                else:
                    _atom_key.append("None")

            hier_eles_to_add[tuple(_atom_key)].append(atom)

        # Create the actual HierarchyElements
        for atom_key, atoms_to_add in hier_eles_to_add.items():
            atom_indices = [p.molecule_atom_index for p in atoms_to_add]
            self.add_hierarchy_element(identifier=atom_key, atom_indices=atom_indices)

        self.sort_hierarchy_elements()

    def add_hierarchy_element(
        self,
        identifier: tuple[Union[str, int]],
        atom_indices: Sequence[int],
    ) -> "HierarchyElement":
        """
        Instantiate a new HierarchyElement belonging to this HierarchyScheme.

        This is the main way to instantiate new HierarchyElements.

        Parameters
        ----------
        identifier
            tuple of metadata values (not keys) that define the uniqueness
            criteria for this element
        atom_indices
            The indices of atoms in ``scheme.parent`` that are in this
            element
        """
        new_hier_ele = HierarchyElement(self, identifier, atom_indices)
        self.hierarchy_elements.append(new_hier_ele)
        return new_hier_ele

    def sort_hierarchy_elements(self):
        """
        Semantically sort the HierarchyElements belonging to this object, according to
        their identifiers.
        """

        def compare_hier_identifiers(a, b):
            """A comparison function which can compare hierarchy elements.
            Expects identifiers to be tuples of string and int.
            Attempts to cast strings to int. Assumes that ints are "greater than" strings.

            Returns -1 if a < b, 0 if a==b, and 1 if a>b.

            See https://docs.python.org/3/howto/sorting.html#comparison-functions
            """

            # Iterate over identifier components for comparison
            for val1, val2 in zip(a.identifier, b.identifier):
                # Try converting any strings to ints
                try:
                    val1 = int(val1)
                except ValueError:
                    pass
                try:
                    val2 = int(val2)
                except ValueError:
                    pass

                # If val1 and val2 are the same type, use built-in comparison
                if type(val1) is type(val2):
                    if val1 < val2:
                        return -1
                    elif val1 > val2:
                        return 1
                    else:
                        continue

                # Otherwise, assume that ints are "greater than" strings.
                else:
                    if type(val1) is int:
                        return 1
                    elif type(val2) is int:
                        return -1
            # If we've finished comparing the values in the identifiers without
            # finding one to be greater than the other, then these two identifiers
            # must be equal.
            return 0

        self.hierarchy_elements.sort(key=cmp_to_key(compare_hier_identifiers))

    def __str__(self):
        return (
            f"HierarchyScheme with uniqueness_criteria '{self.uniqueness_criteria}', iterator_name "
            f"'{self.iterator_name}', and {len(self.hierarchy_elements)} elements"
        )

    def __repr__(self):
        return self.__str__()


class HierarchyElement:
    """An element in a metadata hierarchy scheme, such as a residue or chain."""

    def __init__(
        self,
        scheme: HierarchyScheme,
        identifier: tuple[Union[str, int]],
        atom_indices: Sequence[int],
    ):
        """
        Create a new hierarchy element.

        Parameters
        ----------

        scheme
            The scheme to which this ``HierarchyElement`` belongs
        identifier
            tuple of metadata values (not keys) that define the uniqueness
            criteria for this element
        atom_indices
            The indices of particles in ``scheme.parent`` that are in this
            element
        """
        self.scheme = scheme
        self.identifier = identifier
        self.atom_indices = deepcopy(atom_indices)
        for id_component, uniqueness_component in zip(
            identifier, scheme.uniqueness_criteria
        ):
            setattr(self, uniqueness_component, id_component)

    def to_dict(self) -> dict[str, Union[tuple[Union[str, int]], Sequence[int]]]:
        """
        Serialize this object to a basic dict of strings and lists of ints.
        """
        return {
            "identifier": self.identifier,
            "atom_indices": self.atom_indices,
        }

    @property
    def n_atoms(self) -> int:
        """
        The number of atoms in this hierarchy element.
        """
        return len(self.atom_indices)

    @property
    def atoms(self) -> Generator["Atom", None, None]:
        """
        Iterator over the atoms in this hierarchy element.
        """
        for atom_index in self.atom_indices:
            yield self.parent.atoms[atom_index]

    def atom(self, index: int) -> Atom:
        """
        Get the atom with the specified index.
        """
        return self.parent.atoms[self.atom_indices[index]]

    @property
    def parent(self) -> MoleculeLike:
        """
        The parent molecule for this hierarchy element
        """
        return self.scheme.parent

    def __str__(self):
        return (
            f"HierarchyElement {self.identifier} of iterator '{self.scheme.iterator_name}' containing "
            f"{len(self.atom_indices)} atom(s)"
        )

    def __repr__(self):
        return self.__str__()

    @property
    def has_unique_atom_names(self) -> bool:
        """``True`` if the element has unique atom names, ``False`` otherwise."""
        return _has_unique_atom_names(self)

    def generate_unique_atom_names(self, suffix: str = "x"):
        """
        Generate unique atom names from the element symbol and count.

        Names are generated from the elemental symbol and the number of times
        that element is found in the hierarchy element. The character 'x' is
        appended to these generated names to reduce the odds that they clash
        with an atom name or type imported from another source. For example,
        generated atom names might begin 'C1x', 'H1x', 'O1x', 'C2x', etc.

        Parameters
        ----------

        suffix
            Optional suffix added to atom names. Assists in denoting molecule types
        """
        return _generate_unique_atom_names(self, suffix)


def _has_unique_atom_names(
    obj: Union[FrozenMolecule, "_SimpleMolecule", HierarchyElement]
) -> bool:
    """``True`` if the object has unique atom names, ``False`` otherwise."""
    unique_atom_names = set([atom.name for atom in obj.atoms])
    if len(unique_atom_names) < obj.n_atoms:
        return False
    return True


def _generate_unique_atom_names(
    obj: Union[FrozenMolecule, HierarchyElement], suffix: str = "x"
):
    """
    Generate unique atom names from the element symbol and count.

    Names are generated from the elemental symbol and the number of times that
    element is found in the hierarchy element or molecule. The character 'x' is
    appended to these generated names to reduce the odds that they clash with
    an atom name or type imported from another source. For example, generated
    atom names might begin 'C1x', 'H1x', 'O1x', 'C2x', etc.

    Parameters
    ----------

    suffix
        Optional suffix added to atom names. Assists in denoting molecule types
    """

    element_counts: defaultdict[str, int] = defaultdict(int)
    for atom in obj.atoms:
        symbol = atom.symbol
        element_counts[symbol] += 1
        atom.name = symbol + str(element_counts[symbol]) + suffix<|MERGE_RESOLUTION|>--- conflicted
+++ resolved
@@ -87,12 +87,8 @@
 from openff.toolkit.utils.utils import get_data_file_path, requires_package
 
 if TYPE_CHECKING:
-<<<<<<< HEAD
-    import IPython.core.display
-=======
     import IPython.display
     import networkx as nx
->>>>>>> 9b1ab198
     import nglview
     from rdkit.Chem import Mol as RDMol
 
@@ -5445,44 +5441,28 @@
     @overload
     def visualize(
         self,
-<<<<<<< HEAD
         backend: Literal["rdkit"] = ...,
         width: int = ...,
         height: int = ...,
         show_all_hydrogens: bool = ...,
-    ) -> "IPython.core.display.SVG":
-        ...
-=======
-        backend: Literal["rdkit"],
     ) -> "IPython.display.SVG": ...
->>>>>>> 9b1ab198
 
     @overload
     def visualize(
         self,
         backend: Literal["openeye"],
-<<<<<<< HEAD
         width: int = ...,
         height: int = ...,
         show_all_hydrogens: bool = ...,
-    ) -> "IPython.core.display.Image":
-        ...
-=======
     ) -> "IPython.display.Image": ...
->>>>>>> 9b1ab198
 
     @overload
     def visualize(
         self,
         backend: Literal["nglview"],
-<<<<<<< HEAD
         *,
         show_all_hydrogens: bool = ...,
-    ) -> "nglview.NGLWidget":
-        ...
-=======
     ) -> "nglview.NGLWidget": ...
->>>>>>> 9b1ab198
 
     def visualize(
         self,
@@ -5507,12 +5487,6 @@
             - ``"nglview"`` (requires conformers)
 
         width
-<<<<<<< HEAD
-            Width of the generated representation in pixels (only applicable to
-            ``backend="openeye"`` or ``backend="rdkit"``)
-        height
-            Width of the generated representation in pixels (only applicable to
-=======
             Width of the generated representation (only applicable to
             ``backend="openeye"`` or ``backend="rdkit"``)
         height
@@ -5520,7 +5494,6 @@
             ``backend="openeye"`` or ``backend="rdkit"``)
         show_all_hydrogens
             Whether to explicitly depict all hydrogen atoms. (only applicable to
->>>>>>> 9b1ab198
             ``backend="openeye"`` or ``backend="rdkit"``)
         show_all_hydrogens
             Whether to explicitly depict all hydrogen atoms.
@@ -5586,18 +5559,12 @@
 
         if backend == "rdkit":
             if RDKIT_AVAILABLE:
-<<<<<<< HEAD
                 from IPython.core.display import SVG
                 from rdkit.Chem.Draw import (  # type: ignore[import-untyped]
                     rdDepictor,
                     rdMolDraw2D,
                 )
                 from rdkit.Chem.rdmolops import RemoveHs  # type: ignore[import-untyped]
-=======
-                from IPython.display import SVG
-                from rdkit import Chem
-                from rdkit.Chem.Draw import rdDepictor, rdMolDraw2D
->>>>>>> 9b1ab198
 
                 rdmol = self.to_rdkit()
 
