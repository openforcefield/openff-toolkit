--- conflicted
+++ resolved
@@ -5528,50 +5528,12 @@
                 and should be considered an error.
             """
 
-<<<<<<< HEAD
-            omm_topology_G = nx.Graph()
-            for atom in openmm_topology.atoms():
-                omm_topology_G.add_node(
-                    atom.index,
-                    atomic_number=atom.atomic_number,
-                    formal_charge=0.0,
-                    atom_name=atom.name,
-                    residue_name=atom.residue.name,
-                    residue_number=atom.residue.index,
-                )
-
-            n_hydrogens = [0] * openmm_topology.getNumAtoms()
-            for bond in openmm_topology.bonds():
-                omm_topology_G.add_edge(
-                    bond.atom1.index,
-                    bond.atom2.index,
-                    bond_order=Chem.rdchem.BondType.UNSPECIFIED,  # bond.order
-                )
-                # Assign sequential negative numbers as atomic numbers for hydrogens attached to the same heavy atom.
-                # We do the same to the substructure templates that are used for matching. This saves runtime because
-                # it removes redundant self-symmetric matches.
-                if bond.atom1.atomic_number == 1:
-                    h_index = bond.atom1.index
-                    heavy_atom_index = bond.atom2.index
-                    n_hydrogens[heavy_atom_index] += 1
-                    omm_topology_G.nodes[h_index]["atomic_number"] = (
-                        -1 * n_hydrogens[heavy_atom_index]
-                    )
-                if bond.atom2.atomic_number == 1:
-                    h_index = bond.atom2.index
-                    heavy_atom_index = bond.atom1.index
-                    n_hydrogens[heavy_atom_index] += 1
-                    omm_topology_G.nodes[h_index]["atomic_number"] = (
-                        -1 * n_hydrogens[heavy_atom_index]
-                    )
-=======
             # Don't modify the input graph
             import copy
 
             omm_topology_G = copy.deepcopy(omm_topology_G)
 
             _make_hydrogens_negative_in_networkx_graph(omm_topology_G)
->>>>>>> 27490afb
 
             # Try matching this substructure to the whole molecule graph
             node_match = isomorphism.categorical_node_match(
