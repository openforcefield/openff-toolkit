--- conflicted
+++ resolved
@@ -6710,7 +6710,6 @@
         try:
             return display(self.visualize(backend="openeye"))
         except ValueError:
-<<<<<<< HEAD
             pass
 
 
@@ -6853,24 +6852,3 @@
 
     def __repr__(self):
         return self.__str__()
-
-
-class InvalidConformerError(Exception):
-    """
-    This error is raised when the conformer added to the molecule
-    has a different connectivity to that already defined.
-    or anyother conformer related issues.
-    """
-
-    pass
-
-
-class SmilesParsingError(Exception):
-    """
-    This error is rasied when parsing a smiles string results in an error.
-    """
-
-    pass
-=======
-            pass
->>>>>>> 62fafbcc
