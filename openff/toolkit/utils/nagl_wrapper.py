import importlib
import pathlib
import warnings
from typing import TYPE_CHECKING, Optional

from openff.toolkit import Quantity, unit
from openff.toolkit.utils.base_wrapper import ToolkitWrapper
from openff.toolkit.utils.exceptions import (
    ToolkitUnavailableException,
)

if TYPE_CHECKING:
    from openff.toolkit.topology.molecule import FrozenMolecule, Molecule


__all__ = ("NAGLToolkitWrapper",)


class NAGLToolkitWrapper(ToolkitWrapper):
    """NAGL toolkit wrapper for applying partial charges with a GCN model.

    :external+openff.nagl:doc:`index` computes partial charges directly from the
    molecular graph and independent of conformer coordinates using a Graph
    Convolutional Network."""

    _toolkit_name = "OpenFF NAGL"
    _toolkit_installation_instructions = (
        "See https://docs.openforcefield.org/projects/nagl/en/latest/installation.html"
    )
    try:
        from openff.nagl_models import list_available_nagl_models

        _supported_charge_methods = {pathlib.Path(path).name: dict() for path in list_available_nagl_models()}
    except ImportError:
        _supported_charge_methods = dict()

    def __init__(self):
        super().__init__()

        if not self.is_available():
            raise ToolkitUnavailableException(
                f"The required toolkit {self._toolkit_name} is not "
                f"available. {self._toolkit_installation_instructions}"
            )
        else:
            from openff.nagl import __version__ as nagl_version

            self._toolkit_version = nagl_version

    @classmethod
    def is_available(cls) -> bool:
        if cls._is_available is None:
            try:
                importlib.import_module("openff.nagl")
            except ImportError:
                cls._is_available = False
            else:
                cls._is_available = True
        return cls._is_available

    def assign_partial_charges(
        self,
        molecule: "Molecule",
        partial_charge_method: str,
        use_conformers: Optional[list["Quantity"]] = None,
        strict_n_conformers: bool = False,
        normalize_partial_charges: bool = True,
        doi: Optional[str] = None,
        file_hash: Optional[str] = None,
        _cls: Optional[type["FrozenMolecule"]] = None,
    ):
        """
        Compute partial charges with NAGL and store in ``self.partial_charges``

        .. warning :: This API is experimental and subject to change.

        Parameters
        ----------
        molecule
            Molecule for which partial charges are to be computed
        partial_charge_method
            The NAGL model to use. May be a path or the name of a model in a
            directory from the ``openforcefield.nagl_model_path`` entry point.
        use_conformers
            This argument is ignored as NAGL does not generate or consider
            coordinates during inference.
        strict_n_conformers
            This argument is ignored as NAGL does not generate or consider
            coordinates during inference.
        normalize_partial_charges : bool, default=True
            Whether to offset partial charges so that they sum to the total
            formal charge of the molecule. This is used to prevent accumulation
            of rounding errors when the partial charge generation method has
            low precision.
        doi
            Zenodo DOI to check if NAGL model file needs to be fetched. Passed
            directly to openff.nagl_models._dynamic_fetch.get_model, see docs
            on that method for more details.
        file_hash
            sha256 hash to check against NAGL model file. Passed
            directly to openff.nagl_models._dynamic_fetch.get_model, see docs
            on that method for more details.
        _cls : class
            Molecule constructor

        Raises
        ------
        ChargeMethodUnavailableError
            if the requested charge method can not be handled by this toolkit

        ChargeCalculationError
            if the charge method is supported by this toolkit, but fails
        """
        from openff.nagl import GNNModel
        from openff.nagl_models._dynamic_fetch import get_model

        if partial_charge_method == "" or partial_charge_method == "None":
            raise FileNotFoundError("NAGLToolkitWrapper.assign_partial_charges can not accept "
                                    "a blank model file name. There is no default model, one must be "
                                    "explicitly defined when being called.")

        if _cls is None:
            from openff.toolkit.topology.molecule import Molecule

            _cls = Molecule

        if use_conformers:
            warnings.warn(
                "`NAGLToolkitWrapper.assign_partial_charges` was passed optional argument "
                "`use_conformers` which will not be used. OpenFF NAGL does not generate "
                "conformers as part of assigning partial charges.",
                UserWarning,
                stacklevel=2,
            )

        if strict_n_conformers:
            warnings.warn(
                "`NAGLToolkitWrapper.assign_partial_charges` was passed optional argument "
                "`strict_n_conformers` which will not be used. OpenFF NAGL does not generate "
                "conformers as part of assigning partial charges.",
                UserWarning,
                stacklevel=2,
            )

<<<<<<< HEAD
        try:
            model_path = validate_nagl_model_path(model=partial_charge_method)
        except FileNotFoundError as error:
            raise ChargeMethodUnavailableError(
                f"Charge model {partial_charge_method} not supported by {self.__class__.__name__}."
            ) from error
=======
        model_path = get_model(filename=partial_charge_method,
                               doi=doi,
                               file_hash=file_hash)
>>>>>>> 62c0edbe

        model = GNNModel.load(model_path, eval_mode=True)
        charges = model.compute_property(
            molecule,
            as_numpy=True,
            readout_name="am1bcc_charges",
            check_domains=True,
            error_if_unsupported=True,
        )

        molecule.partial_charges = Quantity(
            charges.astype(float),
            unit.elementary_charge,
        )

        if normalize_partial_charges:
            molecule._normalize_partial_charges()<|MERGE_RESOLUTION|>--- conflicted
+++ resolved
@@ -115,9 +115,11 @@
         from openff.nagl_models._dynamic_fetch import get_model
 
         if partial_charge_method == "" or partial_charge_method == "None":
-            raise FileNotFoundError("NAGLToolkitWrapper.assign_partial_charges can not accept "
-                                    "a blank model file name. There is no default model, one must be "
-                                    "explicitly defined when being called.")
+            raise FileNotFoundError(
+                "NAGLToolkitWrapper.assign_partial_charges can not accept "
+                "a blank model file name. There is no default model, one must be "
+                "explicitly defined when being called."
+            )
 
         if _cls is None:
             from openff.toolkit.topology.molecule import Molecule
@@ -142,18 +144,7 @@
                 stacklevel=2,
             )
 
-<<<<<<< HEAD
-        try:
-            model_path = validate_nagl_model_path(model=partial_charge_method)
-        except FileNotFoundError as error:
-            raise ChargeMethodUnavailableError(
-                f"Charge model {partial_charge_method} not supported by {self.__class__.__name__}."
-            ) from error
-=======
-        model_path = get_model(filename=partial_charge_method,
-                               doi=doi,
-                               file_hash=file_hash)
->>>>>>> 62c0edbe
+        model_path = get_model(filename=partial_charge_method, doi=doi, file_hash=file_hash)
 
         model = GNNModel.load(model_path, eval_mode=True)
         charges = model.compute_property(
