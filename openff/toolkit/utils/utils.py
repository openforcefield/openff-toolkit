--- conflicted
+++ resolved
@@ -31,11 +31,7 @@
 import contextlib
 import functools
 import logging
-<<<<<<< HEAD
-from typing import TYPE_CHECKING, Union
-=======
-from typing import List, Tuple, Union
->>>>>>> 27490afb
+from typing import TYPE_CHECKING, List, Tuple, Union
 
 import numpy as np
 from openff.units import unit
