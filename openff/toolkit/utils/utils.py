"""
Utility subroutines

"""

__all__ = [
    "all_subclasses",
    "convert_0_1_smirnoff_to_0_2",
    "convert_0_2_smirnoff_to_0_3",
    "convert_all_quantities_to_string",
    "convert_all_strings_to_quantity",
    "deserialize_numpy",
    "get_data_file_path",
    "get_molecule_parameterIDs",
    "inherit_docstrings",
    "object_to_quantity",
    "quantity_to_string",
    "requires_package",
    "serialize_numpy",
    "string_to_quantity",
    "string_to_unit",
    "temporary_cd",
    "unit_to_string",
]

import contextlib
import functools
import logging
from collections.abc import Iterable
from typing import TYPE_CHECKING, Any, TypeVar, Union, overload

import numpy as np
import pint
from numpy.typing import NDArray
from openff.units import Quantity, Unit
from openff.utilities import requires_package

if TYPE_CHECKING:
    from openff.toolkit import ForceField, Molecule

logger = logging.getLogger(__name__)


# Pre-create an instance of the dimensionless unit to speed up comparisons later
_DIMENSIONLESS = Unit("dimensionless")


def inherit_docstrings(cls):
    """Inherit docstrings from parent class"""
    from inspect import getmembers, isfunction

    for name, func in getmembers(cls, isfunction):
        if func.__doc__:
            continue
        for parent in cls.__mro__[1:]:
            if hasattr(parent, name):
                func.__doc__ = getattr(parent, name).__doc__
    return cls


T = TypeVar("T")


def all_subclasses(cls: type[T]) -> list[type[T]]:
    """Recursively retrieve all subclasses of the specified class"""
    return cls.__subclasses__() + [g for s in cls.__subclasses__() for g in all_subclasses(s)]


@contextlib.contextmanager
def temporary_cd(dir_path):
    """Context to temporary change the working directory.

    Parameters
    ----------

    dir_path
        The directory path to enter within the context

    Examples
    --------

    >>> dir_path = '/tmp'
    >>> with temporary_cd(dir_path):
    ...     pass  # do something in dir_path

    """
    import os

    prev_dir = os.getcwd()
    os.chdir(os.path.abspath(dir_path))
    try:
        yield
    finally:
        os.chdir(prev_dir)


def get_data_file_path(relative_path: str) -> str:
    """Get the full path to one of the reference files in testsystems.
    In the source distribution, these files are in ``openff/toolkit/data/``,
    but on installation, they're moved to somewhere in the user's python
    site-packages directory.

    Parameters
    ----------

    relative_path
        Name of the file to load (with respect to `openff/toolkit/data/`)

    """
    from importlib.resources import files

    _DATA_ROOT = files("openff.toolkit") / "data"

    file_path = _DATA_ROOT / relative_path

    if not file_path.exists():  # type: ignore[attr-defined]
        raise ValueError(f"Sorry! {file_path} does not exist. If you just added it, you'll have to re-install")

    return str(file_path)


@pint.register_unit_format("simple")
def format_unit_simple(unit, registry, **options):
    return " * ".join(f"{u} ** {p}" for u, p in unit.items())


def unit_to_string(input_unit: Unit) -> str:
    return f"{input_unit:simple}"


def quantity_to_dict(input_quantity):
    value = input_quantity.magnitude
    if isinstance(value, np.ndarray):
        value = value.tolist()

    return {
        "value": value,
        "unit": str(input_quantity.units),
    }


def dict_to_quantity(input_dict):
    return input_dict["value"] * Unit(input_dict["unit"])


def quantity_to_string(input_quantity: Quantity) -> str:
    """
    Serialize a ``openff.units.Quantity`` to a string representation that is backwards-compatible
    with older versions of the OpenFF Toolkit. This includes a " * " between numerical values and
    their units and "A" being used in place of the unicode Å ("\N{ANGSTROM SIGN}").

    Parameters
    ----------
    input_quantity
        The quantity to serialize

    Returns
    -------
    output_string
        The serialized quantity

    """
<<<<<<< HEAD
    unitless_value: float | int | NDArray | list = input_quantity.m_as(input_quantity.units)  # type: ignore
=======
    unitless_value: float | int | NDArray | list = input_quantity.m
>>>>>>> 3ded9791
    # The string representation of a numpy array doesn't have commas and breaks the
    # parser, thus we convert any arrays to list here
    if isinstance(unitless_value, np.ndarray):
        unitless_value = list(unitless_value)

    unit_string = unit_to_string(input_quantity.units)  # type: ignore

    return f"{unitless_value} * {unit_string}"


@functools.lru_cache
def string_to_unit(unit_string) -> Unit:
    """
    Deserializes a ``openff.units.Quantity`` from a string representation, for
    example: "kilocalories_per_mole / angstrom ** 2"


    Parameters
    ----------
    unit_string
        Serialized representation of a ``openff.units.Quantity``.

    Returns
    -------
    output_unit
        The deserialized unit from the string
    """
    return Unit(unit_string)


@functools.lru_cache
def string_to_quantity(quantity_string: str) -> Union[int, float, Quantity]:
    """Attempt to parse a string into a ``Quantity``.

    Note that strings representing dimensionless floats or ints are returned as floats or ints, not
    `Quantity` objects. For example, "1.0" is returned as `1.0` (a float) not
    `Quantity(1.0, "dimensionless")`. (This quirk can't be captured by type annotations because the
    input type remains str.)

    This function is cached, keyed by the stringified quantity, to avoid re-parsing the same strings,
    and re-creating `Quantity` objects, for identical inputs.
    """

    from tokenize import TokenError

    from pint import UndefinedUnitError

    try:
        quantity = Quantity(quantity_string)
    except (TokenError, UndefinedUnitError):
        return quantity_string  # type: ignore[return-value]

    # TODO: Should intentionally unitless array-likes be Quantity objects
    #       or their raw representation?
    if quantity.units == _DIMENSIONLESS and isinstance(quantity.m, (int, float)):
        return quantity.m
    else:
        return quantity


def convert_all_strings_to_quantity(
    smirnoff_data: dict,
    ignore_keys: Iterable[str] = tuple(),
) -> dict:
    """
    Traverses a SMIRNOFF data structure, attempting to convert all
    quantity-defining strings into ``openff.units.Quantity`` objects.

    Integers and floats are ignored and not converted into a dimensionless
    ``openff.units.Quantity`` object.

    Some good keys to ignore include `ignore_keys=["smirks", "name", "id", "parent_id"]`
    since these are commonly used in SMIRNOFF force fields in ways that are meant to
    remain strings. For more context, see `Issue #1635`_.

    .. _Issue #1635: https://github.com/openforcefield/openff-toolkit/issues/1635.

    Parameters
    ----------
    smirnoff_data
        A hierarchical dict structured in compliance with the SMIRNOFF spec
    ignore_keys
        A list of keys to skip when converting strings to quantities

    Returns
    -------
    converted_smirnoff_data
        A hierarchical dict structured in compliance with the SMIRNOFF spec,
        with quantity-defining strings converted to ``openff.units.Quantity`` objects
    """
    from pint import DefinitionSyntaxError

    if isinstance(smirnoff_data, dict):
        for key, value in smirnoff_data.items():
            if key in ignore_keys:
                smirnoff_data[key] = value
            else:
                smirnoff_data[key] = convert_all_strings_to_quantity(
                    value,
                    ignore_keys=ignore_keys,
                )
        obj_to_return = smirnoff_data

    elif isinstance(smirnoff_data, list):
        for index, item in enumerate(smirnoff_data):
            smirnoff_data[index] = convert_all_strings_to_quantity(
                item,
                ignore_keys=ignore_keys,
            )
        obj_to_return = smirnoff_data

    elif isinstance(smirnoff_data, int) or isinstance(smirnoff_data, float):
        obj_to_return = smirnoff_data

    else:
        try:
            obj_to_return = object_to_quantity(smirnoff_data)
        except (TypeError, DefinitionSyntaxError):
            obj_to_return = smirnoff_data

    return obj_to_return


@overload
def convert_all_quantities_to_string(
    smirnoff_data: list[Quantity],
) -> list[str]: ...


@overload
def convert_all_quantities_to_string(
    smirnoff_data: dict,
) -> dict[str, Any]: ...


@overload
def convert_all_quantities_to_string(
    smirnoff_data: "Quantity",
) -> Union[str, list[str], dict[str, Any]]: ...


def convert_all_quantities_to_string(
    smirnoff_data: Union[dict, str, Quantity, list],
) -> Union[str, dict[str, Any], list[str]]:
    """
    Traverses a SMIRNOFF data structure, attempting to convert all
    quantities into strings.

    Parameters
    ----------
    smirnoff_data
        A hierarchical dict structured in compliance with the SMIRNOFF spec

    Returns
    -------
    converted_smirnoff_data
        A hierarchical dict structured in compliance with the SMIRNOFF spec,
        with ``openff.units.Quantity``s converted to string
    """

    if isinstance(smirnoff_data, dict):
        for key, value in smirnoff_data.items():
            smirnoff_data[key] = convert_all_quantities_to_string(value)
        return smirnoff_data
    elif isinstance(smirnoff_data, list):
        for index, item in enumerate(smirnoff_data):
            smirnoff_data[index] = convert_all_quantities_to_string(item)
        return smirnoff_data
    elif isinstance(smirnoff_data, Quantity):
        return quantity_to_string(smirnoff_data)
    else:
        return smirnoff_data


@functools.singledispatch
def object_to_quantity(object):
    """
    Attempts to turn the provided object into `openff.units.Quantity`s.

    Can handle float, int, str, `Quantity`, `openmm.unit.Quantity`, or iterators over
    the same. Raises an exception if unable to convert all inputs.

    Parameters
    ----------
    object
        The object to convert to a ``Quantity`` object(s).

    Returns
    -------
    converted_object

    """
    # If we can't find a custom type, we treat this as a generic iterator.
    return [object_to_quantity(sub_obj) for sub_obj in object]


@object_to_quantity.register(Quantity)
def _(obj):
    return obj


@object_to_quantity.register(str)
def _(obj):
    import pint

    try:
        return string_to_quantity(obj)
    except pint.errors.UndefinedUnitError:
        raise ValueError


@object_to_quantity.register(int)
@object_to_quantity.register(float)
def _(obj):
    return Quantity(obj)


try:
    import openmm.unit
    from openff.units.openmm import from_openmm

    @object_to_quantity.register(openmm.unit.Quantity)
    def _(obj):
        return from_openmm(obj)

except ImportError:
    pass  # pragma: nocover


def serialize_numpy(np_array) -> tuple[bytes, tuple[int]]:
    """
    Serializes a numpy array into a big-endian bytestring and tuple representing its shape.

    Parameters
    ----------
    np_array
        Input numpy array

    Returns
    -------
    serialized
        A big-endian bytestring of the NumPy array.
    shape
        The shape of the serialized array
    """
    bigendian_float = np.dtype(float).newbyteorder(">")
    bigendian_array = np_array.astype(bigendian_float)
    serialized = bigendian_array.tobytes()
    shape = np_array.shape
    return serialized, shape


def deserialize_numpy(
    serialized_np: Union[bytes, list],
    shape: tuple[int, ...],
) -> NDArray:
    """
    Deserializes a numpy array from a bytestring or list. The input, if a bytestring, is
    assumed to be in big-endian byte order.

    Parameters
    ----------
    serialized_np
        A byte or list serialized representation of a numpy array
    shape
        The shape of the serialized array

    Returns
    -------
    np_array
        The deserialized numpy array
    """
    if isinstance(serialized_np, list):
        np_array = np.array(serialized_np)
    if isinstance(serialized_np, bytes):
        dt = np.dtype("float").newbyteorder(">")
        np_array = np.frombuffer(serialized_np, dtype=dt)
    np_array = np_array.reshape(shape)
    return np_array


def convert_0_2_smirnoff_to_0_3(smirnoff_data_0_2):
    """
    Convert an 0.2-compliant SMIRNOFF dict to an 0.3-compliant one.
    This involves removing units from header tags and adding them
    to attributes of child elements.
    It also requires converting ProperTorsions and ImproperTorsions
    potentials from "charmm" to "fourier".

    Parameters
    ----------
    smirnoff_data_0_2
        Hierarchical dict representing a SMIRNOFF data structure according the the 0.2 spec

    Returns
    -------
    smirnoff_data_0_3
        Hierarchical dict representing a SMIRNOFF data structure according the the 0.3 spec
    """
    # Legacy force fields sometimes specify the NonbondedForce's sigma_unit value, but then provide
    # atom size as rmin_half. Here we correct for this behavior by explicitly defining both as
    # the same unit if either one is defined.
    if "vdW" in smirnoff_data_0_2["SMIRNOFF"].keys():
        rmh_unit = smirnoff_data_0_2["SMIRNOFF"]["vdW"].get("rmin_half_unit", None)
        sig_unit = smirnoff_data_0_2["SMIRNOFF"]["vdW"].get("sigma_unit", None)
        if (rmh_unit is not None) and (sig_unit is None):
            smirnoff_data_0_2["SMIRNOFF"]["vdW"]["sigma_unit"] = rmh_unit
        elif (sig_unit is not None) and (rmh_unit is None):
            smirnoff_data_0_2["SMIRNOFF"]["vdW"]["rmin_half_unit"] = sig_unit
        # If both are None, or both are defined, don't overwrite anything
        else:
            pass

    # Recursively attach unit strings
    smirnoff_data = recursive_attach_unit_strings(smirnoff_data_0_2, {})

    # Change TorsionHandler potential from "charmm" to "k*(1+cos(periodicity*theta-phase))". Note that, scientifically,
    # we should have used "k*(1+cos(periodicity*theta-phase))" all along, since "charmm" technically
    # implies that we would support a harmonic potential for torsion terms with periodicity 0
    # More at: https://github.com/openforcefield/openff-toolkit/issues/303#issuecomment-490156779
    if "ProperTorsions" in smirnoff_data["SMIRNOFF"]:
        if "potential" in smirnoff_data["SMIRNOFF"]["ProperTorsions"]:
            if smirnoff_data["SMIRNOFF"]["ProperTorsions"]["potential"] == "charmm":
                smirnoff_data["SMIRNOFF"]["ProperTorsions"]["potential"] = "k*(1+cos(periodicity*theta-phase))"
    if "ImproperTorsions" in smirnoff_data["SMIRNOFF"]:
        if "potential" in smirnoff_data["SMIRNOFF"]["ImproperTorsions"]:
            if smirnoff_data["SMIRNOFF"]["ImproperTorsions"]["potential"] == "charmm":
                smirnoff_data["SMIRNOFF"]["ImproperTorsions"]["potential"] = "k*(1+cos(periodicity*theta-phase))"

    # Add per-section tag
    sections_not_to_version_0_3 = ["Author", "Date", "version", "aromaticity_model"]
    for l1_tag in smirnoff_data["SMIRNOFF"].keys():
        if l1_tag not in sections_not_to_version_0_3:
            if smirnoff_data["SMIRNOFF"][l1_tag] is None:
                # Handle empty entries, such as the ToolkitAM1BCC handler.
                smirnoff_data["SMIRNOFF"][l1_tag] = {}

            smirnoff_data["SMIRNOFF"][l1_tag]["version"] = 0.3

    # Update top-level tag
    smirnoff_data["SMIRNOFF"]["version"] = 0.3

    return smirnoff_data


def convert_0_1_smirnoff_to_0_2(smirnoff_data_0_1):
    """
    Convert an 0.1-compliant SMIRNOFF dict to an 0.2-compliant one.
    This involves renaming several tags, adding Electrostatics and ToolkitAM1BCC tags, and
    separating improper torsions into their own section.

    Parameters
    ----------
    smirnoff_data_0_1
        Hierarchical dict representing a SMIRNOFF data structure according the the 0.1 spec

    Returns
    -------
    smirnoff_data_0_2
        Hierarchical dict representing a SMIRNOFF data structure according the the 0.2 spec
    """
    smirnoff_data = smirnoff_data_0_1.copy()

    l0_replacement_dict = {"SMIRFF": "SMIRNOFF"}
    l1_replacement_dict = {
        "HarmonicBondForce": "Bonds",
        "HarmonicAngleForce": "Angles",
        "PeriodicTorsionForce": "ProperTorsions",
        "NonbondedForce": "vdW",
    }
    for old_l0_tag, new_l0_tag in l0_replacement_dict.items():
        # Convert first-level smirnoff_data tags.
        # Right now this just changes the SMIRFF tag to SMIRNOFF
        if old_l0_tag in smirnoff_data.keys():
            smirnoff_data[new_l0_tag] = smirnoff_data[old_l0_tag]
            del smirnoff_data[old_l0_tag]

    # SMIRFF tag will have been converted to SMIRNOFF here
    # Convert second-level tags here
    for old_l1_tag, new_l1_tag in l1_replacement_dict.items():
        if old_l1_tag in smirnoff_data["SMIRNOFF"].keys():
            smirnoff_data["SMIRNOFF"][new_l1_tag] = smirnoff_data["SMIRNOFF"][old_l1_tag]
            del smirnoff_data["SMIRNOFF"][old_l1_tag]

    # Add 'potential' field to each l1 tag
    default_potential = {
        "Bonds": "harmonic",
        "Angles": "harmonic",
        "ProperTorsions": "charmm",
        # Note that "charmm" isn't actually correct, and was later changed
        # in the 0.3 spec. More info at
        # https://github.com/openforcefield/openff-toolkit/pull/311#commitcomment-33494506
        "vdW": "Lennard-Jones-12-6",
    }
    for l1_tag in smirnoff_data["SMIRNOFF"].keys():
        if l1_tag in default_potential.keys():
            # Ensure that it isn't there already (shouldn't happen, but better to be safe)
            if "potential" in smirnoff_data["SMIRNOFF"][l1_tag].keys():
                assert smirnoff_data[l1_tag].keys == default_potential[l1_tag]
                continue
            # Issue an informative warning about assumptions made during conversion.
            logger.warning(
                f"0.1 SMIRNOFF spec file does not contain 'potential' attribute for '{l1_tag}' tag. "
                f"The SMIRNOFF spec converter is assuming it has a value of '{default_potential[l1_tag]}'"
            )
            smirnoff_data["SMIRNOFF"][l1_tag]["potential"] = default_potential[l1_tag]

    # Separate improper torsions from propers
    if "ProperTorsions" in smirnoff_data["SMIRNOFF"]:
        if "Improper" in smirnoff_data["SMIRNOFF"]["ProperTorsions"]:
            # First generate an ImproperTorsions header, taking the relevant values from the ProperTorsions header
            improper_section = {
                "k_unit": smirnoff_data["SMIRNOFF"]["ProperTorsions"]["k_unit"],
                "phase_unit": smirnoff_data["SMIRNOFF"]["ProperTorsions"]["phase_unit"],
                "potential": smirnoff_data["SMIRNOFF"]["ProperTorsions"]["potential"],
                "Improper": smirnoff_data["SMIRNOFF"]["ProperTorsions"]["Improper"],
            }

            # Then, attach the newly-made ImproperTorsions section
            smirnoff_data["SMIRNOFF"]["ImproperTorsions"] = improper_section
            del smirnoff_data["SMIRNOFF"]["ProperTorsions"]["Improper"]

    # Add Electrostatics tag, setting several values to their defaults and
    # warning about assumptions that are being made
    electrostatics_section = {
        "method": "PME",
        "scale12": 0.0,
        "scale13": 0.0,
        "scale15": 1.0,
        "cutoff": 9.0,
        "cutoff_unit": "angstrom",
    }
    logger.warning(
        "0.1 SMIRNOFF spec did not allow the 'Electrostatics' tag. Adding it in 0.2 spec conversion, and "
        "assuming the following values:"
    )
    for key, val in electrostatics_section.items():
        logger.warning(f"\t{key}: {val}")

    # Take electrostatics 1-4 scaling term from 0.1 spec's NonBondedForce tag
    electrostatics_section["scale14"] = smirnoff_data["SMIRNOFF"]["vdW"]["coulomb14scale"]
    del smirnoff_data["SMIRNOFF"]["vdW"]["coulomb14scale"]
    smirnoff_data["SMIRNOFF"]["Electrostatics"] = electrostatics_section

    # Change vdW's lj14scale to 14scale, add other scaling terms
    vdw_section_additions = {
        "method": "cutoff",
        "combining_rules": "Lorentz-Berthelot",
        "scale12": "0.0",
        "scale13": "0.0",
        "scale15": "1",
        "switch_width": "1.0",
        "switch_width_unit": "angstrom",
        "cutoff": "9.0",
        "cutoff_unit": "angstrom",
    }
    for key, val in vdw_section_additions.items():
        if key not in smirnoff_data["SMIRNOFF"]["vdW"].keys():
            logger.warning(
                f"0.1 SMIRNOFF spec file does not contain '{key}' attribute for 'NonBondedMethod/vdW'' tag. "
                f"The SMIRNOFF spec converter is assuming it has a value of '{val}'"
            )
            smirnoff_data["SMIRNOFF"]["vdW"][key] = val

    # Rename L-J 1-4 scaling term from 0.1 spec's NonBondedForce tag to vdW's scale14
    smirnoff_data["SMIRNOFF"]["vdW"]["scale14"] = smirnoff_data["SMIRNOFF"]["vdW"]["lj14scale"]
    del smirnoff_data["SMIRNOFF"]["vdW"]["lj14scale"]

    # Add <ToolkitAM1BCC/> tag
    smirnoff_data["SMIRNOFF"]["ToolkitAM1BCC"] = {}

    # Update top-level tag
    smirnoff_data["SMIRNOFF"]["version"] = 0.2

    return smirnoff_data


def recursive_attach_unit_strings(smirnoff_data, units_to_attach):
    """
    Recursively traverse a SMIRNOFF data structure, appending "* {unit}" to values in key:value pairs
    where "key_unit":"unit_string" is present at a higher level in the hierarchy.
    This function expects all items in smirnoff_data to be formatted as strings.

    Parameters
    ----------
    smirnoff_data
        Any level of hierarchy that is part of a SMIRNOFF dict, with all data members
        formatted as string.
    units_to_attach
        Dict of the form {key:unit_string}

    Returns
    -------
    unit_appended_smirnoff_data: dict
    """
    import re

    # Make a copy of units_to_attach so we don't modify the original (otherwise things like k_unit could
    # leak between sections)
    units_to_attach = units_to_attach.copy()
    # smirnoff_data = smirnoff_data.copy()

    # If we're working with a dict, see if there are any new unit entries and store them,
    # then operate recursively on the values in the dict.
    if isinstance(smirnoff_data, dict):
        # Go over all key:value pairs once to see if there are new units to attach.
        # Note that units to be attached can be defined in the same dict as the
        # key:value pair they will be attached to, so we need to complete this check
        # before we are able to check other items in the dict.
        for key, value in list(smirnoff_data.items()):
            if key[-5:] == "_unit":
                units_to_attach[key[:-5]] = value
                del smirnoff_data[key]

        # Go through once more to attach units as appropriate
        for key in smirnoff_data.keys():
            # We use regular expressions to catch possible indexed attributes
            attach_unit = None
            for unit_key, unit_string in units_to_attach.items():
                if re.match(f"{unit_key}[0-9]*", key):
                    attach_unit = unit_string

            if attach_unit is not None:
                smirnoff_data[key] = str(smirnoff_data[key]) + " * " + attach_unit

            # And recursively act on value, in case it's a deeper level of hierarchy
            smirnoff_data[key] = recursive_attach_unit_strings(smirnoff_data[key], units_to_attach)

    # If it's a list, operate on each member of the list
    elif isinstance(smirnoff_data, list):
        for index, value in enumerate(smirnoff_data):
            smirnoff_data[index] = recursive_attach_unit_strings(value, units_to_attach)

    # Otherwise, just return smirnoff_data unchanged
    else:
        pass

    return smirnoff_data


def get_molecule_parameterIDs(molecules: list["Molecule"], forcefield: "ForceField") -> tuple[dict, dict]:
    """Process a list of molecules with a specified SMIRNOFF ffxml file and determine which parameters are used by
    which molecules, returning collated results.

    Parameters
    ----------
    molecules
        List of molecules (with explicit hydrogens) to parse
    forcefield
        The ForceField to apply

    Returns
    -------
    parameters_by_molecule
        Parameter IDs used in each molecule, keyed by isomeric SMILES
        generated from provided OEMols. Each entry in the dict is a list
        which does not necessarily have unique entries; i.e. parameter IDs
        which are used more than once will occur multiple times.

    parameters_by_ID
        Molecules in which each parameter ID occur, keyed by parameter ID.
        Each entry in the dict is a set of isomeric SMILES for molecules
        in which that parameter occurs. No frequency information is stored.

    """

    from openff.toolkit.topology import Topology

    # Create storage
    parameters_by_molecule: dict[str, list] = dict()
    parameters_by_ID: dict[str, set[str]] = dict()

    # Generate isomeric SMILES for each molecule, ensuring all molecules are unique
    isosmiles = [molecule.to_smiles() for molecule in molecules]
    already_seen = set()
    duplicates = set(
        smiles
        for smiles in isosmiles
        if smiles in already_seen or already_seen.add(smiles)  # type: ignore[func-returns-value]
    )
    if len(duplicates) > 0:
        raise ValueError(
            "Error: get_molecule_parameterIDs has been provided a list of oemols which contains some duplicates: "
            f"{duplicates}"
        )

    # Assemble molecules into a Topology
    topology = Topology()
    for molecule in molecules:
        topology.add_molecule(molecule)

    # Label molecules
    labels = forcefield.label_molecules(topology)

    # Organize labels into output dictionary by looping over all molecules/smiles
    for idx in range(len(isosmiles)):
        # Pull smiles, initialize storage
        smi = isosmiles[idx]
        parameters_by_molecule[smi] = []

        # Organize data for this molecule
        data = labels[idx]
        for force_type in data.keys():
            for parameter_type in data[force_type].values():
                pid = parameter_type.id
                # Store pid to molecule
                parameters_by_molecule[smi].append(pid)

                # Store which molecule this pid occurred in
                if pid not in parameters_by_ID:
                    parameters_by_ID[pid] = set()
                    parameters_by_ID[pid].add(smi)
                else:
                    parameters_by_ID[pid].add(smi)

    return parameters_by_molecule, parameters_by_ID


def sort_smirnoff_dict(data):
    """
    Recursively sort the keys in a dict of SMIRNOFF data.

    Adapted from https://stackoverflow.com/a/47882384/4248961

    TODO: Should this live elsewhere?
    """
    sorted_dict = dict()
    for key, val in sorted(data.items()):
        if isinstance(val, dict):
            # This should hit each ParameterHandler and dicts within them
            sorted_dict[key] = sort_smirnoff_dict(val)
        elif isinstance(val, list):
            # Handle case of ParameterLists, which show up in
            # the smirnoff dicts as lists of dicts
            new_parameter_list = list()
            for param in val:
                new_parameter_list.append(sort_smirnoff_dict(param))
            sorted_dict[key] = new_parameter_list
        else:
            # Handle metadata or the bottom of a recursive dict
            sorted_dict[key] = val
    return sorted_dict<|MERGE_RESOLUTION|>--- conflicted
+++ resolved
@@ -160,11 +160,7 @@
         The serialized quantity
 
     """
-<<<<<<< HEAD
-    unitless_value: float | int | NDArray | list = input_quantity.m_as(input_quantity.units)  # type: ignore
-=======
     unitless_value: float | int | NDArray | list = input_quantity.m
->>>>>>> 3ded9791
     # The string representation of a numpy array doesn't have commas and breaks the
     # parser, thus we convert any arrays to list here
     if isinstance(unitless_value, np.ndarray):
