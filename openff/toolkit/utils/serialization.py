--- conflicted
+++ resolved
@@ -317,11 +317,7 @@
 
         yaml.SafeDumper.add_representer(
             OrderedDict,
-<<<<<<< HEAD
-            lambda dumper, value: self._represent_odict(  # type: ignore[name-defined]
-=======
             lambda dumper, value: self._represent_odict(
->>>>>>> 1115d256
                 dumper, "tag:yaml.org,2002:map", value
             ),
         )
