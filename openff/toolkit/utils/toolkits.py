#!/usr/bin/env python
"""
Wrapper classes for providing a minimal consistent interface to cheminformatics toolkits

Currently supported toolkits:

* The `OpenEye Toolkit <https://docs.eyesopen.com/toolkits/python/quickstart-python/index.html>`_
* The `RDKit <http://www.rdkit.org/>`_
* `AmberTools <http://ambermd.org/AmberTools.php>`_

.. todo::

   * Add checks at the beginning of each toolkit method call to make sure toolkit is licened
   * Switch toolkit methods to object methods instead of static methods
   * Should this be under ``openff.toolkit.utils.toolkits`` or ``openff.toolkit.toolkits``?
   * Add singleton global toolkit registry that registers all available toolkits by default when this file is imported
   * Add description fields for each toolkit wrapper
   * Eliminate global variables in favor of a singleton pattern
   * Change global variables from _INSTALLED to _AVAILABLE

"""

__all__ = [
    "DEFAULT_AROMATICITY_MODEL",
    "ALLOWED_AROMATICITY_MODELS",
    "DEFAULT_FRACTIONAL_BOND_ORDER_MODEL",
    "ALLOWED_FRACTIONAL_BOND_ORDER_MODELS",
    "DEFAULT_CHARGE_MODEL",
    "ALLOWED_CHARGE_MODELS",
    "LicenseError",
    "MissingPackageError",
    "ToolkitUnavailableException",
    "InvalidToolkitError",
    "InvalidToolkitRegistryError",
    "UndefinedStereochemistryError",
    "GAFFAtomTypeWarning",
    "ToolkitWrapper",
    "BuiltInToolkitWrapper",
    "OpenEyeToolkitWrapper",
    "RDKitToolkitWrapper",
    "AmberToolsToolkitWrapper",
    "BuiltInToolkitWrapper",
    "ToolkitRegistry",
    "GLOBAL_TOOLKIT_REGISTRY",
    "OPENEYE_AVAILABLE",
    "RDKIT_AVAILABLE",
    "AMBERTOOLS_AVAILABLE",
    "BASIC_CHEMINFORMATICS_TOOLKITS",
]


# =============================================================================================
# GLOBAL IMPORTS
# =============================================================================================

import copy
import importlib
import inspect
import itertools
import logging
import re
import subprocess
import tempfile
from collections import defaultdict
from distutils.spawn import find_executable
from functools import wraps
from typing import TYPE_CHECKING, List, Optional, Tuple

import numpy as np
from cachetools import LRUCache, cached
from simtk import unit

from openff.toolkit.utils.utils import (
    MessageException,
    all_subclasses,
    inherit_docstrings,
    temporary_cd,
)

if TYPE_CHECKING:
    from openforcefield.topology.molecule import Molecule

# =============================================================================================
# CONFIGURE LOGGER
# =============================================================================================

logger = logging.getLogger(__name__)

# =============================================================================================
# SUPPORTED MODELS
#
# TODO: We may no longer need these since we now require SMIRNOFF to specify these models explicitly.
# =============================================================================================

DEFAULT_AROMATICITY_MODEL = "OEAroModel_MDL"  # TODO: Is there a more specific name and reference for the aromaticity model?
ALLOWED_AROMATICITY_MODELS = ["OEAroModel_MDL"]

DEFAULT_FRACTIONAL_BOND_ORDER_MODEL = "Wiberg"  # TODO: Is there a more specific name and reference for the fractional bond order models?
ALLOWED_FRACTIONAL_BOND_ORDER_MODELS = ["Wiberg"]

DEFAULT_CHARGE_MODEL = "AM1-BCC"  # TODO: Should this be `AM1-BCC`, or should we encode BCCs explicitly via AM1-CM2 preprocessing?
ALLOWED_CHARGE_MODELS = ["AM1-BCC"]  # TODO: Which models do we want to support?


# =============================================================================================
# Exceptions
# =============================================================================================


class MissingPackageError(MessageException):
    """This function requires a package that is not installed."""


class ToolkitUnavailableException(MessageException):
    """The requested toolkit is unavailable."""

    # TODO: Allow toolkit to be specified and used in formatting/printing exception.


class LicenseError(ToolkitUnavailableException):
    """This function requires a license that cannot be found."""


class InvalidToolkitError(MessageException):
    """A non-toolkit object was received when a toolkit object was expected"""


class InvalidToolkitRegistryError(MessageException):
    """An object other than a ToolkitRegistry or toolkit wrapper was received"""


class UndefinedStereochemistryError(MessageException):
    """A molecule was attempted to be loaded with undefined stereochemistry"""


class GAFFAtomTypeWarning(RuntimeWarning):
    """A warning raised if a loaded mol2 file possibly uses GAFF atom types."""


class ChargeMethodUnavailableError(MessageException):
    """A toolkit does not support the requested partial_charge_method combination"""


class IncorrectNumConformersError(MessageException):
    """The requested partial_charge_method expects a different number of conformers than was provided"""


class IncorrectNumConformersWarning(Warning):
    """The requested partial_charge_method expects a different number of conformers than was provided"""


class ChargeCalculationError(MessageException):
    """An unhandled error occured in an external toolkit during charge calculation"""


class InvalidIUPACNameError(MessageException):
    """Failed to parse IUPAC name"""


class AntechamberNotFoundError(MessageException):
    """The antechamber executable was not found"""


# =============================================================================================
# TOOLKIT UTILITY DECORATORS
# =============================================================================================

# =============================================================================================
# UTILITY FUNCTIONS
# =============================================================================================


def mol_to_ctab_and_aro_key(
    self, molecule, aromaticity_model=DEFAULT_AROMATICITY_MODEL
):
    return f"{molecule.ordered_connection_table_hash()}-{aromaticity_model}"


# =============================================================================================
# CHEMINFORMATICS TOOLKIT WRAPPERS
# =============================================================================================


class ToolkitWrapper:
    """
    Toolkit wrapper base class.

    .. warning :: This API is experimental and subject to change.
    """

    _is_available = None  # True if toolkit is available
    _toolkit_version = None
    _toolkit_name = None  # Name of the toolkit
    _toolkit_installation_instructions = (
        None  # Installation instructions for the toolkit
    )

    # @staticmethod
    # TODO: Right now, to access the class definition, I have to make this a classmethod
    # and thereby call it with () on the outermost decorator. Is this wasting time? Are we caching
    # the is_available results?
    @classmethod
    def requires_toolkit(cls):  # remember cls is a ToolkitWrapper subclass here
        def decorator(func):
            @wraps(func)
            def wrapped_function(*args, **kwargs):
                if not cls.is_available():
                    msg = "This function requires the {} toolkit".format(
                        cls._toolkit_name
                    )
                    raise ToolkitUnavailableException(msg)
                value = func(*args, **kwargs)
                return value

            return wrapped_function

        return decorator

    @property
    # @classmethod
    def toolkit_name(self):
        """
        Return the name of the toolkit wrapped by this class as a str

        .. warning :: This API is experimental and subject to change.

        Returns
        -------
        toolkit_name : str
            The name of the wrapped toolkit

        """
        return self.__class__._toolkit_name

    @property
    # @classmethod
    def toolkit_installation_instructions(self):
        """
        Instructions on how to install the wrapped toolkit.
        """
        return self._toolkit_installation_instructions

    # @classmethod
    @property
    def toolkit_file_read_formats(self):
        """
        List of file formats that this toolkit can read.
        """
        return self._toolkit_file_read_formats

    # @classmethod
    @property
    def toolkit_file_write_formats(self):
        """
        List of file formats that this toolkit can write.
        """
        return self._toolkit_file_write_formats

    @classmethod
    def is_available(cls):
        """
        Check whether the corresponding toolkit can be imported

        Returns
        -------
        is_installed : bool
            True if corresponding toolkit is installed, False otherwise.

        """
        return NotImplementedError

    @property
    def toolkit_version(self):
        """
        Return the version of the wrapped toolkit as a str

        .. warning :: This API is experimental and subject to change.

        Returns
        -------
        toolkit_version : str
            The version of the wrapped toolkit

        """
        return self._toolkit_version

    def from_file(self, file_path, file_format, allow_undefined_stereo=False):
        """
        Return an openff.toolkit.topology.Molecule from a file using this toolkit.

        Parameters
        ----------
        file_path : str
            The file to read the molecule from
        file_format : str
            Format specifier, usually file suffix (eg. 'MOL2', 'SMI')
            Note that not all toolkits support all formats. Check ToolkitWrapper.toolkit_file_read_formats for details.
        allow_undefined_stereo : bool, default=False
            If false, raises an exception if any molecules contain undefined stereochemistry.
        _cls : class
            Molecule constructor
        Returns
        -------
        molecules : Molecule or list of Molecules
            a list of Molecule objects is returned.

        """
        return NotImplementedError

    def from_file_obj(
        self, file_obj, file_format, allow_undefined_stereo=False, _cls=None
    ):
        """
        Return an openff.toolkit.topology.Molecule from a file-like object (an object with a ".read()" method using this
         toolkit.

        Parameters
        ----------
        file_obj : file-like object
            The file-like object to read the molecule from
        file_format : str
            Format specifier, usually file suffix (eg. 'MOL2', 'SMI')
            Note that not all toolkits support all formats. Check ToolkitWrapper.toolkit_file_read_formats for details.
        allow_undefined_stereo : bool, default=False
            If false, raises an exception if any molecules contain undefined stereochemistry. If false, the function
            skips loading the molecule.
        _cls : class
            Molecule constructor

        Returns
        -------
        molecules : Molecule or list of Molecules
            a list of Molecule objects is returned.
        """
        return NotImplementedError

    def _check_n_conformers(
        self,
        molecule,
        partial_charge_method,
        min_confs=None,
        max_confs=None,
        strict_n_conformers=False,
    ):
        """
        Private method for validating the number of conformers on a molecule prior to partial
        charge calculation

        Parameters
        ----------
        molecule : Molecule
            Molecule for which partial charges are to be computed
        partial_charge_method : str, optional, default=None
            The name of the charge method being used
        min_confs : int, optional, default=None
            The minimum number of conformers required to use this charge method
        max_confs : int, optional, default=None
            The maximum number of conformers required to use this charge method
        strict_n_conformers : bool, default=False
            Whether to raise an exception if an invalid number of conformers is provided.
            If this is False and an invalid number of conformers is found, a warning will be raised.

        Raises
        ------
        IncorrectNumConformersError
            If the wrong number of conformers is attached to the input molecule, and strict_n_conformers is True.
        """
        import warnings

        n_confs = molecule.n_conformers
        wrong_confs_msg = (
            f"Molecule '{molecule}' has {n_confs} conformers, "
            f"but charge method '{partial_charge_method}' expects"
        )
        exception_suffix = (
            "You can disable this error by setting `strict_n_conformers=False' "
            "when calling 'molecule.assign_partial_charges'."
        )
        # If there's no n_confs filter, then this molecule automatically passes
        if min_confs is None and max_confs is None:
            return
        # If there's constraints on both ends, check both limits
        elif min_confs is not None and max_confs is not None:
            if not (min_confs <= n_confs <= max_confs):
                if min_confs == max_confs:
                    wrong_confs_msg += f" exactly {min_confs}."
                else:
                    wrong_confs_msg += f" between {min_confs} and {max_confs}."

            else:
                return
        # If there's only a max constraint, check that
        elif min_confs is not None and max_confs is None:
            if not (min_confs <= n_confs):
                wrong_confs_msg += f" at least {min_confs}."
            else:
                return
        # If there's only a maximum constraint, check that
        elif min_confs is None and max_confs is not None:
            if not (n_confs <= max_confs):
                wrong_confs_msg += f" at most {max_confs}."
            else:
                return
        # If we've made it this far, the molecule has the wrong number of conformers
        if strict_n_conformers:
            wrong_confs_msg += exception_suffix
            raise IncorrectNumConformersError(wrong_confs_msg)
        else:
            warnings.warn(wrong_confs_msg, IncorrectNumConformersWarning)

    def __repr__(self):
        return (
            f"ToolkitWrapper around {self.toolkit_name} version {self.toolkit_version}"
        )


@inherit_docstrings
class BuiltInToolkitWrapper(ToolkitWrapper):
    """
    Built-in ToolkitWrapper for very basic functionality. This is intended for use in testing and not much more.

    .. warning :: This API is experimental and subject to change.
    """

    _toolkit_name = "Built-in Toolkit"
    _toolkit_installation_instructions = (
        "This toolkit is installed with the Open Force Field Toolkit and does "
        "not require additional dependencies."
    )

    def __init__(self):
        super().__init__()

        self._toolkit_file_read_formats = []
        self._toolkit_file_write_formats = []

    def assign_partial_charges(
        self,
        molecule,
        partial_charge_method=None,
        use_conformers=None,
        strict_n_conformers=False,
        _cls=None,
    ):
        """
        Compute partial charges with the built-in toolkit using simple arithmetic operations, and assign
        the new values to the partial_charges attribute.

        .. warning :: This API is experimental and subject to change.

        Parameters
        ----------
        molecule : openff.toolkit.topology.Molecule
            Molecule for which partial charges are to be computed
        partial_charge_method: str, optional, default=None
            The charge model to use. One of ['zeros', 'formal_charge']. If None, 'formal_charge' will be used.
        use_conformers : iterable of simtk.unit.Quantity-wrapped numpy arrays, each with shape (n_atoms, 3) and dimension of distance. Optional, default = None
            Coordinates to use for partial charge calculation. If None, an appropriate number of conformers
            will be generated.
        strict_n_conformers : bool, default=False
            Whether to raise an exception if an invalid number of conformers is provided for the given charge method.
            If this is False and an invalid number of conformers is found, a warning will be raised
            instead of an Exception.
        _cls : class
            Molecule constructor

        Raises
        ------
        ChargeMethodUnavailableError if the requested charge method can not be handled by this toolkit

        IncorrectNumConformersError if strict_n_conformers is True and use_conformers is provided and specifies an
        invalid number of conformers for the requested method

        ChargeCalculationError if the charge calculation is supported by this toolkit, but fails
        """

        PARTIAL_CHARGE_METHODS = {
            "zeros": {"rec_confs": 0, "min_confs": 0, "max_confs": 0},
            "formal_charge": {"rec_confs": 0, "min_confs": 0, "max_confs": 0},
        }

        if partial_charge_method is None:
            partial_charge_method = "formal_charge"

        if _cls is None:
            from openff.toolkit.topology.molecule import Molecule

            _cls = Molecule

        # Make a temporary copy of the molecule, since we'll be messing with its conformers
        mol_copy = _cls(molecule)

        partial_charge_method = partial_charge_method.lower()
        if partial_charge_method not in PARTIAL_CHARGE_METHODS:
            raise ChargeMethodUnavailableError(
                f'Partial charge method "{partial_charge_method}"" is not supported by '
                f"the Built-in toolkit. Available charge methods are "
                f"{list(PARTIAL_CHARGE_METHODS.keys())}"
            )

        if use_conformers is None:
            # Note that this refers back to the GLOBAL_TOOLKIT_REGISTRY by default, since
            # BuiltInToolkitWrapper can't generate conformers
            mol_copy.generate_conformers(
                n_conformers=PARTIAL_CHARGE_METHODS[partial_charge_method]["rec_confs"]
            )
        else:
            mol_copy._conformers = None
            for conformer in use_conformers:
                mol_copy._add_conformer(conformer)
            self._check_n_conformers(
                mol_copy,
                partial_charge_method=partial_charge_method,
                min_confs=0,
                max_confs=0,
                strict_n_conformers=strict_n_conformers,
            )

        partial_charges = unit.Quantity(
            np.zeros((molecule.n_particles)), unit.elementary_charge
        )
        if partial_charge_method == "zeroes":
            pass
        elif partial_charge_method == "formal_charge":
            for part_idx, particle in enumerate(molecule.particles):
                partial_charges[part_idx] = particle.formal_charge

        molecule.partial_charges = partial_charges


@inherit_docstrings
class OpenEyeToolkitWrapper(ToolkitWrapper):
    """
    OpenEye toolkit wrapper

    .. warning :: This API is experimental and subject to change.
    """

    _toolkit_name = "OpenEye Toolkit"
    _toolkit_installation_instructions = (
        "The OpenEye toolkit requires a (free for academics) license, and can be "
        "found at: "
        "https://docs.eyesopen.com/toolkits/python/quickstart-python/install.html"
    )
    # This could belong to ToolkitWrapper, although it seems strange
    # to carry that data for open-source toolkits
    _is_licensed = None
    # Only for OpenEye is there potentially a difference between
    # being available and installed
    _is_installed = None
    _license_functions = {
        "oechem": "OEChemIsLicensed",
        "oequacpac": "OEQuacPacIsLicensed",
        "oeiupac": "OEIUPACIsLicensed",
        "oeomega": "OEOmegaIsLicensed",
    }

    def __init__(self):

        self._toolkit_file_read_formats = [
            "CAN",
            "CDX",
            "CSV",
            "FASTA",
            "INCHI",
            "INCHIKEY",
            "ISM",
            "MDL",
            "MF",
            "MMOD",
            "MOL2",
            "MOL2H",
            "MOPAC",
            "OEB",
            "PDB",
            "RDF",
            "SDF",
            "SKC",
            "SLN",
            "SMI",
            "USM",
            "XYC",
        ]
        self._toolkit_file_write_formats = [
            "CAN",
            "CDX",
            "CSV",
            "FASTA",
            "INCHI",
            "INCHIKEY",
            "ISM",
            "MDL",
            "MF",
            "MMOD",
            "MOL2",
            "MOL2H",
            "MOPAC",
            "OEB",
            "PDB",
            "RDF",
            "SDF",
            "SKC",
            "SLN",
            "SMI",
            "USM",
            "XYC",
        ]

        # check if the toolkit can be loaded
        if not self.is_available():
            msg = (
                f"The required toolkit {self._toolkit_name} is not "
                f"available. {self._toolkit_installation_instructions}"
            )
            if self._is_installed is False:
                raise ToolkitUnavailableException(msg)
            if self._is_licensed is False:
                raise LicenseError(msg)

        from openeye import __version__ as openeye_version

        self._toolkit_version = openeye_version

    @classmethod
    def _check_licenses(cls):
        """Check license of all known OpenEye tools. Returns True if all are found
        to be licensed, False if any are not."""
        all_licensed = True
        for (tool, license_func) in cls._license_functions.items():
            try:
                module = importlib.import_module("openeye." + tool)
            except (ImportError, ModuleNotFoundError):
                return False
            else:
                all_licensed &= getattr(module, license_func)()
        return all_licensed

    @classmethod
    def is_available(cls):
        """
        Check if the given OpenEye toolkit components are available.

        If the OpenEye toolkit is not installed or no license is found
        for at least one the required toolkits , ``False`` is returned.

        Returns
        -------
        all_installed : bool
            ``True`` if all required OpenEye tools are installed and licensed,
            ``False`` otherwise

        """
        if cls._is_available is None:
            if cls._is_licensed is None:
                cls._is_licensed = cls._check_licenses()
            if cls._is_installed is None:
                for tool in cls._license_functions.keys():
                    cls._is_installed = True
                    try:
                        importlib.import_module("openeye." + tool)
                    except (ImportError, ModuleNotFoundError):
                        cls._is_installed = False
            cls._is_available = cls._is_installed and cls._is_licensed
        return cls._is_available

    def from_object(self, obj, allow_undefined_stereo=False, _cls=None):
        """
        If given an OEMol (or OEMol-derived object), this function will load it into an openff.toolkit.topology.molecule

        Parameters
        ----------
        obj : A molecule-like object
            An object to by type-checked.
        allow_undefined_stereo : bool, default=False
            Whether to accept molecules with undefined stereocenters. If False,
            an exception will be raised if a molecule with undefined stereochemistry
            is passed into this function.
        _cls : class
            Molecule constructor
        Returns
        -------
        Molecule
            An openff.toolkit.topology.molecule Molecule.

        Raises
        ------
        NotImplementedError
            If the object could not be converted into a Molecule.
        """
        # TODO: Add tests for the from_object functions
        from openeye import oechem

        if _cls is None:
            from openff.toolkit.topology.molecule import Molecule

            _cls = Molecule

        if isinstance(obj, oechem.OEMolBase):
            return self.from_openeye(
                oemol=obj, allow_undefined_stereo=allow_undefined_stereo, _cls=_cls
            )
        raise NotImplementedError(
            "Cannot create Molecule from {} object".format(type(obj))
        )

    def from_file(
        self, file_path, file_format, allow_undefined_stereo=False, _cls=None
    ):
        """
        Return an openff.toolkit.topology.Molecule from a file using this toolkit.

        Parameters
        ----------
        file_path : str
            The file to read the molecule from
        file_format : str
            Format specifier, usually file suffix (eg. 'MOL2', 'SMI')
            Note that not all toolkits support all formats. Check ToolkitWrapper.toolkit_file_read_formats for details.
        allow_undefined_stereo : bool, default=False
            If false, raises an exception if oemol contains undefined stereochemistry.
        _cls : class
            Molecule constructor

        Returns
        -------
        molecules : List[Molecule]
            The list of ``Molecule`` objects in the file.

        Raises
        ------
        GAFFAtomTypeWarning
            If the loaded mol2 file possibly uses GAFF atom types, which
            are not supported.

        Examples
        --------

        Load a mol2 file into an OpenFF ``Molecule`` object.

        >>> from openff.toolkit.utils import get_data_file_path
        >>> mol2_file_path = get_data_file_path('molecules/cyclohexane.mol2')
        >>> toolkit = OpenEyeToolkitWrapper()
        >>> molecule = toolkit.from_file(mol2_file_path, file_format='mol2')

        """
        from openeye import oechem

        ifs = oechem.oemolistream(file_path)
        return self._read_oemolistream_molecules(
            ifs, allow_undefined_stereo, file_path=file_path, _cls=_cls
        )

    def from_file_obj(
        self, file_obj, file_format, allow_undefined_stereo=False, _cls=None
    ):
        """
        Return an openff.toolkit.topology.Molecule from a file-like object (an object with a ".read()" method using
        this toolkit.

        Parameters
        ----------
        file_obj : file-like object
            The file-like object to read the molecule from
        file_format : str
            Format specifier, usually file suffix (eg. 'MOL2', 'SMI')
            Note that not all toolkits support all formats. Check ToolkitWrapper.toolkit_file_read_formats for details.
        allow_undefined_stereo : bool, default=False
            If false, raises an exception if oemol contains undefined stereochemistry.
        _cls : class
            Molecule constructor

        Returns
        -------
        molecules : List[Molecule]
            The list of Molecule objects in the file object.

        Raises
        ------
        GAFFAtomTypeWarning
            If the loaded mol2 file possibly uses GAFF atom types, which
            are not supported.

        """
        from openeye import oechem

        # Configure input molecule stream.
        ifs = oechem.oemolistream()
        ifs.openstring(file_obj.read())
        oeformat = getattr(oechem, "OEFormat_" + file_format)
        ifs.SetFormat(oeformat)

        return self._read_oemolistream_molecules(ifs, allow_undefined_stereo, _cls=_cls)

    def to_file_obj(self, molecule, file_obj, file_format):
        """
        Writes an OpenFF Molecule to a file-like object

        Parameters
        ----------
        molecule : an OpenFF Molecule
            The molecule to write
        file_obj
            The file-like object to write to
        file_format
            The format for writing the molecule data

        """
        with tempfile.TemporaryDirectory() as tmpdir:
            with temporary_cd(tmpdir):
                outfile = "temp_molecule." + file_format
                self.to_file(molecule, outfile, file_format)
                file_data = open(outfile).read()
            file_obj.write(file_data)

    def to_file(self, molecule, file_path, file_format):
        """
        Writes an OpenFF Molecule to a file-like object

        Parameters
        ----------
        molecule : an OpenFF Molecule
            The molecule to write
        file_path
            The file path to write to.
        file_format
            The format for writing the molecule data

        """
        from openeye import oechem

        oemol = self.to_openeye(molecule)
        ofs = oechem.oemolostream(file_path)
        openeye_format = getattr(oechem, "OEFormat_" + file_format.upper())
        ofs.SetFormat(openeye_format)

        # OFFTK strictly treats SDF as a single-conformer format.
        # We need to override OETK's behavior here if the user is saving a multiconformer molecule.

        # Remove all but the first conformer when writing to SDF as we only support single conformer format
        if (file_format.lower() == "sdf") and oemol.NumConfs() > 1:
            conf1 = [conf for conf in oemol.GetConfs()][0]
            flat_coords = list()
            for idx, coord in conf1.GetCoords().items():
                flat_coords.extend(coord)
            oemol.DeleteConfs()
            oecoords = oechem.OEFloatArray(flat_coords)
            oemol.NewConf(oecoords)
        # We're standardizing on putting partial charges into SDFs under the `atom.dprop.PartialCharge` property
        if (file_format.lower() == "sdf") and (molecule.partial_charges is not None):
            partial_charges_list = [
                oeatom.GetPartialCharge() for oeatom in oemol.GetAtoms()
            ]
            partial_charges_str = " ".join([f"{val:f}" for val in partial_charges_list])
            # TODO: "dprop" means "double precision" -- Is there any way to make Python more accurately
            #  describe/infer the proper data type?
            oechem.OESetSDData(oemol, "atom.dprop.PartialCharge", partial_charges_str)

        # If the file format is "pdb" using OEWriteMolecule() rearranges the atoms (hydrogens are pushed to the bottom)
        # Issue #475 (https://github.com/openforcefield/openff-toolkit/issues/475)
        # dfhahn's workaround: Using OEWritePDBFile does not alter the atom arrangement
        if file_format.lower() == "pdb":
            if oemol.NumConfs() > 1:
                for conf in oemol.GetConfs():
                    oechem.OEWritePDBFile(ofs, conf, oechem.OEOFlavor_PDB_BONDS)
            else:
                oechem.OEWritePDBFile(ofs, oemol, oechem.OEOFlavor_PDB_BONDS)
        else:
            oechem.OEWriteMolecule(ofs, oemol)
        ofs.close()

    @staticmethod
    def _turn_oemolbase_sd_charges_into_partial_charges(oemol):
        """
        Process an OEMolBase object and check to see whether it has an SD data pair
        where the tag is "atom.dprop.PartialCharge", indicating that it has a list of
        atomic partial charges. If so, apply those charges to the OEAtoms in the OEMolBase,
        and delete the SD data pair.

        Parameters
        ----------
        oemol : openeye.oechem.OEMolBase
            The molecule to process

        Returns
        -------
        charges_are_present : bool
            Whether charges are present in the SD file. This is necessary because OEAtoms
            have a default partial charge of 0.0, which makes truly zero-charge molecules
            (eg "N2", "Ar"...) indistinguishable from molecules for which partial charges
            have not been assigned. The OFF Toolkit allows this distinction with
            mol.partial_charges=None. In order to complete roundtrips within the OFFMol
            spec, we must interpret the presence or absence of this tag as a proxy for
            mol.partial_charges=None.
        """
        from openeye import oechem

        for dp in oechem.OEGetSDDataPairs(oemol):
            if dp.GetTag() == "atom.dprop.PartialCharge":
                charges_str = oechem.OEGetSDData(oemol, "atom.dprop.PartialCharge")
                charges_unitless = [float(i) for i in charges_str.split()]
                assert len(charges_unitless) == oemol.NumAtoms()
                for charge, oeatom in zip(charges_unitless, oemol.GetAtoms()):
                    oeatom.SetPartialCharge(charge)
                oechem.OEDeleteSDData(oemol, "atom.dprop.PartialCharge")
                return True
        return False

    def _read_oemolistream_molecules(
        self, oemolistream, allow_undefined_stereo, file_path=None, _cls=None
    ):
        """
        Reads and return the Molecules in a OEMol input stream.

        Parameters
        ----------
        oemolistream : oechem.oemolistream
            The OEMol input stream to read from.
        allow_undefined_stereo : bool
            If false, raises an exception if oemol contains undefined stereochemistry.
        file_path : str, optional
            The path to the mol2 file. This is used exclusively to make
            the error message more meaningful when the mol2 files doesn't
            use Tripos atom types.
        _cls : class
            Molecule constructor

        Returns
        -------
        molecules : List[Molecule]
            The list of Molecule objects in the stream.

        """
        from openeye import oechem

        mols = list()
        oemol = oechem.OEMol()
        while oechem.OEReadMolecule(oemolistream, oemol):
            oechem.OEPerceiveChiral(oemol)
            oechem.OEAssignAromaticFlags(oemol, oechem.OEAroModel_MDL)
            oechem.OE3DToInternalStereo(oemol)

            # If this is either a multi-conformer or multi-molecule SD file, check to see if there are partial charges
            if (oemolistream.GetFormat() == oechem.OEFormat_SDF) and hasattr(
                oemol, "GetConfs"
            ):
                # The openFF toolkit treats each conformer in a "multiconformer" SDF as
                # a separate molecule.
                # https://github.com/openforcefield/openff-toolkit/issues/202
                # Note that there is ambiguity about how SD data and "multiconformer" SD files should be stored.
                # As a result, we have to do some weird stuff below, as discussed in
                # https://docs.eyesopen.com/toolkits/python/oechemtk/oemol.html#dude-where-s-my-sd-data

                # Jeff: I was unable to find a way to distinguish whether a SDF was multiconformer or not.
                # The logic below should handle either single- or multi-conformer SDFs.
                for conf in oemol.GetConfIter():
                    # First, we turn "conf" into an OEMCMol (OE multiconformer mol), since OTHER file formats
                    # really are multiconformer, and we will eventually feed this into the `from_openeye` function,
                    # which is made to ingest multiconformer mols.
                    this_conf_oemcmol = conf.GetMCMol()

                    # Then, we take any SD data pairs that were on the oemol, and copy them on to "this_conf_oemcmol".
                    # These SD pairs will be populated if we're dealing with a single-conformer SDF.
                    for dp in oechem.OEGetSDDataPairs(oemol):
                        oechem.OESetSDData(
                            this_conf_oemcmol, dp.GetTag(), dp.GetValue()
                        )
                    # On the other hand, these SD pairs will be populated if we're dealing with a MULTI-conformer SDF.
                    for dp in oechem.OEGetSDDataPairs(conf):
                        oechem.OESetSDData(
                            this_conf_oemcmol, dp.GetTag(), dp.GetValue()
                        )
                    # This function fishes out the special SD data tag we use for partial charge
                    # ("atom.dprop.PartialCharge"), and applies those as OETK-supported partial charges on the OEAtoms
                    has_charges = self._turn_oemolbase_sd_charges_into_partial_charges(
                        this_conf_oemcmol
                    )

                    # Finally, we feed the molecule into `from_openeye`, where it converted into an OFFMol
                    mol = self.from_openeye(
                        this_conf_oemcmol,
                        allow_undefined_stereo=allow_undefined_stereo,
                        _cls=_cls,
                    )

                    # If the molecule didn't even have the `PartialCharges` tag, we set it from zeroes to None here.
                    if not (has_charges):
                        mol.partial_charges = None
                    mols.append(mol)

            else:
                # In case this is being read from a SINGLE-molecule SD file, convert the SD field where we
                # stash partial charges into actual per-atom partial charges
                self._turn_oemolbase_sd_charges_into_partial_charges(oemol)
                mol = self.from_openeye(
                    oemol, allow_undefined_stereo=allow_undefined_stereo, _cls=_cls
                )
                mols.append(mol)

            # Check if this is an AMBER-produced mol2 file, which we can not load because they use GAFF atom types.
            if oemolistream.GetFormat() == oechem.OEFormat_MOL2:
                self._check_mol2_gaff_atom_type(mol, file_path)

        return mols

    def enumerate_protomers(self, molecule, max_states=10):
        """
        Enumerate the formal charges of a molecule to generate different protomoers.

        Parameters
        ----------
        molecule: openff.toolkit.topology.Molecule
            The molecule whose state we should enumerate

        max_states: int optional, default=10,
            The maximum number of protomer states to be returned.

        Returns
        -------
        molecules: List[openff.toolkit.topology.Molecule],
            A list of the protomers of the input molecules not including the input.
        """

        from openeye import oequacpac

        options = oequacpac.OEFormalChargeOptions()
        # add one as the input is included
        options.SetMaxCount(max_states + 1)

        molecules = []

        oemol = self.to_openeye(molecule=molecule)
        for protomer in oequacpac.OEEnumerateFormalCharges(oemol, options):

            mol = self.from_openeye(
                protomer, allow_undefined_stereo=True, _cls=molecule.__class__
            )

            if mol != molecule:
                molecules.append(mol)

        return molecules

    def enumerate_stereoisomers(
        self, molecule, undefined_only=False, max_isomers=20, rationalise=True
    ):
        """
        Enumerate the stereocenters and bonds of the current molecule.

        Parameters
        ----------
        molecule: openff.toolkit.topology.Molecule
            The molecule whose state we should enumerate

        undefined_only: bool optional, default=False
            If we should enumerate all stereocenters and bonds or only those with undefined stereochemistry

        max_isomers: int optional, default=20
            The maximum amount of molecules that should be returned

        rationalise: bool optional, default=True
            If we should try to build and rationalise the molecule to ensure it can exist


        Returns
        --------
        molecules: List[openff.toolkit.topology.Molecule]
            A list of openff.toolkit.topology.Molecule instances

        """
        from openeye import oechem, oeomega

        oemol = self.to_openeye(molecule=molecule)

        # arguments for this function can be found here
        # <https://docs.eyesopen.com/toolkits/python/omegatk/OEConfGenFunctions/OEFlipper.html?highlight=stereoisomers>

        molecules = []
        for isomer in oeomega.OEFlipper(oemol, 200, not undefined_only, True, False):

            if rationalise:
                # try and determine if the molecule is reasonable by generating a conformer with
                # strict stereo, like embedding in rdkit
                omega = oeomega.OEOmega()
                omega.SetMaxConfs(1)
                omega.SetCanonOrder(False)
                # Don't generate random stereoisomer if not specified
                omega.SetStrictStereo(True)
                mol = oechem.OEMol(isomer)
                status = omega(mol)
                if status:
                    isomol = self.from_openeye(mol, _cls=molecule.__class__)
                    if isomol != molecule:
                        molecules.append(isomol)

            else:
                isomol = self.from_openeye(isomer, _cls=molecule.__class__)
                if isomol != molecule:
                    molecules.append(isomol)

        return molecules[:max_isomers]

    def enumerate_tautomers(self, molecule, max_states=20):
        """
        Enumerate the possible tautomers of the current molecule

        Parameters
        ----------
        molecule: openff.toolkit.topology.Molecule
            The molecule whose state we should enumerate

        max_states: int optional, default=20
            The maximum amount of molecules that should be returned

        Returns
        -------
        molecules: List[openff.toolkit.topology.Molecule]
            A list of openff.toolkit.topology.Molecule instances excluding the input molecule.
        """
        from openeye import oequacpac

        oemol = self.to_openeye(molecule=molecule)

        tautomers = []

        # set the options
        tautomer_options = oequacpac.OETautomerOptions()
        tautomer_options.SetApplyWarts(False)
        tautomer_options.SetMaxTautomersGenerated(max_states + 1)
        tautomer_options.SetSaveStereo(True)
        # this aligns the outputs of rdkit and openeye for the example cases
        tautomer_options.SetCarbonHybridization(False)

        for tautomer in oequacpac.OEEnumerateTautomers(oemol, tautomer_options):
            # remove the input tautomer from the output
            taut = self.from_openeye(
                tautomer, allow_undefined_stereo=True, _cls=molecule.__class__
            )
            if taut != molecule:
                tautomers.append(
                    self.from_openeye(
                        tautomer, allow_undefined_stereo=True, _cls=molecule.__class__
                    )
                )

        return tautomers

    @staticmethod
    def _check_mol2_gaff_atom_type(molecule, file_path=None):
        """Attempts to detect the presence of GAFF atom types in a molecule loaded from a mol2 file.

        For now, this raises a ``GAFFAtomTypeWarning`` if the molecule
        include Osmium and Holmium atoms, which have GAFF types OS and
        HO respectively.

        Parameters
        ----------
        molecule : openff.toolkit.topology.molecule.Molecule
            The loaded molecule.
        file_path : str, optional
            The path to the mol2 file. This is used exclusively to make
            the error message more meaningful.

        """
        # Handle default.
        if file_path is None:
            file_path = ""
        else:
            # Append a ':' character that will separate the file
            # path from the molecule string representation.
            file_path = file_path + ":"
        # atomic_number: (GAFF_type, element_name)
        warning_atomic_numbers = {76: ("OS", "Osmium"), 67: ("HO", "Holmium")}

        for atom in molecule.atoms:
            try:
                atom_type, element_name = warning_atomic_numbers[atom.atomic_number]
            except KeyError:
                pass
            else:
                import warnings

                warn_msg = (
                    f'OpenEye interpreted the type "{atom_type}" in {file_path}{molecule.name}'
                    f" as {element_name}. Does your mol2 file uses Tripos SYBYL atom types?"
                    " Other atom types such as GAFF are not supported."
                )
                warnings.warn(warn_msg, GAFFAtomTypeWarning)

    @staticmethod
    def _openeye_cip_atom_stereochemistry(oemol, oeatom):
        """
        Determine CIP stereochemistry (R/S) for the specified atom

        Parameters
        ----------
        oemol : openeye.oechem.OEMolBase
            The molecule of interest
        oeatom : openeye.oechem.OEAtomBase
            The atom whose stereochemistry is to be computed

        Returns
        -------
        stereochemistry : str
            'R', 'S', or None if no stereochemistry is specified or the atom is not a stereocenter
        """
        from openeye import oechem

        if not oeatom.HasStereoSpecified():
            # No stereochemical information has been stored, so this could be unknown stereochemistry
            # TODO: Should we raise an exception?
            return None

        cip = oechem.OEPerceiveCIPStereo(oemol, oeatom)

        if cip == oechem.OECIPAtomStereo_S:
            return "S"
        elif cip == oechem.OECIPAtomStereo_R:
            return "R"
        elif cip == oechem.OECIPAtomStereo_NotStereo:
            # Not a stereocenter
            # TODO: Should this be a different case from ``None``?
            return None

    @staticmethod
    def _openeye_cip_bond_stereochemistry(oemol, oebond):
        """
        Determine CIP stereochemistry (E/Z) for the specified bond

        Parameters
        ----------
        oemol : openeye.oechem.OEMolBase
            The molecule of interest
        oebond : openeye.oechem.OEBondBase
            The bond whose stereochemistry is to be computed

        Returns
        -------
        stereochemistry : str
            'E', 'Z', or None if stereochemistry is unspecified or the bond is not a stereo bond

        """
        from openeye import oechem

        if not oebond.HasStereoSpecified():
            # No stereochemical information has been stored, so this could be unknown stereochemistry
            # TODO: Should we raise an exception?
            return None

        cip = oechem.OEPerceiveCIPStereo(oemol, oebond)

        if cip == oechem.OECIPBondStereo_E:
            return "E"
        elif cip == oechem.OECIPBondStereo_Z:
            return "Z"
        elif cip == oechem.OECIPBondStereo_NotStereo:
            return None

    @staticmethod
    def from_openeye(oemol, allow_undefined_stereo=False, _cls=None):
        """
        Create a Molecule from an OpenEye molecule. If the OpenEye molecule has
        implicit hydrogens, this function will make them explicit.

        ``OEAtom`` s have a different set of allowed value for partial charges than
        ``openff.toolkit.topology.Molecule`` s. In the OpenEye toolkits, partial charges
        are stored on individual ``OEAtom`` s, and their values are initialized to ``0.0``.
        In the Open Force Field Toolkit, an ``openff.toolkit.topology.Molecule``'s
        ``partial_charges`` attribute is initialized to ``None`` and can be set to a
        ``simtk.unit.Quantity``-wrapped numpy array with units of
        elementary charge. The Open Force
        Field Toolkit considers an ``OEMol`` where every ``OEAtom`` has a partial
        charge of ``float('nan')`` to be equivalent to an Open Force Field Toolkit `Molecule`'s
        ``partial_charges = None``.
        This assumption is made in both ``to_openeye`` and ``from_openeye``.

        .. warning :: This API is experimental and subject to change.

        Parameters
        ----------
        oemol : openeye.oechem.OEMol
            An OpenEye molecule
        allow_undefined_stereo : bool, default=False
            If false, raises an exception if oemol contains undefined stereochemistry.
        _cls : class
            Molecule constructor

        Returns
        -------
        molecule : openff.toolkit.topology.Molecule
            An OpenFF molecule

        Examples
        --------

        Create a Molecule from an OpenEye OEMol

        >>> from openeye import oechem
        >>> from openff.toolkit.tests.utils import get_data_file_path
        >>> ifs = oechem.oemolistream(get_data_file_path('systems/monomers/ethanol.mol2'))
        >>> oemols = list(ifs.GetOEGraphMols())

        >>> toolkit_wrapper = OpenEyeToolkitWrapper()
        >>> molecule = toolkit_wrapper.from_openeye(oemols[0])

        """
        import math

        from openeye import oechem

        oemol = oechem.OEMol(oemol)

        # Add explicit hydrogens if they're implicit
        if oechem.OEHasImplicitHydrogens(oemol):
            oechem.OEAddExplicitHydrogens(oemol)

        # TODO: Is there any risk to perceiving aromaticity here instead of later?
        oechem.OEAssignAromaticFlags(oemol, oechem.OEAroModel_MDL)

        oechem.OEPerceiveChiral(oemol)

        # Check that all stereo is specified
        # Potentially better OE stereo check: OEFlipper — Toolkits - - Python
        # https: // docs.eyesopen.com / toolkits / python / omegatk / OEConfGenFunctions / OEFlipper.html

        unspec_chiral = False
        unspec_db = False
        problematic_atoms = list()
        problematic_bonds = list()

        for oeatom in oemol.GetAtoms():
            if oeatom.IsChiral():
                if not (oeatom.HasStereoSpecified()):
                    unspec_chiral = True
                    problematic_atoms.append(oeatom)
        for oebond in oemol.GetBonds():
            if oebond.IsChiral():
                if not (oebond.HasStereoSpecified()):
                    unspec_db = True
                    problematic_bonds.append(oebond)
        if unspec_chiral or unspec_db:

            def oeatom_to_str(oeatom):
                return "atomic num: {}, name: {}, idx: {}, aromatic: {}, chiral: {}".format(
                    oeatom.GetAtomicNum(),
                    oeatom.GetName(),
                    oeatom.GetIdx(),
                    oeatom.IsAromatic(),
                    oeatom.IsChiral(),
                )

            def oebond_to_str(oebond):
                return "order: {}, chiral: {}".format(
                    oebond.GetOrder(), oebond.IsChiral()
                )

            def describe_oeatom(oeatom):
                description = "Atom {} with bonds:".format(oeatom_to_str(oeatom))
                for oebond in oeatom.GetBonds():
                    description += "\nbond {} to atom {}".format(
                        oebond_to_str(oebond), oeatom_to_str(oebond.GetNbr(oeatom))
                    )
                return description

            msg = (
                "OEMol has unspecified stereochemistry. "
                "oemol.GetTitle(): {}\n".format(oemol.GetTitle())
            )
            if len(problematic_atoms) != 0:
                msg += "Problematic atoms are:\n"
                for problematic_atom in problematic_atoms:
                    msg += describe_oeatom(problematic_atom) + "\n"
            if len(problematic_bonds) != 0:
                msg += "Problematic bonds are: {}\n".format(problematic_bonds)
            if allow_undefined_stereo:
                msg = "Warning (not error because allow_undefined_stereo=True): " + msg
                logger.warning(msg)
            else:
                msg = "Unable to make OFFMol from OEMol: " + msg
                raise UndefinedStereochemistryError(msg)

        if _cls is None:
            from openff.toolkit.topology.molecule import Molecule

            _cls = Molecule

        molecule = _cls()
        molecule.name = oemol.GetTitle()

        # Copy any attached SD tag information
        for dp in oechem.OEGetSDDataPairs(oemol):
            molecule._properties[dp.GetTag()] = dp.GetValue()

        map_atoms = dict()  # {oemol_idx: molecule_idx}
        atom_mapping = {}
        for oeatom in oemol.GetAtoms():
            oe_idx = oeatom.GetIdx()
            map_id = oeatom.GetMapIdx()
            atomic_number = oeatom.GetAtomicNum()
            formal_charge = oeatom.GetFormalCharge() * unit.elementary_charge
            is_aromatic = oeatom.IsAromatic()
            stereochemistry = OpenEyeToolkitWrapper._openeye_cip_atom_stereochemistry(
                oemol, oeatom
            )
            # stereochemistry = self._openeye_cip_atom_stereochemistry(oemol, oeatom)
            name = ""
            if oeatom.HasData("name"):
                name = oeatom.GetData("name")
            atom_index = molecule._add_atom(
                atomic_number,
                formal_charge,
                is_aromatic,
                stereochemistry=stereochemistry,
                name=name,
            )
            map_atoms[
                oe_idx
            ] = atom_index  # store for mapping oeatom to molecule atom indices below
            atom_mapping[atom_index] = map_id

        # If we have a full / partial atom map add it to the molecule. Zeroes 0
        # indicates no mapping
        if {*atom_mapping.values()} != {0}:

            molecule._properties["atom_map"] = {
                idx: map_idx for idx, map_idx in atom_mapping.items() if map_idx != 0
            }

        for oebond in oemol.GetBonds():
            atom1_index = map_atoms[oebond.GetBgnIdx()]
            atom2_index = map_atoms[oebond.GetEndIdx()]
            bond_order = oebond.GetOrder()
            is_aromatic = oebond.IsAromatic()
            stereochemistry = OpenEyeToolkitWrapper._openeye_cip_bond_stereochemistry(
                oemol, oebond
            )
            if oebond.HasData("fractional_bond_order"):
                fractional_bond_order = oebond.GetData("fractional_bond_order")
            else:
                fractional_bond_order = None

            molecule._add_bond(
                atom1_index,
                atom2_index,
                bond_order,
                is_aromatic=is_aromatic,
                stereochemistry=stereochemistry,
                fractional_bond_order=fractional_bond_order,
            )

        # TODO: Copy conformations, if present
        # TODO: Come up with some scheme to know when to import coordinates
        # From SMILES: no
        # From MOL2: maybe
        # From other: maybe
        if hasattr(oemol, "GetConfs"):
            for conf in oemol.GetConfs():
                n_atoms = molecule.n_atoms
                positions = unit.Quantity(
                    np.zeros(shape=[n_atoms, 3], dtype=np.float64), unit.angstrom
                )
                for oe_id in conf.GetCoords().keys():
                    off_atom_coords = unit.Quantity(
                        conf.GetCoords()[oe_id], unit.angstrom
                    )
                    off_atom_index = map_atoms[oe_id]
                    positions[off_atom_index, :] = off_atom_coords
                if (positions == 0 * unit.angstrom).all() and n_atoms > 1:
                    continue
                molecule._add_conformer(positions)

        # Copy partial charges, if present
        partial_charges = unit.Quantity(
            np.zeros(shape=molecule.n_atoms, dtype=np.float64),
            unit=unit.elementary_charge,
        )

        # If all OEAtoms have a partial charge of NaN, then the OFFMol should
        # have its partial_charges attribute set to None
        any_partial_charge_is_not_nan = False
        for oe_atom in oemol.GetAtoms():
            oe_idx = oe_atom.GetIdx()
            off_idx = map_atoms[oe_idx]
            unitless_charge = oe_atom.GetPartialCharge()
            if not math.isnan(unitless_charge):
                any_partial_charge_is_not_nan = True
                # break
            charge = unitless_charge * unit.elementary_charge
            partial_charges[off_idx] = charge

        if any_partial_charge_is_not_nan:
            molecule.partial_charges = partial_charges
        else:
            molecule.partial_charges = None

        return molecule

    to_openeye_cache = LRUCache(maxsize=4096)
<<<<<<< HEAD

    @cached(to_openeye_cache, key=mol_to_ctab_and_aro_key)
    def to_openeye(self, molecule, aromaticity_model=DEFAULT_AROMATICITY_MODEL):
        """
        Create an OpenEye molecule using the specified aromaticity model

        ``OEAtom`` s have a different set of allowed value for partial
        charges than ``openff.toolkit.topology.Molecule``\ s. In the
        OpenEye toolkits, partial charges are stored on individual
        ``OEAtom``\ s, and their values are initialized to ``0.0``. In
        the Open Force Field Toolkit, an``openff.toolkit.topology.Molecule``'s
        ``partial_charges`` attribute is initialized to ``None`` and can
        be set to a ``simtk.unit.Quantity``-wrapped numpy array with
        units of elementary charge. The Open Force Field Toolkit
        considers an ``OEMol`` where every ``OEAtom`` has a partial
        charge of ``float('nan')`` to be equivalent to an Open Force
        Field Toolkit ``Molecule``'s ``partial_charges = None``. This
        assumption is made in both ``to_openeye`` and ``from_openeye``.

        .. todo ::

           * Should the aromaticity model be specified in some other way?

        .. warning :: This API is experimental and subject to change.

        Parameters
        ----------
        molecule : openff.toolkit.topology.molecule.Molecule object
            The molecule to convert to an OEMol
        aromaticity_model : str, optional, default=DEFAULT_AROMATICITY_MODEL
            The aromaticity model to use

        Returns
        -------
        oemol : openeye.oechem.OEMol
            An OpenEye molecule

        Examples
        --------
=======
>>>>>>> e9018d7d

    @cached(to_openeye_cache, key=mol_to_ctab_and_aro_key)
    def _connection_table_to_openeye(
        self, molecule, aromaticity_model=DEFAULT_AROMATICITY_MODEL
    ):
        from openeye import oechem

        if hasattr(oechem, aromaticity_model):
            oe_aro_model = getattr(oechem, aromaticity_model)
        else:
            raise ValueError(
                "Error: provided aromaticity model not recognized by oechem."
            )

        oemol = oechem.OEMol()
        # Add atoms
        map_atoms = {}  # {off_idx : oe_idx}
        oemol_atoms = list()  # list of corresponding oemol atoms
        for atom in molecule.atoms:
            oeatom = oemol.NewAtom(atom.atomic_number)
            oeatom.SetFormalCharge(
                atom.formal_charge.value_in_unit(unit.elementary_charge)
            )
            # TODO: Do we want to provide _any_ pathway for Atom.is_aromatic to influence the OEMol?
            # oeatom.SetAromatic(atom.is_aromatic)
            oemol_atoms.append(oeatom)
            map_atoms[atom.molecule_atom_index] = oeatom.GetIdx()

        # Add bonds
        oemol_bonds = list()  # list of corresponding oemol bonds
        for bond in molecule.bonds:
            atom1_index = bond.atom1_index
            atom2_index = bond.atom2_index
            oebond = oemol.NewBond(oemol_atoms[atom1_index], oemol_atoms[atom2_index])
            oebond.SetOrder(bond.bond_order)
            # TODO: Do we want to provide _any_ pathway for Bond.is_aromatic to influence the OEMol?
            # oebond.SetAromatic(bond.is_aromatic)
            oemol_bonds.append(oebond)

        oechem.OEAssignAromaticFlags(oemol, oe_aro_model)

        # Set atom stereochemistry now that all connectivity is in place
        for atom, oeatom in zip(molecule.atoms, oemol_atoms):
            if not atom.stereochemistry:
                continue

            # Set arbitrary initial stereochemistry
            neighs = [n for n in oeatom.GetAtoms()]
            oeatom.SetStereo(
                neighs, oechem.OEAtomStereo_Tetra, oechem.OEAtomStereo_Right
            )

            # Flip chirality if stereochemistry isincorrect
            oeatom_stereochemistry = (
                OpenEyeToolkitWrapper._openeye_cip_atom_stereochemistry(oemol, oeatom)
            )
            if oeatom_stereochemistry != atom.stereochemistry:
                # Flip the stereochemistry
                oeatom.SetStereo(
                    neighs, oechem.OEAtomStereo_Tetra, oechem.OEAtomStereo_Left
                )
                # Verify it matches now as a sanity check
                oeatom_stereochemistry = (
                    OpenEyeToolkitWrapper._openeye_cip_atom_stereochemistry(
                        oemol, oeatom
                    )
                )
                if oeatom_stereochemistry != atom.stereochemistry:
                    raise Exception(
                        "Programming error: OpenEye atom stereochemistry assumptions failed."
                    )

        # Set bond stereochemistry
        for bond, oebond in zip(molecule.bonds, oemol_bonds):
            if not bond.stereochemistry:
                continue

            atom1_index = bond.molecule.atoms.index(bond.atom1)
            atom2_index = bond.molecule.atoms.index(bond.atom2)
            # Set arbitrary initial stereochemistry
            oeatom1, oeatom2 = oemol_atoms[atom1_index], oemol_atoms[atom2_index]
            oeatom1_neighbor = [n for n in oeatom1.GetAtoms() if not n == oeatom2][0]
            oeatom2_neighbor = [n for n in oeatom2.GetAtoms() if not n == oeatom1][0]
            # oebond.SetStereo([oeatom1, oeatom2], oechem.OEBondStereo_CisTrans, oechem.OEBondStereo_Cis)
            oebond.SetStereo(
                [oeatom1_neighbor, oeatom2_neighbor],
                oechem.OEBondStereo_CisTrans,
                oechem.OEBondStereo_Cis,
            )

            # Flip stereochemistry if incorrect
            oebond_stereochemistry = (
                OpenEyeToolkitWrapper._openeye_cip_bond_stereochemistry(oemol, oebond)
            )
            if oebond_stereochemistry != bond.stereochemistry:
                # Flip the stereochemistry
                oebond.SetStereo(
                    [oeatom1_neighbor, oeatom2_neighbor],
                    oechem.OEBondStereo_CisTrans,
                    oechem.OEBondStereo_Trans,
                )
                # Verify it matches now as a sanity check
                oebond_stereochemistry = (
                    OpenEyeToolkitWrapper._openeye_cip_bond_stereochemistry(
                        oemol, oebond
                    )
                )
                if oebond_stereochemistry != bond.stereochemistry:
                    raise Exception(
                        "Programming error: OpenEye bond stereochemistry assumptions failed."
                    )

        # Clean Up phase
        # The only feature of a molecule that wasn't perceived above seemed to be ring connectivity, better to run it
        # here then for someone to inquire about ring sizes and get 0 when it shouldn't be
        oechem.OEFindRingAtomsAndBonds(oemol)

        return oemol, map_atoms

    def to_openeye(self, molecule, aromaticity_model=DEFAULT_AROMATICITY_MODEL):
        """
        Create an OpenEye molecule using the specified aromaticity model

        ``OEAtom`` s have a different set of allowed value for partial
        charges than ``openff.toolkit.topology.Molecule``\ s. In the
        OpenEye toolkits, partial charges are stored on individual
        ``OEAtom``\ s, and their values are initialized to ``0.0``. In
        the Open Force Field Toolkit, an``openff.toolkit.topology.Molecule``'s
        ``partial_charges`` attribute is initialized to ``None`` and can
        be set to a ``simtk.unit.Quantity``-wrapped numpy array with
        units of elementary charge. The Open Force Field Toolkit
        considers an ``OEMol`` where every ``OEAtom`` has a partial
        charge of ``float('nan')`` to be equivalent to an Open Force
        Field Toolkit ``Molecule``'s ``partial_charges = None``. This
        assumption is made in both ``to_openeye`` and ``from_openeye``.

        .. todo ::

           * Should the aromaticity model be specified in some other way?

        .. warning :: This API is experimental and subject to change.

        Parameters
        ----------
        molecule : openff.toolkit.topology.molecule.Molecule object
            The molecule to convert to an OEMol
        aromaticity_model : str, optional, default=DEFAULT_AROMATICITY_MODEL
            The aromaticity model to use

        Returns
        -------
        oemol : openeye.oechem.OEMol
            An OpenEye molecule

        Examples
        --------

        Create an OpenEye molecule from a Molecule

        >>> from openff.toolkit.topology import Molecule
        >>> toolkit_wrapper = OpenEyeToolkitWrapper()
        >>> molecule = Molecule.from_smiles('CC')
        >>> oemol = toolkit_wrapper.to_openeye(molecule)

        """
        from openeye import oechem

        oemol, off_to_oe_idx = self._connection_table_to_openeye(
            molecule, aromaticity_model=aromaticity_model
        )
        oemol = oechem.OEMol(oemol)
        # if not(molecule.name is None):
        oe_to_off_idx = dict([(j, i) for i, j in off_to_oe_idx.items()])

        oemol.SetTitle(molecule.name)
        # Make lists of OE atoms and OE bonds in the same order as the OFF atoms and OFF bonds
        oemol_atoms = [None] * molecule.n_atoms  # list of corresponding oemol atoms
        for oe_atom in oemol.GetAtoms():
            oe_idx = oe_atom.GetIdx()
            oemol_atoms[oe_to_off_idx[oe_idx]] = oe_atom
            off_atom = molecule.atoms[oe_to_off_idx[oe_idx]]
            oe_atom.SetData("name", off_atom.name)

            if off_atom.partial_charge is None:
                oe_atom.SetPartialCharge(float("nan"))
            else:
                oe_atom.SetPartialCharge(
                    off_atom.partial_charge / unit.elementary_charge
                )
            # oeatom.SetPartialCharge(1.)
        assert None not in oemol_atoms

        oemol_bonds = [None] * molecule.n_bonds  # list of corresponding oemol bonds
        for oe_bond in oemol.GetBonds():
            at1_off_idx = oe_to_off_idx[oe_bond.GetBgnIdx()]
            at2_off_idx = oe_to_off_idx[oe_bond.GetEndIdx()]
            off_bond = molecule.get_bond_between(at1_off_idx, at2_off_idx)
            off_bond_idx = off_bond.molecule_bond_index
            oemol_bonds[off_bond_idx] = oe_bond
            if off_bond.fractional_bond_order is not None:
                oe_bond.SetData("fractional_bond_order", off_bond.fractional_bond_order)

        assert None not in oemol_bonds

        # Retain conformations, if present
        if molecule.n_conformers != 0:
            oemol.DeleteConfs()
            for conf in molecule._conformers:
                # OE needs a 1 x (3*n_Atoms) double array as input
                flat_coords = np.zeros(shape=oemol.NumAtoms() * 3, dtype=np.float64)
                for index, oe_idx in off_to_oe_idx.items():
                    (x, y, z) = conf[index, :] / unit.angstrom
                    flat_coords[(3 * oe_idx)] = x
                    flat_coords[(3 * oe_idx) + 1] = y
                    flat_coords[(3 * oe_idx) + 2] = z

                oecoords = oechem.OEFloatArray(flat_coords)
                oemol.NewConf(oecoords)

        # Retain properties, if present
        for key, value in molecule.properties.items():
            oechem.OESetSDData(oemol, str(key), str(value))

        return oemol

    def to_smiles(self, molecule, isomeric=True, explicit_hydrogens=True, mapped=False):
        """
        Uses the OpenEye toolkit to convert a Molecule into a SMILES string.
        A partially mapped smiles can also be generated for atoms of interest by supplying an `atom_map` to the
        properties dictionary.

        Parameters
        ----------
        molecule : An openff.toolkit.topology.Molecule
            The molecule to convert into a SMILES.
        isomeric: bool optional, default= True
            return an isomeric smiles
        explicit_hydrogens: bool optional, default=True
            return a smiles string containing all hydrogens explicitly
        mapped: bool optional, default=False
            return a explicit hydrogen mapped smiles, the atoms to be mapped can be controlled by supplying an
            atom map into the properties dictionary. If no mapping is passed all atoms will be mapped in order, else
            an atom map dictionary from the current atom index to the map id should be supplied with no duplicates.
            The map ids (values) should start from 0 or 1.

        Returns
        -------
        smiles : str
            The SMILES of the input molecule.
        """
        from openeye import oechem

        oemol = self.to_openeye(molecule)

        # this sets up the default settings following the old DEFAULT flag
        # more information on flags can be found here
        # <https://docs.eyesopen.com/toolkits/python/oechemtk/OEChemConstants/OESMILESFlag.html#OEChem::OESMILESFlag>
        smiles_options = (
            oechem.OESMILESFlag_Canonical
            | oechem.OESMILESFlag_Isotopes
            | oechem.OESMILESFlag_RGroups
        )

        # check if we want an isomeric smiles
        if isomeric:
            # add the atom and bond stereo flags
            smiles_options |= (
                oechem.OESMILESFlag_AtomStereo | oechem.OESMILESFlag_BondStereo
            )

        if explicit_hydrogens:
            # add the hydrogen flag
            smiles_options |= oechem.OESMILESFlag_Hydrogens

        if mapped:
            assert explicit_hydrogens is True, (
                "Mapped smiles require all hydrogens and "
                "stereochemsitry to be defined to retain order"
            )

            # if we only want to map specific atoms check for an atom map
            atom_map = molecule._properties.get("atom_map", None)
            if atom_map is not None:
                # make sure there are no repeated indices
                map_ids = set(atom_map.values())
                if len(map_ids) < len(atom_map):
                    atom_map = None
                elif 0 in atom_map.values():
                    # we need to increment the map index
                    for atom, map in atom_map.items():
                        atom_map[atom] = map + 1

            if atom_map is None:
                # now we need to add the atom map to the atoms
                for oeatom in oemol.GetAtoms():
                    oeatom.SetMapIdx(oeatom.GetIdx() + 1)
            else:
                for atom in oemol.GetAtoms():
                    try:
                        # try to set the atom map
                        map_idx = atom_map[atom.GetIdx()]
                        atom.SetMapIdx(map_idx)
                    except KeyError:
                        continue

            smiles_options |= oechem.OESMILESFlag_AtomMaps

        smiles = oechem.OECreateSmiString(oemol, smiles_options)
        return smiles

    def to_inchi(self, molecule, fixed_hydrogens=False):
        """
        Create an InChI string for the molecule using the RDKit Toolkit.
        InChI is a standardised representation that does not capture tautomers unless specified using the fixed hydrogen
        layer.

        For information on InChi see here https://iupac.org/who-we-are/divisions/division-details/inchi/

        Parameters
        ----------
        molecule : An openff.toolkit.topology.Molecule
            The molecule to convert into a SMILES.

        fixed_hydrogens: bool, default=False
            If a fixed hydrogen layer should be added to the InChI, if `True` this will produce a non standard specific
            InChI string of the molecule.

        Returns
        --------
        inchi: str
            The InChI string of the molecule.
        """

        from openeye import oechem

        oemol = self.to_openeye(molecule)

        if fixed_hydrogens:
            opts = oechem.OEInChIOptions()
            opts.SetFixedHLayer(True)
            inchi = oechem.OEMolToInChI(oemol)

        else:
            inchi = oechem.OEMolToSTDInChI(oemol)

        return inchi

    def to_inchikey(self, molecule, fixed_hydrogens=False):
        """
        Create an InChIKey for the molecule using the RDKit Toolkit.
        InChIKey is a standardised representation that does not capture tautomers unless specified using the fixed hydrogen
        layer.

        For information on InChi see here https://iupac.org/who-we-are/divisions/division-details/inchi/

        Parameters
        ----------
        molecule : An openff.toolkit.topology.Molecule
            The molecule to convert into a SMILES.

        fixed_hydrogens: bool, default=False
            If a fixed hydrogen layer should be added to the InChI, if `True` this will produce a non standard specific
            InChI string of the molecule.

        Returns
        --------
        inchi_key: str
            The InChIKey representation of the molecule.
        """

        from openeye import oechem

        oemol = self.to_openeye(molecule)

        if fixed_hydrogens:
            opts = oechem.OEInChIOptions()
            opts.SetFixedHLayer(True)
            inchi_key = oechem.OEMolToInChIKey(oemol)

        else:
            inchi_key = oechem.OEMolToSTDInChIKey(oemol)

        return inchi_key

    def to_iupac(self, molecule):
        """Generate IUPAC name from Molecule

        Parameters
        ----------
        molecule : An openff.toolkit.topology.Molecule
            The molecule to convert into a SMILES.

        Returns
        -------
        iupac_name : str
            IUPAC name of the molecule

        Examples
        --------

        >>> from openff.toolkit.topology import Molecule
        >>> from openff.toolkit.utils import get_data_file_path
        >>> sdf_filepath = get_data_file_path('molecules/ethanol.sdf')
        >>> molecule = Molecule(sdf_filepath)
        >>> toolkit = OpenEyeToolkitWrapper()
        >>> iupac_name = toolkit.to_iupac(molecule)

        """
        from openeye import oeiupac

        oemol = self.to_openeye(molecule)

        return oeiupac.OECreateIUPACName(oemol)

    def canonical_order_atoms(self, molecule):
        """
        Canonical order the atoms in the molecule using the OpenEye toolkit.

        Parameters
        ----------
        molecule: openff.toolkit.topology.Molecule
            The input molecule

         Returns
        -------
        molecule : openff.toolkit.topology.Molecule
            The input molecule, with canonically-indexed atoms and bonds.
        """

        from openeye import oechem

        oemol = self.to_openeye(molecule)

        oechem.OECanonicalOrderAtoms(oemol)
        oechem.OECanonicalOrderBonds(oemol)

        # reorder the iterator
        vatm = []
        for atom in oemol.GetAtoms():
            if atom.GetAtomicNum() != oechem.OEElemNo_H:
                vatm.append(atom)
        oemol.OrderAtoms(vatm)

        vbnd = []
        for bond in oemol.GetBonds():
            if (
                bond.GetBgn().GetAtomicNum() != oechem.OEElemNo_H
                and bond.GetEnd().GetAtomicNum() != oechem.OEElemNo_H
            ):
                vbnd.append(bond)
        oemol.OrderBonds(vbnd)

        oemol.Sweep()

        for bond in oemol.GetBonds():
            if bond.GetBgnIdx() > bond.GetEndIdx():
                bond.SwapEnds()

        return self.from_openeye(
            oemol, allow_undefined_stereo=True, _cls=molecule.__class__
        )

    def from_smiles(
        self,
        smiles,
        hydrogens_are_explicit=False,
        allow_undefined_stereo=False,
        _cls=None,
    ):
        """
        Create a Molecule from a SMILES string using the OpenEye toolkit.

        .. warning :: This API is experimental and subject to change.

        Parameters
        ----------
        smiles : str
            The SMILES string to turn into a molecule
        hydrogens_are_explicit : bool, default = False
            If False, OE will perform hydrogen addition using OEAddExplicitHydrogens
        allow_undefined_stereo : bool, default=False
            Whether to accept SMILES with undefined stereochemistry. If False,
            an exception will be raised if a SMILES with undefined stereochemistry
            is passed into this function.
        _cls : class
            Molecule constructor
        Returns
        -------
        molecule : openff.toolkit.topology.Molecule
            An OpenFF style molecule.
        """
        from openeye import oechem

        oemol = oechem.OEGraphMol()
        oechem.OESmilesToMol(oemol, smiles)
        if not (hydrogens_are_explicit):
            result = oechem.OEAddExplicitHydrogens(oemol)
            if not result:
                raise ValueError(
                    "Addition of explicit hydrogens failed in from_openeye"
                )
        elif hydrogens_are_explicit and oechem.OEHasImplicitHydrogens(oemol):
            raise ValueError(
                f"'hydrogens_are_explicit' was specified as True, but OpenEye Toolkit interpreted "
                f"SMILES '{smiles}' as having implicit hydrogen. If this SMILES is intended to "
                f"express all explicit hydrogens in the molecule, then you should construct the "
                f"desired molecule as an OEMol (where oechem.OEHasImplicitHydrogens(oemol) returns "
                f"False), and then use Molecule.from_openeye() to create the desired OFFMol."
            )

        # Set partial charges to None, since they couldn't have been stored in a SMILES
        for atom in oemol.GetAtoms():
            atom.SetPartialCharge(float("nan"))

        molecule = self.from_openeye(
            oemol, _cls=_cls, allow_undefined_stereo=allow_undefined_stereo
        )
        return molecule

    def from_inchi(self, inchi, allow_undefined_stereo=False, _cls=None):
        """
        Construct a Molecule from a InChI representation

        Parameters
        ----------
        inchi : str
            The InChI representation of the molecule.

        allow_undefined_stereo : bool, default=False
            Whether to accept InChI with undefined stereochemistry. If False,
            an exception will be raised if a InChI with undefined stereochemistry
            is passed into this function.

        _cls : class
            Molecule constructor

        Returns
        -------
        molecule : openff.toolkit.topology.Molecule
        """

        from openeye import oechem

        # This calls the same functions as OESmilesToMol
        oemol = oechem.OEGraphMol()
        oechem.OEInChIToMol(oemol, inchi)

        # try and catch InChI parsing fails
        # if there are no atoms don't build the molecule
        if oemol.NumAtoms() == 0:
            raise RuntimeError(
                "There was an issue parsing the InChI string, please check and try again."
            )

        molecule = self.from_openeye(
            oemol, allow_undefined_stereo=allow_undefined_stereo, _cls=_cls
        )

        return molecule

    def from_iupac(self, iupac_name, allow_undefined_stereo=False, _cls=None, **kwargs):
        """
        Construct a Molecule from an IUPAC name

        Parameters
        ----------
        iupac_name : str
            The IUPAC or common name of the molecule.
        allow_undefined_stereo : bool, default=False
            Whether to accept a molecule name with undefined stereochemistry. If False,
            an exception will be raised if a molecule name with undefined stereochemistry
            is passed into this function.
        _cls : class
            Molecule constructor

        Returns
        -------
        molecule : openff.toolkit.topology.Molecule

        """
        from openeye import oechem, oeiupac

        oemol = oechem.OEMol()
        parsing_result = oeiupac.OEParseIUPACName(oemol, iupac_name)
        if not parsing_result:
            raise InvalidIUPACNameError(
                f"OpenEye failed to parse {iupac_name} as a IUPAC name"
            )
        oechem.OETriposAtomNames(oemol)
        result = oechem.OEAddExplicitHydrogens(oemol)
        if not result:
            raise Exception("Addition of explicit hydrogens failed in from_iupac")

        molecule = self.from_openeye(
            oemol, allow_undefined_stereo=allow_undefined_stereo, _cls=_cls, **kwargs
        )

        return molecule

    def generate_conformers(
        self, molecule, n_conformers=1, rms_cutoff=None, clear_existing=True
    ):
        """
        Generate molecule conformers using OpenEye Omega.

        .. warning :: This API is experimental and subject to change.

        .. todo ::

            * which parameters should we expose? (or can we implement a general system with \*\*kwargs?)
            * will the coordinates be returned in the OpenFF Molecule's own indexing system? Or is there a chance that
              they'll get reindexed when we convert the input into an OEmol?

        Parameters
        ----------
        molecule : a :class:`Molecule`
            The molecule to generate conformers for.
        n_conformers : int, default=1
            The maximum number of conformers to generate.
        rms_cutoff : simtk.Quantity-wrapped float, in units of distance, optional, default=None
            The minimum RMS value at which two conformers are considered redundant and one is deleted.
            If None, the cutoff is set to 1 Angstrom
        clear_existing : bool, default=True
            Whether to overwrite existing conformers for the molecule
        """
        from openeye import oeomega

        oemol = self.to_openeye(molecule)
        omega = oeomega.OEOmega()
        omega.SetMaxConfs(n_conformers)
        omega.SetCanonOrder(False)
        omega.SetSampleHydrogens(True)
        omega.SetEnergyWindow(15.0)  # unit?
        if rms_cutoff is None:
            omega.SetRMSThreshold(1.0)
        else:
            omega.SetRMSThreshold(rms_cutoff.value_in_unit(unit.angstrom))
        # Don't generate random stereoisomer if not specified
        omega.SetStrictStereo(True)
        status = omega(oemol)

        if status is False:
            omega.SetStrictStereo(False)
            new_status = omega(oemol)
            if new_status is False:
                raise Exception("OpenEye Omega conformer generation failed")

        molecule2 = self.from_openeye(
            oemol, allow_undefined_stereo=True, _cls=molecule.__class__
        )

        if clear_existing:
            molecule._conformers = list()

        for conformer in molecule2._conformers:
            molecule._add_conformer(conformer)

    def apply_elf_conformer_selection(
        self,
        molecule: "Molecule",
        percentage: float = 2.0,
        limit: int = 10,
    ):
        """Applies the `ELF method
        <https://docs.eyesopen.com/toolkits/python/quacpactk/molchargetheory.html#elf-conformer-selection>`_
        to select a set of diverse
        conformers which have minimal electrostatically strongly interacting functional
        groups from a molecules conformers.

        Notes
        -----
        * The input molecule should have a large set of conformers already
          generated to select the ELF conformers from.
        * The selected conformers will be retained in the `molecule.conformers` list
          while unselected conformers will be discarded.

        See Also
        --------
        RDKitToolkitWrapper.apply_elf_conformer_selection

        Parameters
        ----------
        molecule
            The molecule which contains the set of conformers to select from.
        percentage
            The percentage of conformers with the lowest electrostatic interaction
            energies to greedily select from.
        limit
            The maximum number of conformers to select.
        """

        from openeye import oechem, oequacpac

        if molecule.n_conformers == 0:
            return

        oe_molecule = molecule.to_openeye()

        # Select a subset of the OMEGA generated conformers using the ELF10 method.
        oe_elf_options = oequacpac.OEELFOptions()
        oe_elf_options.SetElfLimit(limit)
        oe_elf_options.SetPercent(percentage)

        oe_elf = oequacpac.OEELF(oe_elf_options)

        output_stream = oechem.oeosstream()

        oechem.OEThrow.SetOutputStream(output_stream)
        oechem.OEThrow.Clear()

        status = oe_elf.Select(oe_molecule)

        oechem.OEThrow.SetOutputStream(oechem.oeerr)

        output_string = output_stream.str().decode("UTF-8")
        output_string = output_string.replace("Warning: ", "")
        output_string = re.sub("^: +", "", output_string, flags=re.MULTILINE)
        output_string = re.sub("\n$", "", output_string)

        # Check to make sure the call to OE was succesful, and re-route any
        # non-fatal warnings to the correct logger.
        if not status:
            raise RuntimeError("\n" + output_string)
        elif len(output_string) > 0:
            logger.warning(output_string)

        # Extract and store the ELF conformers on the input molecule.
        conformers = []

        for oe_conformer in oe_molecule.GetConfs():

            conformer = np.zeros((oe_molecule.NumAtoms(), 3))

            for atom_index, coordinates in oe_conformer.GetCoords().items():
                conformer[atom_index, :] = coordinates

            conformers.append(conformer * unit.angstrom)

        molecule._conformers = conformers

    def assign_partial_charges(
        self,
        molecule,
        partial_charge_method=None,
        use_conformers=None,
        strict_n_conformers=False,
        _cls=None,
    ):
        """
        Compute partial charges with OpenEye quacpac, and assign
        the new values to the partial_charges attribute.

        .. warning :: This API is experimental and subject to change.

        .. todo ::

           * Should the default be ELF?
           * Can we expose more charge models?


        Parameters
        ----------
        molecule : openff.toolkit.topology.Molecule
            Molecule for which partial charges are to be computed
        partial_charge_method : str, optional, default=None
            The charge model to use. One of ['amberff94', 'mmff', 'mmff94', `am1-mulliken`, 'am1bcc',
            'am1bccnosymspt', 'am1bccelf10']
            If None, 'am1-mulliken' will be used.
        use_conformers : iterable of simtk.unit.Quantity-wrapped numpy arrays, each with shape (n_atoms, 3) and dimension of distance. Optional, default = None
            Coordinates to use for partial charge calculation. If None, an appropriate number of conformers will be generated.
        strict_n_conformers : bool, default=False
            Whether to raise an exception if an invalid number of conformers is provided for the given charge method.
            If this is False and an invalid number of conformers is found, a warning will be raised.
        _cls : class
            Molecule constructor

        Raises
        ------
        ChargeMethodUnavailableError if the requested charge method can not be handled by this toolkit

        ChargeCalculationError if the charge method is supported by this toolkit, but fails
        """

        import numpy as np
        from openeye import oechem, oequacpac

        from openff.toolkit.topology import Molecule

        SUPPORTED_CHARGE_METHODS = {
            "am1bcc": {
                "oe_charge_method": oequacpac.OEAM1BCCCharges,
                "min_confs": 1,
                "max_confs": 1,
                "rec_confs": 1,
            },
            "am1-mulliken": {
                "oe_charge_method": oequacpac.OEAM1Charges,
                "min_confs": 1,
                "max_confs": 1,
                "rec_confs": 1,
            },
            "gasteiger": {
                "oe_charge_method": oequacpac.OEGasteigerCharges,
                "min_confs": 0,
                "max_confs": 0,
                "rec_confs": 0,
            },
            "mmff94": {
                "oe_charge_method": oequacpac.OEMMFF94Charges,
                "min_confs": 0,
                "max_confs": 0,
                "rec_confs": 0,
            },
            "am1bccnosymspt": {
                "oe_charge_method": oequacpac.OEAM1BCCCharges,
                "min_confs": 1,
                "max_confs": 1,
                "rec_confs": 1,
            },
            "am1elf10": {
                "oe_charge_method": oequacpac.OEELFCharges(
                    oequacpac.OEAM1Charges(optimize=True, symmetrize=True), 10
                ),
                "min_confs": 1,
                "max_confs": None,
                "rec_confs": 500,
            },
            "am1bccelf10": {
                "oe_charge_method": oequacpac.OEAM1BCCELF10Charges,
                "min_confs": 1,
                "max_confs": None,
                "rec_confs": 500,
            },
        }

        if partial_charge_method is None:
            partial_charge_method = "am1-mulliken"

        partial_charge_method = partial_charge_method.lower()

        if partial_charge_method not in SUPPORTED_CHARGE_METHODS:
            raise ChargeMethodUnavailableError(
                f"partial_charge_method '{partial_charge_method}' is not available from OpenEyeToolkitWrapper. "
                f"Available charge methods are {list(SUPPORTED_CHARGE_METHODS.keys())} "
            )

        charge_method = SUPPORTED_CHARGE_METHODS[partial_charge_method]

        if _cls is None:
            from openff.toolkit.topology.molecule import Molecule

            _cls = Molecule

        # Make a temporary copy of the molecule, since we'll be messing with its conformers
        mol_copy = _cls(molecule)

        if use_conformers is None:
            if charge_method["rec_confs"] == 0:
                mol_copy._conformers = None
            else:
                self.generate_conformers(
                    mol_copy,
                    n_conformers=charge_method["rec_confs"],
                    rms_cutoff=0.25 * unit.angstrom,
                )
                # TODO: What's a "best practice" RMS cutoff to use here?
        else:
            mol_copy._conformers = None
            for conformer in use_conformers:
                mol_copy._add_conformer(conformer)
            self._check_n_conformers(
                mol_copy,
                partial_charge_method=partial_charge_method,
                min_confs=charge_method["min_confs"],
                max_confs=charge_method["max_confs"],
                strict_n_conformers=strict_n_conformers,
            )

        oemol = mol_copy.to_openeye()

        errfs = oechem.oeosstream()
        oechem.OEThrow.SetOutputStream(errfs)
        oechem.OEThrow.Clear()

        # The OpenFF toolkit has always supported a version of AM1BCC with no geometry optimization
        # or symmetry correction. So we include this keyword to provide a special configuration of quacpac
        # if requested.
        if partial_charge_method == "am1bccnosymspt":
            optimize = False
            symmetrize = False
            quacpac_status = oequacpac.OEAssignCharges(
                oemol, charge_method["oe_charge_method"](optimize, symmetrize)
            )
        else:
            oe_charge_method = charge_method["oe_charge_method"]

            if callable(oe_charge_method):
                oe_charge_method = oe_charge_method()

            quacpac_status = oequacpac.OEAssignCharges(oemol, oe_charge_method)

        oechem.OEThrow.SetOutputStream(oechem.oeerr)  # restoring to original state
        # This logic handles errors encountered in #34, which can occur when using ELF10 conformer selection
        if not quacpac_status:

            oe_charge_engine = (
                oequacpac.OEAM1Charges
                if partial_charge_method == "am1elf10"
                else oequacpac.OEAM1BCCCharges
            )

            if "SelectElfPop: issue with removing trans COOH conformers" in (
                errfs.str().decode("UTF-8")
            ):
                logger.warning(
                    f"Warning: charge assignment involving ELF10 conformer selection failed due to a known bug (toolkit issue "
                    f"#346). Downgrading to {oe_charge_engine.__name__} charge assignment for this molecule. More information"
                    f"is available at https://github.com/openforcefield/openff-toolkit/issues/346"
                )
                quacpac_status = oequacpac.OEAssignCharges(oemol, oe_charge_engine())

        if quacpac_status is False:
            raise ChargeCalculationError(
                f'Unable to assign charges: {errfs.str().decode("UTF-8")}'
            )

        # Extract and return charges
        ## TODO: Make sure atom mapping remains constant

        charges = unit.Quantity(
            np.zeros(shape=oemol.NumAtoms(), dtype=np.float64), unit.elementary_charge
        )
        for oeatom in oemol.GetAtoms():
            index = oeatom.GetIdx()
            charge = oeatom.GetPartialCharge()
            charge = charge * unit.elementary_charge
            charges[index] = charge

        molecule.partial_charges = charges

    def compute_partial_charges_am1bcc(
        self, molecule, use_conformers=None, strict_n_conformers=False
    ):
        """
        Compute AM1BCC partial charges with OpenEye quacpac. This function will attempt to use
        the OEAM1BCCELF10 charge generation method, but may print a warning and fall back to
        normal OEAM1BCC if an error is encountered. This error is known to occur with some
        carboxylic acids, and is under investigation by OpenEye.


        .. warning :: This API is experimental and subject to change.

        Parameters
        ----------
        molecule : Molecule
            Molecule for which partial charges are to be computed
        use_conformers : iterable of simtk.unit.Quantity-wrapped numpy arrays, each with shape (n_atoms, 3) and dimension of distance. Optional, default = None
            Coordinates to use for partial charge calculation. If None, an appropriate number of conformers
            will be generated.
        strict_n_conformers : bool, default=False
            Whether to raise an exception if an invalid number of conformers is provided.
            If this is False and an invalid number of conformers is found, a warning will be raised
            instead of an Exception.

        Returns
        -------
        charges : numpy.array of shape (natoms) of type float
            The partial charges
        """

        import warnings

        warnings.warn(
            "compute_partial_charges_am1bcc will be deprecated in an upcoming release. "
            "Use assign_partial_charges(partial_charge_method='am1bccelf10') instead.",
            DeprecationWarning,
        )
        self.assign_partial_charges(
            molecule,
            partial_charge_method="am1bccelf10",
            use_conformers=use_conformers,
            strict_n_conformers=strict_n_conformers,
        )
        return molecule.partial_charges

    def assign_fractional_bond_orders(
        self, molecule, bond_order_model=None, use_conformers=None, _cls=None
    ):
        """
        Update and store list of bond orders this molecule. Bond orders are stored on each
        bond, in the `bond.fractional_bond_order` attribute.

        .. warning :: This API is experimental and subject to change.

        Parameters
        ----------
        molecule : openff.toolkit.topology.molecule Molecule
            The molecule to assign wiberg bond orders to
        bond_order_model : str, optional, default=None
            The charge model to use. One of ['am1-wiberg', 'am1-wiberg-elf10',
            'pm3-wiberg', 'pm3-wiberg-elf10']. If None, 'am1-wiberg' will be used.
        use_conformers : iterable of simtk.unit.Quantity(np.array) with shape (n_atoms, 3) and dimension of distance, optional, default=None
            The conformers to use for fractional bond order calculation. If None, an
            appropriate number of conformers will be generated by an available
            ToolkitWrapper. If the chosen ``bond_order_model`` is an ELF variant, the ELF
            conformer selection method will be applied to the provided conformers.
        _cls : class
            Molecule constructor
        """
        from openeye import oechem, oequacpac

        if _cls is None:
            from openff.toolkit.topology.molecule import Molecule

            _cls = Molecule

        # Make a copy since we'll be messing with this molecule's conformers
        temp_mol = _cls(molecule)

        if bond_order_model is None:
            bond_order_model = "am1-wiberg"

        is_elf_method = bond_order_model in ["am1-wiberg-elf10", "pm3-wiberg-elf10"]

        if use_conformers is None:
            temp_mol.generate_conformers(
                n_conformers=1 if not is_elf_method else 500,
                # 0.05 is the recommended RMS when generating a 'Dense' amount of
                # conformers using Omega: https://docs.eyesopen.com/toolkits/python/
                # omegatk/OEConfGenConstants/OEFragBuilderMode.html.
                rms_cutoff=None if not is_elf_method else 0.05 * unit.angstrom,
            )
        else:
            temp_mol._conformers = None
            for conformer in use_conformers:
                temp_mol._add_conformer(conformer)
        if temp_mol.n_conformers == 0:
            raise Exception(
                "No conformers present in molecule submitted for fractional bond order calculation. Consider "
                "loading the molecule from a file with geometry already present or running "
                "molecule.generate_conformers() before calling molecule.compute_wiberg_bond_orders()"
            )

        if is_elf_method:
            # Apply the ELF10 conformer selection method.
            temp_mol.apply_elf_conformer_selection()

        # Set the options to use when computing the WBOs. This is based on example at
        # https://docs.eyesopen.com/toolkits/python/quacpactk/examples_summary_wibergbondorders.html
        am1 = oequacpac.OEAM1()

        am1results = oequacpac.OEAM1Results()
        am1options = am1.GetOptions()

        if bond_order_model.startswith("am1-wiberg"):
            am1options.SetSemiMethod(oequacpac.OEMethodType_AM1)
        elif bond_order_model.startswith("pm3-wiberg"):
            # TODO: Make sure that modifying am1options actually works
            am1options.SetSemiMethod(oequacpac.OEMethodType_PM3)
        else:
            raise ValueError(
                f"Bond order model '{bond_order_model}' is not supported by "
                f"OpenEyeToolkitWrapper. Supported models are ['am1-wiberg', "
                f"'am1-wiberg-elf10', 'pm3-wiberg', 'pm3-wiberg-elf10']."
            )

        # Convert the conformers into OE friendly objects to make setting them one
        # at a time easier.
        oe_conformers = [
            oechem.OEFloatArray(conformer.value_in_unit(unit.angstrom).flatten())
            for conformer in temp_mol.conformers
        ]

        oemol = self.to_openeye(temp_mol)
        bond_orders = defaultdict(list)

        for oe_conformer in oe_conformers:

            oemol.DeleteConfs()
            oemol.NewConf(oe_conformer)

            status = am1.CalcAM1(am1results, oemol)

            if status is False:

                raise Exception(
                    "Unable to assign charges (in the process of calculating "
                    "fractional bond orders)"
                )

            for bond in oemol.GetBonds():

                bond_orders[bond.GetIdx()].append(
                    am1results.GetBondOrder(bond.GetBgnIdx(), bond.GetEndIdx())
                )

        # TODO: Will bonds always map back to the same index? Consider doing a
        #       topology mapping.
        for bond_idx, conformer_bond_orders in bond_orders.items():

            # Get bond order
            order = np.mean(conformer_bond_orders)

            mol_bond = molecule._bonds[bond_idx]
            mol_bond.fractional_bond_order = order

    def get_tagged_smarts_connectivity(self, smarts):
        """
        Returns a tuple of tuples indicating connectivity between tagged atoms in a SMARTS string. Does not
        return bond order.

        Parameters
        ----------
        smarts : str
            The tagged SMARTS to analyze

        Returns
        -------
        unique_tags : tuple of int
            A sorted tuple of all unique tagged atom map indices.
        tagged_atom_connectivity : tuple of tuples of int, shape n_tagged_bonds x 2
            A tuple of tuples, where each inner tuple is a pair of tagged atoms (tag_idx_1, tag_idx_2) which are
            bonded. The inner tuples are ordered smallest-to-largest, and the tuple of tuples is ordered
            lexically. So the return value for an improper torsion would be ((1, 2), (2, 3), (2, 4)).

        Raises
        ------
        SMIRKSParsingError
            If OpenEye toolkit was unable to parse the provided smirks/tagged smarts
        """
        from openeye import oechem

        from openff.toolkit.typing.chemistry import SMIRKSParsingError

        qmol = oechem.OEQMol()
        status = oechem.OEParseSmarts(qmol, smarts)
        if not status:
            raise SMIRKSParsingError(
                f"OpenEye Toolkit was unable to parse SMIRKS {smarts}"
            )

        unique_tags = set()
        connections = set()
        for at1 in qmol.GetAtoms():
            if at1.GetMapIdx() == 0:
                continue
            unique_tags.add(at1.GetMapIdx())
            for at2 in at1.GetAtoms():
                if at2.GetMapIdx() == 0:
                    continue
                cxn_to_add = sorted([at1.GetMapIdx(), at2.GetMapIdx()])
                connections.add(tuple(cxn_to_add))
        connections = tuple(sorted(list(connections)))
        unique_tags = tuple(sorted(list(unique_tags)))
        return tuple(unique_tags), tuple(connections)

    @staticmethod
    def _find_smarts_matches(
        oemol, smarts, aromaticity_model=DEFAULT_AROMATICITY_MODEL
    ):
        """Find all sets of atoms in the provided OpenEye molecule that match the provided SMARTS string.

        Parameters
        ----------
        oemol : openeye.oechem.OEMol or similar
            oemol to process with the SMIRKS in order to find matches
        smarts : str
            SMARTS string with any number of sequentially tagged atoms.
            If there are N tagged atoms numbered 1..N, the resulting matches will be N-tuples of atoms that match the corresponding tagged atoms.
        aromaticity_model : str, optional, default=None
            OpenEye aromaticity model designation as a string, such as ``OEAroModel_MDL``.
            Molecule is prepared with this aromaticity model prior to querying.

        Returns
        -------
        matches : list of tuples of atoms indices within the ``oemol``
            matches[index] is an N-tuple of atom numbers from the ``oemol``
            Matches are returned in no guaranteed order.
            # TODO: What is returned if no matches are found? An empty list, or None?
            # TODO: Ensure that SMARTS numbers 1, 2, 3... are rendered into order of returnd matches indexed by 0, 1, 2...

        .. notes ::

           * Raises ``LicenseError`` if valid OpenEye tools license is not found, rather than causing program to terminate
           * Raises ``ValueError`` if ``smarts`` query is malformed

        """
        from openeye import oechem
        from openeye.oechem import OESubSearch

        # Make a copy of molecule so we don't influence original (probably safer than deepcopy per C Bayly)
        mol = oechem.OEMol(oemol)

        # Set up query
        qmol = oechem.OEQMol()
        if not oechem.OEParseSmarts(qmol, smarts):
            raise ValueError(f"Error parsing SMARTS '{smarts}'")

        # Apply aromaticity model
        if type(aromaticity_model) == str:
            # Check if the user has provided a manually-specified aromaticity_model
            if hasattr(oechem, aromaticity_model):
                oearomodel = getattr(oechem, aromaticity_model)
            else:
                raise ValueError(
                    "Error: provided aromaticity model not recognized by oechem."
                )
        else:
            raise ValueError("Error: provided aromaticity model must be a string.")

        # OEPrepareSearch will clobber our desired aromaticity model if we don't sync up mol and qmol ahead of time
        # Prepare molecule
        # oechem.OEClearAromaticFlags(mol)
        # oechem.OEAssignAromaticFlags(mol, oearomodel)

        # If aromaticity model was provided, prepare query molecule
        oechem.OEClearAromaticFlags(qmol)
        oechem.OEAssignAromaticFlags(qmol, oearomodel)
        # oechem.OEAssignHybridization(mol)
        oechem.OEAssignHybridization(qmol)

        # Build list of matches
        # TODO: The MoleculeImage mapping should preserve ordering of template molecule for equivalent atoms
        #       and speed matching for larger molecules.
        unique = False  # We require all matches, not just one of each kind
        substructure_search = OESubSearch(qmol)
        substructure_search.SetMaxMatches(0)
        oechem.OEPrepareSearch(mol, substructure_search)
        matches = list()
        for match in substructure_search.Match(mol, unique):
            # Compile list of atom indices that match the pattern tags
            atom_indices = dict()
            for matched_atom in match.GetAtoms():
                if matched_atom.pattern.GetMapIdx() != 0:
                    atom_indices[
                        matched_atom.pattern.GetMapIdx() - 1
                    ] = matched_atom.target.GetIdx()
            # Compress into list
            atom_indices = [atom_indices[index] for index in range(len(atom_indices))]
            # Convert to tuple
            matches.append(tuple(atom_indices))
        return matches

    def find_smarts_matches(self, molecule, smarts, aromaticity_model="OEAroModel_MDL"):
        """
        Find all SMARTS matches for the specified molecule, using the specified aromaticity model.

        .. warning :: This API is experimental and subject to change.

        Parameters
        ----------
        molecule : openff.toolkit.topology.Molecule
            The molecule for which all specified SMARTS matches are to be located
        smarts : str
            SMARTS string with optional SMIRKS-style atom tagging
        aromaticity_model : str, optional, default='OEAroModel_MDL'
            Molecule is prepared with this aromaticity model prior to querying.

        .. note :: Currently, the only supported ``aromaticity_model`` is ``OEAroModel_MDL``

        """
        oemol, _ = self._connection_table_to_openeye(molecule)
        return self._find_smarts_matches(
            oemol, smarts, aromaticity_model=aromaticity_model
        )


class RDKitToolkitWrapper(ToolkitWrapper):
    """
    RDKit toolkit wrapper

    .. warning :: This API is experimental and subject to change.
    """

    _toolkit_name = "The RDKit"
    _toolkit_installation_instructions = (
        "A conda-installable version of the free and open source RDKit cheminformatics "
        "toolkit can be found at: https://anaconda.org/rdkit/rdkit"
    )

    def __init__(self):
        super().__init__()

        self._toolkit_file_read_formats = ["SDF", "MOL", "SMI"]  # TODO: Add TDT support

        if not self.is_available():
            raise ToolkitUnavailableException(
                f"The required toolkit {self._toolkit_name} is not "
                f"available. {self._toolkit_installation_instructions}"
            )
        else:
            from rdkit import __version__ as rdkit_version

            self._toolkit_version = rdkit_version

            from rdkit import Chem

            # we have to make sure the toolkit can be loaded before formatting this dict
            # Note any new file write formats should be added here only
            self._toolkit_file_write_formats = {
                "SDF": Chem.SDWriter,
                "MOL": Chem.SDWriter,
                "SMI": Chem.SmilesWriter,
                "PDB": Chem.PDBWriter,
                "TDT": Chem.TDTWriter,
            }

    @property
    def toolkit_file_write_formats(self):
        """
        List of file formats that this toolkit can write.
        """
        return list(self._toolkit_file_write_formats.keys())

    @classmethod
    def is_available(cls):
        """
        Check whether the RDKit toolkit can be imported

        Returns
        -------
        is_installed : bool
            True if RDKit is installed, False otherwise.

        """
        if cls._is_available is None:
            try:
                importlib.import_module("rdkit", "Chem")
            except ImportError:
                cls._is_available = False
            else:
                cls._is_available = True
        return cls._is_available

    def from_object(self, obj, allow_undefined_stereo=False, _cls=None):
        """
        If given an rdchem.Mol (or rdchem.Mol-derived object), this function will load it into an
        openff.toolkit.topology.molecule. Otherwise, it will return False.

        Parameters
        ----------
        obj : A rdchem.Mol-derived object
            An object to be type-checked and converted into a Molecule, if possible.
        allow_undefined_stereo : bool, default=False
            Whether to accept molecules with undefined stereocenters. If False,
            an exception will be raised if a molecule with undefined stereochemistry
            is passed into this function.
        _cls : class
            Molecule constructor

        Returns
        -------
        Molecule or False
            An openff.toolkit.topology.molecule Molecule.

        Raises
        ------
        NotImplementedError
            If the object could not be converted into a Molecule.
        """
        # TODO: Add tests for the from_object functions
        from rdkit import Chem

        if _cls is None:
            from openff.toolkit.topology.molecule import Molecule

            _cls = Molecule
        if isinstance(obj, Chem.rdchem.Mol):
            return _cls.from_rdkit(obj, allow_undefined_stereo=allow_undefined_stereo)
        raise NotImplementedError(
            "Cannot create Molecule from {} object".format(type(obj))
        )

    def from_pdb_and_smiles(
        self, file_path, smiles, allow_undefined_stereo=False, _cls=None
    ):
        """
        Create a Molecule from a pdb file and a SMILES string using RDKit.

        Requires RDKit to be installed.

        The molecule is created and sanitised based on the SMILES string, we then find a mapping
        between this molecule and one from the PDB based only on atomic number and connections.
        The SMILES molecule is then reindex to match the PDB, the conformer is attached and the
        molecule returned.

        Parameters
        ----------
        file_path: str
            PDB file path
        smiles : str
            a valid smiles string for the pdb, used for seterochemistry and bond order

        allow_undefined_stereo : bool, default=False
            If false, raises an exception if oemol contains undefined stereochemistry.
        _cls : class
            Molecule constructor

        Returns
        --------
        molecule : openff.toolkit.Molecule (or _cls() type)
            An OFFMol instance with ordering the same as used in the PDB file.

        Raises
        ------
        InvalidConformerError : if the SMILES and PDB molecules are not isomorphic.
        """

        from rdkit import Chem

        from openff.toolkit.topology.molecule import InvalidConformerError, Molecule

        # Make the molecule from smiles
        offmol = self.from_smiles(
            smiles, allow_undefined_stereo=allow_undefined_stereo, _cls=_cls
        )

        # Make another molecule from the PDB, allow stero errors here they are expected
        pdbmol = self.from_rdkit(
            Chem.MolFromPDBFile(file_path, removeHs=False),
            allow_undefined_stereo=True,
            hydrogens_are_explicit=True,
            _cls=_cls,
        )

        # check isomorphic and get the mapping if true the mapping will be
        # Dict[pdb_index: offmol_index] sorted by pdb_index
        isomorphic, mapping = _cls.are_isomorphic(
            pdbmol,
            offmol,
            return_atom_map=True,
            aromatic_matching=False,
            formal_charge_matching=False,
            bond_order_matching=False,
            atom_stereochemistry_matching=False,
            bond_stereochemistry_matching=False,
        )

        if mapping is not None:
            new_mol = offmol.remap(mapping)

            # the pdb conformer is in the correct order so just attach it here
            new_mol._add_conformer(pdbmol.conformers[0])

            return new_mol

        else:
            raise InvalidConformerError("The PDB and SMILES structures do not match.")

    def from_file(
        self, file_path, file_format, allow_undefined_stereo=False, _cls=None
    ):
        """
        Create an openff.toolkit.topology.Molecule from a file using this toolkit.



        Parameters
        ----------
        file_path : str
            The file to read the molecule from
        file_format : str
            Format specifier, usually file suffix (eg. 'MOL2', 'SMI')
            Note that not all toolkits support all formats. Check ToolkitWrapper.toolkit_file_read_formats for details.
        allow_undefined_stereo : bool, default=False
            If false, raises an exception if oemol contains undefined stereochemistry.
        _cls : class
            Molecule constructor
        Returns
        -------
        molecules : iterable of Molecules
            a list of Molecule objects is returned.

        """
        from rdkit import Chem

        file_format = file_format.upper()

        mols = list()
        if (file_format == "MOL") or (file_format == "SDF"):
            for rdmol in Chem.SupplierFromFilename(
                file_path, removeHs=False, sanitize=False, strictParsing=True
            ):
                if rdmol is None:
                    continue

                # Sanitize the molecules (fails on nitro groups)
                try:
                    Chem.SanitizeMol(
                        rdmol,
                        Chem.SANITIZE_ALL
                        ^ Chem.SANITIZE_SETAROMATICITY
                        ^ Chem.SANITIZE_ADJUSTHS,
                    )
                    Chem.AssignStereochemistryFrom3D(rdmol)
                except ValueError as e:
                    logger.warning(rdmol.GetProp("_Name") + " " + str(e))
                    continue
                Chem.SetAromaticity(rdmol, Chem.AromaticityModel.AROMATICITY_MDL)
                mol = self.from_rdkit(
                    rdmol, allow_undefined_stereo=allow_undefined_stereo, _cls=_cls
                )
                mols.append(mol)

        elif file_format == "SMI":
            # TODO: We have to do some special stuff when we import SMILES (currently
            # just adding H's, but could get fancier in the future). It might be
            # worthwhile to parse the SMILES file ourselves and pass each SMILES
            # through the from_smiles function instead
            for rdmol in Chem.SmilesMolSupplier(file_path, titleLine=False):
                rdmol = Chem.AddHs(rdmol)
                mol = self.from_rdkit(
                    rdmol, allow_undefined_stereo=allow_undefined_stereo, _cls=_cls
                )
                mols.append(mol)

        elif file_format == "PDB":
            raise Exception(
                "RDKit can not safely read PDBs on their own. Information about bond order and aromaticity "
                "is likely to be lost. To read a PDB using RDKit use Molecule.from_pdb_and_smiles()"
            )
            # TODO: See if we can implement PDB+mol/smi combinations to get complete bond information.
            #  testing to see if we can make a molecule from smiles and then use the PDB conformer as the geometry
            #  and just reorder the molecule
            # https://github.com/openforcefield/openff-toolkit/issues/121
            # rdmol = Chem.MolFromPDBFile(file_path, removeHs=False)
            # mol = Molecule.from_rdkit(rdmol, _cls=_cls)
            # mols.append(mol)
            # TODO: Add SMI, TDT(?) support

        return mols

    def from_file_obj(
        self, file_obj, file_format, allow_undefined_stereo=False, _cls=None
    ):
        """
        Return an openff.toolkit.topology.Molecule from a file-like object (an object with a ".read()" method using
        this toolkit.

        .. warning :: This API is experimental and subject to change.

        Parameters
        ----------
        file_obj : file-like object
            The file-like object to read the molecule from
        file_format : str
            Format specifier, usually file suffix (eg. 'MOL2', 'SMI')
            Note that not all toolkits support all formats. Check ToolkitWrapper.toolkit_file_read_formats for details.
        allow_undefined_stereo : bool, default=False
            If false, raises an exception if oemol contains undefined stereochemistry.
        _cls : class
            Molecule constructor
        Returns
        -------
        molecules : Molecule or list of Molecules
            a list of Molecule objects is returned.

        """
        from rdkit import Chem

        mols = []

        if (file_format == "MOL") or (file_format == "SDF"):
            # TODO: Iterate over all mols in file_data
            for rdmol in Chem.ForwardSDMolSupplier(file_obj):
                mol = self.from_rdkit(rdmol, _cls=_cls)
                mols.append(mol)

        if file_format == "SMI":
            # TODO: Find a cleaner way to parse SMILES lines
            file_data = file_obj.read()
            lines = [line.strip() for line in file_data.split("\n")]
            # remove blank lines
            lines.remove("")
            for line in lines:
                mol = self.from_smiles(line, _cls=_cls)
                mols.append(mol)

        elif file_format == "PDB":
            raise Exception(
                "RDKit can not safely read PDBs on their own. Information about bond order and aromaticity "
                "is likely to be lost. To read a PDB using RDKit use Molecule.from_pdb_and_smiles()"
            )
            # TODO: See if we can implement PDB+mol/smi combinations to get complete bond information.
            # https://github.com/openforcefield/openff-toolkit/issues/121
            # file_data = file_obj.read()
            # rdmol = Chem.MolFromPDBBlock(file_data)
            # mol = Molecule.from_rdkit(rdmol, _cls=_cls)
            # mols.append(mol)
        # TODO: TDT file support
        return mols

    def to_file_obj(self, molecule, file_obj, file_format):
        """
        Writes an OpenFF Molecule to a file-like object

        Parameters
        ----------
        molecule : an OpenFF Molecule
            The molecule to write
        file_obj
            The file-like object to write to
        file_format
            The format for writing the molecule data

        Returns
        -------

        """

        file_format = file_format.upper()
        rdmol = self.to_rdkit(molecule)
        try:
            writer = self._toolkit_file_write_formats[file_format](file_obj)
            writer.write(rdmol)
            writer.close()
        # if we can not write to that file type catch the error here
        except KeyError:
            raise ValueError(
                f"The requested file type ({file_format}) is not supported to be written using "
                f"RDKitToolkitWrapper."
            )

    def to_file(self, molecule, file_path, file_format):
        """
        Writes an OpenFF Molecule to a file-like object

        Parameters
        ----------
        molecule : an OpenFF Molecule
            The molecule to write
        file_path
            The file path to write to
        file_format
            The format for writing the molecule data

        Returns
        ------

        """

        # open a file object and pass to the object writer
        with open(file_path, "w") as file_obj:
            self.to_file_obj(
                molecule=molecule, file_obj=file_obj, file_format=file_format
            )

    def enumerate_stereoisomers(
        self, molecule, undefined_only=False, max_isomers=20, rationalise=True
    ):
        """
        Enumerate the stereocenters and bonds of the current molecule.

        Parameters
        ----------
        molecule: openff.toolkit.topology.Molecule
            The molecule whose state we should enumerate

        undefined_only: bool optional, default=False
            If we should enumerate all stereocenters and bonds or only those with undefined stereochemistry

        max_isomers: int optional, default=20
            The maximum amount of molecules that should be returned

        rationalise: bool optional, default=True
            If we should try to build and rationalise the molecule to ensure it can exist

        Returns
        --------
        molecules: List[openff.toolkit.topology.Molecule]
            A list of openff.toolkit.topology.Molecule instances

        """
        from rdkit import Chem
        from rdkit.Chem.EnumerateStereoisomers import (
            EnumerateStereoisomers,
            StereoEnumerationOptions,
        )

        # create the molecule
        rdmol = self.to_rdkit(molecule=molecule)

        # in case any bonds/centers are missing stereo chem flag it here
        Chem.AssignStereochemistry(
            rdmol, cleanIt=True, force=True, flagPossibleStereoCenters=True
        )
        Chem.FindPotentialStereoBonds(rdmol)

        # set up the options
        stereo_opts = StereoEnumerationOptions(
            tryEmbedding=rationalise,
            onlyUnassigned=undefined_only,
            maxIsomers=max_isomers,
        )

        isomers = tuple(EnumerateStereoisomers(rdmol, options=stereo_opts))

        molecules = []
        for isomer in isomers:
            # isomer has CIS/TRANS tags so convert back to E/Z
            Chem.SetDoubleBondNeighborDirections(isomer)
            Chem.AssignStereochemistry(isomer, force=True, cleanIt=True)
            mol = self.from_rdkit(isomer, _cls=molecule.__class__)
            if mol != molecule:
                molecules.append(mol)

        return molecules

    def enumerate_tautomers(self, molecule, max_states=20):
        """
        Enumerate the possible tautomers of the current molecule.

        Parameters
        ----------
        molecule: openff.toolkit.topology.Molecule
            The molecule whose state we should enumerate

        max_states: int optional, default=20
            The maximum amount of molecules that should be returned

        Returns
        -------
        molecules: List[openff.toolkit.topology.Molecule]
            A list of openff.toolkit.topology.Molecule instances not including the input molecule.
        """

        from rdkit import Chem
        from rdkit.Chem.MolStandardize import rdMolStandardize

        enumerator = rdMolStandardize.TautomerEnumerator()
        enumerator.SetMaxTautomers(max_states)
        rdmol = Chem.RemoveHs(molecule.to_rdkit())

        tautomers = enumerator.Enumerate(rdmol)

        # make a list of OpenFF molecules excluding the input molecule
        molecules = []
        for taut in tautomers:
            taut_hs = Chem.AddHs(taut)
            mol = self.from_smiles(
                Chem.MolToSmiles(taut_hs), allow_undefined_stereo=True
            )
            if mol != molecule:
                molecules.append(mol)

        return molecules[:max_states]

    def canonical_order_atoms(self, molecule):
        """
        Canonical order the atoms in the molecule using the RDKit.

        Parameters
        ----------
        molecule: openff.toolkit.topology.Molecule
            The input molecule

         Returns
        -------
        molecule : openff.toolkit.topology.Molecule
            The input molecule, with canonically-indexed atoms and bonds.
        """

        from rdkit import Chem

        rdmol = self.to_rdkit(molecule)

        # get the canonical ordering with hydrogens first
        # this is the default behaviour of RDKit
        atom_order = list(Chem.CanonicalRankAtoms(rdmol, breakTies=True))

        heavy_atoms = rdmol.GetNumHeavyAtoms()
        hydrogens = rdmol.GetNumAtoms() - heavy_atoms

        # now go through and change the rankings to get the heavy atoms first if hydrogens are present
        if hydrogens != 0:
            for i in range(len(atom_order)):
                if rdmol.GetAtomWithIdx(i).GetAtomicNum() != 1:
                    atom_order[i] -= hydrogens
                else:
                    atom_order[i] += heavy_atoms

        # make an atom mapping from the atom_order and remap the molecule
        atom_mapping = dict((i, rank) for i, rank in enumerate(atom_order))

        return molecule.remap(atom_mapping, current_to_new=True)

    def to_smiles(self, molecule, isomeric=True, explicit_hydrogens=True, mapped=False):
        """
        Uses the RDKit toolkit to convert a Molecule into a SMILES string.
        A partially mapped smiles can also be generated for atoms of interest by supplying an `atom_map` to the
        properties dictionary.

        Parameters
        ----------
        molecule : An openff.toolkit.topology.Molecule
            The molecule to convert into a SMILES.
        isomeric: bool optional, default= True
            return an isomeric smiles
        explicit_hydrogens: bool optional, default=True
            return a smiles string containing all hydrogens explicitly
        mapped: bool optional, default=False
            return a explicit hydrogen mapped smiles, the atoms to be mapped can be controlled by supplying an
            atom map into the properties dictionary. If no mapping is passed all atoms will be mapped in order, else
            an atom map dictionary from the current atom index to the map id should be supplied with no duplicates.
            The map ids (values) should start from 0 or 1.

        Returns
        -------
        smiles : str
            The SMILES of the input molecule.
        """
        from rdkit import Chem

        rdmol = self.to_rdkit(molecule)

        if not explicit_hydrogens:
            # remove the hydrogens from the molecule
            rdmol = Chem.RemoveHs(rdmol)

        if mapped:
            assert explicit_hydrogens is True, (
                "Mapped smiles require all hydrogens and "
                "stereochemistry to be defined to retain order"
            )

            # if we only want to map specific atoms check for an atom map
            atom_map = molecule._properties.get("atom_map", None)
            if atom_map is not None:
                # make sure there are no repeated indices
                map_ids = set(atom_map.values())
                if len(map_ids) < len(atom_map):
                    atom_map = None
                elif 0 in atom_map.values():
                    # we need to increment the map index
                    for atom, map in atom_map.items():
                        atom_map[atom] = map + 1

            if atom_map is None:
                # now we need to add the indexing to the rdmol to get it in the smiles
                for atom in rdmol.GetAtoms():
                    # the mapping must start from 1, as RDKit uses 0 to represent no mapping.
                    atom.SetAtomMapNum(atom.GetIdx() + 1)
            else:
                for atom in rdmol.GetAtoms():
                    try:
                        # try to set the atom map
                        map_idx = atom_map[atom.GetIdx()]
                        atom.SetAtomMapNum(map_idx)
                    except KeyError:
                        continue

        return Chem.MolToSmiles(
            rdmol, isomericSmiles=isomeric, allHsExplicit=explicit_hydrogens
        )

    def from_smiles(
        self,
        smiles,
        hydrogens_are_explicit=False,
        allow_undefined_stereo=False,
        _cls=None,
    ):
        """
        Create a Molecule from a SMILES string using the RDKit toolkit.

        .. warning :: This API is experimental and subject to change.

        Parameters
        ----------
        smiles : str
            The SMILES string to turn into a molecule
        hydrogens_are_explicit : bool, default=False
            If False, RDKit will perform hydrogen addition using Chem.AddHs
        allow_undefined_stereo : bool, default=False
            Whether to accept SMILES with undefined stereochemistry. If False,
            an exception will be raised if a SMILES with undefined stereochemistry
            is passed into this function.
        _cls : class
            Molecule constructor

        Returns
        -------
        molecule : openff.toolkit.topology.Molecule
            An OpenFF style molecule.
        """
        from rdkit import Chem

        rdmol = Chem.MolFromSmiles(smiles, sanitize=False)
        # strip the atom map from the molecule if it has one
        # so we don't affect the sterochemistry tags
        for atom in rdmol.GetAtoms():
            if atom.GetAtomMapNum() != 0:
                # set the map back to zero but hide the index in the atom prop data
                atom.SetProp("_map_idx", str(atom.GetAtomMapNum()))
                # set it back to zero
                atom.SetAtomMapNum(0)

        # Chem.SanitizeMol calls updatePropertyCache so we don't need to call it ourselves
        # https://www.rdkit.org/docs/cppapi/namespaceRDKit_1_1MolOps.html#a8d831787aaf2d65d9920c37b25b476f5
        Chem.SanitizeMol(
            rdmol,
            Chem.SANITIZE_ALL ^ Chem.SANITIZE_ADJUSTHS ^ Chem.SANITIZE_SETAROMATICITY,
        )
        Chem.SetAromaticity(rdmol, Chem.AromaticityModel.AROMATICITY_MDL)

        # Chem.MolFromSmiles adds bond directions (i.e. ENDDOWNRIGHT/ENDUPRIGHT), but
        # doesn't set bond.GetStereo(). We need to call AssignStereochemistry for that.
        Chem.AssignStereochemistry(rdmol)

        # Throw an exception/warning if there is unspecified stereochemistry.
        if not allow_undefined_stereo:
            self._detect_undefined_stereo(
                rdmol, err_msg_prefix="Unable to make OFFMol from SMILES: "
            )

        # Add explicit hydrogens if they aren't there already
        if not hydrogens_are_explicit:
            rdmol = Chem.AddHs(rdmol)
        elif hydrogens_are_explicit:
            for atom_idx in range(rdmol.GetNumAtoms()):
                atom = rdmol.GetAtomWithIdx(atom_idx)
                if atom.GetNumImplicitHs() != 0:
                    raise ValueError(
                        f"'hydrogens_are_explicit' was specified as True, but RDKit toolkit interpreted "
                        f"SMILES '{smiles}' as having implicit hydrogen. If this SMILES is intended to "
                        f"express all explicit hydrogens in the molecule, then you should construct the "
                        f"desired molecule as an RDMol with no implicit hydrogens, and then use "
                        f"Molecule.from_rdkit() to create the desired OFFMol."
                    )

        molecule = self.from_rdkit(
            rdmol,
            _cls=_cls,
            allow_undefined_stereo=allow_undefined_stereo,
            hydrogens_are_explicit=hydrogens_are_explicit,
        )

        return molecule

    def from_inchi(self, inchi, allow_undefined_stereo=False, _cls=None):
        """
        Construct a Molecule from a InChI representation

        Parameters
        ----------
        inchi : str
            The InChI representation of the molecule.

        allow_undefined_stereo : bool, default=False
            Whether to accept InChI with undefined stereochemistry. If False,
            an exception will be raised if a InChI with undefined stereochemistry
            is passed into this function.

        _cls : class
            Molecule constructor

        Returns
        -------
        molecule : openff.toolkit.topology.Molecule
        """

        from rdkit import Chem

        # this seems to always remove the hydrogens
        rdmol = Chem.MolFromInchi(inchi, sanitize=False, removeHs=False)

        # try and catch an InChI parsing error
        if rdmol is None:
            raise RuntimeError(
                "There was an issue parsing the InChI string, please check and try again."
            )

        # process the molecule
        # TODO do we need this with inchi?
        rdmol.UpdatePropertyCache(strict=False)
        Chem.SanitizeMol(
            rdmol,
            Chem.SANITIZE_ALL ^ Chem.SANITIZE_ADJUSTHS ^ Chem.SANITIZE_SETAROMATICITY,
        )
        Chem.SetAromaticity(rdmol, Chem.AromaticityModel.AROMATICITY_MDL)

        # add hydrogens back here
        rdmol = Chem.AddHs(rdmol)

        molecule = self.from_rdkit(
            rdmol, allow_undefined_stereo=allow_undefined_stereo, _cls=_cls
        )

        return molecule

    def generate_conformers(
        self, molecule, n_conformers=1, rms_cutoff=None, clear_existing=True, _cls=None
    ):
        """
        Generate molecule conformers using RDKit.

        .. warning :: This API is experimental and subject to change.

        .. todo ::

           * which parameters should we expose? (or can we implement a general system with \*\*kwargs?)
           * will the coordinates be returned in the OpenFF Molecule's own indexing system? Or is there a chance that they'll get reindexed when we convert the input into an RDMol?

        Parameters
        ----------
        molecule : a :class:`Molecule`
            The molecule to generate conformers for.
        n_conformers : int, default=1
            Maximum number of conformers to generate.
        rms_cutoff : simtk.Quantity-wrapped float, in units of distance, optional, default=None
            The minimum RMS value at which two conformers are considered redundant and one is deleted.
            If None, the cutoff is set to 1 Angstrom

        clear_existing : bool, default=True
            Whether to overwrite existing conformers for the molecule.
        _cls : class
            Molecule constructor

        """
        from rdkit.Chem import AllChem

        if rms_cutoff is None:
            rms_cutoff = 1.0 * unit.angstrom
        rdmol = self.to_rdkit(molecule)
        # TODO: This generates way more conformations than omega, given the same nConfs and RMS threshold. Is there some way to set an energy cutoff as well?
        AllChem.EmbedMultipleConfs(
            rdmol,
            numConfs=n_conformers,
            pruneRmsThresh=rms_cutoff / unit.angstrom,
            randomSeed=1,
            # params=AllChem.ETKDG()
        )
        molecule2 = self.from_rdkit(
            rdmol, allow_undefined_stereo=True, _cls=molecule.__class__
        )

        if clear_existing:
            molecule._conformers = list()

        for conformer in molecule2._conformers:
            molecule._add_conformer(conformer)

    def assign_partial_charges(
        self,
        molecule,
        partial_charge_method=None,
        use_conformers=None,
        strict_n_conformers=False,
        _cls=None,
    ):
        """
        Compute partial charges with RDKit, and assign
        the new values to the partial_charges attribute.

        .. warning :: This API is experimental and subject to change.

        Parameters
        ----------
        molecule : openff.toolkit.topology.Molecule
            Molecule for which partial charges are to be computed
        partial_charge_method : str, optional, default=None
            The charge model to use. One of ['mmff94']. If None, 'mmff94' will be used.

            * 'mmff94': Applies partial charges using the Merck Molecular Force Field
                        (MMFF). This method does not make use of conformers, and hence
                        ``use_conformers`` and ``strict_n_conformers`` will not impact
                        the partial charges produced.
        use_conformers : iterable of simtk.unit.Quantity-wrapped numpy arrays, each with shape (n_atoms, 3) and dimension of distance. Optional, default = None
            Coordinates to use for partial charge calculation. If None, an appropriate number of conformers will be generated.
        strict_n_conformers : bool, default=False
            Whether to raise an exception if an invalid number of conformers is provided for the given charge method.
            If this is False and an invalid number of conformers is found, a warning will be raised.
        _cls : class
            Molecule constructor

        Raises
        ------
        ChargeMethodUnavailableError if the requested charge method can not be handled by this toolkit

        ChargeCalculationError if the charge method is supported by this toolkit, but fails
        """

        import numpy as np
        from rdkit.Chem import AllChem

        SUPPORTED_CHARGE_METHODS = {"mmff94"}

        if partial_charge_method is None:
            partial_charge_method = "mmff94"

        partial_charge_method = partial_charge_method.lower()

        if partial_charge_method not in SUPPORTED_CHARGE_METHODS:
            raise ChargeMethodUnavailableError(
                f"partial_charge_method '{partial_charge_method}' is not available from RDKitToolkitWrapper. "
                f"Available charge methods are {list(SUPPORTED_CHARGE_METHODS)} "
            )

        rdkit_molecule = molecule.to_rdkit()
        charges = None

        if partial_charge_method == "mmff94":

            mmff_properties = AllChem.MMFFGetMoleculeProperties(
                rdkit_molecule, "MMFF94"
            )
            charges = np.array(
                [
                    mmff_properties.GetMMFFPartialCharge(i)
                    for i in range(molecule.n_atoms)
                ]
            )

        molecule.partial_charges = charges * unit.elementary_charge

    @classmethod
    def _elf_is_problematic_conformer(
        cls, molecule: "Molecule", conformer: unit.Quantity
    ) -> Tuple[bool, Optional[str]]:
        """A function which checks if a particular conformer is known to be problematic
        when computing ELF partial charges.

        Currently this includes conformers which:

        * contain a trans-COOH configuration. The trans conformer is discarded because
          it leads to strong electrostatic interactions when assigning charges, and these
          result in unreasonable charges. Downstream calculations have observed up to a
          4 log unit error in water-octanol logP calculations when using charges assigned
          from trans conformers.

        Returns
        -------
            A tuple of a bool stating whether the conformer is problematic and, if it
            is, a string message explaing why. If the conformer is not problematic, the
            second return value will be none.
        """
        from rdkit.Chem.rdMolTransforms import GetDihedralRad

        # Create a copy of the molecule which contains only this conformer.
        molecule_copy = copy.deepcopy(molecule)
        molecule_copy._conformers = [conformer]

        rdkit_molecule = molecule_copy.to_rdkit()

        # Check for trans-COOH configurations
        carboxylic_acid_matches = cls._find_smarts_matches(
            rdkit_molecule, "[#6X3:2](=[#8:1])(-[#8X2H1:3]-[#1:4])"
        )

        for match in carboxylic_acid_matches:

            dihedral_angle = GetDihedralRad(rdkit_molecule.GetConformer(0), *match)

            if dihedral_angle > np.pi / 2.0:
                # Discard the 'trans' conformer.
                return (
                    True,
                    "Molecules which contain COOH functional groups in a trans "
                    "configuration are discarded by the ELF method.",
                )

        return False, None

    @classmethod
    def _elf_prune_problematic_conformers(
        cls, molecule: "Molecule"
    ) -> List[unit.Quantity]:
        """A function which attempts to remove conformers which are known to be
        problematic when computing ELF partial charges.

        Currently this includes conformers which:

        * contain a trans-COOH configuration. These conformers ... TODO add reason.

        Notes
        -----
        * Problematic conformers are flagged by the
          ``RDKitToolkitWrapper._elf_is_problematic_conformer`` function.

        Returns
        -------
            The conformers to retain.
        """

        valid_conformers = []

        for i, conformer in enumerate(molecule.conformers):

            is_problematic, reason = cls._elf_is_problematic_conformer(
                molecule, conformer
            )

            if is_problematic:
                logger.warning(f"Discarding conformer {i}: {reason}")
            else:
                valid_conformers.append(conformer)

        return valid_conformers

    @classmethod
    def _elf_compute_electrostatic_energy(
        cls, molecule: "Molecule", conformer: unit.Quantity
    ) -> float:
        """Computes the 'electrostatic interaction energy' of a particular conformer
        of a molecule.

        The energy is computed as the sum of ``|q_i * q_j| * r_ij^-1`` over all pairs
        of atoms (i, j) excluding 1-2 and 1-3 terms, where q_i is the partial charge
        of atom i and r_ij the Euclidean distance between atoms i and j.

        Notes
        -----
        * The partial charges will be taken from the molecule directly.

        Parameters
        ----------
        molecule
            The molecule containing the partial charges.
        conformer
            The conformer to compute the energy of. This should be a unit wrapped
            numpy array with shape=(n_atoms, 3) with units compatible with angstroms.

        Returns
        -------
            The electrostatic interaction energy in units of [e^2 / Angstrom].
        """

        if molecule.partial_charges is None:
            raise ValueError("The molecule has no partial charges assigned.")

        partial_charges = np.abs(
            molecule.partial_charges.value_in_unit(unit.elementary_charge)
        ).reshape(-1, 1)

        # Build an exclusion list for 1-2 and 1-3 interactions.
        excluded_pairs = {
            *[(bond.atom1_index, bond.atom2_index) for bond in molecule.bonds],
            *[
                (angle[0].molecule_atom_index, angle[-1].molecule_atom_index)
                for angle in molecule.angles
            ],
        }

        # Build the distance matrix between all pairs of atoms.
        coordinates = conformer.value_in_unit(unit.angstrom)

        distances = np.sqrt(
            np.sum(np.square(coordinates)[:, np.newaxis, :], axis=2)
            - 2 * coordinates.dot(coordinates.T)
            + np.sum(np.square(coordinates), axis=1)
        )
        # Handle edge cases where the squared distance is slightly negative due to
        # precision issues
        np.fill_diagonal(distances, 0.0)

        inverse_distances = np.reciprocal(
            distances, out=np.zeros_like(distances), where=~np.isclose(distances, 0.0)
        )

        # Multiply by the charge products.
        charge_products = partial_charges @ partial_charges.T

        for x, y in excluded_pairs:
            charge_products[x, y] = 0.0
            charge_products[y, x] = 0.0

        interaction_energies = inverse_distances * charge_products

        return 0.5 * interaction_energies.sum()

    @classmethod
    def _elf_compute_rms_matrix(cls, molecule: "Molecule") -> np.ndarray:
        """Computes the symmetric RMS matrix of all conformers in a molecule taking
        only heavy atoms into account.

        Parameters
        ----------
        molecule
            The molecule containing the conformers.

        Returns
        -------
            The RMS matrix with shape=(n_conformers, n_conformers).
        """

        from rdkit import Chem
        from rdkit.Chem import AllChem

        rdkit_molecule: Chem.RWMol = Chem.RemoveHs(molecule.to_rdkit())

        n_conformers = len(molecule.conformers)

        conformer_ids = [conf.GetId() for conf in rdkit_molecule.GetConformers()]

        # Compute the RMS matrix making sure to take into account any automorhism (e.g
        # a phenyl or nitro substituent flipped 180 degrees.
        rms_matrix = np.zeros((n_conformers, n_conformers))

        for i, j in itertools.combinations(conformer_ids, 2):

            rms_matrix[i, j] = AllChem.GetBestRMS(
                rdkit_molecule,
                rdkit_molecule,
                conformer_ids[i],
                conformer_ids[j],
            )

        rms_matrix += rms_matrix.T
        return rms_matrix

    @classmethod
    def _elf_select_diverse_conformers(
        cls,
        molecule: "Molecule",
        ranked_conformers: List[unit.Quantity],
        limit: int,
        rms_tolerance: unit.Quantity,
    ) -> List[unit.Quantity]:
        """Attempt to greedily select a specified number conformers which are maximally
        diverse.

        The conformer with the lowest electrostatic energy (the first conformer in the
        ``ranked_conformers`` list) is always chosen. After that selection proceeds by:

        a) selecting an un-selected conformer which is the most different from those
          already selected, and whose RMS compared to each selected conformer is
          greater than ``rms_tolerance``. Here most different means the conformer
          which has the largest sum of RMS with the selected conformers.

        b) repeating a) until either ``limit`` number of conformers have been selected,
           or there are no more distinct conformers to select from.

        Notes
        -----

        * As the selection is greedy there is no guarantee that the selected conformers
          will be the optimal distinct i.e. there may be other selections of conformers
          which are more distinct.

        Parameters
        ----------
        molecule
            The molecule object which matches the conformers to select from.
        ranked_conformers
            A list of conformers to select from, ranked by their electrostatic
            interaction energy (see ``_compute_electrostatic_energy``).
        limit
            The maximum number of conformers to select.
        rms_tolerance
            Conformers whose RMS is within this amount will be treated as identical and
            the duplicate discarded.

        Returns
        -------
            The select list of conformers.
        """

        # Compute the RMS between all pairs of conformers
        molecule = copy.deepcopy(molecule)
        molecule.conformers.clear()

        for conformer in ranked_conformers:
            molecule.add_conformer(conformer)

        rms_matrix = cls._elf_compute_rms_matrix(molecule)

        # Apply the greedy selection process.
        closed_list = np.zeros(limit).astype(int)
        closed_mask = np.zeros(rms_matrix.shape[0], dtype=bool)

        n_selected = 1

        for i in range(min(molecule.n_conformers, limit - 1)):

            distances = rms_matrix[closed_list[: i + 1], :].sum(axis=0)

            # Exclude already selected conformers or conformers which are too similar
            # to those already selected.
            closed_mask[
                np.any(
                    rms_matrix[closed_list[: i + 1], :]
                    < rms_tolerance.value_in_unit(unit.angstrom),
                    axis=0,
                )
            ] = True

            if np.all(closed_mask):
                # Stop of there are no more distinct conformers to select from.
                break

            distant_index = np.ma.array(distances, mask=closed_mask).argmax()
            closed_list[i + 1] = distant_index

            n_selected += 1

        return [ranked_conformers[i.item()] for i in closed_list[:n_selected]]

    def apply_elf_conformer_selection(
        self,
        molecule: "Molecule",
        percentage: float = 2.0,
        limit: int = 10,
        rms_tolerance: unit.Quantity = 0.05 * unit.angstrom,
    ):
        """Applies the `ELF method
        <https://docs.eyesopen.com/toolkits/python/quacpactk/molchargetheory.html#elf-conformer-selection>`_
        to select a set of diverse conformers which have minimal electrostatically
        strongly interacting functional groups from a molecules conformers.

        The diverse conformer selection is performed by the ``_elf_select_diverse_conformers``
        function, which attempts to greedily select conformers which are most distinct
        according to their RMS.

        Warnings
        --------
        * Although this function is inspired by the OpenEye ELF10 method, this
          implementation may yield slightly different conformers due to potential
          differences in this and the OE closed source implementation.

        Notes
        -----
        * The input molecule should have a large set of conformers already
          generated to select the ELF10 conformers from.
        * The selected conformers will be retained in the `molecule.conformers` list
          while unselected conformers will be discarded.
        * Only heavy atoms are included when using the RMS to select diverse conformers.

        See Also
        --------
        RDKitToolkitWrapper._elf_select_diverse_conformers

        Parameters
        ----------
        molecule
            The molecule which contains the set of conformers to select from.
        percentage
            The percentage of conformers with the lowest electrostatic interaction
            energies to greedily select from.
        limit
            The maximum number of conformers to select.
        rms_tolerance
            Conformers whose RMS is within this amount will be treated as identical and
            the duplicate discarded.
        """

        if molecule.n_conformers == 0:
            return

        # Copy the input molecule so we can directly perturb it within the method.
        molecule_copy = copy.deepcopy(molecule)

        # Prune any problematic conformers, such as trans-COOH configurations.
        conformers = self._elf_prune_problematic_conformers(molecule_copy)

        if len(conformers) == 0:

            raise ValueError(
                "There were no conformers to select from after discarding conformers "
                "which are known to be problematic when computing ELF partial charges. "
                "Make sure to generate a diverse array of conformers before calling the "
                "`RDKitToolkitWrapper.apply_elf_conformer_selection` method."
            )

        # Generate a set of absolute MMFF94 partial charges for the molecule and use
        # these to compute the electrostatic interaction energy of each conformer.
        self.assign_partial_charges(molecule_copy, "mmff94")

        conformer_energies = [
            (
                self._elf_compute_electrostatic_energy(molecule_copy, conformer),
                conformer,
            )
            for conformer in conformers
        ]

        # Rank the conformer energies and retain `percentage`% with the lowest energies.
        conformer_energies = sorted(conformer_energies, key=lambda x: x[0])
        cutoff_index = max(1, int(len(conformer_energies) * percentage / 100.0))

        low_energy_conformers = [
            conformer for _, conformer in conformer_energies[:cutoff_index]
        ]

        # Attempt to greedily select `limit` conformers which are maximally diverse.
        diverse_conformers = self._elf_select_diverse_conformers(
            molecule_copy, low_energy_conformers, limit, rms_tolerance
        )

        molecule._conformers = diverse_conformers

    def from_rdkit(
        self,
        rdmol,
        allow_undefined_stereo=False,
        hydrogens_are_explicit=False,
        _cls=None,
    ):
        """
        Create a Molecule from an RDKit molecule.

        Requires the RDKit to be installed.

        .. warning :: This API is experimental and subject to change.

        Parameters
        ----------
        rdmol : rkit.RDMol
            An RDKit molecule
        allow_undefined_stereo : bool, default=False
            If false, raises an exception if rdmol contains undefined stereochemistry.
        hydrogens_are_explicit : bool, default=False
            If False, RDKit will perform hydrogen addition using Chem.AddHs
        _cls : class
            Molecule constructor

        Returns
        -------
        molecule : openff.toolkit.topology.Molecule
            An OpenFF molecule

        Examples
        --------

        Create a molecule from an RDKit molecule

        >>> from rdkit import Chem
        >>> from openff.toolkit.tests.utils import get_data_file_path
        >>> rdmol = Chem.MolFromMolFile(get_data_file_path('systems/monomers/ethanol.sdf'))

        >>> toolkit_wrapper = RDKitToolkitWrapper()
        >>> molecule = toolkit_wrapper.from_rdkit(rdmol)

        """
        from rdkit import Chem

        if _cls is None:
            from openff.toolkit.topology.molecule import Molecule

            _cls = Molecule

        # Make a copy of the RDKit Mol as we'll need to change it (e.g. assign stereo).
        rdmol = Chem.Mol(rdmol)

        if not hydrogens_are_explicit:
            rdmol = Chem.AddHs(rdmol, addCoords=True)

        # Sanitizing the molecule. We handle aromaticity and chirality manually.
        # This SanitizeMol(...) calls cleanUp, updatePropertyCache, symmetrizeSSSR,
        # assignRadicals, setConjugation, and setHybridization.
        Chem.SanitizeMol(
            rdmol,
            (
                Chem.SANITIZE_ALL
                ^ Chem.SANITIZE_SETAROMATICITY
                ^ Chem.SANITIZE_ADJUSTHS
                ^ Chem.SANITIZE_CLEANUPCHIRALITY
                ^ Chem.SANITIZE_KEKULIZE
            ),
        )
        Chem.SetAromaticity(rdmol, Chem.AromaticityModel.AROMATICITY_MDL)
        # SetAromaticity set aromatic bonds to 1.5, but Molecule.bond_order is an
        # integer (contrarily to fractional_bond_order) so we need the Kekule order.
        Chem.Kekulize(rdmol)

        # Make sure the bond stereo tags are set before checking for
        # undefined stereo. RDKit can figure out bond stereo from other
        # information in the Mol object like bond direction properties.
        # Do not overwrite eventual chiral tags provided by the user.
        Chem.AssignStereochemistry(rdmol, cleanIt=False)

        # Check for undefined stereochemistry.
        self._detect_undefined_stereo(
            rdmol,
            raise_warning=allow_undefined_stereo,
            err_msg_prefix="Unable to make OFFMol from RDMol: ",
        )

        # Create a new OpenFF Molecule
        offmol = _cls()

        # If RDMol has a title save it
        if rdmol.HasProp("_Name"):
            # raise Exception('{}'.format(rdmol.GetProp('name')))
            offmol.name = rdmol.GetProp("_Name")
        else:
            offmol.name = ""

        # Store all properties
        # TODO: Should there be an API point for storing properties?
        properties = rdmol.GetPropsAsDict()
        offmol._properties = properties

        # setting chirality in openeye requires using neighbor atoms
        # therefore we can't do it until after the atoms and bonds are all added
        map_atoms = {}
        map_bonds = {}
        # if we are loading from a mapped smiles extract the mapping
        atom_mapping = {}
        for rda in rdmol.GetAtoms():
            rd_idx = rda.GetIdx()
            # if the molecule was made from a mapped smiles this has been hidden
            # so that it does not affect the sterochemistry tags
            try:
                map_id = int(rda.GetProp("_map_idx"))
            except KeyError:
                map_id = rda.GetAtomMapNum()

            # create a new atom
            # atomic_number = oemol.NewAtom(rda.GetAtomicNum())
            atomic_number = rda.GetAtomicNum()
            formal_charge = rda.GetFormalCharge() * unit.elementary_charge
            is_aromatic = rda.GetIsAromatic()
            if rda.HasProp("_Name"):
                name = rda.GetProp("_Name")
            else:
                # check for PDB names
                try:
                    name = rda.GetMonomerInfo().GetName().strip()
                except AttributeError:
                    name = ""

            # If chiral, store the chirality to be set later
            stereochemistry = None
            # tag = rda.GetChiralTag()
            if rda.HasProp("_CIPCode"):
                stereo_code = rda.GetProp("_CIPCode")
                # if tag == Chem.CHI_TETRAHEDRAL_CCW:
                if stereo_code == "R":
                    stereochemistry = "R"
                # if tag == Chem.CHI_TETRAHEDRAL_CW:
                elif stereo_code == "S":
                    stereochemistry = "S"
                else:
                    raise UndefinedStereochemistryError(
                        "In from_rdkit: Expected atom stereochemistry of R or S. "
                        "Got {} instead.".format(stereo_code)
                    )

            atom_index = offmol._add_atom(
                atomic_number,
                formal_charge,
                is_aromatic,
                name=name,
                stereochemistry=stereochemistry,
            )
            map_atoms[rd_idx] = atom_index
            atom_mapping[atom_index] = map_id

        # If we have a full / partial atom map add it to the molecule. Zeroes 0
        # indicates no mapping
        if {*atom_mapping.values()} != {0}:

            offmol._properties["atom_map"] = {
                idx: map_idx for idx, map_idx in atom_mapping.items() if map_idx != 0
            }

        # Similar to chirality, stereochemistry of bonds in OE is set relative to their neighbors
        for rdb in rdmol.GetBonds():
            rdb_idx = rdb.GetIdx()
            a1 = rdb.GetBeginAtomIdx()
            a2 = rdb.GetEndAtomIdx()

            # Determine bond aromaticity and Kekulized bond order
            is_aromatic = rdb.GetIsAromatic()
            order = rdb.GetBondTypeAsDouble()
            # Convert floating-point bond order to integral bond order
            order = int(order)

            # create a new bond
            bond_index = offmol._add_bond(
                map_atoms[a1], map_atoms[a2], order, is_aromatic
            )
            map_bonds[rdb_idx] = bond_index

        # Now fill in the cached (structure-dependent) properties. We have to have the 2D structure of the molecule
        # in place first, because each call to add_atom and add_bond invalidates all cached properties
        for rdb in rdmol.GetBonds():
            rdb_idx = rdb.GetIdx()
            offb_idx = map_bonds[rdb_idx]
            offb = offmol.bonds[offb_idx]
            # determine if stereochemistry is needed
            # Note that RDKit has 6 possible values of bond stereo: CIS, TRANS, E, Z, ANY, or NONE
            # The logic below assumes that "ANY" and "NONE" mean the same thing.
            stereochemistry = None
            tag = rdb.GetStereo()
            if tag == Chem.BondStereo.STEREOZ:
                stereochemistry = "Z"
            elif tag == Chem.BondStereo.STEREOE:
                stereochemistry = "E"
            elif tag == Chem.BondStereo.STEREOTRANS or tag == Chem.BondStereo.STEREOCIS:
                raise ValueError(
                    "Expected RDKit bond stereochemistry of E or Z, got {} instead".format(
                        tag
                    )
                )
            offb._stereochemistry = stereochemistry
            fractional_bond_order = None
            if rdb.HasProp("fractional_bond_order"):
                fractional_bond_order = rdb.GetDoubleProp("fractional_bond_order")
            offb.fractional_bond_order = fractional_bond_order

        # TODO: Save conformer(s), if present
        # If the rdmol has a conformer, store its coordinates
        if len(rdmol.GetConformers()) != 0:
            for conf in rdmol.GetConformers():
                n_atoms = offmol.n_atoms
                # TODO: Will this always be angstrom when loading from RDKit?
                positions = unit.Quantity(np.zeros((n_atoms, 3)), unit.angstrom)
                for rd_idx, off_idx in map_atoms.items():
                    atom_coords = conf.GetPositions()[rd_idx, :] * unit.angstrom
                    positions[off_idx, :] = atom_coords
                offmol._add_conformer(positions)

        partial_charges = unit.Quantity(
            np.zeros(shape=offmol.n_atoms, dtype=np.float64),
            unit=unit.elementary_charge,
        )

        any_atom_has_partial_charge = False
        for rd_idx, rd_atom in enumerate(rdmol.GetAtoms()):
            off_idx = map_atoms[rd_idx]
            if rd_atom.HasProp("PartialCharge"):
                charge = rd_atom.GetDoubleProp("PartialCharge") * unit.elementary_charge
                partial_charges[off_idx] = charge
                any_atom_has_partial_charge = True
            else:
                # If some other atoms had partial charges but this one doesn't, raise an Exception
                if any_atom_has_partial_charge:
                    raise ValueError(
                        "Some atoms in rdmol have partial charges, but others do not."
                    )
        if any_atom_has_partial_charge:
            offmol.partial_charges = partial_charges
        else:
            offmol.partial_charges = None
        return offmol

    to_rdkit_cache = LRUCache(maxsize=4096)
<<<<<<< HEAD

    @cached(to_rdkit_cache, key=mol_to_ctab_and_aro_key)
    def to_rdkit(self, molecule, aromaticity_model=DEFAULT_AROMATICITY_MODEL):
        """
        Create an RDKit molecule

        Requires the RDKit to be installed.
=======
>>>>>>> e9018d7d

    @cached(to_rdkit_cache, key=mol_to_ctab_and_aro_key)
    def _connectivity_table_to_rdkit(
        self, molecule, aromaticity_model=DEFAULT_AROMATICITY_MODEL
    ):
        from rdkit import Chem

        # Create an editable RDKit molecule
        rdmol = Chem.RWMol()

        _bondtypes = {
            1: Chem.BondType.SINGLE,
            1.5: Chem.BondType.AROMATIC,
            2: Chem.BondType.DOUBLE,
            3: Chem.BondType.TRIPLE,
            4: Chem.BondType.QUADRUPLE,
            5: Chem.BondType.QUINTUPLE,
            6: Chem.BondType.HEXTUPLE,
            7: Chem.BondType.ONEANDAHALF,
        }

        for index, atom in enumerate(molecule.atoms):
            rdatom = Chem.Atom(atom.atomic_number)
            rdatom.SetFormalCharge(
                atom.formal_charge.value_in_unit(unit.elementary_charge)
            )
            rdatom.SetIsAromatic(atom.is_aromatic)

            ## Stereo handling code moved to after bonds are added
            if atom.stereochemistry == "S":
                rdatom.SetChiralTag(Chem.CHI_TETRAHEDRAL_CW)
            elif atom.stereochemistry == "R":
                rdatom.SetChiralTag(Chem.CHI_TETRAHEDRAL_CCW)

            rd_index = rdmol.AddAtom(rdatom)

            # Let's make sure al the atom indices in the two molecules
            # are the same, otherwise we need to create an atom map.
            assert index == atom.molecule_atom_index
            assert index == rd_index

        for bond in molecule.bonds:
            atom_indices = (
                bond.atom1.molecule_atom_index,
                bond.atom2.molecule_atom_index,
            )
            rdmol.AddBond(*atom_indices)
            rdbond = rdmol.GetBondBetweenAtoms(*atom_indices)
            # Assign bond type, which is based on order unless it is aromatic
            if bond.is_aromatic:
                rdbond.SetBondType(_bondtypes[1.5])
                rdbond.SetIsAromatic(True)
            else:
                rdbond.SetBondType(_bondtypes[bond.bond_order])
                rdbond.SetIsAromatic(False)

        Chem.SanitizeMol(
            rdmol,
            Chem.SANITIZE_ALL ^ Chem.SANITIZE_ADJUSTHS ^ Chem.SANITIZE_SETAROMATICITY,
        )

        # Fix for aromaticity being lost
        if aromaticity_model == "OEAroModel_MDL":
            Chem.SetAromaticity(rdmol, Chem.AromaticityModel.AROMATICITY_MDL)
        else:
            raise ValueError(f"Aromaticity model {aromaticity_model} not recognized")

        # Assign atom stereochemsitry and collect atoms for which RDKit
        # can't figure out chirality. The _CIPCode property of these atoms
        # will be forcefully set to the stereo we want (see #196).
        undefined_stereo_atoms = {}
        for index, atom in enumerate(molecule.atoms):
            rdatom = rdmol.GetAtomWithIdx(index)

            # Skip non-chiral atoms.
            if atom.stereochemistry is None:
                continue

            # Let's randomly assign this atom's (local) stereo to CW
            # and check if this causes the (global) stereo to be set
            # to the desired one (S or R).
            rdatom.SetChiralTag(Chem.CHI_TETRAHEDRAL_CW)
            # We need to do force and cleanIt to recalculate CIP stereo.
            Chem.AssignStereochemistry(rdmol, force=True, cleanIt=True)
            # If our random initial assignment worked, then we're set.
            if (
                rdatom.HasProp("_CIPCode")
                and rdatom.GetProp("_CIPCode") == atom.stereochemistry
            ):
                continue

            # Otherwise, set it to CCW.
            rdatom.SetChiralTag(Chem.CHI_TETRAHEDRAL_CCW)
            # We need to do force and cleanIt to recalculate CIP stereo.
            Chem.AssignStereochemistry(rdmol, force=True, cleanIt=True)
            # Hopefully this worked, otherwise something's wrong
            if (
                rdatom.HasProp("_CIPCode")
                and rdatom.GetProp("_CIPCode") == atom.stereochemistry
            ):
                continue

            # Keep track of undefined stereo atoms. We'll force stereochemistry
            # at the end to avoid the next AssignStereochemistry to overwrite.
            if not rdatom.HasProp("_CIPCode"):
                undefined_stereo_atoms[rdatom] = atom.stereochemistry
                continue

            # Something is wrong.
            err_msg = (
                "Unknown atom stereochemistry encountered in to_rdkit. "
                "Desired stereochemistry: {}. Set stereochemistry {}".format(
                    atom.stereochemistry, rdatom.GetProp("_CIPCode")
                )
            )
            raise RuntimeError(err_msg)

        # Copy bond stereo info from molecule to rdmol.
        self._assign_rdmol_bonds_stereo(molecule, rdmol)

        # Cleanup the rdmol
        rdmol.UpdatePropertyCache(strict=False)
        Chem.GetSSSR(rdmol)

        # Forcefully assign stereo information on the atoms that RDKit
        # can't figure out. This must be done last as calling AssignStereochemistry
        # again will delete these properties (see #196).
        for rdatom, stereochemistry in undefined_stereo_atoms.items():
            rdatom.SetProp("_CIPCode", stereochemistry)

        return rdmol

    def to_rdkit(self, molecule, aromaticity_model=DEFAULT_AROMATICITY_MODEL):
        """
        Create an RDKit molecule

        Requires the RDKit to be installed.

        .. warning :: This API is experimental and subject to change.

        Parameters
        ----------
        aromaticity_model : str, optional, default=DEFAULT_AROMATICITY_MODEL
            The aromaticity model to use

        Returns
        -------
        rdmol : rkit.RDMol
            An RDKit molecule

        Examples
        --------

        Convert a molecule to RDKit

        >>> from openff.toolkit.topology import Molecule
        >>> ethanol = Molecule.from_smiles('CCO')
        >>> rdmol = ethanol.to_rdkit()

        """
        from rdkit import Chem, Geometry

        # Convert the OFF molecule's connectivity table to RDKit, returning a cached rdmol if possible
        rdmol = self._connectivity_table_to_rdkit(
            molecule, aromaticity_model=aromaticity_model
        )
        # In case a cached rdmol was returned, make a copy of it
        rdmol = Chem.RWMol(rdmol)
        # Set name
        # TODO: What is the best practice for how this should be named?
        if not (molecule.name is None):
            rdmol.SetProp("_Name", molecule.name)

        # TODO: Set other properties
        for name, value in molecule.properties.items():
            if type(value) == str:
                rdmol.SetProp(name, value)
            elif type(value) == int:
                rdmol.SetIntProp(name, value)
            elif type(value) == float:
                rdmol.SetDoubleProp(name, value)
            elif type(value) == bool:
                rdmol.SetBoolProp(name, value)
            else:
                # Shove everything else into a string
                rdmol.SetProp(name, str(value))

        for index, atom in enumerate(molecule.atoms):
            rdatom = rdmol.GetAtomWithIdx(index)
            rdatom.SetProp("_Name", atom.name)

        for bond in molecule.bonds:
            atom_indices = (
                bond.atom1.molecule_atom_index,
                bond.atom2.molecule_atom_index,
            )
            rdbond = rdmol.GetBondBetweenAtoms(*atom_indices)
            if not (bond.fractional_bond_order is None):
                rdbond.SetDoubleProp(
                    "fractional_bond_order", bond.fractional_bond_order
                )

        # Set coordinates if we have them
        if molecule._conformers:
            for conformer in molecule._conformers:
                rdmol_conformer = Chem.Conformer()
                for atom_idx in range(molecule.n_atoms):
                    x, y, z = conformer[atom_idx, :].value_in_unit(unit.angstrom)
                    rdmol_conformer.SetAtomPosition(atom_idx, Geometry.Point3D(x, y, z))
                rdmol.AddConformer(rdmol_conformer, assignId=True)

        # Retain charges, if present
        if not (molecule._partial_charges is None):
            rdk_indexed_charges = np.zeros(shape=molecule.n_atoms, dtype=float)
            for atom_idx, charge in enumerate(molecule._partial_charges):
                charge_unitless = charge.value_in_unit(unit.elementary_charge)
                rdk_indexed_charges[atom_idx] = charge_unitless
            for atom_idx, rdk_atom in enumerate(rdmol.GetAtoms()):
                rdk_atom.SetDoubleProp("PartialCharge", rdk_indexed_charges[atom_idx])

            # Note: We could put this outside the "if" statement, which would result in all partial charges in the
            #       resulting file being set to "n/a" if they weren't set in the Open Force Field Toolkit ``Molecule``
            Chem.CreateAtomDoublePropertyList(rdmol, "PartialCharge")

        # Return non-editable version
        return Chem.Mol(rdmol)

    def to_inchi(self, molecule, fixed_hydrogens=False):
        """
        Create an InChI string for the molecule using the RDKit Toolkit.
        InChI is a standardised representation that does not capture tautomers unless specified using the fixed hydrogen
        layer.

        For information on InChi see here https://iupac.org/who-we-are/divisions/division-details/inchi/

        Parameters
        ----------
        molecule : An openff.toolkit.topology.Molecule
            The molecule to convert into a SMILES.

        fixed_hydrogens: bool, default=False
            If a fixed hydrogen layer should be added to the InChI, if `True` this will produce a non standard specific
            InChI string of the molecule.

        Returns
        --------
        inchi: str
            The InChI string of the molecule.
        """

        from rdkit import Chem

        rdmol = self.to_rdkit(molecule)
        if fixed_hydrogens:
            inchi = Chem.MolToInchi(rdmol, options="-FixedH")
        else:
            inchi = Chem.MolToInchi(rdmol)
        return inchi

    def to_inchikey(self, molecule, fixed_hydrogens=False):
        """
        Create an InChIKey for the molecule using the RDKit Toolkit.
        InChIKey is a standardised representation that does not capture tautomers unless specified using the fixed hydrogen
        layer.

        For information on InChi see here https://iupac.org/who-we-are/divisions/division-details/inchi/

        Parameters
        ----------
        molecule : An openff.toolkit.topology.Molecule
            The molecule to convert into a SMILES.

        fixed_hydrogens: bool, default=False
            If a fixed hydrogen layer should be added to the InChI, if `True` this will produce a non standard specific
            InChI string of the molecule.

        Returns
        --------
        inchi_key: str
            The InChIKey representation of the molecule.
        """

        from rdkit import Chem

        rdmol = self.to_rdkit(molecule)
        if fixed_hydrogens:
            inchi_key = Chem.MolToInchiKey(rdmol, options="-FixedH")
        else:
            inchi_key = Chem.MolToInchiKey(rdmol)
        return inchi_key

    def get_tagged_smarts_connectivity(self, smarts):
        """
        Returns a tuple of tuples indicating connectivity between tagged atoms in a SMARTS string. Does not
        return bond order.

        Parameters
        ----------
        smarts : str
            The tagged SMARTS to analyze

        Returns
        -------
        unique_tags : tuple of int
            A sorted tuple of all unique tagged atom map indices.
        tagged_atom_connectivity : tuple of tuples of int, shape n_tagged_bonds x 2
            A tuple of tuples, where each inner tuple is a pair of tagged atoms (tag_idx_1, tag_idx_2) which are
            bonded. The inner tuples are ordered smallest-to-largest, and the tuple of tuples is ordered
            lexically. So the return value for an improper torsion would be ((1, 2), (2, 3), (2, 4)).

        Raises
        ------
        SMIRKSParsingError
            If RDKit was unable to parse the provided smirks/tagged smarts
        """
        from rdkit import Chem

        from openff.toolkit.typing.chemistry import SMIRKSParsingError

        ss = Chem.MolFromSmarts(smarts)

        if ss is None:
            raise SMIRKSParsingError(f"RDKit was unable to parse SMIRKS {smarts}")

        unique_tags = set()
        connections = set()
        for at1 in ss.GetAtoms():
            if at1.GetAtomMapNum() == 0:
                continue
            unique_tags.add(at1.GetAtomMapNum())
            for at2 in at1.GetNeighbors():
                if at2.GetAtomMapNum() == 0:
                    continue
                cxn_to_add = sorted([at1.GetAtomMapNum(), at2.GetAtomMapNum()])
                connections.add(tuple(cxn_to_add))
        connections = tuple(sorted(list(connections)))
        unique_tags = tuple(sorted(list(unique_tags)))
        return unique_tags, connections

    @staticmethod
    def _find_smarts_matches(rdmol, smirks, aromaticity_model="OEAroModel_MDL"):
        """Find all sets of atoms in the provided RDKit molecule that match the provided SMARTS string.

        Parameters
        ----------
        rdmol : rdkit.Chem.Mol
            rdmol to process with the SMIRKS in order to find matches
        smarts : str
            SMARTS string with any number of sequentially tagged atoms.
            If there are N tagged atoms numbered 1..N, the resulting matches will be N-tuples of atoms that match the corresponding tagged atoms.
        aromaticity_model : str, optional, default='OEAroModel_MDL'
            OpenEye aromaticity model designation as a string, such as ``OEAroModel_MDL``.
            Molecule is prepared with this aromaticity model prior to querying.

        Returns
        -------
        matches : list of tuples of atoms indices within the ``rdmol``
            matches[index] is an N-tuple of atom numbers from the ``rdmol``
            Matches are returned in no guaranteed order.
            # TODO: What is returned if no matches are found? An empty list, or None?
            # TODO: Ensure that SMARTS numbers 1, 2, 3... are rendered into order of returnd matches indexed by 0, 1, 2...

        .. notes ::

           * Raises ``ValueError`` if ``smarts`` query is malformed

        """
        from rdkit import Chem

        # Make a copy of the molecule
        # rdmol = Chem.Mol(rdmol)
        # Use designated aromaticity model
        # if aromaticity_model == "OEAroModel_MDL":
        #    Chem.SanitizeMol(rdmol, Chem.SANITIZE_ALL ^ Chem.SANITIZE_SETAROMATICITY)
        #    Chem.SetAromaticity(rdmol, Chem.AromaticityModel.AROMATICITY_MDL)
        # else:
        #    # Only the OEAroModel_MDL is supported for now
        #    raise ValueError("Unknown aromaticity model: {}".aromaticity_models)
        # Set up query.
        qmol = Chem.MolFromSmarts(smirks)  # cannot catch the error
        if qmol is None:
            raise ValueError(
                'RDKit could not parse the SMIRKS string "{}"'.format(smirks)
            )

        # Create atom mapping for query molecule
        idx_map = dict()
        for atom in qmol.GetAtoms():
            smirks_index = atom.GetAtomMapNum()
            if smirks_index != 0:
                idx_map[smirks_index - 1] = atom.GetIdx()
        map_list = [idx_map[x] for x in sorted(idx_map)]

        # Perform matching
        matches = list()

        # choose the largest unsigned int without overflow
        # since the C++ signature is a uint
        max_matches = np.iinfo(np.uintc).max
        for match in rdmol.GetSubstructMatches(
            qmol, uniquify=False, maxMatches=max_matches, useChirality=True
        ):
            mas = [match[x] for x in map_list]
            matches.append(tuple(mas))

        return matches

    def find_smarts_matches(self, molecule, smarts, aromaticity_model="OEAroModel_MDL"):
        """
        Find all SMARTS matches for the specified molecule, using the specified aromaticity model.

        .. warning :: This API is experimental and subject to change.

        Parameters
        ----------
        molecule : openff.toolkit.topology.Molecule
            The molecule for which all specified SMARTS matches are to be located
        smarts : str
            SMARTS string with optional SMIRKS-style atom tagging
        aromaticity_model : str, optional, default='OEAroModel_MDL'
            Molecule is prepared with this aromaticity model prior to querying.

        .. note :: Currently, the only supported ``aromaticity_model`` is ``OEAroModel_MDL``

        """
        rdmol = self._connectivity_table_to_rdkit(
            molecule, aromaticity_model=aromaticity_model
        )
        return self._find_smarts_matches(
            rdmol, smarts, aromaticity_model="OEAroModel_MDL"
        )

    # --------------------------------
    # Stereochemistry RDKit utilities.
    # --------------------------------

    def find_rings(self, molecule):
        """Find the rings in a given molecule.

        .. note ::

            For systems containing some special cases of connected rings, this
            function may not be well-behaved and may report a different number
            rings than expected. Some problematic cases include networks of many
            (5+) rings or bicyclic moieties (i.e. norbornane).

        Parameters
        ----------
        molecule : openff.toolkit.topology.Molecule
            The molecule for which rings are to be found

        Returns
        -------
        rings : tuple of tuples of atom indices
            Nested tuples, each containing the indices of atoms in each ring

        """
        rdmol = molecule.to_rdkit()
        ring_info = rdmol.GetRingInfo()
        rings = ring_info.AtomRings()
        return rings

    @staticmethod
    def _find_undefined_stereo_atoms(rdmol, assign_stereo=False):
        """Find the chiral atoms with undefined stereochemsitry in the RDMol.

        Parameters
        ----------
        rdmol : rdkit.RDMol
            The RDKit molecule.
        assign_stereo : bool, optional, default=False
            As a side effect, this function calls ``Chem.AssignStereochemistry()``
            so by default we work on a molecule copy. Set this to ``True`` to avoid
            making a copy and assigning the stereochemistry to the Mol object.

        Returns
        -------
        undefined_atom_indices : List[int]
            A list of atom indices that are chiral centers with undefined
            stereochemistry.

        See Also
        --------
        rdkit.Chem.FindMolChiralCenters

        """
        from rdkit import Chem

        if not assign_stereo:
            # Avoid modifying the original molecule.
            rdmol = copy.deepcopy(rdmol)

        # Flag possible chiral centers with the "_ChiralityPossible".
        Chem.AssignStereochemistry(rdmol, force=True, flagPossibleStereoCenters=True)

        # Find all atoms with undefined stereo.
        undefined_atom_indices = []
        for atom_idx, atom in enumerate(rdmol.GetAtoms()):
            if atom.GetChiralTag() == Chem.ChiralType.CHI_UNSPECIFIED and atom.HasProp(
                "_ChiralityPossible"
            ):
                undefined_atom_indices.append(atom_idx)
        return undefined_atom_indices

    @staticmethod
    def _find_undefined_stereo_bonds(rdmol):
        """Find the chiral atoms with undefined stereochemsitry in the RDMol.

        Parameters
        ----------
        rdmol : rdkit.RDMol
            The RDKit molecule.

        Returns
        -------
        undefined_bond_indices : List[int]
            A list of bond indices with undefined stereochemistry.

        See Also
        --------
        Chem.EnumerateStereoisomers._getFlippers

        Links
        -----
        https://github.com/rdkit/rdkit/blob/master/Code/GraphMol/Chirality.cpp#L1509-L1515
            This comment in FindPotentialStereoBonds mention that the method
            ignores ring bonds.
        https://github.com/DrrDom/rdk/blob/master/gen_stereo_rdkit3.py
            The function get_unspec_double_bonds() in this module looks like
            may solve the problem with the rings.

        """
        from rdkit import Chem

        # Copy the molecule to avoid side effects. Chem.FindPotentialStereoBonds
        # assign Bond.STEREOANY to unspecific bond, which make subsequent calls
        # of Chem.AssignStereochemistry ignore the bond even if there are
        # ENDDOWNRIGHT/ENDUPRIGHT bond direction indications.
        rdmol_copy = copy.deepcopy(rdmol)

        # Clear any previous assignments on the bonds, since FindPotentialStereo may not overwrite it
        for bond in rdmol_copy.GetBonds():
            bond.SetStereo(Chem.BondStereo.STEREONONE)

        # This function assigns Bond.GetStereo() == Bond.STEREOANY to bonds with
        # possible stereochemistry.
        Chem.FindPotentialStereoBonds(rdmol_copy, cleanIt=True)

        # Any TRULY stereogenic bonds in the molecule are now marked as STEREOANY in rdmol_copy.
        # Iterate through all the bonds, and for the ones where rdmol_copy is marked as STEREOANY,
        # ensure that they are cis/trans/E/Z (tested here be ensuring that they're NOT either
        # # of the other possible types (NONE or ANY))
        undefined_bond_indices = []
        for bond_idx, (orig_bond, repercieved_bond) in enumerate(
            zip(rdmol.GetBonds(), rdmol_copy.GetBonds())
        ):
            # print(repercieved_bond.GetStereo(), orig_bond.GetStereo())
            if (repercieved_bond.GetStereo() == Chem.BondStereo.STEREOANY) and (
                (orig_bond.GetStereo() == Chem.BondStereo.STEREOANY)
                or (orig_bond.GetStereo() == Chem.BondStereo.STEREONONE)
            ):
                undefined_bond_indices.append(bond_idx)
        return undefined_bond_indices

    @classmethod
    def _detect_undefined_stereo(cls, rdmol, err_msg_prefix="", raise_warning=False):
        """Raise UndefinedStereochemistryError if the RDMol has undefined stereochemistry.

        Parameters
        ----------
        rdmol : rdkit.Chem.Mol
            The RDKit molecule.
        err_msg_prefix : str, optional
            A string to prepend to the error/warning message.
        raise_warning : bool, optional, default=False
            If True, a warning is issued instead of an exception.

        Raises
        ------
        UndefinedStereochemistryError
            If the RDMol has undefined atom or bond stereochemistry.

        """
        # Find undefined atom/bond stereochemistry.
        undefined_atom_indices = cls._find_undefined_stereo_atoms(rdmol)
        undefined_bond_indices = cls._find_undefined_stereo_bonds(rdmol)

        # Build error message.
        if len(undefined_atom_indices) == 0 and len(undefined_bond_indices) == 0:
            msg = None
        else:
            msg = err_msg_prefix + "RDMol has unspecified stereochemistry. "
            # The "_Name" property is not always assigned.
            if rdmol.HasProp("_Name"):
                msg += "RDMol name: " + rdmol.GetProp("_Name")

        # Details about undefined atoms.
        if len(undefined_atom_indices) > 0:
            msg += "Undefined chiral centers are:\n"
            for undefined_atom_idx in undefined_atom_indices:
                msg += " - Atom {symbol} (index {index})\n".format(
                    symbol=rdmol.GetAtomWithIdx(undefined_atom_idx).GetSymbol(),
                    index=undefined_atom_idx,
                )

        # Details about undefined bond.
        if len(undefined_bond_indices) > 0:
            msg += "Bonds with undefined stereochemistry are:\n"
            for undefined_bond_idx in undefined_bond_indices:
                bond = rdmol.GetBondWithIdx(undefined_bond_idx)
                atom1, atom2 = bond.GetBeginAtom(), bond.GetEndAtom()
                msg += " - Bond {bindex} (atoms {aindex1}-{aindex2} of element ({symbol1}-{symbol2})\n".format(
                    bindex=undefined_bond_idx,
                    aindex1=atom1.GetIdx(),
                    aindex2=atom2.GetIdx(),
                    symbol1=atom1.GetSymbol(),
                    symbol2=atom2.GetSymbol(),
                )

        if msg is not None:
            if raise_warning:
                msg = "Warning (not error because allow_undefined_stereo=True): " + msg
                logger.warning(msg)
            else:
                msg = "Unable to make OFFMol from RDMol: " + msg
                raise UndefinedStereochemistryError(msg)

    @staticmethod
    def _flip_rdbond_direction(rdbond, paired_rdbonds):
        """Flip the rdbond and all those paired to it.

        Parameters
        ----------
        rdbond : rdkit.Chem.Bond
            The Bond whose direction needs to be flipped.
        paired_rdbonds : Dict[Tuple[int], List[rdkit.Chem.Bond]]
            Maps bond atom indices that are assigned a bond direction to
            the bonds on the other side of the double bond.
        """
        from rdkit import Chem

        # The function assumes that all bonds are either up or down.
        supported_directions = {Chem.BondDir.ENDUPRIGHT, Chem.BondDir.ENDDOWNRIGHT}

        def _flip(b, paired, flipped, ignored):
            # The function assumes that all bonds are either up or down.
            assert b.GetBondDir() in supported_directions
            bond_atom_indices = (b.GetBeginAtomIdx(), b.GetEndAtomIdx())

            # Check that we haven't flipped this bond already.
            if bond_atom_indices in flipped:
                # This should never happen.
                raise RuntimeError("Cannot flip the bond direction consistently.")

            # Flip the bond.
            if b.GetBondDir() == Chem.BondDir.ENDUPRIGHT:
                b.SetBondDir(Chem.BondDir.ENDDOWNRIGHT)
            else:
                b.SetBondDir(Chem.BondDir.ENDUPRIGHT)
            flipped.add(bond_atom_indices)

            # Flip all the paired bonds as well (if there are any).
            if bond_atom_indices in paired:
                for paired_rdbond in paired[bond_atom_indices]:
                    # Don't flip the bond that was flipped in the upper-level recursion.
                    if (
                        paired_rdbond.GetBeginAtomIdx(),
                        paired_rdbond.GetEndAtomIdx(),
                    ) != ignored:
                        # Don't flip this bond in the next recursion.
                        _flip(paired_rdbond, paired, flipped, ignored=bond_atom_indices)

        _flip(rdbond, paired_rdbonds, flipped=set(), ignored=None)

    @classmethod
    def _assign_rdmol_bonds_stereo(cls, offmol, rdmol):
        """Copy the info about bonds stereochemistry from the OFF Molecule to RDKit Mol."""
        from rdkit import Chem

        # Map the bonds indices that are assigned bond direction
        # to the bond on the other side of the double bond.
        # (atom_index1, atom_index2) -> List[rdkit.Chem.Bond]
        paired_bonds = {}

        for bond in offmol.bonds:
            # No need to do anything with bonds without stereochemistry.
            if not bond.stereochemistry:
                continue

            # Isolate stereo RDKit bond object.
            rdbond_atom_indices = (
                bond.atom1.molecule_atom_index,
                bond.atom2.molecule_atom_index,
            )
            stereo_rdbond = rdmol.GetBondBetweenAtoms(*rdbond_atom_indices)

            # Collect all neighboring rdbonds of atom1 and atom2.
            neighbor_rdbonds1 = [
                rdmol.GetBondBetweenAtoms(
                    n.molecule_atom_index, bond.atom1.molecule_atom_index
                )
                for n in bond.atom1.bonded_atoms
                if n != bond.atom2
            ]
            neighbor_rdbonds2 = [
                rdmol.GetBondBetweenAtoms(
                    bond.atom2.molecule_atom_index, n.molecule_atom_index
                )
                for n in bond.atom2.bonded_atoms
                if n != bond.atom1
            ]

            # Select only 1 neighbor bond per atom out of the two.
            neighbor_rdbonds = []
            for i, rdbonds in enumerate([neighbor_rdbonds1, neighbor_rdbonds2]):
                # If there are no neighbors for which we have already
                # assigned the bond direction, just pick the first one.
                neighbor_rdbonds.append(rdbonds[0])
                # Otherwise, pick neighbor that was already assigned to
                # avoid inconsistencies and keep the tree non-cyclic.
                for rdb in rdbonds:
                    if (rdb.GetBeginAtomIdx(), rdb.GetBeginAtomIdx()) in paired_bonds:
                        neighbor_rdbonds[i] = rdb
                        break

            # Assign a random direction to the bonds that were not already assigned
            # keeping track of which bond would be best to flip later (i.e. does that
            # are not already determining the stereochemistry of another double bond).
            flipped_rdbond = neighbor_rdbonds[0]
            for rdb in neighbor_rdbonds:
                if (rdb.GetBeginAtomIdx(), rdb.GetEndAtomIdx()) not in paired_bonds:
                    rdb.SetBondDir(Chem.BondDir.ENDUPRIGHT)
                    # Set this bond as a possible bond to flip.
                    flipped_rdbond = rdb

            Chem.AssignStereochemistry(rdmol, cleanIt=True, force=True)

            # Verify that the current directions give us the desired stereochemistries.
            assert bond.stereochemistry in {"E", "Z"}
            if bond.stereochemistry == "E":
                desired_rdk_stereo_code = Chem.rdchem.BondStereo.STEREOE
            else:
                desired_rdk_stereo_code = Chem.rdchem.BondStereo.STEREOZ

            # If that doesn't work, flip the direction of one bond preferring
            # those that are not already determining the stereo of another bond.
            if stereo_rdbond.GetStereo() != desired_rdk_stereo_code:
                cls._flip_rdbond_direction(flipped_rdbond, paired_bonds)
                Chem.AssignStereochemistry(rdmol, cleanIt=True, force=True)

                # The stereo should be set correctly here.
                assert stereo_rdbond.GetStereo() == desired_rdk_stereo_code

            # Update paired bonds map.
            neighbor_bond_indices = [
                (rdb.GetBeginAtomIdx(), rdb.GetEndAtomIdx()) for rdb in neighbor_rdbonds
            ]
            for i, bond_indices in enumerate(neighbor_bond_indices):
                try:
                    paired_bonds[bond_indices].append(neighbor_rdbonds[1 - i])
                except KeyError:
                    paired_bonds[bond_indices] = [neighbor_rdbonds[1 - i]]


class AmberToolsToolkitWrapper(ToolkitWrapper):
    """
    AmberTools toolkit wrapper

    .. warning :: This API is experimental and subject to change.
    """

    _toolkit_name = "AmberTools"
    _toolkit_installation_instructions = (
        "The AmberTools toolkit (free and open source) can be found at "
        "https://anaconda.org/conda-forge/ambertools"
    )

    def __init__(self):
        super().__init__()

        self._toolkit_file_read_formats = []
        self._toolkit_file_write_formats = []

        if not self.is_available():
            raise ToolkitUnavailableException(
                f"The required toolkit {self._toolkit_name} is not "
                f"available. {self._toolkit_installation_instructions}"
            )

        # TODO: More reliable way to extract AmberTools version
        out = subprocess.check_output(["antechamber", "-L"])
        ambertools_version = out.decode("utf-8").split("\n")[1].split()[3].strip(":")
        self._toolkit_version = ambertools_version

        # TODO: Find AMBERHOME or executable home, checking miniconda if needed
        # Store an instance of an RDKitToolkitWrapper for file I/O
        self._rdkit_toolkit_wrapper = RDKitToolkitWrapper()

    @staticmethod
    def is_available():
        """
        Check whether the AmberTools toolkit is installed

        Returns
        -------
        is_installed : bool
            True if AmberTools is installed, False otherwise.

        """
        # TODO: Check all tools needed
        # TODO: How should we implement find_executable?
        ANTECHAMBER_PATH = find_executable("antechamber")
        if ANTECHAMBER_PATH is None:
            return False
        # AmberToolsToolkitWrapper needs RDKit to do basically anything, since its interface requires SDF I/O
        if not (RDKitToolkitWrapper.is_available()):
            return False
        return True

    def assign_partial_charges(
        self,
        molecule,
        partial_charge_method=None,
        use_conformers=None,
        strict_n_conformers=False,
        _cls=None,
    ):
        """
        Compute partial charges with AmberTools using antechamber/sqm, and assign
        the new values to the partial_charges attribute.

        .. warning :: This API experimental and subject to change.

        .. todo ::

           * Do we want to also allow ESP/RESP charges?

        Parameters
        ----------
        molecule : openff.toolkit.topology.Molecule
            Molecule for which partial charges are to be computed
        partial_charge_method : str, optional, default=None
            The charge model to use. One of ['gasteiger', 'am1bcc', 'am1-mulliken']. If None, 'am1-mulliken' will be used.
        use_conformers : iterable of simtk.unit.Quantity-wrapped numpy arrays, each with shape (n_atoms, 3) and dimension of distance. Optional, default = None
            List of (n_atoms x 3) simtk.unit.Quantities to use for partial charge calculation.
            If None, an appropriate number of conformers will be generated.
        strict_n_conformers : bool, default=False
            Whether to raise an exception if an invalid number of conformers is provided for the given charge method.
            If this is False and an invalid number of conformers is found, a warning will be raised.
        _cls : class
            Molecule constructor

        Raises
        ------
        ChargeMethodUnavailableError if the requested charge method can not be handled by this toolkit

        ChargeCalculationError if the charge method is supported by this toolkit, but fails
        """

        import os
        import subprocess

        from openff.toolkit.topology import Molecule

        if partial_charge_method is None:
            partial_charge_method = "am1-mulliken"
        else:
            # Standardize method name for string comparisons
            partial_charge_method = partial_charge_method.lower()

        SUPPORTED_CHARGE_METHODS = {
            "am1bcc": {
                "antechamber_keyword": "bcc",
                "min_confs": 1,
                "max_confs": 1,
                "rec_confs": 1,
            },
            "am1-mulliken": {
                "antechamber_keyword": "mul",
                "min_confs": 1,
                "max_confs": 1,
                "rec_confs": 1,
            },
            "gasteiger": {
                "antechamber_keyword": "gas",
                "min_confs": 0,
                "max_confs": 0,
                "rec_confs": 0,
            },
        }

        if partial_charge_method not in SUPPORTED_CHARGE_METHODS:
            raise ChargeMethodUnavailableError(
                f"partial_charge_method '{partial_charge_method}' is not available from AmberToolsToolkitWrapper. "
                f"Available charge methods are {list(SUPPORTED_CHARGE_METHODS.keys())} "
            )

        charge_method = SUPPORTED_CHARGE_METHODS[partial_charge_method]

        if _cls is None:
            from openff.toolkit.topology.molecule import Molecule

            _cls = Molecule

        # Make a temporary copy of the molecule, since we'll be messing with its conformers
        mol_copy = _cls(molecule)

        if use_conformers is None:
            if charge_method["rec_confs"] == 0:
                mol_copy._conformers = None
            else:
                mol_copy.generate_conformers(
                    n_conformers=charge_method["rec_confs"],
                    rms_cutoff=0.25 * unit.angstrom,
                    toolkit_registry=RDKitToolkitWrapper(),
                )
            # TODO: What's a "best practice" RMS cutoff to use here?
        else:
            mol_copy._conformers = None
            for conformer in use_conformers:
                mol_copy._add_conformer(conformer)
            self._check_n_conformers(
                mol_copy,
                partial_charge_method=partial_charge_method,
                min_confs=charge_method["min_confs"],
                max_confs=charge_method["max_confs"],
                strict_n_conformers=strict_n_conformers,
            )

        # Find the path to antechamber
        # TODO: How should we implement find_executable?
        ANTECHAMBER_PATH = find_executable("antechamber")
        if ANTECHAMBER_PATH is None:
            raise AntechamberNotFoundError(
                "Antechamber not found, cannot run charge_mol()"
            )

        # Compute charges
        with tempfile.TemporaryDirectory() as tmpdir:
            with temporary_cd(tmpdir):
                net_charge = mol_copy.total_charge / unit.elementary_charge
                # Write out molecule in SDF format
                ## TODO: How should we handle multiple conformers?
                self._rdkit_toolkit_wrapper.to_file(
                    mol_copy, "molecule.sdf", file_format="sdf"
                )
                # Compute desired charges
                # TODO: Add error handling if antechamber chokes
                short_charge_method = charge_method["antechamber_keyword"]
                subprocess.check_output(
                    [
                        "antechamber",
                        "-i",
                        "molecule.sdf",
                        "-fi",
                        "sdf",
                        "-o",
                        "charged.mol2",
                        "-fo",
                        "mol2",
                        "-pf",
                        "yes",
                        "-dr",
                        "n",
                        "-c",
                        short_charge_method,
                        "-nc",
                        str(net_charge),
                    ]
                )
                # Write out just charges
                subprocess.check_output(
                    [
                        "antechamber",
                        "-dr",
                        "n",
                        "-i",
                        "charged.mol2",
                        "-fi",
                        "mol2",
                        "-o",
                        "charges2.mol2",
                        "-fo",
                        "mol2",
                        "-c",
                        "wc",
                        "-cf",
                        "charges.txt",
                        "-pf",
                        "yes",
                    ]
                )
                # Check to ensure charges were actually produced
                if not os.path.exists("charges.txt"):
                    # TODO: copy files into local directory to aid debugging?
                    raise ChargeCalculationError(
                        "Antechamber/sqm partial charge calculation failed on "
                        "molecule {} (SMILES {})".format(
                            molecule.name, molecule.to_smiles()
                        )
                    )
                # Read the charges
                with open("charges.txt", "r") as infile:
                    contents = infile.read()
                text_charges = contents.split()
                charges = np.zeros([molecule.n_atoms], np.float64)
                for index, token in enumerate(text_charges):
                    charges[index] = float(token)
                # TODO: Ensure that the atoms in charged.mol2 are in the same order as in molecule.sdf
        charges = unit.Quantity(charges, unit.elementary_charge)
        molecule.partial_charges = charges

    def compute_partial_charges_am1bcc(
        self, molecule, use_conformers=None, strict_n_conformers=False
    ):
        """
        Compute partial charges with AmberTools using antechamber/sqm. This will calculate AM1-BCC charges on the first
        conformer only.

        .. warning :: This API is experimental and subject to change.

        Parameters
        ----------
        molecule : Molecule
            Molecule for which partial charges are to be computed
        use_conformers : iterable of simtk.unit.Quantity-wrapped numpy arrays, each with shape (n_atoms, 3) and dimension of distance. Optional, default = None
            Coordinates to use for partial charge calculation. If None, an appropriate number of conformers
            will be generated.
        strict_n_conformers : bool, default=False
            Whether to raise an exception if an invalid number of conformers is provided.
            If this is False and an invalid number of conformers is found, a warning will be raised
            instead of an Exception.

        Returns
        -------
        charges : numpy.array of shape (natoms) of type float
            The partial charges
        """

        import warnings

        warnings.warn(
            "compute_partial_charges_am1bcc will be deprecated in an upcoming release. "
            "Use assign_partial_charges(partial_charge_method='am1bcc') instead.",
            DeprecationWarning,
        )

        self.assign_partial_charges(
            molecule,
            partial_charge_method="AM1BCC",
            use_conformers=use_conformers,
            strict_n_conformers=strict_n_conformers,
        )
        return molecule.partial_charges

    def _modify_sqm_in_to_request_bond_orders(self, file_path):
        """
        Modify a sqm.in file produced by antechamber to include the "printbondorders=1" directive
        in the header. This method will overwrite the original file.

        Parameters
        ----------
        file_path : str
            The path to sqm.in
        """

        data = open(file_path).read()

        # Original sqm.in file headerlooks like:

        # Run semi-empirical minimization
        #  &qmmm
        #    qm_theory='AM1', grms_tol=0.0005,
        #    scfconv=1.d-10, ndiis_attempts=700,   qmcharge=0,
        #  /
        # ... (atom coordinates in something like XYZ format) ...

        # To get WBOs, we need to add "printbondorders=1" to the list of keywords

        # First, split the sqm.in text at the "/" mark at the end of the header
        datasp = data.split("/")
        # Insert the "printbondorders" directive in a new line and re-add the "/"
        datasp.insert(1, "printbondorders=1, \n /")
        # Reassemble the file text
        new_data = "".join(datasp)
        # Write the new file contents, overwriting the original file.
        with open(file_path, "w") as of:
            of.write(new_data)

    def _get_fractional_bond_orders_from_sqm_out(
        self, file_path, validate_elements=None
    ):
        """
        Process a SQM output file containing bond orders, and return a dict of the form
        dict[atom_1_index, atom_2_index] = fractional_bond_order

        Parameters
        ----------
        file_path : str
            File path for sqm output file
        validate_elements : iterable of str
            The element symbols expected in molecule index order. A ValueError will be raised
            if the elements are not found in this order.

        Returns
        -------
        bond_orders : dict[(int, int)]: float
            A dictionary where the keys are tuples of two atom indices and the values are
            floating-point bond orders. The keys are sorted in ascending order, such that
            the lower atom index is key[0] and the higher is key[1].
        """

        # Example sqm.out section with WBOs:
        #  Bond Orders
        #
        #   QMMM:    NUM1 ELEM1 NUM2 ELEM2      BOND_ORDER
        #   QMMM:       2   C      1   C        1.41107532
        #   QMMM:       3   C      1   C        1.41047804
        # ...
        #   QMMM:      15   H     13   H        0.00000954
        #   QMMM:      15   H     14   H        0.00000813
        #
        #            --------- Calculation Completed ----------

        data = open(file_path).read()

        begin_sep = """ Bond Orders
 
  QMMM:    NUM1 ELEM1 NUM2 ELEM2      BOND_ORDER
"""
        end_sep = """

           --------- Calculation Completed ----------
"""
        # Extract the chunk of text between begin_sep and end_sep, and split it by newline
        fbo_lines = data.split(begin_sep)[1].split(end_sep)[0].split("\n")

        # Iterate over the lines and populate the dict to return
        bond_orders = dict()
        for line in fbo_lines:
            linesp = line.split()
            atom_index_1 = int(linesp[1])
            atom_element_1 = linesp[2]
            atom_index_2 = int(linesp[3])
            atom_element_2 = linesp[4]
            bond_order = float(linesp[5])

            # If validate_elements was provided, ensure that the ordering of element symbols is what we expected
            if validate_elements is not None:
                if (atom_element_1 != validate_elements[atom_index_1 - 1]) or (
                    atom_element_2 != validate_elements[atom_index_2 - 1]
                ):
                    # raise ValueError('\n'.join(fbo_lines))
                    raise ValueError(
                        f"Elements or indexing in sqm output differ from expectation. "
                        f"Expected {validate_elements[atom_index_1]} with index {atom_index_1} and "
                        f"{validate_elements[atom_index_2]} with index {atom_index_2}, "
                        f"but SQM output has {atom_element_1} and {atom_element_2} for the same atoms."
                    )

            # To make lookup easier, we identify bonds as integer tuples with the lowest atom index
            # first and the highest second.
            index_tuple = tuple(sorted([atom_index_1, atom_index_2]))
            bond_orders[index_tuple] = bond_order
        return bond_orders

    def assign_fractional_bond_orders(
        self, molecule, bond_order_model=None, use_conformers=None, _cls=None
    ):
        """
        Update and store list of bond orders this molecule. Bond orders are stored on each
        bond, in the `bond.fractional_bond_order` attribute.

        .. warning :: This API is experimental and subject to change.

        Parameters
        ----------
        molecule : openff.toolkit.topology.molecule Molecule
            The molecule to assign wiberg bond orders to
        bond_order_model : str, optional, default=None
            The charge model to use. Only allowed value is 'am1-wiberg'. If None, 'am1-wiberg' will be used.
        use_conformers : iterable of simtk.unit.Quantity(np.array) with shape (n_atoms, 3) and dimension of distance, optional, default=None
            The conformers to use for fractional bond order calculation. If None, an appropriate number
            of conformers will be generated by an available ToolkitWrapper.
        _cls : class
            Molecule constructor
        """
        from openff.toolkit.topology import Molecule

        # Find the path to antechamber
        # TODO: How should we implement find_executable?
        ANTECHAMBER_PATH = find_executable("antechamber")
        if ANTECHAMBER_PATH is None:
            raise AntechamberNotFoundError(
                "Antechamber not found, cannot run "
                "AmberToolsToolkitWrapper.assign_fractional_bond_orders()"
            )

        if _cls is None:
            from openff.toolkit.topology.molecule import Molecule

            _cls = Molecule

        # Make a copy since we'll be messing with this molecule's conformers
        temp_mol = _cls(molecule)

        if use_conformers is None:
            temp_mol.generate_conformers(
                n_conformers=1,
                toolkit_registry=self._rdkit_toolkit_wrapper,
            )
        else:
            temp_mol._conformers = None
            for conformer in use_conformers:
                temp_mol._add_conformer(conformer)

        if len(temp_mol.conformers) == 0:
            raise ValueError(
                "No conformers present in molecule submitted for fractional bond order calculation. Consider "
                "loading the molecule from a file with geometry already present or running "
                "molecule.generate_conformers() before calling molecule.assign_fractional_bond_orders"
            )

        # Compute bond orders
        bond_order_model_to_antechamber_keyword = {"am1-wiberg": "mul"}
        supported_bond_order_models = list(
            bond_order_model_to_antechamber_keyword.keys()
        )
        if bond_order_model is None:
            bond_order_model = "am1-wiberg"

        bond_order_model = bond_order_model.lower()

        if bond_order_model not in supported_bond_order_models:
            raise ValueError(
                f"Bond order model '{bond_order_model}' is not supported by AmberToolsToolkitWrapper. "
                f"Supported models are {supported_bond_order_models}"
            )
        ac_charge_keyword = bond_order_model_to_antechamber_keyword[bond_order_model]

        bond_orders = defaultdict(list)

        for conformer in [*temp_mol.conformers]:

            with tempfile.TemporaryDirectory() as tmpdir:

                with temporary_cd(tmpdir):
                    net_charge = temp_mol.total_charge
                    # Write out molecule in SDF format
                    temp_mol._conformers = [conformer]
                    self._rdkit_toolkit_wrapper.to_file(
                        temp_mol, "molecule.sdf", file_format="sdf"
                    )
                    # Prepare sqm.in file as if we were going to run charge calc
                    # TODO: Add error handling if antechamber chokes
                    subprocess.check_output(
                        [
                            "antechamber",
                            "-i",
                            "molecule.sdf",
                            "-fi",
                            "sdf",
                            "-o",
                            "sqm.in",
                            "-fo",
                            "sqmcrt",
                            "-pf",
                            "yes",
                            "-c",
                            ac_charge_keyword,
                            "-nc",
                            str(net_charge),
                        ]
                    )
                    # Modify sqm.in to request bond order calculation
                    self._modify_sqm_in_to_request_bond_orders("sqm.in")
                    # Run sqm to get bond orders
                    subprocess.check_output(
                        ["sqm", "-i", "sqm.in", "-o", "sqm.out", "-O"]
                    )
                    # Ensure that antechamber/sqm did not change the indexing by checking against
                    # an ordered list of element symbols for this molecule
                    expected_elements = [at.element.symbol for at in molecule.atoms]
                    conformer_bond_orders = (
                        self._get_fractional_bond_orders_from_sqm_out(
                            "sqm.out", validate_elements=expected_elements
                        )
                    )

                    for bond_indices, value in conformer_bond_orders.items():
                        bond_orders[bond_indices].append(value)

        # Note that sqm calculate WBOs for ALL PAIRS of atoms, not just those that have
        # bonds defined in the original molecule. So here we iterate over the bonds in
        # the original molecule and only nab the WBOs for those.
        for bond in molecule.bonds:
            # The atom index tuples that act as bond indices are ordered from lowest to highest by
            # _get_fractional_bond_orders_from_sqm_out, so here we make sure that we look them up in
            # sorted order as well
            sorted_atom_indices = sorted(
                tuple([bond.atom1_index + 1, bond.atom2_index + 1])
            )
            bond.fractional_bond_order = np.mean(
                bond_orders[tuple(sorted_atom_indices)]
            )


# =============================================================================================
# Toolkit registry
# =============================================================================================


class ToolkitRegistry:
    """
    Registry for ToolkitWrapper objects

    Examples
    --------

    Register toolkits in a specified order, skipping if unavailable

    >>> from openff.toolkit.utils.toolkits import ToolkitRegistry
    >>> toolkit_precedence = [OpenEyeToolkitWrapper, RDKitToolkitWrapper, AmberToolsToolkitWrapper]
    >>> toolkit_registry = ToolkitRegistry(toolkit_precedence)
    >>> toolkit_registry
    ToolkitRegistry containing OpenEye Toolkit, The RDKit, AmberTools

    Register all available toolkits (in the order OpenEye, RDKit, AmberTools, built-in)

    >>> toolkits = [OpenEyeToolkitWrapper, RDKitToolkitWrapper, AmberToolsToolkitWrapper, BuiltInToolkitWrapper]
    >>> toolkit_registry = ToolkitRegistry(toolkit_precedence=toolkits)
    >>> toolkit_registry
    ToolkitRegistry containing OpenEye Toolkit, The RDKit, AmberTools, Built-in Toolkit

    Retrieve the global singleton toolkit registry, which is created when this module is imported from all available
    toolkits:

    >>> from openff.toolkit.utils.toolkits import GLOBAL_TOOLKIT_REGISTRY as toolkit_registry
    >>> toolkit_registry
    ToolkitRegistry containing OpenEye Toolkit, The RDKit, AmberTools, Built-in Toolkit

    Note that this will contain different ToolkitWrapper objects based on what toolkits
    are currently installed.

    .. warning :: This API is experimental and subject to change.
    """

    def __init__(
        self,
        toolkit_precedence=[],
        exception_if_unavailable=True,
        _register_imported_toolkit_wrappers=False,
    ):
        """
        Create an empty toolkit registry.

        Parameters
        ----------
        toolkit_precedence : list, default=[]
            List of toolkit wrapper classes, in order of desired precedence when performing molecule operations. If
            None, no toolkits will be registered.

        exception_if_unavailable : bool, optional, default=True
            If True, an exception will be raised if the toolkit is unavailable

        _register_imported_toolkit_wrappers : bool, optional, default=False
            If True, will attempt to register all imported ToolkitWrapper subclasses that can be
            found in the order of toolkit_precedence, if specified. If toolkit_precedence is not
            specified, the default order is [OpenEyeToolkitWrapper, RDKitToolkitWrapper,
            AmberToolsToolkitWrapper, BuiltInToolkitWrapper].

        """
        self._toolkits = list()

        toolkits_to_register = list()

        if _register_imported_toolkit_wrappers:
            if toolkit_precedence is None:
                toolkit_precedence = [
                    OpenEyeToolkitWrapper,
                    RDKitToolkitWrapper,
                    AmberToolsToolkitWrapper,
                    BuiltInToolkitWrapper,
                ]
            all_importable_toolkit_wrappers = all_subclasses(ToolkitWrapper)
            for toolkit in toolkit_precedence:
                if toolkit in all_importable_toolkit_wrappers:
                    toolkits_to_register.append(toolkit)
        else:
            if toolkit_precedence:
                toolkits_to_register = toolkit_precedence

        if toolkits_to_register:
            for toolkit in toolkits_to_register:
                self.register_toolkit(
                    toolkit, exception_if_unavailable=exception_if_unavailable
                )

    @property
    def registered_toolkits(self):
        """
        List registered toolkits.

        .. warning :: This API is experimental and subject to change.

        .. todo :: Should this return a generator? Deep copies? Classes? Toolkit names?

        Returns
        -------
        toolkits : iterable of toolkit objects
        """
        return list(self._toolkits)

    @property
    def registered_toolkit_versions(self):
        """
        Return a dict containing the version of each registered toolkit.

        .. warning :: This API is experimental and subject to change.

        Returns
        -------
        toolkit_versions : dict[str, str]
            A dictionary mapping names and versions of wrapped toolkits

        """
        return dict(
            (tk.toolkit_name, tk.toolkit_version) for tk in self.registered_toolkits
        )

    def register_toolkit(self, toolkit_wrapper, exception_if_unavailable=True):
        """
        Register the provided toolkit wrapper class, instantiating an object of it.

        .. warning :: This API is experimental and subject to change.

        .. todo ::

           This method should raise an exception if the toolkit is unavailable, unless an optional argument
           is specified that silently avoids registration of toolkits that are unavailable.

        Parameters
        ----------
        toolkit_wrapper : instance or subclass of ToolkitWrapper
            The toolkit wrapper to register or its class.
        exception_if_unavailable : bool, optional, default=True
            If True, an exception will be raised if the toolkit is unavailable

        """
        # Instantiate class if class, or just add if already instantiated.
        if isinstance(toolkit_wrapper, type):
            try:
                toolkit_wrapper = toolkit_wrapper()
            except ToolkitUnavailableException:
                msg = "Unable to load toolkit '{}'. ".format(
                    toolkit_wrapper._toolkit_name
                )
                if exception_if_unavailable:
                    raise ToolkitUnavailableException(msg)
                else:
                    if "OpenEye" in msg:
                        msg += (
                            "The Open Force Field Toolkit does not require the OpenEye Toolkits, and can "
                            "use RDKit/AmberTools instead. However, if you have a valid license for the "
                            "OpenEye Toolkits, consider installing them for faster performance and additional "
                            "file format support: "
                            "https://docs.eyesopen.com/toolkits/python/quickstart-python/linuxosx.html "
                            "OpenEye offers free Toolkit licenses for academics: "
                            "https://www.eyesopen.com/academic-licensing"
                        )
                    logger.warning(f"Warning: {msg}")
                return

        # Add toolkit to the registry.
        self._toolkits.append(toolkit_wrapper)

    def deregister_toolkit(self, toolkit_wrapper):
        """
        Remove a ToolkitWrapper from the list of toolkits in this ToolkitRegistry

        .. warning :: This API is experimental and subject to change.

        Parameters
        ----------
        toolkit_wrapper : instance or subclass of ToolkitWrapper
            The toolkit wrapper to remove from the registry

        Raises
        ------
        InvalidToolkitError
            If toolkit_wrapper is not a ToolkitWrapper or subclass
        ToolkitUnavailableException
            If toolkit_wrapper is not found in the registry
        """
        # If passed a class, instantiate it
        if inspect.isclass(toolkit_wrapper):
            toolkit_wrapper = toolkit_wrapper()

        if not isinstance(toolkit_wrapper, ToolkitWrapper):
            msg = (
                f"Argument {toolkit_wrapper} must an ToolkitWrapper "
                f"or subclass of it. Found type {type(toolkit_wrapper)}."
            )
            raise InvalidToolkitError(msg)

        toolkits_to_remove = []

        for toolkit in self._toolkits:
            if type(toolkit) == type(toolkit_wrapper):
                toolkits_to_remove.append(toolkit)

        if not toolkits_to_remove:
            msg = (
                f"Did not find {toolkit_wrapper} in registry. "
                f"Currently registered toolkits are {self._toolkits}"
            )
            raise ToolkitUnavailableException(msg)

        for toolkit_to_remove in toolkits_to_remove:
            self._toolkits.remove(toolkit_to_remove)

    def add_toolkit(self, toolkit_wrapper):
        """
        Append a ToolkitWrapper onto the list of toolkits in this ToolkitRegistry

        .. warning :: This API is experimental and subject to change.

        Parameters
        ----------
        toolkit_wrapper : openff.toolkit.utils.ToolkitWrapper
            The ToolkitWrapper object to add to the list of registered toolkits

        Raises
        ------
        InvalidToolkitError
            If toolkit_wrapper is not a ToolkitWrapper or subclass
        """
        if not isinstance(toolkit_wrapper, ToolkitWrapper):
            msg = "Something other than a ToolkitWrapper object was passed to ToolkitRegistry.add_toolkit()\n"
            msg += "Given object {} of type {}".format(
                toolkit_wrapper, type(toolkit_wrapper)
            )
            raise InvalidToolkitError(msg)
        self._toolkits.append(toolkit_wrapper)

    # TODO: Can we automatically resolve calls to methods that are not explicitly defined using some Python magic?

    def resolve(self, method_name):
        """
        Resolve the requested method name by checking all registered toolkits in
        order of precedence for one that provides the requested method.

        Parameters
        ----------
        method_name : str
            The name of the method to resolve

        Returns
        -------
        method
            The method of the first registered toolkit that provides the requested method name

        Raises
        ------
        NotImplementedError if the requested method cannot be found among the registered toolkits

        Examples
        --------

        Create a molecule, and call the toolkit ``to_smiles()`` method directly

        >>> from openff.toolkit.topology import Molecule
        >>> molecule = Molecule.from_smiles('Cc1ccccc1')
        >>> toolkit_registry = ToolkitRegistry([OpenEyeToolkitWrapper, RDKitToolkitWrapper, AmberToolsToolkitWrapper])
        >>> method = toolkit_registry.resolve('to_smiles')
        >>> smiles = method(molecule)

        .. todo :: Is there a better way to figure out which toolkits implement given methods by introspection?

        """
        for toolkit in self._toolkits:
            if hasattr(toolkit, method_name):
                method = getattr(toolkit, method_name)
                return method

        # No toolkit was found to provide the requested capability
        # TODO: Can we help developers by providing a check for typos in expected method names?
        msg = 'No registered toolkits can provide the capability "{}".\n'.format(
            method_name
        )
        msg += "Available toolkits are: {}\n".format(self.registered_toolkits)
        raise NotImplementedError(msg)

    # TODO: Can we instead register available methods directly with `ToolkitRegistry`, so we can just use `ToolkitRegistry.method()`?
    def call(self, method_name, *args, raise_exception_types=None, **kwargs):
        """
        Execute the requested method by attempting to use all registered toolkits in order of precedence.

        ``*args`` and ``**kwargs`` are passed to the desired method, and return values of the method are returned

        This is a convenient shorthand for ``toolkit_registry.resolve_method(method_name)(*args, **kwargs)``

        Parameters
        ----------
        method_name : str
            The name of the method to execute
        raise_exception_types : list of Exception subclasses, default=None
            A list of exception-derived types to catch and raise immediately. If None, this will be set to [Exception],
            which will raise an error immediately if the first ToolkitWrapper in the registry fails. To try each
            ToolkitWrapper that provides a suitably-named method, set this to the empty list ([]). If all
            ToolkitWrappers run without raising any exceptions in this list, a single ValueError will be raised
            containing the each ToolkitWrapper that was tried and the exception it raised.

        Raises
        ------
        NotImplementedError if the requested method cannot be found among the registered toolkits

        ValueError if no exceptions in the raise_exception_types list were raised by ToolkitWrappers, and
        all ToolkitWrappers in the ToolkitRegistry were tried.

        Other forms of exceptions are possible if raise_exception_types is specified.
        These are defined by the ToolkitWrapper method being called.

        Examples
        --------

        Create a molecule, and call the toolkit ``to_smiles()`` method directly

        >>> from openff.toolkit.topology import Molecule
        >>> molecule = Molecule.from_smiles('Cc1ccccc1')
        >>> toolkit_registry = ToolkitRegistry([OpenEyeToolkitWrapper, RDKitToolkitWrapper])
        >>> smiles = toolkit_registry.call('to_smiles', molecule)

        """
        if raise_exception_types is None:
            raise_exception_types = [Exception]

        errors = list()
        for toolkit in self._toolkits:
            if hasattr(toolkit, method_name):
                method = getattr(toolkit, method_name)
                try:
                    return method(*args, **kwargs)
                except Exception as e:
                    for exception_type in raise_exception_types:
                        if isinstance(e, exception_type):
                            raise e
                    errors.append((toolkit, e))

        # No toolkit was found to provide the requested capability
        # TODO: Can we help developers by providing a check for typos in expected method names?
        msg = (
            f'No registered toolkits can provide the capability "{method_name}" '
            f'for args "{args}" and kwargs "{kwargs}"\n'
        )

        msg += "Available toolkits are: {}\n".format(self.registered_toolkits)
        # Append information about toolkits that implemented the method, but could not handle the provided parameters
        for toolkit, error in errors:
            msg += " {} {} : {}\n".format(toolkit, type(error), error)
        raise ValueError(msg)

    def __repr__(self):
        return f"ToolkitRegistry containing " + ", ".join(
            [tk.toolkit_name for tk in self._toolkits]
        )


# =============================================================================================
# GLOBAL TOOLKIT REGISTRY
# =============================================================================================

# Create global toolkit registry, where all available toolkits are registered
GLOBAL_TOOLKIT_REGISTRY = ToolkitRegistry(
    toolkit_precedence=[
        OpenEyeToolkitWrapper,
        RDKitToolkitWrapper,
        AmberToolsToolkitWrapper,
        BuiltInToolkitWrapper,
    ],
    exception_if_unavailable=False,
)

# =============================================================================================
# SET GLOBAL TOOLKIT-AVAIABLE VARIABLES
# =============================================================================================

OPENEYE_AVAILABLE = False
RDKIT_AVAILABLE = False
AMBERTOOLS_AVAILABLE = False

# Only available toolkits will have made it into the GLOBAL_TOOLKIT_REGISTRY
for toolkit in GLOBAL_TOOLKIT_REGISTRY.registered_toolkits:
    if type(toolkit) is OpenEyeToolkitWrapper:
        OPENEYE_AVAILABLE = True
    elif type(toolkit) is RDKitToolkitWrapper:
        RDKIT_AVAILABLE = True
    elif type(toolkit) is AmberToolsToolkitWrapper:
        AMBERTOOLS_AVAILABLE = True

# =============================================================================================
# WARN IF INSUFFICIENT TOOLKITS INSTALLED
# =============================================================================================

# Define basic toolkits that handle essential file I/O

BASIC_CHEMINFORMATICS_TOOLKITS = [RDKitToolkitWrapper, OpenEyeToolkitWrapper]

# Ensure we have at least one basic toolkit
if (
    sum(
        [
            tk.is_available()
            for tk in GLOBAL_TOOLKIT_REGISTRY.registered_toolkits
            if type(tk) in BASIC_CHEMINFORMATICS_TOOLKITS
        ]
    )
    == 0
):
    msg = "WARNING: No basic cheminformatics toolkits are available.\n"
    msg += "At least one basic toolkit is required to handle SMARTS matching and file I/O. \n"
    msg += "Please install at least one of the following basic toolkits:\n"
    for wrapper in all_subclasses(ToolkitWrapper):
        if wrapper.toolkit_name is not None:
            msg += "{} : {}\n".format(
                wrapper._toolkit_name, wrapper._toolkit_installation_instructions
            )
    print(msg)<|MERGE_RESOLUTION|>--- conflicted
+++ resolved
@@ -1495,48 +1495,7 @@
         return molecule
 
     to_openeye_cache = LRUCache(maxsize=4096)
-<<<<<<< HEAD
-
-    @cached(to_openeye_cache, key=mol_to_ctab_and_aro_key)
-    def to_openeye(self, molecule, aromaticity_model=DEFAULT_AROMATICITY_MODEL):
-        """
-        Create an OpenEye molecule using the specified aromaticity model
-
-        ``OEAtom`` s have a different set of allowed value for partial
-        charges than ``openff.toolkit.topology.Molecule``\ s. In the
-        OpenEye toolkits, partial charges are stored on individual
-        ``OEAtom``\ s, and their values are initialized to ``0.0``. In
-        the Open Force Field Toolkit, an``openff.toolkit.topology.Molecule``'s
-        ``partial_charges`` attribute is initialized to ``None`` and can
-        be set to a ``simtk.unit.Quantity``-wrapped numpy array with
-        units of elementary charge. The Open Force Field Toolkit
-        considers an ``OEMol`` where every ``OEAtom`` has a partial
-        charge of ``float('nan')`` to be equivalent to an Open Force
-        Field Toolkit ``Molecule``'s ``partial_charges = None``. This
-        assumption is made in both ``to_openeye`` and ``from_openeye``.
-
-        .. todo ::
-
-           * Should the aromaticity model be specified in some other way?
-
-        .. warning :: This API is experimental and subject to change.
-
-        Parameters
-        ----------
-        molecule : openff.toolkit.topology.molecule.Molecule object
-            The molecule to convert to an OEMol
-        aromaticity_model : str, optional, default=DEFAULT_AROMATICITY_MODEL
-            The aromaticity model to use
-
-        Returns
-        -------
-        oemol : openeye.oechem.OEMol
-            An OpenEye molecule
-
-        Examples
-        --------
-=======
->>>>>>> e9018d7d
+
 
     @cached(to_openeye_cache, key=mol_to_ctab_and_aro_key)
     def _connection_table_to_openeye(
@@ -4275,17 +4234,6 @@
         return offmol
 
     to_rdkit_cache = LRUCache(maxsize=4096)
-<<<<<<< HEAD
-
-    @cached(to_rdkit_cache, key=mol_to_ctab_and_aro_key)
-    def to_rdkit(self, molecule, aromaticity_model=DEFAULT_AROMATICITY_MODEL):
-        """
-        Create an RDKit molecule
-
-        Requires the RDKit to be installed.
-=======
->>>>>>> e9018d7d
-
     @cached(to_rdkit_cache, key=mol_to_ctab_and_aro_key)
     def _connectivity_table_to_rdkit(
         self, molecule, aromaticity_model=DEFAULT_AROMATICITY_MODEL
