from typing import TYPE_CHECKING, DefaultDict, Dict, List, Mapping, Optional, Set, Tuple

if TYPE_CHECKING:
    from openmm.app import Atom as OpenMMAtom
    from openmm.app import Residue as OpenMMResidue
    from openmm.app import Topology as OpenMMTopology


class OpenFFToolkitException(Exception):
    """Base exception for custom exceptions raised by the OpenFF Toolkit"""

    def __init__(self, msg):
        super().__init__(msg)
        self.msg = msg

    def __str__(self):
        return self.msg


class IncompatibleUnitError(OpenFFToolkitException):
    """
    Exception for when a parameter is in the wrong units for a ParameterHandler's unit system
    """


class IncompatibleShapeError(OpenFFToolkitException):
    """
    Exception for when a value is in the wrong shape
    """


class IncompatibleTypeError(OpenFFToolkitException):
    """
    Exception for when a value is in an incompatible type
    """


class MissingPackageError(OpenFFToolkitException):
    """This function requires a package that is not installed."""


class ToolkitUnavailableException(OpenFFToolkitException):
    """The requested toolkit is unavailable."""

    # TODO: Allow toolkit to be specified and used in formatting/printing exception.


class LicenseError(ToolkitUnavailableException):
    """This function requires a license that cannot be found."""


class InvalidToolkitError(OpenFFToolkitException):
    """A non-toolkit object was received when a toolkit object was expected"""


class InvalidToolkitRegistryError(OpenFFToolkitException):
    """An object other than a ToolkitRegistry or toolkit wrapper was received"""


class UndefinedStereochemistryError(OpenFFToolkitException):
    """A molecule was attempted to be loaded with undefined stereochemistry"""


class GAFFAtomTypeWarning(RuntimeWarning):
    """A warning raised if a loaded mol2 file possibly uses GAFF atom types."""


class ChargeMethodUnavailableError(OpenFFToolkitException):
    """A toolkit does not support the requested partial_charge_method combination"""


class IncorrectNumConformersError(OpenFFToolkitException):
    """The requested partial_charge_method expects a different number of conformers than was provided"""


class IncorrectNumConformersWarning(Warning):
    """The requested partial_charge_method expects a different number of conformers than was provided"""


class ChargeCalculationError(OpenFFToolkitException):
    """An unhandled error occurred in an external toolkit during charge calculation"""


class ConformerGenerationError(OpenFFToolkitException):
    """Conformer generation via a wrapped toolkit failed."""


class InvalidIUPACNameError(OpenFFToolkitException):
    """Failed to parse IUPAC name"""


class AntechamberNotFoundError(OpenFFToolkitException):
    """The antechamber executable was not found"""


class MoleculeParseError(OpenFFToolkitException):
    """The molecule could not be created from the given format"""


class SMILESParseError(OpenFFToolkitException, ValueError):
    """The record could not be parsed into the given format"""


class InChIParseError(MoleculeParseError, RuntimeError):
    """The InChI record could not be parsed."""


class RadicalsNotSupportedError(OpenFFToolkitException):
    """The OpenFF Toolkit does not currently support parsing molecules with radicals."""


class InvalidConformerError(OpenFFToolkitException):
    """
    This error is raised when the conformer added to the molecule
    has a different connectivity to that already defined.
    or any other conformer related issues.
    """


# TODO: Remove in favor of SMILESParseError? They are used in different modules
class SmilesParsingError(OpenFFToolkitException):
    """
    This error is raised when parsing a SMILES string results in an error.
    """


class NotAttachedToMoleculeError(OpenFFToolkitException):
    """Exception for when a component does not belong to a Molecule object, but is queried"""


class NotInTopologyError(OpenFFToolkitException):
    """An object was not found in a topology."""


class RemapIndexError(OpenFFToolkitException):
    """An error with indices used to remap a molecule"""


class AtomNotInTopologyError(NotInTopologyError):
    """An atom was not found in a topology."""


class BondNotInTopologyError(NotInTopologyError):
    """An bond was not found in a topology."""


class MoleculeNotInTopologyError(NotInTopologyError):
    """A molecule was not found in a topology."""


class InvalidAtomMetadataError(OpenFFToolkitException):
    """The program attempted to set atom metadata to an invalid type"""


class BondExistsError(OpenFFToolkitException):
    """The program attempted to add a bond that already exists"""


class ConstraintExsistsError(OpenFFToolkitException):
    """Attempting to override a constraint that already exists with a specified distance."""


class DuplicateUniqueMoleculeError(OpenFFToolkitException):
    """
    Exception for when the user provides indistinguishable unique molecules when trying to identify atoms from a PDB
    """


class NotBondedError(OpenFFToolkitException):
    """
    Exception for when a function requires a bond between two atoms, but none is present
    """


class InvalidBondOrderError(OpenFFToolkitException):
    """
    Exception for passing a non-int to `Molecule.bond_order`
    """


class InvalidBoxVectorsError(OpenFFToolkitException):
    """
    Exception for setting invalid box vectors
    """


class InvalidPeriodicityError(OpenFFToolkitException):
    """
    Exception for setting invalid periodicity
    """


class MissingUniqueMoleculesError(OpenFFToolkitException):
    """
    Exception for when unique_molecules is required but not found
    """


class SMIRKSMismatchError(OpenFFToolkitException):
    """
    Exception for cases where smirks are inappropriate
    for the environment type they are being parsed into
    """


# TODO: This should be renamed to SMARTSParsingError
class SMIRKSParsingError(OpenFFToolkitException):
    """
    Exception for when SMIRKS are not parseable for any environment
    """


class ParameterHandlerRegistrationError(OpenFFToolkitException):
    """
    Exception for errors in ParameterHandler registration
    """


class SMIRNOFFVersionError(OpenFFToolkitException):
    """
    Exception thrown when an incompatible SMIRNOFF version data structure is attempted to be read.
    """


class SMIRNOFFAromaticityError(OpenFFToolkitException):
    """
    Exception thrown when an incompatible SMIRNOFF aromaticity model is checked for compatibility.
    """


class InvalidAromaticityModelError(OpenFFToolkitException, ValueError):
    """
    General exception for errors while setting the aromaticity model of a Topology.
    """


class SMIRNOFFParseError(OpenFFToolkitException):
    """
    Error for when a SMIRNOFF data structure is not parseable by a ForceField
    """

    # TODO: Remove ParseError altogether by v0.11.0


class PartialChargeVirtualSitesError(OpenFFToolkitException):
    """
    Exception thrown when partial charges cannot be computed for a Molecule because the ForceField applies virtual
    sites.
    """


class SMIRNOFFSpecError(OpenFFToolkitException):
    """
    Exception for when data is noncompliant with the SMIRNOFF data specification.
    """


class SMIRNOFFSpecUnimplementedError(OpenFFToolkitException):
    """
    Exception for when a portion of the SMIRNOFF specification is not yet implemented.
    """


class FractionalBondOrderInterpolationMethodUnsupportedError(OpenFFToolkitException):
    """
    Exception for when an unsupported fractional bond order interpolation assignment method is called.
    """


class NotEnoughPointsForInterpolationError(OpenFFToolkitException):
    """Exception for when less than two points are provided for interpolation"""


class IncompatibleParameterError(OpenFFToolkitException):
    """
    Exception for when a set of parameters is scientifically/technically incompatible with another
    """


class UnassignedValenceParameterException(OpenFFToolkitException):
    """Exception raised when there are valence terms for which a ParameterHandler can't find parameters."""


class UnassignedBondParameterException(UnassignedValenceParameterException):
    """Exception raised when there are bond terms for which a ParameterHandler can't find parameters."""


class UnassignedAngleParameterException(UnassignedValenceParameterException):
    """Exception raised when there are angle terms for which a ParameterHandler can't find parameters."""


class UnassignedProperTorsionParameterException(UnassignedValenceParameterException):
    """Exception raised when there are proper torsion terms for which a ParameterHandler can't find parameters."""


class UnassignedMoleculeChargeException(OpenFFToolkitException):
    """Exception raised when no charge method is able to assign charges to a molecule."""


class DuplicateParameterError(OpenFFToolkitException):
    """Exception raised when trying to add a ParameterType that already exists"""


class ParameterLookupError(OpenFFToolkitException):
    """Exception raised when something goes wrong in a parameter lookup in
    ParameterHandler.__getitem__"""


class DuplicateVirtualSiteTypeException(OpenFFToolkitException):
    """Exception raised when trying to register two different virtual site classes with the same 'type'"""


class CallbackRegistrationError(OpenFFToolkitException, TypeError):
    """Error raised when callback registration fails."""


class HierarchySchemeWithIteratorNameAlreadyRegisteredException(OpenFFToolkitException):
    """Exception raised when trying to add a HierarchyScheme to a molecule
    that already has one with the same iterator name"""


# TODO: Should be a subclass of KeyError? Should be replaced by KeyError?
class HierarchySchemeNotFoundException(OpenFFToolkitException):
    """Exception raised when trying to access a HierarchyScheme from a molecule
    that doesn't have one with the given iterator name"""


class HierarchyIteratorNameConflictError(OpenFFToolkitException):
    """Exception raised when trying to access a hierarchy scheme with a name that
<<<<<<< HEAD
    already exists as a `Topology` attribute."""
=======
    already exists as a `Topology` or `Molecule` attribute."""


class VirtualSitesUnsupportedError(OpenFFToolkitException):
    """Exception raised when trying to store virtual sites in a `Molecule` or `Topology` object."""
>>>>>>> dff0d46a


class MissingIndexedAttributeError(
    OpenFFToolkitException, IndexError, KeyError, AttributeError
):
    """Error raised when an indexed attribute does not exist"""


class MissingPartialChargesError(OpenFFToolkitException, ValueError):
    """Error raised when a molecule is missing partial charges in a context in which it is expected to have them."""


class UnsupportedMoleculeConversionError(OpenFFToolkitException):
    """Error raised when attempting to instantiate a Molecule with insufficient inputs."""


class InconsistentStereochemistryError(OpenFFToolkitException):
    """
    Error raised when stereochemistry is inconsistent before and after conversions between molecule representations.
    """


class UnsupportedFileTypeError(OpenFFToolkitException):
    """Error raised when attempting to parse an unsupported file type."""


class OpenEyeError(OpenFFToolkitException):
    """Error raised when an OpenEye Toolkits operation fails."""


class OpenEyeImportError(OpenFFToolkitException):
    """Error raised when importing an OpenEye module fails."""


class MultipleMoleculesInPDBError(OpenFFToolkitException):
    """Error raised when a multiple molecules are found when one was expected"""


class WrongShapeError(OpenFFToolkitException):
    """Error raised when an array of the wrong shape is found"""


class UnassignedChemistryInPDBError(OpenFFToolkitException, ValueError):
    """
    Error raised when a bond or atom in a polymer could not be assigned chemical information.
    """

    def __init__(
        self,
        msg: Optional[str] = None,
        substructure_library: Optional[Dict[str, Tuple[str, List[str]]]] = None,
        omm_top: Optional["OpenMMTopology"] = None,
        unassigned_bonds: Optional[List[Tuple[int, int]]] = None,
        unassigned_atoms: Optional[List[int]] = None,
        matches: Optional[DefaultDict[int, List[str]]] = None,
    ):
        if omm_top is not None:
            self.omm_top = omm_top
            self._atoms: List["OpenMMAtom"] = list(omm_top.atoms())
            self._bonds: List[Tuple["OpenMMAtom", "OpenMMAtom"]] = list(omm_top.bonds())

        if not (substructure_library):
            substructure_library = {}
        self.substructure_library = substructure_library
        self.unassigned_bonds = [] if unassigned_bonds is None else unassigned_bonds
        self.unassigned_atoms = [] if unassigned_atoms is None else unassigned_atoms
        self.matches = matches

        message = (
            ["Some bonds or atoms in the input could not be identified.", ""]
            if msg is None
            else [msg, ""]
        )

        message += [
            *self.missing_hydrogens_hint(),
            *self.multiple_chains_hint(),
            *self.mismatched_atom_names_hint(),
            *self.unknown_residue_hint(),
            *self.assigned_residue_name_mismatch_hint(),
            *self.unassigned_atoms_err(),
            *self.unassigned_bonds_err(),
        ]

        super().__init__("\n".join(message))

    def residue_of_atom_as_str(self, atom_index: int) -> str:
        res = self._atoms[atom_index].residue
        return self.fmt_residue(res.name, res.id, res.chain.id)

    @staticmethod
    def fmt_residue(name: str, num: int, chain: str = "") -> str:
        if chain == "":
            return f"{name}#{num:0>4}"
        else:
            return f"{chain}:{name}#{num:0>4}"

    def unassigned_atoms_err(self) -> List[str]:
        if self.unassigned_atoms and self.omm_top:
            return [
                (
                    f"Error: The following {len(self.unassigned_atoms)} atoms exist in the input "
                    + "but could not be assigned chemical information from the "
                    + "substructure library:"
                ),
                *(
                    f"    Atom {i: >5} ({self._atoms[i].name}) in residue "
                    + f"{self.residue_of_atom_as_str(i)}"
                    for i in self.unassigned_atoms
                ),
                "",
            ]
        return []

    def unassigned_bonds_err(self) -> List[str]:
        if not (self.unassigned_bonds and self.unassigned_atoms and self.omm_top):
            return []

        unassigned_bonds_with_assigned_atoms = [
            (i_a, i_b)
            for i_a, i_b in self.unassigned_bonds
            if i_a not in self.unassigned_atoms and i_b not in self.unassigned_atoms
        ]

        elided_bonds_hint = []
        if unassigned_bonds_with_assigned_atoms != self.unassigned_bonds:
            elided_bonds_hint.append(
                "Note: Bonds involving atoms that could not be assigned chemical "
                + "information have been elided from this list."
            )

        if unassigned_bonds_with_assigned_atoms:
            return [
                (
                    f"Error: The following {len(unassigned_bonds_with_assigned_atoms)} "
                    + "bonds exist in the input but could not be assigned "
                    + "chemical information from the substructure library:"
                ),
                *(
                    f"    Bond between atom {i_a: >5} ({self._atoms[i_a].name}) "
                    + f"in {self.residue_of_atom_as_str(i_a)} "
                    + f"and atom {i_b: >5} ({self._atoms[i_b].name}) "
                    + f"in {self.residue_of_atom_as_str(i_b)}"
                    for i_a, i_b in unassigned_bonds_with_assigned_atoms
                ),
                *elided_bonds_hint,
                "",
            ]
        return []

    def missing_hydrogens_hint(self) -> List[str]:
        if self.omm_top and all(atom.element.symbol != "H" for atom in self._atoms):
            return [
                "Hint: There are no hydrogens in the input. The OpenFF Toolkit "
                + "requires explicit hydrogens to avoid ambiguities in protonation "
                + "state or bond order. Try generating hydrogens with another package "
                + "and trying again.",
                "",
            ]
        return []

    def unknown_residue_hint(self) -> List[str]:
        if self.substructure_library and self.omm_top:
            unassigned_resnames = [
                self._atoms[i].residue.name for i in self.unassigned_atoms
            ]
            unknown_resnames = set(
                [
                    resname
                    for resname in unassigned_resnames
                    if resname not in self.substructure_library
                ]
            )
            # Only raise this error if we're in Molecule.from_polymer_pdb,
            # since Topology.from_pdb DOES accept multiple
            # chains. We can tell the difference because
            # Topology.from_pdb will have added the
            # "UNIQUE_MOLECULE" key to the substructure library,
            if ("HOH" in unknown_resnames) and (
                "UNIQUE_MOLECULE" not in self.substructure_library
            ):
                solvent_note = [
                    "Note: 'HOH' is a residue code for water. You may have "
                    + "crystallographic waters in your PDB file. Please remove "
                    + "these before proceeding, or use Topology.from_pdb."
                ]
            else:
                solvent_note = [""]

            if unknown_resnames:
                return [
                    "Hint: The following residue names with unassigned atoms were not "
                    + "found in the substructure library. While the OpenFF Toolkit "
                    + "identifies residues by matching chemical substructures rather "
                    + "than by residue name, it currently only supports the 20 "
                    + "'canonical' amino acids.",
                    *(f"    {resname}" for resname in sorted(unknown_resnames)),
                    *solvent_note,
                    "",
                ]
        return []

    def multiple_chains_hint(self) -> List[str]:
        # Only raise this error if we're in Molecule.from_polymer_pdb,
        # since Topology.from_pdb DOES accept multiple
        # chains. We can tell the difference because
        # Topology.from_pdb will have added the
        # "UNIQUE_MOLECULE" key to the substructure library,
        if (self.omm_top.getNumChains() > 1) and (
            "UNIQUE_MOLECULE" not in self.substructure_library
        ):
            return [
                "Hint: The input has multiple chain identifiers. The OpenFF "
                + "Toolkit Molecule.from_polymer_pdb method only supports "
                + "single-molecule PDB files. Please use Topology.from_pdb "
                + "or split the file into individual chains and load each "
                + "separately.",
                "",
            ]

        return []

    def assigned_residue_name_mismatch_hint(self) -> List[str]:
        from collections import defaultdict

        if not self.matches:
            return []

        # Construct a map from input residues to assigned resnames
        residues: Mapping[Tuple[str, str, str], Set[str]] = defaultdict(set)
        for atom in self.omm_top.atoms():
            input_resname: str = atom.residue.name
            input_resnum: str = atom.residue.id
            input_chain: str = atom.residue.chain.id
            matched_resnames = self.matches[atom.index]
            # Only the first match is assigned, so throw out the others
            assigned_resname = next(iter(matched_resnames), "No match")

            residues[(input_resname, input_resnum, input_chain)].add(assigned_resname)

        # Filter out residues where assigned resname doesn't match the input
        residues = {
            (input_resname, input_resnum, input_chain): assigned_resnames
            for (
                input_resname,
                input_resnum,
                input_chain,
            ), assigned_resnames in residues.items()
            if set([input_resname]) != assigned_resnames
        }

        if residues:
            return [
                "Hint: The following residues were assigned names that do not "
                + "match the residue name in the input, or could not be assigned "
                + "residue names at all. This may indicate that atoms are "
                + "missing from the input or some other error. The OpenFF "
                + "Toolkit requires all atoms, including hydrogens, to be "
                + "explicit in the input to avoid ambiguities in protonation "
                + "state or bond order:",
                *(
                    (
                        f"    Input residue {self.fmt_residue(resname, int(resnum), chain)} "
                        + f"contains atoms matching substructures {assigned_resnames}"
                    )
                    for (
                        resname,
                        resnum,
                        chain,
                    ), assigned_resnames in residues.items()
                ),
                "",
            ]

        return []

    def mismatched_atom_names_hint(self) -> List[str]:
        from collections import defaultdict

        if not (self.omm_top and self.substructure_library):
            return []

        # Collect all the unassigned atoms by residue
        unassigned_residues: Mapping[OpenMMResidue, List[OpenMMAtom]] = defaultdict(
            list
        )
        for i in self.unassigned_atoms:
            atom = self._atoms[i]
            res: OpenMMResidue = atom.residue
            unassigned_residues[res].append(atom)

        # Mark residues that don't have the right number and elements of atoms
        # by clearing their atoms lists
        for res, atoms in unassigned_residues.items():
            try:
                library_res = self.substructure_library[res.name]
            except KeyError:
                # Residue is not in substructure library at all!
                atoms.clear()
                continue
            for library_elements, names in library_res:
                residue_elements = sorted(atom.element.symbol for atom in res.atoms())
                if library_elements == residue_elements:
                    # Prune the atoms down to just those whose names don't match
                    atoms[:] = [atom for atom in atoms if atom.name not in names]
                    # We're done with this residue
                    break
            else:
                # smiles for loop did not break, so clear the atom list
                atoms.clear()
        misnamed = {res: atoms for res, atoms in unassigned_residues.items() if atoms}

        if misnamed:
            return [
                "Hint: The following residues have the right numbers of the "
                + "right elements to match a substructure with the same name as "
                + "the input residue, but did not match. This most likely "
                + "suggests that their atom names do not match those in the "
                + "substructure library. Try renaming misnamed atoms according "
                + "to the PDB Chemical Component Dictionary.",
                *(
                    (
                        f"    Input residue {self.fmt_residue(res.name, int(res.id))} "
                        + f"has misnamed atoms {', '.join(a.name for a in atoms)}"
                    )
                    for res, atoms in misnamed.items()
                ),
                "",
            ]

        return []


class NonUniqueSubstructureName(OpenFFToolkitException):
    """Exception raised when nonunique names are given"""

    def __init__(self, duplicate_keys):
        msg = "The following keys were found to be duplicate:"
        for dkey in duplicate_keys:
            msg += f"\n\t{dkey}"
        msg += "\nDo not use standard residue names when naming custom substructures"
        super().__init__(msg)
        self.msg = msg


class SubstructureAtomSmartsInvalid(OpenFFToolkitException):
    """Exception raised when atom or bond smarts are found to be improperly formatted"""

    def __init__(self, name, atom_smarts, smarts, reason):
        msg = f"Invalid atom smarts found in substructure smarts for {name}:\n"
        msg += (
            smarts
            + "\n"
            + " " * smarts.find(atom_smarts)
            + "^" * len(atom_smarts)
            + "\n"
        )
        msg += "REASON: " + reason
        super().__init__(msg)
        self.msg = msg


class SubstructureBondSmartsInvalid(OpenFFToolkitException):
    def __init__(self, name, bond, valid_bond_types):
        msg = f"Invalid bond smarts found in subsucture smarts for {name}:\n"
        msg += f"SMARTS: {bond.GetSmarts()}\t" + f"BONDTYPE: {bond.GetBondType()}\n"
        msg += "The only currently supported bond types are:\n"
        for bond_type in valid_bond_types:
            msg += f"\t{bond_type}\n"
        super().__init__(msg)
        self.msg = msg


class SubstructureImproperlySpecified(OpenFFToolkitException):
    """Exception raised when substructure does not contain enough information"""

    def __init__(self, name, reason):
        msg = f"Improperly specified monomer for {name}:\n"
        msg += f"\t{reason}"
        super().__init__(msg)
        self.msg = msg


class AmbiguousAtomChemicalAssignment(OpenFFToolkitException):
    """Exception raised when substructure does not contain enough information"""

    def __init__(self, res_name, mol_atom, query_atom, reason):
        msg = (
            f"Ambiguous chemical information assigned for residue {res_name} for molecule atom {mol_atom} and "
            f"query atom {query_atom}:\n"
        )
        msg += f"\t{reason}"
        super().__init__(msg)
        self.msg = msg


class AmbiguousBondChemicalAssignment(OpenFFToolkitException):
    """Exception raised when substructure does not contain enough information"""

    def __init__(self, res_name, mol_bond, query_bond, reason):
        msg = (
            f"Ambiguous chemical information assigned for residue {res_name} for molecule bond {mol_bond} and "
            f"query bond {query_bond}:\n"
        )
        msg += f"\t{reason}"
        super().__init__(msg)
        self.msg = msg<|MERGE_RESOLUTION|>--- conflicted
+++ resolved
@@ -327,15 +327,11 @@
 
 class HierarchyIteratorNameConflictError(OpenFFToolkitException):
     """Exception raised when trying to access a hierarchy scheme with a name that
-<<<<<<< HEAD
-    already exists as a `Topology` attribute."""
-=======
     already exists as a `Topology` or `Molecule` attribute."""
 
 
 class VirtualSitesUnsupportedError(OpenFFToolkitException):
     """Exception raised when trying to store virtual sites in a `Molecule` or `Topology` object."""
->>>>>>> dff0d46a
 
 
 class MissingIndexedAttributeError(
