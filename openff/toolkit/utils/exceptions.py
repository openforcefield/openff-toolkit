--- conflicted
+++ resolved
@@ -176,22 +176,7 @@
     """
 
 
-<<<<<<< HEAD
-class InvalidAromaticityModelError(OpenFFToolkitException, ValueError):
-    """
-    General exception for errors while setting the aromaticity model of a Topology.
-    """
-
-
-# TODO: Remove in January 2022
-class _DeprecatedParseError(_DeprecatedMessageException):
-    """DEPRECATED: Error for when a SMIRNOFF data structure is not parseable by a ForceField"""
-
-
-class SMIRNOFFParseError(OpenFFToolkitException, _DeprecatedParseError):
-=======
 class SMIRNOFFParseError(OpenFFToolkitException):
->>>>>>> 27490afb
     """
     Error for when a SMIRNOFF data structure is not parseable by a ForceField
     """
