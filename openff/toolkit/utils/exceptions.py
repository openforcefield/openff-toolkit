--- conflicted
+++ resolved
@@ -299,20 +299,16 @@
 class CallbackRegistrationError(OpenFFToolkitException, TypeError):
     """Error raised when callback registration fails."""
 
-
-<<<<<<< HEAD
 class HierarchySchemeWithIteratorNameAlreadyRegisteredException(OpenFFToolkitException):
     """Exception raised when trying to add a HierarchyScheme to a molecule
     that already has one with the same iterator name"""
-
 
 # TODO: Should be a subclass of KeyError? Should be replaced by KeyError?
 class HierarchySchemeNotFoundException(OpenFFToolkitException):
     """Exception raised when trying to access a HierarchyScheme from a molecule
     that doesn't have one with the given iterator name"""
-=======
+
 class MissingIndexedAttributeError(
     OpenFFToolkitException, IndexError, KeyError, AttributeError
 ):
-    """Error raised when an indexed attribute does not exist"""
->>>>>>> d39905b4
+    """Error raised when an indexed attribute does not exist"""