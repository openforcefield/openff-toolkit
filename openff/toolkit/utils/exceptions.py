import warnings

deprecated_names = ["MessageException", "ParseError"]

# TODO: Remove in January 2022
# TODO: When _DepcreatedMessageException is removed, this should be removed. Also
#       include in release notes that ParseError no longer exists
def __getattr__(name):
    if name in deprecated_names:
        warnings.filterwarnings("default", category=DeprecationWarning)
        warning_msg = f"{name} is DEPRECATED and will be removed in a future release of the OpenFF Toolkit."
        if name == "MessageException":
            warning_msg += (
                " All custom exceptions now inherit from OpenFFToolkitException, "
                "which should be used as a replacement for MessageException. Import it via "
                "`from openff.toolkit.utils.exceptions import OpenFFToolkitException`."
            )
        warnings.warn(warning_msg, DeprecationWarning)
        return globals()[f"_Deprecated{name}"]
    raise AttributeError(f"module {__name__} has no attribute {name}")


# TODO: Remove in January 2022
class _DeprecatedMessageException(Exception):
    """DEPRECATED: A base class for exceptions that print out a string given in their constructor"""

    def __init__(self, msg):
        super().__init__(self, msg)
        self.msg = msg

    def __str__(self):
        return self.msg


# TODO: Remove _DeprecatedMessageException (the import here and its definition above)
# and make this exception only import from Exception
class OpenFFToolkitException(_DeprecatedMessageException):
    """Base exception for custom exceptions raised by the OpenFF Toolkit"""

    def __init__(self, msg):
        super().__init__(msg)
        self.msg = msg

    def __str__(self):
        return self.msg


class IncompatibleUnitError(OpenFFToolkitException):
    """
    Exception for when a parameter is in the wrong units for a ParameterHandler's unit system
    """


class MissingDependencyError(OpenFFToolkitException):
    """
    Exception for when an optional dependency is needed but not installed

    """

    def __init__(self, package_name):
        self.msg = (
            f"Missing dependency {package_name}. Try installing it "
            f"with\n\n$ conda install {package_name} -c conda-forge"
        )

        super().__init__(self.msg)


class MissingPackageError(OpenFFToolkitException):
    """This function requires a package that is not installed."""


class ToolkitUnavailableException(OpenFFToolkitException):
    """The requested toolkit is unavailable."""

    # TODO: Allow toolkit to be specified and used in formatting/printing exception.


class LicenseError(ToolkitUnavailableException):
    """This function requires a license that cannot be found."""


class InvalidToolkitError(OpenFFToolkitException):
    """A non-toolkit object was received when a toolkit object was expected"""


class InvalidToolkitRegistryError(OpenFFToolkitException):
    """An object other than a ToolkitRegistry or toolkit wrapper was received"""


class UndefinedStereochemistryError(OpenFFToolkitException):
    """A molecule was attempted to be loaded with undefined stereochemistry"""


class GAFFAtomTypeWarning(RuntimeWarning):
    """A warning raised if a loaded mol2 file possibly uses GAFF atom types."""


class ChargeMethodUnavailableError(OpenFFToolkitException):
    """A toolkit does not support the requested partial_charge_method combination"""


class IncorrectNumConformersError(OpenFFToolkitException):
    """The requested partial_charge_method expects a different number of conformers than was provided"""


class IncorrectNumConformersWarning(Warning):
    """The requested partial_charge_method expects a different number of conformers than was provided"""


class ChargeCalculationError(OpenFFToolkitException):
    """An unhandled error occurred in an external toolkit during charge calculation"""


class InvalidIUPACNameError(OpenFFToolkitException):
    """Failed to parse IUPAC name"""


class AntechamberNotFoundError(OpenFFToolkitException):
    """The antechamber executable was not found"""


class SMILESParseError(OpenFFToolkitException, ValueError):
    """The record could not be parsed into the given format"""


class InvalidConformerError(OpenFFToolkitException):
    """
    This error is raised when the conformer added to the molecule
    has a different connectivity to that already defined.
    or any other conformer related issues.
    """


# TODO: Remove in favor of SMILESParseError? They are used in different modules
class SmilesParsingError(OpenFFToolkitException):
    """
    This error is raised when parsing a SMILES string results in an error.
    """


class NotAttachedToMoleculeError(OpenFFToolkitException):
    """Exception for when a component does not belong to a Molecule object, but is queried"""


class DuplicateUniqueMoleculeError(OpenFFToolkitException):
    """
    Exception for when the user provides indistinguishable unique molecules when trying to identify atoms from a PDB
    """


class NotBondedError(OpenFFToolkitException):
    """
    Exception for when a function requires a bond between two atoms, but none is present
    """


class InvalidBoxVectorsError(OpenFFToolkitException):
    """
    Exception for setting invalid box vectors
    """


class InvalidPeriodicityError(OpenFFToolkitException):
    """
    Exception for setting invalid periodicity
    """


class MissingUniqueMoleculesError(OpenFFToolkitException):
    """
    Exception for when unique_molecules is required but not found
    """


class SMIRKSMismatchError(OpenFFToolkitException):
    """
    Exception for cases where smirks are inappropriate
    for the environment type they are being parsed into
    """


class SMIRKSParsingError(OpenFFToolkitException):
    """
    Exception for when SMIRKS are not parseable for any environment
    """


class ParameterHandlerRegistrationError(OpenFFToolkitException):
    """
    Exception for errors in ParameterHandler registration
    """


class SMIRNOFFVersionError(OpenFFToolkitException):
    """
    Exception thrown when an incompatible SMIRNOFF version data structure is attempted to be read.
    """


class SMIRNOFFAromaticityError(OpenFFToolkitException):
    """
    Exception thrown when an incompatible SMIRNOFF aromaticity model is checked for compatibility.
    """


<<<<<<< HEAD
# TODO: Remove in January 2022
class _DeprecatedParseError(Exception):
=======
class _DeprecatedParseError(_DeprecatedMessageException):
>>>>>>> a4778438
    """DEPRECATED: Error for when a SMIRNOFF data structure is not parseable by a ForceField"""


class SMIRNOFFParseError(OpenFFToolkitException, _DeprecatedParseError):
    """
    Error for when a SMIRNOFF data structure is not parseable by a ForceField
    """

    # TODO: Remove ParseError altogether by v0.11.0


class PartialChargeVirtualSitesError(OpenFFToolkitException):
    """
    Exception thrown when partial charges cannot be computed for a Molecule because the ForceField applies virtual sites.
    """


class SMIRNOFFSpecError(OpenFFToolkitException):
    """
    Exception for when data is noncompliant with the SMIRNOFF data specification.
    """


class SMIRNOFFSpecUnimplementedError(OpenFFToolkitException):
    """
    Exception for when a portion of the SMIRNOFF specification is not yet implemented.
    """


class FractionalBondOrderInterpolationMethodUnsupportedError(OpenFFToolkitException):
    """
    Exception for when an unsupported fractional bond order interpolation assignment method is called.
    """


class NotEnoughPointsForInterpolationError(OpenFFToolkitException):
    """Exception for when less than two points are provided for interpolation"""


class IncompatibleParameterError(OpenFFToolkitException):
    """
    Exception for when a set of parameters is scientifically/technically incompatible with another
    """


class UnassignedValenceParameterException(OpenFFToolkitException):
    """Exception raised when there are valence terms for which a ParameterHandler can't find parameters."""


class UnassignedBondParameterException(UnassignedValenceParameterException):
    """Exception raised when there are bond terms for which a ParameterHandler can't find parameters."""


class UnassignedAngleParameterException(UnassignedValenceParameterException):
    """Exception raised when there are angle terms for which a ParameterHandler can't find parameters."""


class UnassignedProperTorsionParameterException(UnassignedValenceParameterException):
    """Exception raised when there are proper torsion terms for which a ParameterHandler can't find parameters."""


class UnassignedMoleculeChargeException(OpenFFToolkitException):
    """Exception raised when no charge method is able to assign charges to a molecule."""


class NonintegralMoleculeChargeException(OpenFFToolkitException):
    """Exception raised when the partial charges on a molecule do not sum up to its formal charge."""


class DuplicateParameterError(OpenFFToolkitException):
    """Exception raised when trying to add a ParameterType that already exists"""


class ParameterLookupError(OpenFFToolkitException):
    """Exception raised when something goes wrong in a parameter lookup in
    ParameterHandler.__getitem__"""


class DuplicateVirtualSiteTypeException(OpenFFToolkitException):
    """Exception raised when trying to register two different virtual site classes with the same 'type'"""


class CallbackRegistrationError(OpenFFToolkitException, TypeError):
    """Error raised when callback registration fails."""<|MERGE_RESOLUTION|>--- conflicted
+++ resolved
@@ -204,12 +204,8 @@
     """
 
 
-<<<<<<< HEAD
 # TODO: Remove in January 2022
-class _DeprecatedParseError(Exception):
-=======
 class _DeprecatedParseError(_DeprecatedMessageException):
->>>>>>> a4778438
     """DEPRECATED: Error for when a SMIRNOFF data structure is not parseable by a ForceField"""
 
 
