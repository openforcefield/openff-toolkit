from typing import TYPE_CHECKING, DefaultDict, Dict, List, Mapping, Optional, Set, Tuple

if TYPE_CHECKING:
    from openmm.app import Atom as OpenMMAtom
    from openmm.app import Residue as OpenMMResidue
    from openmm.app import Topology as OpenMMTopology


class OpenFFToolkitException(Exception):
    """Base exception for custom exceptions raised by the OpenFF Toolkit"""

    def __init__(self, msg):
        super().__init__(msg)
        self.msg = msg

    def __str__(self):
        return self.msg


class IncompatibleUnitError(OpenFFToolkitException):
    """
    Exception for when a parameter is in the wrong units for a ParameterHandler's unit system
    """


class IncompatibleShapeError(OpenFFToolkitException):
    """
    Exception for when a value is in the wrong shape
    """


class IncompatibleTypeError(OpenFFToolkitException):
    """
    Exception for when a value is in an incompatible type
    """


class MissingPackageError(OpenFFToolkitException):
    """This function requires a package that is not installed."""


class ToolkitUnavailableException(OpenFFToolkitException):
    """The requested toolkit is unavailable."""

    # TODO: Allow toolkit to be specified and used in formatting/printing exception.


class LicenseError(ToolkitUnavailableException):
    """This function requires a license that cannot be found."""


class InvalidToolkitError(OpenFFToolkitException):
    """A non-toolkit object was received when a toolkit object was expected"""


class InvalidToolkitRegistryError(OpenFFToolkitException):
    """An object other than a ToolkitRegistry or toolkit wrapper was received"""


class UndefinedStereochemistryError(OpenFFToolkitException):
    """A molecule was attempted to be loaded with undefined stereochemistry"""


class GAFFAtomTypeWarning(RuntimeWarning):
    """A warning raised if a loaded mol2 file possibly uses GAFF atom types."""


class ChargeMethodUnavailableError(OpenFFToolkitException):
    """A toolkit does not support the requested partial_charge_method combination"""


class IncorrectNumConformersError(OpenFFToolkitException):
    """The requested partial_charge_method expects a different number of conformers than was provided"""


class IncorrectNumConformersWarning(Warning):
    """The requested partial_charge_method expects a different number of conformers than was provided"""


class ChargeCalculationError(OpenFFToolkitException):
    """An unhandled error occurred in an external toolkit during charge calculation"""


class ConformerGenerationError(OpenFFToolkitException):
    """Conformer generation via a wrapped toolkit failed."""


class InvalidIUPACNameError(OpenFFToolkitException):
    """Failed to parse IUPAC name"""


class AntechamberNotFoundError(OpenFFToolkitException):
    """The antechamber executable was not found"""


class MoleculeParseError(OpenFFToolkitException):
    """The molecule could not be created from the given format"""


class SMILESParseError(OpenFFToolkitException, ValueError):
    """The record could not be parsed into the given format"""


class RadicalsNotSupportedError(OpenFFToolkitException):
    """The OpenFF Toolkit does not currently support parsing molecules with radicals."""


class InvalidConformerError(OpenFFToolkitException):
    """
    This error is raised when the conformer added to the molecule
    has a different connectivity to that already defined.
    or any other conformer related issues.
    """


# TODO: Remove in favor of SMILESParseError? They are used in different modules
class SmilesParsingError(OpenFFToolkitException):
    """
    This error is raised when parsing a SMILES string results in an error.
    """


class NotAttachedToMoleculeError(OpenFFToolkitException):
    """Exception for when a component does not belong to a Molecule object, but is queried"""


class NotInTopologyError(OpenFFToolkitException):
    """An object was not found in a topology."""


class RemapIndexError(OpenFFToolkitException):
    """An error with indices used to remap a molecule"""


class AtomNotInTopologyError(NotInTopologyError):
    """An atom was not found in a topology."""


class BondNotInTopologyError(NotInTopologyError):
    """An bond was not found in a topology."""


class MoleculeNotInTopologyError(NotInTopologyError):
    """A molecule was not found in a topology."""


class InvalidAtomMetadataError(OpenFFToolkitException):
    """The program attempted to set atom metadata to an invalid type"""


class BondExistsError(OpenFFToolkitException):
    """The program attempted to add a bond that already exists"""


class ConstraintExsistsError(OpenFFToolkitException):
    """Attempting to override a constraint that already exists with a specified distance."""


class DuplicateUniqueMoleculeError(OpenFFToolkitException):
    """
    Exception for when the user provides indistinguishable unique molecules when trying to identify atoms from a PDB
    """


class NotBondedError(OpenFFToolkitException):
    """
    Exception for when a function requires a bond between two atoms, but none is present
    """


class InvalidBondOrderError(OpenFFToolkitException):
    """
    Exception for passing a non-int to `Molecule.bond_order`
    """


class InvalidBoxVectorsError(OpenFFToolkitException):
    """
    Exception for setting invalid box vectors
    """


class InvalidPeriodicityError(OpenFFToolkitException):
    """
    Exception for setting invalid periodicity
    """


class MissingUniqueMoleculesError(OpenFFToolkitException):
    """
    Exception for when unique_molecules is required but not found
    """


class SMIRKSMismatchError(OpenFFToolkitException):
    """
    Exception for cases where smirks are inappropriate
    for the environment type they are being parsed into
    """


# TODO: This should be renamed to SMARTSParsingError
class SMIRKSParsingError(OpenFFToolkitException):
    """
    Exception for when SMIRKS are not parseable for any environment
    """


class ParameterHandlerRegistrationError(OpenFFToolkitException):
    """
    Exception for errors in ParameterHandler registration
    """


class SMIRNOFFVersionError(OpenFFToolkitException):
    """
    Exception thrown when an incompatible SMIRNOFF version data structure is attempted to be read.
    """


class SMIRNOFFAromaticityError(OpenFFToolkitException):
    """
    Exception thrown when an incompatible SMIRNOFF aromaticity model is checked for compatibility.
    """


class InvalidAromaticityModelError(OpenFFToolkitException, ValueError):
    """
    General exception for errors while setting the aromaticity model of a Topology.
    """


class SMIRNOFFParseError(OpenFFToolkitException):
    """
    Error for when a SMIRNOFF data structure is not parseable by a ForceField
    """

    # TODO: Remove ParseError altogether by v0.11.0


class PartialChargeVirtualSitesError(OpenFFToolkitException):
    """
    Exception thrown when partial charges cannot be computed for a Molecule because the ForceField applies virtual
    sites.
    """


class SMIRNOFFSpecError(OpenFFToolkitException):
    """
    Exception for when data is noncompliant with the SMIRNOFF data specification.
    """


class SMIRNOFFSpecUnimplementedError(OpenFFToolkitException):
    """
    Exception for when a portion of the SMIRNOFF specification is not yet implemented.
    """


class FractionalBondOrderInterpolationMethodUnsupportedError(OpenFFToolkitException):
    """
    Exception for when an unsupported fractional bond order interpolation assignment method is called.
    """


class NotEnoughPointsForInterpolationError(OpenFFToolkitException):
    """Exception for when less than two points are provided for interpolation"""


class IncompatibleParameterError(OpenFFToolkitException):
    """
    Exception for when a set of parameters is scientifically/technically incompatible with another
    """


class UnassignedValenceParameterException(OpenFFToolkitException):
    """Exception raised when there are valence terms for which a ParameterHandler can't find parameters."""


class UnassignedBondParameterException(UnassignedValenceParameterException):
    """Exception raised when there are bond terms for which a ParameterHandler can't find parameters."""


class UnassignedAngleParameterException(UnassignedValenceParameterException):
    """Exception raised when there are angle terms for which a ParameterHandler can't find parameters."""


class UnassignedProperTorsionParameterException(UnassignedValenceParameterException):
    """Exception raised when there are proper torsion terms for which a ParameterHandler can't find parameters."""


class UnassignedMoleculeChargeException(OpenFFToolkitException):
    """Exception raised when no charge method is able to assign charges to a molecule."""


class DuplicateParameterError(OpenFFToolkitException):
    """Exception raised when trying to add a ParameterType that already exists"""


class ParameterLookupError(OpenFFToolkitException):
    """Exception raised when something goes wrong in a parameter lookup in
    ParameterHandler.__getitem__"""


class DuplicateVirtualSiteTypeException(OpenFFToolkitException):
    """Exception raised when trying to register two different virtual site classes with the same 'type'"""


class CallbackRegistrationError(OpenFFToolkitException, TypeError):
    """Error raised when callback registration fails."""


class HierarchySchemeWithIteratorNameAlreadyRegisteredException(OpenFFToolkitException):
    """Exception raised when trying to add a HierarchyScheme to a molecule
    that already has one with the same iterator name"""


# TODO: Should be a subclass of KeyError? Should be replaced by KeyError?
class HierarchySchemeNotFoundException(OpenFFToolkitException):
    """Exception raised when trying to access a HierarchyScheme from a molecule
    that doesn't have one with the given iterator name"""


<<<<<<< HEAD
class HierarchyIteratorNameConflictError(OpenFFToolkitException):
    """Exception raised when trying to access a hierarchy scheme with a name that
    already exists as a `Topology` or `Molecule` attribute."""
=======
class VirtualSitesUnsupportedError(OpenFFToolkitException):
    """Exception raised when trying to store virtual sites in a `Molecule` or `Topology` object."""
>>>>>>> e87add99


class MissingIndexedAttributeError(
    OpenFFToolkitException, IndexError, KeyError, AttributeError
):
    """Error raised when an indexed attribute does not exist"""


class MissingPartialChargesError(OpenFFToolkitException, ValueError):
    """Error raised when a molecule is missing partial charges in a context in which it is expected to have them."""


class UnsupportedMoleculeConversionError(OpenFFToolkitException):
    """Error raised when attempting to instantiate a Molecule with insufficient inputs."""


class InconsistentStereochemistryError(OpenFFToolkitException):
    """
    Error raised when stereochemistry is inconsistent before and after conversions between molecule representations.
    """


class UnsupportedFileTypeError(OpenFFToolkitException):
    """Error raised when attempting to parse an unsupported file type."""


class OpenEyeError(OpenFFToolkitException):
    """Error raised when an OpenEye Toolkits operation fails."""


class OpenEyeImportError(OpenFFToolkitException):
    """Error raised when importing an OpenEye module fails."""


class MultipleMoleculesInPDBError(OpenFFToolkitException):
    """Error raised when a multiple molecules are found when one was expected"""


class WrongShapeError(OpenFFToolkitException):
    """Error raised when an array of the wrong shape is found"""


class UnassignedChemistryInPDBError(OpenFFToolkitException, ValueError):
    """
    Error raised when a bond or atom in a polymer could not be assigned chemical information.
    """

    def __init__(
        self,
        msg: Optional[str] = None,
        substructure_library: Optional[Dict[str, Tuple[str, List[str]]]] = None,
        omm_top: Optional["OpenMMTopology"] = None,
        unassigned_bonds: Optional[List[Tuple[int, int]]] = None,
        unassigned_atoms: Optional[List[int]] = None,
        matches: Optional[DefaultDict[int, List[str]]] = None,
    ):
        if omm_top is not None:
            self.omm_top = omm_top
            self._atoms: List["OpenMMAtom"] = list(omm_top.atoms())
            self._bonds: List[Tuple["OpenMMAtom", "OpenMMAtom"]] = list(omm_top.bonds())

        if not (substructure_library):
            substructure_library = {}
        self.substructure_library = substructure_library
        self.unassigned_bonds = [] if unassigned_bonds is None else unassigned_bonds
        self.unassigned_atoms = [] if unassigned_atoms is None else unassigned_atoms
        self.matches = matches

        message = (
            ["Some bonds or atoms in the input could not be identified.", ""]
            if msg is None
            else [msg, ""]
        )

        message += [
            *self.missing_hydrogens_hint(),
            *self.multiple_chains_hint(),
            *self.mismatched_atom_names_hint(),
            *self.unknown_residue_hint(),
            *self.assigned_residue_name_mismatch_hint(),
            *self.unassigned_atoms_err(),
            *self.unassigned_bonds_err(),
        ]

        super().__init__("\n".join(message))

    def residue_of_atom_as_str(self, atom_index: int) -> str:
        res = self._atoms[atom_index].residue
        return self.fmt_residue(res.name, res.id, res.chain.id)

    @staticmethod
    def fmt_residue(name: str, num: int, chain: str = "") -> str:
        if chain == "":
            return f"{name}#{num:0>4}"
        else:
            return f"{chain}:{name}#{num:0>4}"

    def unassigned_atoms_err(self) -> List[str]:
        if self.unassigned_atoms and self.omm_top:
            return [
                (
                    f"Error: The following {len(self.unassigned_atoms)} atoms exist in the input "
                    + "but could not be assigned chemical information from the "
                    + "substructure library:"
                ),
                *(
                    f"    Atom {i: >5} ({self._atoms[i].name}) in residue "
                    + f"{self.residue_of_atom_as_str(i)}"
                    for i in self.unassigned_atoms
                ),
                "",
            ]
        return []

    def unassigned_bonds_err(self) -> List[str]:
        if not (self.unassigned_bonds and self.unassigned_atoms and self.omm_top):
            return []

        unassigned_bonds_with_assigned_atoms = [
            (i_a, i_b)
            for i_a, i_b in self.unassigned_bonds
            if i_a not in self.unassigned_atoms and i_b not in self.unassigned_atoms
        ]

        elided_bonds_hint = []
        if unassigned_bonds_with_assigned_atoms != self.unassigned_bonds:
            elided_bonds_hint.append(
                "Note: Bonds involving atoms that could not be assigned chemical "
                + "information have been elided from this list."
            )

        if unassigned_bonds_with_assigned_atoms:
            return [
                (
                    f"Error: The following {len(unassigned_bonds_with_assigned_atoms)} "
                    + "bonds exist in the input but could not be assigned "
                    + "chemical information from the substructure library:"
                ),
                *(
                    f"    Bond between atom {i_a: >5} ({self._atoms[i_a].name}) "
                    + f"in {self.residue_of_atom_as_str(i_a)} "
                    + f"and atom {i_b: >5} ({self._atoms[i_b].name}) "
                    + f"in {self.residue_of_atom_as_str(i_b)}"
                    for i_a, i_b in unassigned_bonds_with_assigned_atoms
                ),
                *elided_bonds_hint,
                "",
            ]
        return []

    def missing_hydrogens_hint(self) -> List[str]:
        if self.omm_top and all(atom.element.symbol != "H" for atom in self._atoms):
            return [
                "Hint: There are no hydrogens in the input. The OpenFF Toolkit "
                + "requires explicit hydrogens to avoid ambiguities in protonation "
                + "state or bond order. Try generating hydrogens with another package "
                + "and trying again.",
                "",
            ]
        return []

    def unknown_residue_hint(self) -> List[str]:
        if self.substructure_library and self.omm_top:
            unassigned_resnames = [
                self._atoms[i].residue.name for i in self.unassigned_atoms
            ]
            unknown_resnames = set(
                [
                    resname
                    for resname in unassigned_resnames
                    if resname not in self.substructure_library
                ]
            )
            # Only raise this error if we're in Molecule.from_polymer_pdb,
            # since Topology.from_pdb DOES accept multiple
            # chains. We can tell the difference because
            # Topology.from_pdb will have added the
            # "UNIQUE_MOLECULE" key to the substructure library,
            if ("HOH" in unknown_resnames) and (
                "UNIQUE_MOLECULE" not in self.substructure_library
            ):
                solvent_note = [
                    "Note: 'HOH' is a residue code for water. You may have "
                    + "crystallographic waters in your PDB file. Please remove "
                    + "these before proceeding, or use Topology.from_pdb."
                ]
            else:
                solvent_note = [""]

            if unknown_resnames:
                return [
                    "Hint: The following residue names with unassigned atoms were not "
                    + "found in the substructure library. While the OpenFF Toolkit "
                    + "identifies residues by matching chemical substructures rather "
                    + "than by residue name, it currently only supports the 20 "
                    + "'canonical' amino acids.",
                    *(f"    {resname}" for resname in sorted(unknown_resnames)),
                    *solvent_note,
                    "",
                ]
        return []

    def multiple_chains_hint(self) -> List[str]:
        # Only raise this error if we're in Molecule.from_polymer_pdb,
        # since Topology.from_pdb DOES accept multiple
        # chains. We can tell the difference because
        # Topology.from_pdb will have added the
        # "UNIQUE_MOLECULE" key to the substructure library,
        if (self.omm_top.getNumChains() > 1) and (
            "UNIQUE_MOLECULE" not in self.substructure_library
        ):
            return [
                "Hint: The input has multiple chain identifiers. The OpenFF "
                + "Toolkit Molecule.from_polymer_pdb method only supports "
                + "single-molecule PDB files. Please use Topology.from_pdb "
                + "or split the file into individual chains and load each "
                + "separately.",
                "",
            ]

        return []

    def assigned_residue_name_mismatch_hint(self) -> List[str]:
        from collections import defaultdict

        if not self.matches:
            return []

        # Construct a map from input residues to assigned resnames
        residues: Mapping[Tuple[str, str, str], Set[str]] = defaultdict(set)
        for atom in self.omm_top.atoms():
            input_resname: str = atom.residue.name
            input_resnum: str = atom.residue.id
            input_chain: str = atom.residue.chain.id
            matched_resnames = self.matches[atom.index]
            # Only the first match is assigned, so throw out the others
            assigned_resname = next(iter(matched_resnames), "No match")

            residues[(input_resname, input_resnum, input_chain)].add(assigned_resname)

        # Filter out residues where assigned resname doesn't match the input
        residues = {
            (input_resname, input_resnum, input_chain): assigned_resnames
            for (
                input_resname,
                input_resnum,
                input_chain,
            ), assigned_resnames in residues.items()
            if set([input_resname]) != assigned_resnames
        }

        if residues:
            return [
                "Hint: The following residues were assigned names that do not "
                + "match the residue name in the input, or could not be assigned "
                + "residue names at all. This may indicate that atoms are "
                + "missing from the input or some other error. The OpenFF "
                + "Toolkit requires all atoms, including hydrogens, to be "
                + "explicit in the input to avoid ambiguities in protonation "
                + "state or bond order:",
                *(
                    (
                        f"    Input residue {self.fmt_residue(resname, int(resnum), chain)} "
                        + f"contains atoms matching substructures {assigned_resnames}"
                    )
                    for (
                        resname,
                        resnum,
                        chain,
                    ), assigned_resnames in residues.items()
                ),
                "",
            ]

        return []

    def mismatched_atom_names_hint(self) -> List[str]:
        from collections import defaultdict

        if not (self.omm_top and self.substructure_library):
            return []

        # Collect all the unassigned atoms by residue
        unassigned_residues: Mapping[OpenMMResidue, List[OpenMMAtom]] = defaultdict(
            list
        )
        for i in self.unassigned_atoms:
            atom = self._atoms[i]
            res: OpenMMResidue = atom.residue
            unassigned_residues[res].append(atom)

        # Mark residues that don't have the right number and elements of atoms
        # by clearing their atoms lists
        for res, atoms in unassigned_residues.items():
            try:
                library_res = self.substructure_library[res.name]
            except KeyError:
                # Residue is not in substructure library at all!
                atoms.clear()
                continue
            for library_elements, names in library_res:
                residue_elements = sorted(atom.element.symbol for atom in res.atoms())
                if library_elements == residue_elements:
                    # Prune the atoms down to just those whose names don't match
                    atoms[:] = [atom for atom in atoms if atom.name not in names]
                    # We're done with this residue
                    break
            else:
                # smiles for loop did not break, so clear the atom list
                atoms.clear()
        misnamed = {res: atoms for res, atoms in unassigned_residues.items() if atoms}

        if misnamed:
            return [
                "Hint: The following residues have the right numbers of the "
                + "right elements to match a substructure with the same name as "
                + "the input residue, but did not match. This most likely "
                + "suggests that their atom names do not match those in the "
                + "substructure library. Try renaming misnamed atoms according "
                + "to the PDB Chemical Component Dictionary.",
                *(
                    (
                        f"    Input residue {self.fmt_residue(res.name, int(res.id))} "
                        + f"has misnamed atoms {', '.join(a.name for a in atoms)}"
                    )
                    for res, atoms in misnamed.items()
                ),
                "",
            ]

        return []<|MERGE_RESOLUTION|>--- conflicted
+++ resolved
@@ -321,14 +321,13 @@
     that doesn't have one with the given iterator name"""
 
 
-<<<<<<< HEAD
 class HierarchyIteratorNameConflictError(OpenFFToolkitException):
     """Exception raised when trying to access a hierarchy scheme with a name that
     already exists as a `Topology` or `Molecule` attribute."""
-=======
+
+
 class VirtualSitesUnsupportedError(OpenFFToolkitException):
     """Exception raised when trying to store virtual sites in a `Molecule` or `Topology` object."""
->>>>>>> e87add99
 
 
 class MissingIndexedAttributeError(
