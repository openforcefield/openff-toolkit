--- conflicted
+++ resolved
@@ -27,16 +27,9 @@
     UndefinedStereochemistryError,
 )
 
-<<<<<<< HEAD
 if TYPE_CHECKING:
     from openff.toolkit.topology.molecule import Atom, Bond, Molecule
 
-# =============================================================================================
-# CONFIGURE LOGGER
-# =============================================================================================
-
-=======
->>>>>>> fda58602
 logger = logging.getLogger(__name__)
 
 
@@ -1066,7 +1059,7 @@
     def _elf_is_problematic_conformer(
         cls,
         molecule: "Molecule",
-        conformer: "Quantity",
+        conformer: unit.Quantity,
     ) -> Tuple[bool, Optional[str]]:
         """A function which checks if a particular conformer is known to be problematic
         when computing ELF partial charges.
@@ -1115,7 +1108,7 @@
     @classmethod
     def _elf_prune_problematic_conformers(
         cls, molecule: "Molecule"
-    ) -> List["Quantity"]:
+    ) -> List[unit.Quantity]:
         """A function which attempts to remove conformers which are known to be
         problematic when computing ELF partial charges.
 
@@ -1152,7 +1145,7 @@
     def _elf_compute_electrostatic_energy(
         cls,
         molecule: "Molecule",
-        conformer: "Quantity",
+        conformer: unit.Quantity,
     ) -> float:
         """Computes the 'electrostatic interaction energy' of a particular conformer
         of a molecule.
@@ -1273,10 +1266,10 @@
     def _elf_select_diverse_conformers(
         cls,
         molecule: "Molecule",
-        ranked_conformers: List["Quantity"],
+        ranked_conformers: List[unit.Quantity],
         limit: int,
-        rms_tolerance: "Quantity",
-    ) -> List["Quantity"]:
+        rms_tolerance: unit.Quantity,
+    ) -> List[unit.Quantity]:
         """Attempt to greedily select a specified number conformers which are maximally
         diverse.
 
@@ -1361,7 +1354,7 @@
         molecule: "Molecule",
         percentage: float = 2.0,
         limit: int = 10,
-        rms_tolerance: "Quantity" = 0.05 * unit.angstrom,
+        rms_tolerance: unit.Quantity = 0.05 * unit.angstrom,
     ):
         """Applies the `ELF method
         <https://docs.eyesopen.com/toolkits/python/quacpactk/molchargetheory.html#elf-conformer-selection>`_
