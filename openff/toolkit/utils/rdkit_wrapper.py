"""
Wrapper class providing a minimal consistent interface to the `RDKit <http://www.rdkit.org/>`.
"""

__all__ = ("RDKitToolkitWrapper",)

import copy
import functools
import importlib
import itertools
import logging
import tempfile
from typing import TYPE_CHECKING, Dict, List, Optional, Tuple

import numpy as np
from cachetools import LRUCache, cached
from openff.units import unit

if TYPE_CHECKING:
    from openff.toolkit.topology.molecule import Molecule

from openff.toolkit.utils import base_wrapper
from openff.toolkit.utils.constants import DEFAULT_AROMATICITY_MODEL
from openff.toolkit.utils.exceptions import (
    ChargeMethodUnavailableError,
    ConformerGenerationError,
    SMILESParseError,
    ToolkitUnavailableException,
    UndefinedStereochemistryError,
)

# =============================================================================================
# CONFIGURE LOGGER
# =============================================================================================

logger = logging.getLogger(__name__)

# =============================================================================================
# IMPLEMENTATION
# =============================================================================================


def normalize_file_format(file_format):
    return file_format.upper()


def _require_text_file_obj(file_obj):
    try:
        file_obj.write("")
    except TypeError:
        # Switch to a ValueError and use a more informative exception
        # message to match RDKit's toolkit writer.
        raise ValueError(
            "Need a text mode file object like StringIO or a file opened with mode 't'"
        ) from None


class RDKitToolkitWrapper(base_wrapper.ToolkitWrapper):
    """
    RDKit toolkit wrapper

    .. warning :: This API is experimental and subject to change.
    """

    _toolkit_name = "The RDKit"
    _toolkit_installation_instructions = (
        "A conda-installable version of the free and open source RDKit cheminformatics "
        "toolkit can be found at: https://anaconda.org/rdkit/rdkit"
    )

    def __init__(self):
        super().__init__()

        self._toolkit_file_read_formats = ["SDF", "MOL", "SMI"]  # TODO: Add TDT support

        if not self.is_available():
            raise ToolkitUnavailableException(
                f"The required toolkit {self._toolkit_name} is not "
                f"available. {self._toolkit_installation_instructions}"
            )
        else:
            from rdkit import __version__ as rdkit_version

            self._toolkit_version = rdkit_version

            from rdkit import Chem

            # we have to make sure the toolkit can be loaded before formatting this dict
            # Note any new file write formats should be added here only
            self._toolkit_file_write_formats = {
                "SDF": Chem.SDWriter,
                "MOL": Chem.SDWriter,
                "SMI": None,  # Special support to use to_smiles() instead of RDKit's SmilesWriter
                "PDB": Chem.PDBWriter,
                "TDT": Chem.TDTWriter,
            }

    @property
    def toolkit_file_write_formats(self):
        """
        List of file formats that this toolkit can write.
        """
        return list(self._toolkit_file_write_formats.keys())

    @classmethod
    def is_available(cls):
        """
        Check whether the RDKit toolkit can be imported

        Returns
        -------
        is_installed : bool
            True if RDKit is installed, False otherwise.

        """
        if cls._is_available is None:
            try:
                importlib.import_module("rdkit", "Chem")
            except ImportError:
                cls._is_available = False
            else:
                cls._is_available = True
        return cls._is_available

    def from_object(self, obj, allow_undefined_stereo=False, _cls=None):
        """
        If given an rdchem.Mol (or rdchem.Mol-derived object), this function will load it into an
        openff.toolkit.topology.molecule. Otherwise, it will return False.

        Parameters
        ----------
        obj : A rdchem.Mol-derived object
            An object to be type-checked and converted into a Molecule, if possible.
        allow_undefined_stereo : bool, default=False
            Whether to accept molecules with undefined stereocenters. If False,
            an exception will be raised if a molecule with undefined stereochemistry
            is passed into this function.
        _cls : class
            Molecule constructor

        Returns
        -------
        Molecule or False
            An openff.toolkit.topology.molecule Molecule.

        Raises
        ------
        NotImplementedError
            If the object could not be converted into a Molecule.
        """
        # TODO: Add tests for the from_object functions
        from rdkit import Chem

        if _cls is None:
            from openff.toolkit.topology.molecule import Molecule

            _cls = Molecule
        if isinstance(obj, Chem.rdchem.Mol):
            return _cls.from_rdkit(obj, allow_undefined_stereo=allow_undefined_stereo)
        raise NotImplementedError(
            "Cannot create Molecule from {} object".format(type(obj))
        )

    def from_pdb_and_smiles(
        self, file_path, smiles, allow_undefined_stereo=False, _cls=None
    ):
        """
        Create a Molecule from a pdb file and a SMILES string using RDKit.

        Requires RDKit to be installed.

        The molecule is created and sanitised based on the SMILES string, we then find a mapping
        between this molecule and one from the PDB based only on atomic number and connections.
        The SMILES molecule is then reindexed to match the PDB, the conformer is attached, and the
        molecule returned.

        Note that any stereochemistry in the molecule is set by the SMILES, and not the coordinates
        of the PDB.

        Parameters
        ----------
        file_path: str
            PDB file path
        smiles : str
            a valid smiles string for the pdb, used for stereochemistry, formal charges, and bond order
        allow_undefined_stereo : bool, default=False
            If false, raises an exception if SMILES contains undefined stereochemistry.
        _cls : class
            Molecule constructor

        Returns
        --------
        molecule : openff.toolkit.Molecule (or _cls() type)
            An OFFMol instance with ordering the same as used in the PDB file.

        Raises
        ------
        InvalidConformerError : if the SMILES and PDB molecules are not isomorphic.
        """

        from rdkit import Chem

        # Make the molecule from smiles
        offmol = self.from_smiles(
            smiles, allow_undefined_stereo=allow_undefined_stereo, _cls=_cls
        )

        # Make another molecule from the PDB. We squelch stereo errors here, since
        # RDKit's PDB loader doesn't attempt to perceive stereochemistry, bond order,
        # or formal charge (and we don't need those here).
        prev_log_level = logger.getEffectiveLevel()
        logger.setLevel(logging.ERROR)
        pdbmol = self.from_rdkit(
            Chem.MolFromPDBFile(file_path, removeHs=False),
            allow_undefined_stereo=True,
            hydrogens_are_explicit=True,
            _cls=_cls,
        )
        logger.setLevel(prev_log_level)

        # check isomorphic and get the mapping if true the mapping will be
        # Dict[pdb_index: offmol_index] sorted by pdb_index
        isomorphic, mapping = _cls.are_isomorphic(
            pdbmol,
            offmol,
            return_atom_map=True,
            aromatic_matching=False,
            formal_charge_matching=False,
            bond_order_matching=False,
            atom_stereochemistry_matching=False,
            bond_stereochemistry_matching=False,
        )

        if mapping is not None:
            new_mol = offmol.remap(mapping)

            # the pdb conformer is in the correct order so just attach it here
            new_mol._add_conformer(pdbmol.conformers[0])

            return new_mol

        else:
            from openff.toolkit.topology.molecule import InvalidConformerError

            raise InvalidConformerError("The PDB and SMILES structures do not match.")

    def _smarts_to_networkx(self, substructure_smarts):
        import networkx as nx
        from rdkit import Chem

        rdmol = Chem.MolFromSmarts(substructure_smarts)

        _bondtypes = {
            # 0: Chem.BondType.AROMATIC,
            Chem.BondType.SINGLE: 1,
            Chem.BondType.AROMATIC: 1.5,
            Chem.BondType.DOUBLE: 2,
            Chem.BondType.TRIPLE: 3,
            Chem.BondType.QUADRUPLE: 4,
            Chem.BondType.QUINTUPLE: 5,
            Chem.BondType.HEXTUPLE: 6,
        }
        rdmol_G = nx.Graph()
        for atom in rdmol.GetAtoms():
            atomic_number = atom.GetAtomicNum()

            rdmol_G.add_node(
                atom.GetIdx(),
                atomic_number=atomic_number,
                formal_charge=atom.GetFormalCharge(),
                map_index=atom.GetAtomMapNum(),
            )
        for bond in rdmol.GetBonds():
            bond_type = bond.GetBondType()
            # All bonds in the graph should have been explicitly assigned by this point.
            if bond_type == Chem.rdchem.BondType.UNSPECIFIED:
                raise Exception

            rdmol_G.add_edge(
                bond.GetBeginAtomIdx(),
                bond.GetEndAtomIdx(),
                bond_order=_bondtypes[bond_type],
            )
        return rdmol_G

    def _assign_aromaticity_and_stereo_from_3d(self, offmol):
        from rdkit import Chem

        rdmol = offmol.to_rdkit()
        Chem.SanitizeMol(
            rdmol,
            Chem.SANITIZE_ALL
            ^ Chem.SANITIZE_ADJUSTHS,  # ^ Chem.SANITIZE_SETAROMATICITY,
        )
        Chem.AssignStereochemistryFrom3D(rdmol)
        Chem.Kekulize(rdmol, clearAromaticFlags=True)
        Chem.SetAromaticity(rdmol, Chem.AromaticityModel.AROMATICITY_MDL)
        # To get HIS//TRP to get recognized as aromatic, we can use a different aromaticity model
        #Chem.SetAromaticity(rdmol, Chem.AromaticityModel.AROMATICITY_DEFAULT)

        print(f"Number of atoms after sanitization: {len(rdmol.GetAtoms())}")

        offmol_w_stereo_and_aro = offmol.from_rdkit(
            rdmol, allow_undefined_stereo=True, hydrogens_are_explicit=True
        )
        return offmol_w_stereo_and_aro

    def _process_sdf_supplier(self, sdf_supplier, allow_undefined_stereo, _cls):
        "Helper function to process RDKit molecules from an SDF input source"
        from rdkit import Chem

        for rdmol in sdf_supplier:
            if rdmol is None:
                continue

            # Sanitize the molecules (fails on nitro groups)
            try:
                Chem.SanitizeMol(
                    rdmol,
                    Chem.SANITIZE_ALL
                    ^ Chem.SANITIZE_SETAROMATICITY
                    ^ Chem.SANITIZE_ADJUSTHS,
                )
                Chem.AssignStereochemistryFrom3D(rdmol)
            except ValueError as e:
                logger.warning(rdmol.GetProp("_Name") + " " + str(e))
                continue
            Chem.SetAromaticity(rdmol, Chem.AromaticityModel.AROMATICITY_MDL)
            mol = self.from_rdkit(
                rdmol, allow_undefined_stereo=allow_undefined_stereo, _cls=_cls
            )
            yield mol

    def from_file(
        self, file_path, file_format, allow_undefined_stereo=False, _cls=None
    ):
        """
        Create an openff.toolkit.topology.Molecule from a file using this toolkit.



        Parameters
        ----------
        file_path : str
            The file to read the molecule from
        file_format : str
            Format specifier, usually file suffix (eg. 'MOL2', 'SMI')
            Note that not all toolkits support all formats. Check
            ToolkitWrapper.toolkit_file_read_formats for details.
        allow_undefined_stereo : bool, default=False
            If false, raises an exception if oemol contains undefined stereochemistry.
        _cls : class
            Molecule constructor
        Returns
        -------
        molecules : iterable of Molecules
            a list of Molecule objects is returned.

        """
        from rdkit import Chem

        file_format = normalize_file_format(file_format)

        mols = list()
        if (file_format == "MOL") or (file_format == "SDF"):
            sdf_supplier = Chem.ForwardSDMolSupplier(
                file_path, removeHs=False, sanitize=False, strictParsing=True
            )
            mols.extend(
                self._process_sdf_supplier(
                    sdf_supplier,
                    allow_undefined_stereo=allow_undefined_stereo,
                    _cls=_cls,
                )
            )

        elif file_format == "SMI":
            # TODO: We have to do some special stuff when we import SMILES (currently
            # just adding H's, but could get fancier in the future). It might be
            # worthwhile to parse the SMILES file ourselves and pass each SMILES
            # through the from_smiles function instead
            for rdmol in Chem.SmilesMolSupplier(file_path, titleLine=False):
                if rdmol is None:
                    # Skip any lines that could not be processed.
                    # This is consistent with the SDF reader and with
                    # the OpenEye toolkit wrapper.
                    continue
                rdmol = Chem.AddHs(rdmol)
                mol = self.from_rdkit(
                    rdmol, allow_undefined_stereo=allow_undefined_stereo, _cls=_cls
                )
                mols.append(mol)

        elif file_format == "PDB":
            raise Exception(
                "RDKit can not safely read PDBs on their own. Information about bond order "
                "and aromaticity is likely to be lost. To read a PDB using RDKit use "
                "Molecule.from_pdb_and_smiles()"
            )
            # TODO: See if we can implement PDB+mol/smi combinations to get complete bond information.
            #  testing to see if we can make a molecule from smiles and then use the PDB
            #  conformer as the geometry and just reorder the molecule
            # https://github.com/openforcefield/openff-toolkit/issues/121
            # rdmol = Chem.MolFromPDBFile(file_path, removeHs=False)
            # mol = Molecule.from_rdkit(rdmol, _cls=_cls)
            # mols.append(mol)
            # TODO: Add SMI, TDT(?) support

        else:
            raise ValueError(f"Unsupported file format: {file_format}")

        return mols

    def from_file_obj(
        self, file_obj, file_format, allow_undefined_stereo=False, _cls=None
    ):
        """
        Return an openff.toolkit.topology.Molecule from a file-like object using this toolkit.

        A file-like object is an object with a ".read()" method.

        .. warning :: This API is experimental and subject to change.

        Parameters
        ----------
        file_obj : file-like object
            The file-like object to read the molecule from
        file_format : str
            Format specifier, usually file suffix (eg. 'MOL2', 'SMI')
            Note that not all toolkits support all formats. Check
            ToolkitWrapper.toolkit_file_read_formats for details.
        allow_undefined_stereo : bool, default=False
            If false, raises an exception if oemol contains undefined stereochemistry.
        _cls : class
            Molecule constructor
        Returns
        -------
        molecules : Molecule or list of Molecules
            a list of Molecule objects is returned.

        """
        from rdkit import Chem

        mols = []

        file_format = normalize_file_format(file_format)

        if (file_format == "MOL") or (file_format == "SDF"):
            # TODO: Iterate over all mols in file_data
            sdf_supplier = Chem.ForwardSDMolSupplier(
                file_obj, removeHs=False, sanitize=False, strictParsing=True
            )
            mols.extend(
                self._process_sdf_supplier(
                    sdf_supplier,
                    allow_undefined_stereo=allow_undefined_stereo,
                    _cls=_cls,
                )
            )

        elif file_format == "SMI":
            # There's no good way to create a SmilesMolSuppler from a string
            # other than to use a temporary file.
            with tempfile.NamedTemporaryFile(suffix=".smi") as tmpfile:
                content = file_obj.read()
                if isinstance(content, str):
                    # Backwards compatibility. Older versions of OpenFF supported
                    # file objects in "t"ext mode, but not file objects
                    # in "b"inary mode. Now we expect all input file objects
                    # to handle binary mode, but don't want to break older code.
                    tmpfile.write(content.encode("utf8"))
                else:
                    tmpfile.write(content)
                tmpfile.flush()
                return self.from_file(
                    tmpfile.name,
                    "SMI",
                    allow_undefined_stereo=allow_undefined_stereo,
                    _cls=_cls,
                )

        elif file_format == "PDB":
            raise Exception(
                "RDKit can not safely read PDBs on their own. Information about bond order and aromaticity "
                "is likely to be lost. To read a PDB using RDKit use Molecule.from_pdb_and_smiles()"
            )
            # TODO: See if we can implement PDB+mol/smi combinations to get complete bond information.
            # https://github.com/openforcefield/openff-toolkit/issues/121
            # file_data = file_obj.read()
            # rdmol = Chem.MolFromPDBBlock(file_data)
            # mol = Molecule.from_rdkit(rdmol, _cls=_cls)
            # mols.append(mol)

        else:
            raise ValueError(f"Unsupported file format: {file_format}")
        # TODO: TDT file support
        return mols

    def to_file_obj(self, molecule, file_obj, file_format):
        """
        Writes an OpenFF Molecule to a file-like object

        Parameters
        ----------
        molecule : an OpenFF Molecule
            The molecule to write
        file_obj
            The file-like object to write to
        file_format
            The format for writing the molecule data

        Returns
        -------

        """
        file_format = normalize_file_format(file_format)
        _require_text_file_obj(file_obj)

        if file_format == "SMI":
            # Special case for SMILES
            smiles = self.to_smiles(molecule)
            name = molecule.name
            if name is not None:
                output_line = f"{smiles} {name}\n"
            else:
                output_line = f"{smiles}\n"
            file_obj.write(output_line)
        else:
            try:
                writer_func = self._toolkit_file_write_formats[file_format]
            except KeyError:
                raise ValueError(f"Unsupported file format: {file_format})") from None
            rdmol = self.to_rdkit(molecule)
            writer = writer_func(file_obj)
            try:
                writer.write(rdmol)
            finally:
                writer.close()

    def to_file(self, molecule, file_path, file_format):
        """
        Writes an OpenFF Molecule to a file-like object

        Parameters
        ----------
        molecule : an OpenFF Molecule
            The molecule to write
        file_path
            The file path to write to
        file_format
            The format for writing the molecule data

        Returns
        ------

        """

        # open a file object and pass to the object writer
        with open(file_path, "w") as file_obj:
            self.to_file_obj(
                molecule=molecule, file_obj=file_obj, file_format=file_format
            )

    def enumerate_stereoisomers(
        self, molecule, undefined_only=False, max_isomers=20, rationalise=True
    ):
        """
        Enumerate the stereocenters and bonds of the current molecule.

        Parameters
        ----------
        molecule: openff.toolkit.topology.Molecule
            The molecule whose state we should enumerate

        undefined_only: bool optional, default=False
            If we should enumerate all stereocenters and bonds or only those with undefined stereochemistry

        max_isomers: int optional, default=20
            The maximum amount of molecules that should be returned

        rationalise: bool optional, default=True
            If we should try to build and rationalise the molecule to ensure it can exist

        Returns
        --------
        molecules: List[openff.toolkit.topology.Molecule]
            A list of openff.toolkit.topology.Molecule instances

        """
        from rdkit import Chem
        from rdkit.Chem.EnumerateStereoisomers import (  # type: ignore[import]
            EnumerateStereoisomers,
            StereoEnumerationOptions,
        )

        # create the molecule
        rdmol = self.to_rdkit(molecule=molecule)

        # in case any bonds/centers are missing stereo chem flag it here
        Chem.AssignStereochemistry(
            rdmol, cleanIt=True, force=True, flagPossibleStereoCenters=True
        )
        Chem.FindPotentialStereoBonds(rdmol)

        # set up the options
        stereo_opts = StereoEnumerationOptions(
            tryEmbedding=rationalise,
            onlyUnassigned=undefined_only,
            maxIsomers=max_isomers,
        )

        isomers = tuple(EnumerateStereoisomers(rdmol, options=stereo_opts))

        molecules = []
        for isomer in isomers:
            # isomer has CIS/TRANS tags so convert back to E/Z
            Chem.SetDoubleBondNeighborDirections(isomer)
            Chem.AssignStereochemistry(isomer, force=True, cleanIt=True)
            mol = self.from_rdkit(isomer, _cls=molecule.__class__)
            if mol != molecule:
                molecules.append(mol)

        return molecules

    def enumerate_tautomers(self, molecule, max_states=20):
        """
        Enumerate the possible tautomers of the current molecule.

        Parameters
        ----------
        molecule: openff.toolkit.topology.Molecule
            The molecule whose state we should enumerate

        max_states: int optional, default=20
            The maximum amount of molecules that should be returned

        Returns
        -------
        molecules: List[openff.toolkit.topology.Molecule]
            A list of openff.toolkit.topology.Molecule instances not including the input molecule.
        """

        from rdkit import Chem
        from rdkit.Chem.MolStandardize import rdMolStandardize  # type: ignore[import]

        enumerator = rdMolStandardize.TautomerEnumerator()
        enumerator.SetMaxTautomers(max_states)
        rdmol = Chem.RemoveHs(molecule.to_rdkit())

        tautomers = enumerator.Enumerate(rdmol)

        # make a list of OpenFF molecules excluding the input molecule
        molecules = []
        for taut in tautomers:
            taut_hs = Chem.AddHs(taut)
            mol = self.from_smiles(
                Chem.MolToSmiles(taut_hs), allow_undefined_stereo=True
            )
            if mol != molecule:
                molecules.append(mol)

        return molecules[:max_states]

    def canonical_order_atoms(self, molecule):
        """
        Canonical order the atoms in the molecule using the RDKit.

        Parameters
        ----------
        molecule: openff.toolkit.topology.Molecule
            The input molecule

         Returns
        -------
        molecule : openff.toolkit.topology.Molecule
            The input molecule, with canonically-indexed atoms and bonds.
        """

        from rdkit import Chem

        rdmol = self.to_rdkit(molecule)

        # get the canonical ordering with hydrogens first
        # this is the default behaviour of RDKit
        atom_order = list(Chem.CanonicalRankAtoms(rdmol, breakTies=True))

        heavy_atoms = rdmol.GetNumHeavyAtoms()
        hydrogens = rdmol.GetNumAtoms() - heavy_atoms

        # now go through and change the rankings to get the heavy atoms first if hydrogens are present
        if hydrogens != 0:
            for i in range(len(atom_order)):
                if rdmol.GetAtomWithIdx(i).GetAtomicNum() != 1:
                    atom_order[i] -= hydrogens
                else:
                    atom_order[i] += heavy_atoms

        # make an atom mapping from the atom_order and remap the molecule
        atom_mapping = dict((i, rank) for i, rank in enumerate(atom_order))

        return molecule.remap(atom_mapping, current_to_new=True)

    def to_smiles(self, molecule, isomeric=True, explicit_hydrogens=True, mapped=False):
        """
        Uses the RDKit toolkit to convert a Molecule into a SMILES string.
        A partially mapped smiles can also be generated for atoms of interest by supplying
        an `atom_map` to the properties dictionary.

        Parameters
        ----------
        molecule : An openff.toolkit.topology.Molecule
            The molecule to convert into a SMILES.
        isomeric: bool optional, default= True
            return an isomeric smiles
        explicit_hydrogens: bool optional, default=True
            return a smiles string containing all hydrogens explicitly
        mapped: bool optional, default=False
            return a explicit hydrogen mapped smiles, the atoms to be mapped can be controlled by
            supplying an atom map into the properties dictionary. If no mapping is passed all
            atoms will be mapped in order, else an atom map dictionary from the current atom
            index to the map id should be supplied with no duplicates. The map ids (values) should
            start from 0 or 1.

        Returns
        -------
        smiles : str
            The SMILES of the input molecule.
        """
        from rdkit import Chem

        rdmol = self.to_rdkit(molecule)

        if not explicit_hydrogens:
            # remove the hydrogens from the molecule
            rdmol = Chem.RemoveHs(rdmol)

        if mapped:
            assert explicit_hydrogens is True, (
                "Mapped smiles require all hydrogens and "
                "stereochemistry to be defined to retain order"
            )

            # if we only want to map specific atoms check for an atom map
            atom_map = molecule._properties.get("atom_map", None)
            if atom_map is not None:
                # make sure there are no repeated indices
                map_ids = set(atom_map.values())
                if len(map_ids) < len(atom_map):
                    atom_map = None
                elif 0 in atom_map.values():
                    # we need to increment the map index
                    for atom, map in atom_map.items():
                        atom_map[atom] = map + 1

            if atom_map is None:
                # now we need to add the indexing to the rdmol to get it in the smiles
                for atom in rdmol.GetAtoms():
                    # the mapping must start from 1, as RDKit uses 0 to represent no mapping.
                    atom.SetAtomMapNum(atom.GetIdx() + 1)
            else:
                for atom in rdmol.GetAtoms():
                    try:
                        # try to set the atom map
                        map_idx = atom_map[atom.GetIdx()]
                        atom.SetAtomMapNum(map_idx)
                    except KeyError:
                        continue

        return Chem.MolToSmiles(
            rdmol, isomericSmiles=isomeric, allHsExplicit=explicit_hydrogens
        )

    def from_smiles(
        self,
        smiles,
        hydrogens_are_explicit=False,
        allow_undefined_stereo=False,
        _cls=None,
    ):
        """
        Create a Molecule from a SMILES string using the RDKit toolkit.

        .. warning :: This API is experimental and subject to change.

        Parameters
        ----------
        smiles : str
            The SMILES string to turn into a molecule
        hydrogens_are_explicit : bool, default=False
            If False, RDKit will perform hydrogen addition using Chem.AddHs
        allow_undefined_stereo : bool, default=False
            Whether to accept SMILES with undefined stereochemistry. If False,
            an exception will be raised if a SMILES with undefined stereochemistry
            is passed into this function.
        _cls : class
            Molecule constructor

        Returns
        -------
        molecule : openff.toolkit.topology.Molecule
            An OpenFF style molecule.
        """
        from rdkit import Chem

        rdmol = Chem.MolFromSmiles(smiles, sanitize=False)
        if rdmol is None:
            raise SMILESParseError("Unable to parse the SMILES string")

        # strip the atom map from the molecule if it has one
        # so we don't affect the sterochemistry tags
        for atom in rdmol.GetAtoms():
            if atom.GetAtomMapNum() != 0:
                # set the map back to zero but hide the index in the atom prop data
                atom.SetProp("_map_idx", str(atom.GetAtomMapNum()))
                # set it back to zero
                atom.SetAtomMapNum(0)

        # Chem.SanitizeMol calls updatePropertyCache so we don't need to call it ourselves
        # https://www.rdkit.org/docs/cppapi/namespaceRDKit_1_1MolOps.html#a8d831787aaf2d65d9920c37b25b476f5
        Chem.SanitizeMol(
            rdmol,
            Chem.SANITIZE_ALL ^ Chem.SANITIZE_ADJUSTHS ^ Chem.SANITIZE_SETAROMATICITY,
        )
        Chem.SetAromaticity(rdmol, Chem.AromaticityModel.AROMATICITY_MDL)

        # Chem.MolFromSmiles adds bond directions (i.e. ENDDOWNRIGHT/ENDUPRIGHT), but
        # doesn't set bond.GetStereo(). We need to call AssignStereochemistry for that.
        Chem.AssignStereochemistry(rdmol)

        # Throw an exception/warning if there is unspecified stereochemistry.
        if not allow_undefined_stereo:
            self._detect_undefined_stereo(
                rdmol, err_msg_prefix="Unable to make OFFMol from SMILES: "
            )

        # Add explicit hydrogens if they aren't there already
        if not hydrogens_are_explicit:
            rdmol = Chem.AddHs(rdmol)
        elif hydrogens_are_explicit:
            for atom_idx in range(rdmol.GetNumAtoms()):
                atom = rdmol.GetAtomWithIdx(atom_idx)
                if atom.GetNumImplicitHs() != 0:
                    raise ValueError(
                        f"'hydrogens_are_explicit' was specified as True, but RDKit toolkit interpreted "
                        f"SMILES '{smiles}' as having implicit hydrogen. If this SMILES is intended to "
                        f"express all explicit hydrogens in the molecule, then you should construct the "
                        f"desired molecule as an RDMol with no implicit hydrogens, and then use "
                        f"Molecule.from_rdkit() to create the desired OFFMol."
                    )

        molecule = self.from_rdkit(
            rdmol,
            _cls=_cls,
            allow_undefined_stereo=allow_undefined_stereo,
            hydrogens_are_explicit=hydrogens_are_explicit,
        )

        return molecule

    def from_inchi(self, inchi, allow_undefined_stereo=False, _cls=None):
        """
        Construct a Molecule from a InChI representation

        Parameters
        ----------
        inchi : str
            The InChI representation of the molecule.

        allow_undefined_stereo : bool, default=False
            Whether to accept InChI with undefined stereochemistry. If False,
            an exception will be raised if a InChI with undefined stereochemistry
            is passed into this function.

        _cls : class
            Molecule constructor

        Returns
        -------
        molecule : openff.toolkit.topology.Molecule
        """

        from rdkit import Chem

        # this seems to always remove the hydrogens
        rdmol = Chem.MolFromInchi(inchi, sanitize=False, removeHs=False)

        # try and catch an InChI parsing error
        if rdmol is None:
            raise RuntimeError(
                "There was an issue parsing the InChI string, please check and try again."
            )

        # process the molecule
        # TODO do we need this with inchi?
        rdmol.UpdatePropertyCache(strict=False)
        Chem.SanitizeMol(
            rdmol,
            Chem.SANITIZE_ALL ^ Chem.SANITIZE_ADJUSTHS ^ Chem.SANITIZE_SETAROMATICITY,
        )
        Chem.SetAromaticity(rdmol, Chem.AromaticityModel.AROMATICITY_MDL)

        # add hydrogens back here
        rdmol = Chem.AddHs(rdmol)

        molecule = self.from_rdkit(
            rdmol, allow_undefined_stereo=allow_undefined_stereo, _cls=_cls
        )

        return molecule

    def generate_conformers(
        self, molecule, n_conformers=1, rms_cutoff=None, clear_existing=True, _cls=None
    ):
        r"""
        Generate molecule conformers using RDKit.

        .. warning :: This API is experimental and subject to change.

        .. todo ::

           * which parameters should we expose? (or can we implement a general system with \*\*kwargs?)
           * will the coordinates be returned in the OpenFF Molecule's own indexing system?
               Or is there a chance that they'll get reindexed when we convert the input into an RDMol?

        Parameters
        ----------
        molecule : a :class:`Molecule`
            The molecule to generate conformers for.
        n_conformers : int, default=1
            Maximum number of conformers to generate.
        rms_cutoff : unit-wrapped float, in units of distance, optional, default=None
            The minimum RMS value at which two conformers are considered redundant and one is deleted.
            If None, the cutoff is set to 1 Angstrom

        clear_existing : bool, default=True
            Whether to overwrite existing conformers for the molecule.
        _cls : class
            Molecule constructor

        """
        from rdkit.Chem import AllChem

        if rms_cutoff is None:
            rms_cutoff = unit.Quantity(1.0, unit.angstrom)
        rdmol = self.to_rdkit(molecule)
        # TODO: This generates way more conformations than omega, given the same
        # nConfs and RMS threshold. Is there some way to set an energy cutoff as well?
        conformer_generation_status = AllChem.EmbedMultipleConfs(
            rdmol,
            numConfs=n_conformers,
            pruneRmsThresh=rms_cutoff.m_as(unit.angstrom),
            randomSeed=1,
            # params=AllChem.ETKDG()
        )

        if not conformer_generation_status:
            raise ConformerGenerationError("RDKit conformer generation failed.")

        molecule2 = self.from_rdkit(
            rdmol, allow_undefined_stereo=True, _cls=molecule.__class__
        )

        if clear_existing:
            molecule._conformers = list()

        for conformer in molecule2._conformers:
            molecule._add_conformer(conformer)

    def assign_partial_charges(
        self,
        molecule,
        partial_charge_method=None,
        use_conformers=None,
        strict_n_conformers=False,
        normalize_partial_charges=True,
        _cls=None,
    ):
        """
        Compute partial charges with RDKit, and assign
        the new values to the partial_charges attribute.

        .. warning :: This API is experimental and subject to change.

        Parameters
        ----------
        molecule : openff.toolkit.topology.Molecule
            Molecule for which partial charges are to be computed
        partial_charge_method : str, optional, default=None
            The charge model to use. One of ['mmff94']. If None, 'mmff94' will be used.

            * 'mmff94': Applies partial charges using the Merck Molecular Force Field
                        (MMFF). This method does not make use of conformers, and hence
                        ``use_conformers`` and ``strict_n_conformers`` will not impact
                        the partial charges produced.
        use_conformers : iterable of unit-wrapped numpy arrays, each with
            shape (n_atoms, 3) and dimension of distance. Optional, default = None
            Coordinates to use for partial charge calculation. If None, an appropriate number of
            conformers will be generated.
        strict_n_conformers : bool, default=False
            Whether to raise an exception if an invalid number of conformers is provided for
            the given charge method.
            If this is False and an invalid number of conformers is found, a warning will be raised.
        normalize_partial_charges : bool, default=True
            Whether to offset partial charges so that they sum to the total formal charge of the molecule.
            This is used to prevent accumulation of rounding errors when the partial charge generation method has
            low precision.
        _cls : class
            Molecule constructor

        Raises
        ------
        ChargeMethodUnavailableError if the requested charge method can not be handled by this toolkit

        ChargeCalculationError if the charge method is supported by this toolkit, but fails
        """

        import numpy as np
        from rdkit.Chem import AllChem

        SUPPORTED_CHARGE_METHODS = {"mmff94"}

        if partial_charge_method is None:
            partial_charge_method = "mmff94"

        partial_charge_method = partial_charge_method.lower()

        if partial_charge_method not in SUPPORTED_CHARGE_METHODS:
            raise ChargeMethodUnavailableError(
                f"partial_charge_method '{partial_charge_method}' is not available from RDKitToolkitWrapper. "
                f"Available charge methods are {list(SUPPORTED_CHARGE_METHODS)} "
            )

        rdkit_molecule = molecule.to_rdkit()
        charges = None

        if partial_charge_method == "mmff94":

            mmff_properties = AllChem.MMFFGetMoleculeProperties(
                rdkit_molecule, "MMFF94"
            )
            charges = np.array(
                [
                    mmff_properties.GetMMFFPartialCharge(i)
                    for i in range(molecule.n_atoms)
                ]
            )

        molecule.partial_charges = unit.Quantity(charges, unit.elementary_charge)

        if normalize_partial_charges:
            molecule._normalize_partial_charges()

    @classmethod
    def _elf_is_problematic_conformer(
        cls, molecule: "Molecule", conformer: unit.Quantity
    ) -> Tuple[bool, Optional[str]]:
        """A function which checks if a particular conformer is known to be problematic
        when computing ELF partial charges.

        Currently this includes conformers which:

        * contain a trans-COOH configuration. The trans conformer is discarded because
          it leads to strong electrostatic interactions when assigning charges, and these
          result in unreasonable charges. Downstream calculations have observed up to a
          4 log unit error in water-octanol logP calculations when using charges assigned
          from trans conformers.

        Returns
        -------
            A tuple of a bool stating whether the conformer is problematic and, if it
            is, a string message explaing why. If the conformer is not problematic, the
            second return value will be none.
        """
        from rdkit.Chem.rdMolTransforms import GetDihedralRad  # type: ignore[import]

        # Create a copy of the molecule which contains only this conformer.
        molecule_copy = copy.deepcopy(molecule)
        molecule_copy._conformers = [conformer]

        rdkit_molecule = molecule_copy.to_rdkit()

        # Check for trans-COOH configurations
        carboxylic_acid_matches = cls._find_smarts_matches(
            rdkit_molecule, "[#6X3:2](=[#8:1])(-[#8X2H1:3]-[#1:4])"
        )

        for match in carboxylic_acid_matches:

            dihedral_angle = GetDihedralRad(rdkit_molecule.GetConformer(0), *match)

            if dihedral_angle > np.pi / 2.0:
                # Discard the 'trans' conformer.
                return (
                    True,
                    "Molecules which contain COOH functional groups in a trans "
                    "configuration are discarded by the ELF method.",
                )

        return False, None

    @classmethod
    def _elf_prune_problematic_conformers(
        cls, molecule: "Molecule"
    ) -> List[unit.Quantity]:
        """A function which attempts to remove conformers which are known to be
        problematic when computing ELF partial charges.

        Currently this includes conformers which:

        * contain a trans-COOH configuration. These conformers ... TODO add reason.

        Notes
        -----
        * Problematic conformers are flagged by the
          ``RDKitToolkitWrapper._elf_is_problematic_conformer`` function.

        Returns
        -------
            The conformers to retain.
        """

        valid_conformers = []

        for i, conformer in enumerate(molecule.conformers):

            is_problematic, reason = cls._elf_is_problematic_conformer(
                molecule, conformer
            )

            if is_problematic:
                logger.warning(f"Discarding conformer {i}: {reason}")
            else:
                valid_conformers.append(conformer)

        return valid_conformers

    @classmethod
    def _elf_compute_electrostatic_energy(
        cls, molecule: "Molecule", conformer: unit.Quantity
    ) -> float:
        """Computes the 'electrostatic interaction energy' of a particular conformer
        of a molecule.

        The energy is computed as the sum of ``|q_i * q_j| * r_ij^-1`` over all pairs
        of atoms (i, j) excluding 1-2 and 1-3 terms, where q_i is the partial charge
        of atom i and r_ij the Euclidean distance between atoms i and j.

        Notes
        -----
        * The partial charges will be taken from the molecule directly.

        Parameters
        ----------
        molecule
            The molecule containing the partial charges.
        conformer
            The conformer to compute the energy of. This should be a unit wrapped
            numpy array with shape=(n_atoms, 3) with units compatible with angstroms.

        Returns
        -------
            The electrostatic interaction energy in units of [e^2 / Angstrom].
        """

        if molecule.partial_charges is None:
            raise ValueError("The molecule has no partial charges assigned.")

        partial_charges = np.abs(
            molecule.partial_charges.m_as(unit.elementary_charge)
        ).reshape(-1, 1)

        # Build an exclusion list for 1-2 and 1-3 interactions.
        excluded_x, excluded_y = zip(
            *{
                *[(bond.atom1_index, bond.atom2_index) for bond in molecule.bonds],
                *[
                    (angle[0].molecule_atom_index, angle[-1].molecule_atom_index)
                    for angle in molecule.angles
                ],
            }
        )

        # Build the distance matrix between all pairs of atoms.
        coordinates = conformer.m_as(unit.angstrom)

        # Equation 1: (a - b)^2 = a^2 - 2ab + b^2
        # distances_squared will eventually wind up as the squared distances
        # although it is first computed as the ab portion of Eq 1
        distances_squared = coordinates.dot(coordinates.T)
        # np.einsum is both faster than np.diag, and not read-only
        # we know that a^2 == b^2 == diag(ab)
        diag = np.einsum("ii->i", distances_squared)
        # we modify in-place so we can use the `diag` view
        # to make the diagonals 0
        distances_squared += distances_squared - diag - diag[..., np.newaxis]
        # Handle edge cases where the squared distance is slightly negative due to
        # precision issues
        diag[:] = -0.0  # this is somewhat faster than np.fill_diagonal
        distances = np.sqrt(-distances_squared)

        inverse_distances = np.reciprocal(
            distances, out=np.zeros_like(distances), where=~np.isclose(distances, 0.0)
        )

        # Multiply by the charge products.
        charge_products = partial_charges @ partial_charges.T

        charge_products[excluded_x, excluded_y] = 0.0
        charge_products[excluded_y, excluded_x] = 0.0

        interaction_energies = inverse_distances * charge_products

        return 0.5 * interaction_energies.sum()

    @classmethod
    def _elf_compute_rms_matrix(cls, molecule: "Molecule") -> np.ndarray:
        """Computes the symmetric RMS matrix of all conformers in a molecule taking
        only heavy atoms into account.

        Parameters
        ----------
        molecule
            The molecule containing the conformers.

        Returns
        -------
            The RMS matrix with shape=(n_conformers, n_conformers).
        """

        from rdkit import Chem
        from rdkit.Chem import AllChem

        rdkit_molecule: Chem.RWMol = Chem.RemoveHs(molecule.to_rdkit())

        n_conformers = len(molecule.conformers)

        conformer_ids = [conf.GetId() for conf in rdkit_molecule.GetConformers()]

        # Compute the RMS matrix making sure to take into account any automorhism (e.g
        # a phenyl or nitro substituent flipped 180 degrees.
        rms_matrix = np.zeros((n_conformers, n_conformers))

        for i, j in itertools.combinations(conformer_ids, 2):

            rms_matrix[i, j] = AllChem.GetBestRMS(
                rdkit_molecule,
                rdkit_molecule,
                conformer_ids[i],
                conformer_ids[j],
            )

        rms_matrix += rms_matrix.T
        return rms_matrix

    @classmethod
    def _elf_select_diverse_conformers(
        cls,
        molecule: "Molecule",
        ranked_conformers: List[unit.Quantity],
        limit: int,
        rms_tolerance: unit.Quantity,
    ) -> List[unit.Quantity]:
        """Attempt to greedily select a specified number conformers which are maximally
        diverse.

        The conformer with the lowest electrostatic energy (the first conformer in the
        ``ranked_conformers`` list) is always chosen. After that selection proceeds by:

        a) selecting an un-selected conformer which is the most different from those
          already selected, and whose RMS compared to each selected conformer is
          greater than ``rms_tolerance``. Here most different means the conformer
          which has the largest sum of RMS with the selected conformers.

        b) repeating a) until either ``limit`` number of conformers have been selected,
           or there are no more distinct conformers to select from.

        Notes
        -----

        * As the selection is greedy there is no guarantee that the selected conformers
          will be the optimal distinct i.e. there may be other selections of conformers
          which are more distinct.

        Parameters
        ----------
        molecule
            The molecule object which matches the conformers to select from.
        ranked_conformers
            A list of conformers to select from, ranked by their electrostatic
            interaction energy (see ``_compute_electrostatic_energy``).
        limit
            The maximum number of conformers to select.
        rms_tolerance
            Conformers whose RMS is within this amount will be treated as identical and
            the duplicate discarded.

        Returns
        -------
            The select list of conformers.
        """

        # Compute the RMS between all pairs of conformers
        molecule = copy.deepcopy(molecule)
        molecule.conformers.clear()

        for conformer in ranked_conformers:
            molecule.add_conformer(conformer)

        rms_matrix = cls._elf_compute_rms_matrix(molecule)

        # Apply the greedy selection process.
        closed_list = np.zeros(limit).astype(int)
        closed_mask = np.zeros(rms_matrix.shape[0], dtype=bool)

        n_selected = 1

        for i in range(min(molecule.n_conformers, limit - 1)):

            distances = rms_matrix[closed_list[: i + 1], :].sum(axis=0)

            # Exclude already selected conformers or conformers which are too similar
            # to those already selected.
            closed_mask[
                np.any(
                    rms_matrix[closed_list[: i + 1], :]
                    < rms_tolerance.m_as(unit.angstrom),
                    axis=0,
                )
            ] = True

            if np.all(closed_mask):
                # Stop of there are no more distinct conformers to select from.
                break

            distant_index = np.ma.array(distances, mask=closed_mask).argmax()
            closed_list[i + 1] = distant_index

            n_selected += 1

        return [ranked_conformers[i.item()] for i in closed_list[:n_selected]]

    def apply_elf_conformer_selection(
        self,
        molecule: "Molecule",
        percentage: float = 2.0,
        limit: int = 10,
        rms_tolerance: unit.Quantity = 0.05 * unit.angstrom,
    ):
        """Applies the `ELF method
        <https://docs.eyesopen.com/toolkits/python/quacpactk/molchargetheory.html#elf-conformer-selection>`_
        to select a set of diverse conformers which have minimal electrostatically
        strongly interacting functional groups from a molecules conformers.

        The diverse conformer selection is performed by the ``_elf_select_diverse_conformers``
        function, which attempts to greedily select conformers which are most distinct
        according to their RMS.

        Warnings
        --------
        * Although this function is inspired by the OpenEye ELF10 method, this
          implementation may yield slightly different conformers due to potential
          differences in this and the OE closed source implementation.

        Notes
        -----
        * The input molecule should have a large set of conformers already
          generated to select the ELF10 conformers from.
        * The selected conformers will be retained in the `molecule.conformers` list
          while unselected conformers will be discarded.
        * Only heavy atoms are included when using the RMS to select diverse conformers.

        See Also
        --------
        RDKitToolkitWrapper._elf_select_diverse_conformers

        Parameters
        ----------
        molecule
            The molecule which contains the set of conformers to select from.
        percentage
            The percentage of conformers with the lowest electrostatic interaction
            energies to greedily select from.
        limit
            The maximum number of conformers to select.
        rms_tolerance
            Conformers whose RMS is within this amount will be treated as identical and
            the duplicate discarded.
        """

        if molecule.n_conformers == 0:
            return

        # Copy the input molecule so we can directly perturb it within the method.
        molecule_copy = copy.deepcopy(molecule)

        # Prune any problematic conformers, such as trans-COOH configurations.
        conformers = self._elf_prune_problematic_conformers(molecule_copy)

        if len(conformers) == 0:

            raise ValueError(
                "There were no conformers to select from after discarding conformers "
                "which are known to be problematic when computing ELF partial charges. "
                "Make sure to generate a diverse array of conformers before calling the "
                "`RDKitToolkitWrapper.apply_elf_conformer_selection` method."
            )

        # Generate a set of absolute MMFF94 partial charges for the molecule and use
        # these to compute the electrostatic interaction energy of each conformer.
        self.assign_partial_charges(molecule_copy, "mmff94")

        conformer_energies = [
            (
                self._elf_compute_electrostatic_energy(molecule_copy, conformer),
                conformer,
            )
            for conformer in conformers
        ]

        # Rank the conformer energies and retain `percentage`% with the lowest energies.
        conformer_energies = sorted(conformer_energies, key=lambda x: x[0])
        cutoff_index = max(1, int(len(conformer_energies) * percentage / 100.0))

        low_energy_conformers = [
            conformer for _, conformer in conformer_energies[:cutoff_index]
        ]

        # Attempt to greedily select `limit` conformers which are maximally diverse.
        diverse_conformers = self._elf_select_diverse_conformers(
            molecule_copy, low_energy_conformers, limit, rms_tolerance
        )

        molecule._conformers = diverse_conformers

    def from_rdkit(
        self,
        rdmol,
        allow_undefined_stereo=False,
        hydrogens_are_explicit=False,
        _cls=None,
    ):
        """
        Create a Molecule from an RDKit molecule.

        Requires the RDKit to be installed.

        .. warning :: This API is experimental and subject to change.

        Parameters
        ----------
        rdmol : rkit.RDMol
            An RDKit molecule
        allow_undefined_stereo : bool, default=False
            If false, raises an exception if rdmol contains undefined stereochemistry.
        hydrogens_are_explicit : bool, default=False
            If False, RDKit will perform hydrogen addition using Chem.AddHs
        _cls : class
            Molecule constructor

        Returns
        -------
        molecule : openff.toolkit.topology.Molecule
            An OpenFF molecule

        Examples
        --------

        Create a molecule from an RDKit molecule

        >>> from rdkit import Chem
        >>> from openff.toolkit.tests.utils import get_data_file_path
        >>> rdmol = Chem.MolFromMolFile(get_data_file_path('systems/monomers/ethanol.sdf'))

        >>> toolkit_wrapper = RDKitToolkitWrapper()
        >>> molecule = toolkit_wrapper.from_rdkit(rdmol)

        """
        from rdkit import Chem

        if _cls is None:
            from openff.toolkit.topology.molecule import Molecule

            _cls = Molecule

        # Make a copy of the RDKit Mol as we'll need to change it (e.g. assign stereo).
        rdmol = Chem.Mol(rdmol)

        if not hydrogens_are_explicit:
            rdmol = Chem.AddHs(rdmol, addCoords=True)

        # Sanitizing the molecule. We handle aromaticity and chirality manually.
        # This SanitizeMol(...) calls cleanUp, updatePropertyCache, symmetrizeSSSR,
        # assignRadicals, setConjugation, and setHybridization.
        Chem.SanitizeMol(
            rdmol,
            (
                Chem.SANITIZE_ALL
                ^ Chem.SANITIZE_SETAROMATICITY
                ^ Chem.SANITIZE_ADJUSTHS
                ^ Chem.SANITIZE_CLEANUPCHIRALITY
                ^ Chem.SANITIZE_KEKULIZE
            ),
        )
        Chem.SetAromaticity(rdmol, Chem.AromaticityModel.AROMATICITY_MDL)
        # SetAromaticity set aromatic bonds to 1.5, but Molecule.bond_order is an
        # integer (contrarily to fractional_bond_order) so we need the Kekule order.
        Chem.Kekulize(rdmol)

        # Make sure the bond stereo tags are set before checking for
        # undefined stereo. RDKit can figure out bond stereo from other
        # information in the Mol object like bond direction properties.
        # Do not overwrite eventual chiral tags provided by the user.
        Chem.AssignStereochemistry(rdmol, cleanIt=False)

        # Check for undefined stereochemistry.
        self._detect_undefined_stereo(
            rdmol,
            raise_warning=allow_undefined_stereo,
            err_msg_prefix="Unable to make OFFMol from RDMol: ",
        )

        # Create a new OpenFF Molecule
        offmol = _cls()

        # If RDMol has a title save it
        if rdmol.HasProp("_Name"):
            # raise Exception('{}'.format(rdmol.GetProp('name')))
            offmol.name = rdmol.GetProp("_Name")
        else:
            offmol.name = ""

        # Store all properties
        # TODO: Should there be an API point for storing properties?
        properties = rdmol.GetPropsAsDict()
        offmol._properties = properties

        # setting chirality in openeye requires using neighbor atoms
        # therefore we can't do it until after the atoms and bonds are all added
        map_atoms = {}
        map_bonds = {}
        # if we are loading from a mapped smiles extract the mapping
        atom_mapping = {}
        for rda in rdmol.GetAtoms():
            rd_idx = rda.GetIdx()
            # if the molecule was made from a mapped smiles this has been hidden
            # so that it does not affect the sterochemistry tags
            try:
                map_id = int(rda.GetProp("_map_idx"))
            except KeyError:
                map_id = rda.GetAtomMapNum()

            # create a new atom
            # atomic_number = oemol.NewAtom(rda.GetAtomicNum())
            atomic_number = rda.GetAtomicNum()
            # implicit units of elementary charge
            formal_charge = rda.GetFormalCharge()
            is_aromatic = rda.GetIsAromatic()
            if rda.HasProp("_Name"):
                name = rda.GetProp("_Name")
            else:
                # check for PDB names
                try:
                    name = rda.GetMonomerInfo().GetName().strip()
                except AttributeError:
                    name = ""

            # If chiral, store the chirality to be set later
            stereochemistry = None
            # tag = rda.GetChiralTag()
            if rda.HasProp("_CIPCode"):
                stereo_code = rda.GetProp("_CIPCode")
                # if tag == Chem.CHI_TETRAHEDRAL_CCW:
                if stereo_code == "R":
                    stereochemistry = "R"
                # if tag == Chem.CHI_TETRAHEDRAL_CW:
                elif stereo_code == "S":
                    stereochemistry = "S"
                else:
                    raise UndefinedStereochemistryError(
                        "In from_rdkit: Expected atom stereochemistry of R or S. "
                        "Got {} instead.".format(stereo_code)
                    )

            res = rda.GetPDBResidueInfo()
            metadata = dict()
            if res is not None:
                metadata["residue_name"] = res.GetResidueName()
                metadata["residue_number"] = res.GetResidueNumber()
                metadata["chain_id"] = res.GetChainId()

            atom_index = offmol._add_atom(
                atomic_number,
                formal_charge,
                is_aromatic,
                name=name,
                stereochemistry=stereochemistry,
<<<<<<< HEAD
                metadata=metadata,
=======
                invalidate_cache=False,
>>>>>>> 46a0876d
            )
            map_atoms[rd_idx] = atom_index
            atom_mapping[atom_index] = map_id

        offmol._invalidate_cached_properties()

        # If we have a full / partial atom map add it to the molecule. Zeroes 0
        # indicates no mapping
        if {*atom_mapping.values()} != {0}:

            offmol._properties["atom_map"] = {
                idx: map_idx for idx, map_idx in atom_mapping.items() if map_idx != 0
            }

        # Similar to chirality, stereochemistry of bonds in OE is set relative to their neighbors
        for rdb in rdmol.GetBonds():
            rdb_idx = rdb.GetIdx()
            a1 = rdb.GetBeginAtomIdx()
            a2 = rdb.GetEndAtomIdx()

            # Determine bond aromaticity and Kekulized bond order
            is_aromatic = rdb.GetIsAromatic()
            order = rdb.GetBondTypeAsDouble()
            # Convert floating-point bond order to integral bond order
            order = int(order)

            # create a new bond
            bond_index = offmol._add_bond(
                map_atoms[a1],
                map_atoms[a2],
                order,
                is_aromatic=is_aromatic,
                invalidate_cache=False,
            )
            map_bonds[rdb_idx] = bond_index

        offmol._invalidate_cached_properties()

        # Now fill in the cached (structure-dependent) properties. We have to have the 2D
        # structure of the molecule in place first, because each call to add_atom and
        # add_bond invalidates all cached properties
        for rdb in rdmol.GetBonds():
            rdb_idx = rdb.GetIdx()
            offb_idx = map_bonds[rdb_idx]
            offb = offmol.bonds[offb_idx]
            # determine if stereochemistry is needed
            # Note that RDKit has 6 possible values of bond stereo: CIS, TRANS, E, Z, ANY, or NONE
            # The logic below assumes that "ANY" and "NONE" mean the same thing.
            stereochemistry = None
            tag = rdb.GetStereo()
            if tag == Chem.BondStereo.STEREOZ:
                stereochemistry = "Z"
            elif tag == Chem.BondStereo.STEREOE:
                stereochemistry = "E"
            elif tag == Chem.BondStereo.STEREOTRANS or tag == Chem.BondStereo.STEREOCIS:
                raise ValueError(
                    "Expected RDKit bond stereochemistry of E or Z, got {} instead".format(
                        tag
                    )
                )
            offb._stereochemistry = stereochemistry
            fractional_bond_order = None
            if rdb.HasProp("fractional_bond_order"):
                fractional_bond_order = rdb.GetDoubleProp("fractional_bond_order")
            offb.fractional_bond_order = fractional_bond_order

        # TODO: Save conformer(s), if present
        # If the rdmol has a conformer, store its coordinates
        if len(rdmol.GetConformers()) != 0:
            for conf in rdmol.GetConformers():
                n_atoms = offmol.n_atoms
                # Here we assume this always be angstrom
                positions = np.zeros((n_atoms, 3))
                for rd_idx, off_idx in map_atoms.items():
                    atom_coords = conf.GetPositions()[rd_idx, :]
                    positions[off_idx, :] = atom_coords
                offmol._add_conformer(unit.Quantity(positions, unit.angstrom))

        partial_charges = np.zeros(shape=offmol.n_atoms, dtype=np.float64)

        any_atom_has_partial_charge = False
        for rd_idx, rd_atom in enumerate(rdmol.GetAtoms()):
            off_idx = map_atoms[rd_idx]
            if rd_atom.HasProp("PartialCharge"):
                charge = rd_atom.GetDoubleProp("PartialCharge")
                partial_charges[off_idx] = charge
                any_atom_has_partial_charge = True
            else:
                # If some other atoms had partial charges but this one doesn't, raise an Exception
                if any_atom_has_partial_charge:
                    raise ValueError(
                        "Some atoms in rdmol have partial charges, but others do not."
                    )
        if any_atom_has_partial_charge:
            offmol.partial_charges = unit.Quantity(
                partial_charges, unit.elementary_charge
            )
        else:
            offmol.partial_charges = None
        return offmol

    to_rdkit_cache = LRUCache(maxsize=4096)

    @cached(to_rdkit_cache, key=base_wrapper._mol_to_ctab_and_aro_key)
    def _connection_table_to_rdkit(
        self, molecule, aromaticity_model=DEFAULT_AROMATICITY_MODEL
    ):
        from rdkit import Chem

        # Create an editable RDKit molecule
        rdmol = Chem.RWMol()

        _bondtypes = {
            1: Chem.BondType.SINGLE,
            1.5: Chem.BondType.AROMATIC,
            2: Chem.BondType.DOUBLE,
            3: Chem.BondType.TRIPLE,
            4: Chem.BondType.QUADRUPLE,
            5: Chem.BondType.QUINTUPLE,
            6: Chem.BondType.HEXTUPLE,
            7: Chem.BondType.ONEANDAHALF,
        }

        for index, atom in enumerate(molecule.atoms):
            rdatom = Chem.Atom(atom.atomic_number)
            rdatom.SetFormalCharge(atom.formal_charge.m_as(unit.elementary_charge))
            rdatom.SetIsAromatic(atom.is_aromatic)

            ## Stereo handling code moved to after bonds are added
            if atom.stereochemistry == "S":
                rdatom.SetChiralTag(Chem.CHI_TETRAHEDRAL_CW)
            elif atom.stereochemistry == "R":
                rdatom.SetChiralTag(Chem.CHI_TETRAHEDRAL_CCW)

            # Stop rdkit from adding implicit hydrogens
            rdatom.SetNoImplicit(True)

            rd_index = rdmol.AddAtom(rdatom)

            # Let's make sure al the atom indices in the two molecules
            # are the same, otherwise we need to create an atom map.
            assert index == atom.molecule_atom_index
            assert index == rd_index

        for bond in molecule.bonds:
            atom_indices = (
                bond.atom1.molecule_atom_index,
                bond.atom2.molecule_atom_index,
            )
            rdmol.AddBond(*atom_indices)
            rdbond = rdmol.GetBondBetweenAtoms(*atom_indices)
            # Assign bond type, which is based on order unless it is aromatic
            if bond.is_aromatic:
                rdbond.SetBondType(_bondtypes[1.5])
                rdbond.SetIsAromatic(True)
            else:
                rdbond.SetBondType(_bondtypes[bond.bond_order])
                rdbond.SetIsAromatic(False)

        Chem.SanitizeMol(
            rdmol,
            Chem.SANITIZE_ALL ^ Chem.SANITIZE_ADJUSTHS ^ Chem.SANITIZE_SETAROMATICITY,
        )

        # Fix for aromaticity being lost
        if aromaticity_model == "OEAroModel_MDL":
            Chem.SetAromaticity(rdmol, Chem.AromaticityModel.AROMATICITY_MDL)
        else:
            raise ValueError(f"Aromaticity model {aromaticity_model} not recognized")

        # Assign atom stereochemsitry and collect atoms for which RDKit
        # can't figure out chirality. The _CIPCode property of these atoms
        # will be forcefully set to the stereo we want (see #196).
        undefined_stereo_atoms = {}
        for index, atom in enumerate(molecule.atoms):
            rdatom = rdmol.GetAtomWithIdx(index)

            # Skip non-chiral atoms.
            if atom.stereochemistry is None:
                continue

            # Let's randomly assign this atom's (local) stereo to CW
            # and check if this causes the (global) stereo to be set
            # to the desired one (S or R).
            rdatom.SetChiralTag(Chem.CHI_TETRAHEDRAL_CW)
            # We need to do force and cleanIt to recalculate CIP stereo.
            Chem.AssignStereochemistry(rdmol, force=True, cleanIt=True)
            # If our random initial assignment worked, then we're set.
            if (
                rdatom.HasProp("_CIPCode")
                and rdatom.GetProp("_CIPCode") == atom.stereochemistry
            ):
                continue

            # Otherwise, set it to CCW.
            rdatom.SetChiralTag(Chem.CHI_TETRAHEDRAL_CCW)
            # We need to do force and cleanIt to recalculate CIP stereo.
            Chem.AssignStereochemistry(rdmol, force=True, cleanIt=True)
            # Hopefully this worked, otherwise something's wrong
            if (
                rdatom.HasProp("_CIPCode")
                and rdatom.GetProp("_CIPCode") == atom.stereochemistry
            ):
                continue

            # Keep track of undefined stereo atoms. We'll force stereochemistry
            # at the end to avoid the next AssignStereochemistry to overwrite.
            if not rdatom.HasProp("_CIPCode"):
                undefined_stereo_atoms[rdatom] = atom.stereochemistry
                continue

            # Something is wrong.
            err_msg = (
                "Unknown atom stereochemistry encountered in to_rdkit. "
                "Desired stereochemistry: {}. Set stereochemistry {}".format(
                    atom.stereochemistry, rdatom.GetProp("_CIPCode")
                )
            )
            raise RuntimeError(err_msg)

        # Copy bond stereo info from molecule to rdmol.
        self._assign_rdmol_bonds_stereo(molecule, rdmol)

        # Cleanup the rdmol
        rdmol.UpdatePropertyCache(strict=False)
        Chem.GetSSSR(rdmol)

        # Forcefully assign stereo information on the atoms that RDKit
        # can't figure out. This must be done last as calling AssignStereochemistry
        # again will delete these properties (see #196).
        for rdatom, stereochemistry in undefined_stereo_atoms.items():
            rdatom.SetProp("_CIPCode", stereochemistry)

        return rdmol

    def to_rdkit(self, molecule, aromaticity_model=DEFAULT_AROMATICITY_MODEL):
        """
        Create an RDKit molecule
        Requires the RDKit to be installed.

        .. warning :: This API is experimental and subject to change.

        Parameters
        ----------

        aromaticity_model : str, optional, default=DEFAULT_AROMATICITY_MODEL
            The aromaticity model to use

        Returns
        -------

        rdmol : rkit.RDMol
            An RDKit molecule

        Examples
        --------

        Convert a molecule to RDKit
        >>> from openff.toolkit import Molecule
        >>> ethanol = Molecule.from_smiles('CCO')
        >>> rdmol = ethanol.to_rdkit()
        """
        from rdkit import Chem, Geometry

        # Convert the OFF molecule's connectivity table to RDKit, returning a cached rdmol if possible
        rdmol = self._connection_table_to_rdkit(
            molecule, aromaticity_model=aromaticity_model
        )
        # In case a cached rdmol was returned, make a copy of it
        rdmol = Chem.RWMol(rdmol)
        # Set name
        # TODO: What is the best practice for how this should be named?
        if not (molecule.name is None):
            rdmol.SetProp("_Name", molecule.name)

        # TODO: Set other properties
        for name, value in molecule.properties.items():
            if type(value) == str:
                rdmol.SetProp(name, value)
            elif type(value) == int:
                rdmol.SetIntProp(name, value)
            elif type(value) == float:
                rdmol.SetDoubleProp(name, value)
            elif type(value) == bool:
                rdmol.SetBoolProp(name, value)
            else:
                # Shove everything else into a string
                rdmol.SetProp(name, str(value))

        for index, atom in enumerate(molecule.atoms):
            rdatom = rdmol.GetAtomWithIdx(index)
            rdatom.SetProp("_Name", atom.name)
            if rdatom.GetPDBResidueInfo() is None:
                res = Chem.AtomPDBResidueInfo()
            else:
                res = rdatom.GetPDBResidueInfo()

            if "residue_name" in atom.metadata:
                res.SetResidueName(atom.metadata["residue_name"])

            if "residue_number" in atom.metadata:
                res.SetResidueNumber(int(atom.metadata["residue_number"]))

            if "chain_id" in atom.metadata:
                res.SetChainId(atom.metadata["chain_id"])

            rdatom.SetPDBResidueInfo(res)

        for bond in molecule.bonds:
            atom_indices = (
                bond.atom1.molecule_atom_index,
                bond.atom2.molecule_atom_index,
            )
            rdbond = rdmol.GetBondBetweenAtoms(*atom_indices)
            if not (bond.fractional_bond_order is None):
                rdbond.SetDoubleProp(
                    "fractional_bond_order", bond.fractional_bond_order
                )

        # Set coordinates if we have them
        if molecule._conformers:
            for conformer in molecule._conformers:
                rdmol_conformer = Chem.Conformer()
                for atom_idx in range(molecule.n_atoms):
                    x, y, z = conformer[atom_idx, :].m_as(unit.angstrom)
                    rdmol_conformer.SetAtomPosition(atom_idx, Geometry.Point3D(x, y, z))
                rdmol.AddConformer(rdmol_conformer, assignId=True)

        # Retain charges, if present
        if not (molecule._partial_charges is None):
            rdk_indexed_charges = np.zeros(shape=molecule.n_atoms, dtype=float)
            for atom_idx, charge in enumerate(molecule._partial_charges):
                charge_unitless = charge.m_as(unit.elementary_charge)
                rdk_indexed_charges[atom_idx] = charge_unitless
            for atom_idx, rdk_atom in enumerate(rdmol.GetAtoms()):
                rdk_atom.SetDoubleProp("PartialCharge", rdk_indexed_charges[atom_idx])

            # Note: We could put this outside the "if" statement, which would result in all partial charges in the
            #       resulting file being set to "n/a" if they weren't set in the Open Force Field Toolkit ``Molecule``
            Chem.CreateAtomDoublePropertyList(rdmol, "PartialCharge")

        # Return non-editable version
        return Chem.Mol(rdmol)

    def to_inchi(self, molecule, fixed_hydrogens=False):
        """
        Create an InChI string for the molecule using the RDKit Toolkit.
        InChI is a standardised representation that does not capture tautomers
        unless specified using the fixed hydrogen layer.

        For information on InChi see here https://iupac.org/who-we-are/divisions/division-details/inchi/

        Parameters
        ----------
        molecule : An openff.toolkit.topology.Molecule
            The molecule to convert into a SMILES.

        fixed_hydrogens: bool, default=False
            If a fixed hydrogen layer should be added to the InChI, if `True` this will produce a
            non standard specific InChI string of the molecule.

        Returns
        --------
        inchi: str
            The InChI string of the molecule.
        """

        from rdkit import Chem

        rdmol = self.to_rdkit(molecule)
        if fixed_hydrogens:
            inchi = Chem.MolToInchi(rdmol, options="-FixedH")
        else:
            inchi = Chem.MolToInchi(rdmol)
        return inchi

    def to_inchikey(self, molecule, fixed_hydrogens=False):
        """
        Create an InChIKey for the molecule using the RDKit Toolkit.
        InChIKey is a standardised representation that does not capture tautomers
        unless specified using the fixed hydrogen layer.

        For information on InChi see here https://iupac.org/who-we-are/divisions/division-details/inchi/

        Parameters
        ----------
        molecule : An openff.toolkit.topology.Molecule
            The molecule to convert into a SMILES.

        fixed_hydrogens: bool, default=False
            If a fixed hydrogen layer should be added to the InChI, if `True` this will
            produce a non standard specific InChI string of the molecule.

        Returns
        --------
        inchi_key: str
            The InChIKey representation of the molecule.
        """

        from rdkit import Chem

        rdmol = self.to_rdkit(molecule)
        if fixed_hydrogens:
            inchi_key = Chem.MolToInchiKey(rdmol, options="-FixedH")
        else:
            inchi_key = Chem.MolToInchiKey(rdmol)
        return inchi_key

    def get_tagged_smarts_connectivity(self, smarts):
        """
        Returns a tuple of tuples indicating connectivity between tagged atoms in a SMARTS string. Does not
        return bond order.

        Parameters
        ----------
        smarts : str
            The tagged SMARTS to analyze

        Returns
        -------
        unique_tags : tuple of int
            A sorted tuple of all unique tagged atom map indices.
        tagged_atom_connectivity : tuple of tuples of int, shape n_tagged_bonds x 2
            A tuple of tuples, where each inner tuple is a pair of tagged atoms (tag_idx_1, tag_idx_2)
             which are bonded. The inner tuples are ordered smallest-to-largest, and the tuple of
             tuples is ordered lexically. So the return value for an improper torsion would be
             ((1, 2), (2, 3), (2, 4)).

        Raises
        ------
        SMIRKSParsingError
            If RDKit was unable to parse the provided smirks/tagged smarts
        """
        from rdkit import Chem

        from openff.toolkit.typing.chemistry import SMIRKSParsingError

        ss = Chem.MolFromSmarts(smarts)

        if ss is None:
            raise SMIRKSParsingError(f"RDKit was unable to parse SMIRKS {smarts}")

        unique_tags = set()
        connections = set()
        for at1 in ss.GetAtoms():
            if at1.GetAtomMapNum() == 0:
                continue
            unique_tags.add(at1.GetAtomMapNum())
            for at2 in at1.GetNeighbors():
                if at2.GetAtomMapNum() == 0:
                    continue
                cxn_to_add = sorted([at1.GetAtomMapNum(), at2.GetAtomMapNum()])
                connections.add(tuple(cxn_to_add))
        connections = tuple(sorted(list(connections)))
        unique_tags = tuple(sorted(list(unique_tags)))
        return unique_tags, connections

    @staticmethod
    def _find_smarts_matches(
        rdmol,
        smirks,
        aromaticity_model="OEAroModel_MDL",
        unique=False,
    ):
        """Find all sets of atoms in the provided RDKit molecule that match the provided SMARTS string.

        Parameters
        ----------
        rdmol : rdkit.Chem.Mol
            rdmol to process with the SMIRKS in order to find matches
        smarts : str
            SMARTS string with any number of sequentially tagged atoms.
            If there are N tagged atoms numbered 1..N, the resulting matches will be
            N-tuples of atoms that match the corresponding tagged atoms.
        aromaticity_model : str, optional, default='OEAroModel_MDL'
            OpenEye aromaticity model designation as a string, such as ``OEAroModel_MDL``.
            Molecule is prepared with this aromaticity model prior to querying.

        Returns
        -------
        matches : list of tuples of atoms indices within the ``rdmol``
            matches[index] is an N-tuple of atom numbers from the ``rdmol``
            Matches are returned in no guaranteed order.
            # TODO: What is returned if no matches are found? An empty list, or None?
            # TODO: Ensure that SMARTS numbers 1, 2, 3... are rendered into order of
            #    returned matches indexed by 0, 1, 2...

        .. notes ::

           * Raises ``ValueError`` if ``smarts`` query is malformed

        """
        from rdkit import Chem

        # This code is part of a possible performance optimization that hasn't been validated
        # for production use yet.
        def _match_smarts_with_heavy_atoms_first(rdmol, qmol, match_kwargs):
            for i, atom in enumerate(qmol.GetAtoms()):
                atom.SetIntProp("index", i)

            remove_params = Chem.rdmolops.RemoveHsParameters()
            remove_params.removeWithQuery = True
            heavy_query = Chem.RemoveHs(qmol, remove_params, sanitize=False)
            heavy_to_qmol = [
                atom.GetIntProp("index") for atom in heavy_query.GetAtoms()
            ]
            query_atoms = [Chem.Atom(i + 2) for i in range(len(heavy_to_qmol))]

            full_matches = set()

            for heavy_match in rdmol.GetSubstructMatches(heavy_query, **match_kwargs):
                rdmol_copy = Chem.RWMol(rdmol)
                qmol_copy = Chem.RWMol(qmol)
                # pin atoms by atom type
                for heavy_index, rdmol_index in enumerate(heavy_match):
                    qmol_index = heavy_to_qmol[heavy_index]
                    qmol_copy.ReplaceAtom(qmol_index, query_atoms[heavy_index])
                    rdmol_copy.ReplaceAtom(rdmol_index, query_atoms[heavy_index])

                rdmol_copy.UpdatePropertyCache(strict=False)
                qmol_copy.UpdatePropertyCache(strict=False)
                h_matches = rdmol_copy.GetSubstructMatches(qmol_copy, **match_kwargs)
                full_matches |= set(h_matches)

            return full_matches

        # Make a copy of the molecule
        # rdmol = Chem.Mol(rdmol)
        # Use designated aromaticity model
        # if aromaticity_model == "OEAroModel_MDL":
        #    Chem.SanitizeMol(rdmol, Chem.SANITIZE_ALL ^ Chem.SANITIZE_SETAROMATICITY)
        #    Chem.SetAromaticity(rdmol, Chem.AromaticityModel.AROMATICITY_MDL)
        # else:
        #    # Only the OEAroModel_MDL is supported for now
        #    raise ValueError("Unknown aromaticity model: {}".aromaticity_models)

        # Set up query.
        qmol = Chem.MolFromSmarts(smirks)  # cannot catch the error
        if qmol is None:
            raise ValueError(
                'RDKit could not parse the SMIRKS string "{}"'.format(smirks)
            )

        # Create atom mapping for query molecule
        idx_map = dict()
        for atom in qmol.GetAtoms():
            smirks_index = atom.GetAtomMapNum()
            if smirks_index != 0:
                idx_map[smirks_index - 1] = atom.GetIdx()
        map_list = [idx_map[x] for x in sorted(idx_map)]

        # choose the largest unsigned int without overflow
        # since the C++ signature is a uint
        # TODO: max_matches = int(max_matches) if max_matches is not None else np.iinfo(np.uintc).max
        max_matches = np.iinfo(np.uintc).max
        match_kwargs = dict(uniquify=unique, maxMatches=max_matches, useChirality=True)
        # These variables are un-used, do they serve a purpose?
        # n_heavy = qmol.GetNumHeavyAtoms()
        # n_h = qmol.GetNumAtoms() - n_heavy
        # TODO: if match_heavy_first: full_matches = _match_smarts_with_heavy_atoms_first(...)
        full_matches = rdmol.GetSubstructMatches(qmol, **match_kwargs)

        matches = [tuple(match[x] for x in map_list) for match in full_matches]

        return matches

    def find_smarts_matches(
        self,
        molecule,
        smarts,
        aromaticity_model="OEAroModel_MDL",
        unique=False,
    ):
        """
        Find all SMARTS matches for the specified molecule, using the specified aromaticity model.

        .. warning :: This API is experimental and subject to change.

        Parameters
        ----------
        molecule : openff.toolkit.topology.Molecule
            The molecule for which all specified SMARTS matches are to be located
        smarts : str
            SMARTS string with optional SMIRKS-style atom tagging
        aromaticity_model : str, optional, default='OEAroModel_MDL'
            Molecule is prepared with this aromaticity model prior to querying.

        .. note :: Currently, the only supported ``aromaticity_model`` is ``OEAroModel_MDL``

        """
        rdmol = self._connection_table_to_rdkit(
            molecule, aromaticity_model=aromaticity_model
        )
        return self._find_smarts_matches(
            rdmol,
            smarts,
            aromaticity_model="OEAroModel_MDL",
            unique=unique,
        )

    # --------------------------------
    # Stereochemistry RDKit utilities.
    # --------------------------------

    def find_rings(self, molecule):
        """Find the rings in a given molecule.

        .. note ::

            For systems containing some special cases of connected rings, this
            function may not be well-behaved and may report a different number
            rings than expected. Some problematic cases include networks of many
            (5+) rings or bicyclic moieties (i.e. norbornane).

        Parameters
        ----------
        molecule : openff.toolkit.topology.Molecule
            The molecule for which rings are to be found

        Returns
        -------
        rings : tuple of tuples of atom indices
            Nested tuples, each containing the indices of atoms in each ring

        """
        rdmol = molecule.to_rdkit()
        ring_info = rdmol.GetRingInfo()
        rings = ring_info.AtomRings()
        return rings

    @staticmethod
    def _find_undefined_stereo_atoms(rdmol, assign_stereo=False):
        """Find the chiral atoms with undefined stereochemsitry in the RDMol.

        Parameters
        ----------
        rdmol : rdkit.RDMol
            The RDKit molecule.
        assign_stereo : bool, optional, default=False
            As a side effect, this function calls ``Chem.AssignStereochemistry()``
            so by default we work on a molecule copy. Set this to ``True`` to avoid
            making a copy and assigning the stereochemistry to the Mol object.

        Returns
        -------
        undefined_atom_indices : List[int]
            A list of atom indices that are chiral centers with undefined
            stereochemistry.

        See Also
        --------
        rdkit.Chem.FindMolChiralCenters

        """
        from rdkit import Chem

        if not assign_stereo:
            # Avoid modifying the original molecule.
            rdmol = copy.deepcopy(rdmol)

        # Flag possible chiral centers with the "_ChiralityPossible".
        Chem.AssignStereochemistry(rdmol, force=True, flagPossibleStereoCenters=True)

        # Find all atoms with undefined stereo.
        undefined_atom_indices = []
        for atom_idx, atom in enumerate(rdmol.GetAtoms()):
            if atom.GetChiralTag() == Chem.ChiralType.CHI_UNSPECIFIED and atom.HasProp(
                "_ChiralityPossible"
            ):
                undefined_atom_indices.append(atom_idx)
        return undefined_atom_indices

    @staticmethod
    def _find_undefined_stereo_bonds(rdmol):
        """Find the chiral atoms with undefined stereochemsitry in the RDMol.

        Parameters
        ----------
        rdmol : rdkit.RDMol
            The RDKit molecule.

        Returns
        -------
        undefined_bond_indices : List[int]
            A list of bond indices with undefined stereochemistry.

        See Also
        --------
        Chem.EnumerateStereoisomers._getFlippers

        Links
        -----
        https://github.com/rdkit/rdkit/blob/master/Code/GraphMol/Chirality.cpp#L1509-L1515
            This comment in FindPotentialStereoBonds mention that the method
            ignores ring bonds.
        https://github.com/DrrDom/rdk/blob/master/gen_stereo_rdkit3.py
            The function get_unspec_double_bonds() in this module looks like
            may solve the problem with the rings.

        """
        from rdkit import Chem

        # Copy the molecule to avoid side effects. Chem.FindPotentialStereoBonds
        # assign Bond.STEREOANY to unspecific bond, which make subsequent calls
        # of Chem.AssignStereochemistry ignore the bond even if there are
        # ENDDOWNRIGHT/ENDUPRIGHT bond direction indications.
        rdmol_copy = copy.deepcopy(rdmol)

        # Clear any previous assignments on the bonds, since FindPotentialStereo may not overwrite it
        for bond in rdmol_copy.GetBonds():
            bond.SetStereo(Chem.BondStereo.STEREONONE)

        # This function assigns Bond.GetStereo() == Bond.STEREOANY to bonds with
        # possible stereochemistry.
        Chem.FindPotentialStereoBonds(rdmol_copy, cleanIt=True)

        # Any TRULY stereogenic bonds in the molecule are now marked as STEREOANY in rdmol_copy.
        # Iterate through all the bonds, and for the ones where rdmol_copy is marked as STEREOANY,
        # ensure that they are cis/trans/E/Z (tested here be ensuring that they're NOT either
        # # of the other possible types (NONE or ANY))
        undefined_bond_indices = []
        for bond_idx, (orig_bond, repercieved_bond) in enumerate(
            zip(rdmol.GetBonds(), rdmol_copy.GetBonds())
        ):
            # print(repercieved_bond.GetStereo(), orig_bond.GetStereo())
            if (repercieved_bond.GetStereo() == Chem.BondStereo.STEREOANY) and (
                (orig_bond.GetStereo() == Chem.BondStereo.STEREOANY)
                or (orig_bond.GetStereo() == Chem.BondStereo.STEREONONE)
            ):
                undefined_bond_indices.append(bond_idx)
        return undefined_bond_indices

    @classmethod
    def _detect_undefined_stereo(cls, rdmol, err_msg_prefix="", raise_warning=False):
        """Raise UndefinedStereochemistryError if the RDMol has undefined stereochemistry.

        Parameters
        ----------
        rdmol : rdkit.Chem.Mol
            The RDKit molecule.
        err_msg_prefix : str, optional
            A string to prepend to the error/warning message.
        raise_warning : bool, optional, default=False
            If True, a warning is issued instead of an exception.

        Raises
        ------
        UndefinedStereochemistryError
            If the RDMol has undefined atom or bond stereochemistry.

        """
        # Find undefined atom/bond stereochemistry.
        undefined_atom_indices = cls._find_undefined_stereo_atoms(rdmol)
        undefined_bond_indices = cls._find_undefined_stereo_bonds(rdmol)

        # Build error message.
        if len(undefined_atom_indices) == 0 and len(undefined_bond_indices) == 0:
            msg = None
        else:
            msg = err_msg_prefix + "RDMol has unspecified stereochemistry. "
            # The "_Name" property is not always assigned.
            if rdmol.HasProp("_Name"):
                msg += "RDMol name: " + rdmol.GetProp("_Name")

        # Details about undefined atoms.
        if len(undefined_atom_indices) > 0:
            msg += "Undefined chiral centers are:\n"
            for undefined_atom_idx in undefined_atom_indices:
                msg += " - Atom {symbol} (index {index})\n".format(
                    symbol=rdmol.GetAtomWithIdx(undefined_atom_idx).GetSymbol(),
                    index=undefined_atom_idx,
                )

        # Details about undefined bond.
        if len(undefined_bond_indices) > 0:
            msg += "Bonds with undefined stereochemistry are:\n"
            for undefined_bond_idx in undefined_bond_indices:
                bond = rdmol.GetBondWithIdx(undefined_bond_idx)
                atom1, atom2 = bond.GetBeginAtom(), bond.GetEndAtom()
                msg += " - Bond {bindex} (atoms {aindex1}-{aindex2} of element ({symbol1}-{symbol2})\n".format(
                    bindex=undefined_bond_idx,
                    aindex1=atom1.GetIdx(),
                    aindex2=atom2.GetIdx(),
                    symbol1=atom1.GetSymbol(),
                    symbol2=atom2.GetSymbol(),
                )

        if msg is not None:
            if raise_warning:
                msg = "Warning (not error because allow_undefined_stereo=True): " + msg
                logger.warning(msg)
            else:
                msg = "Unable to make OFFMol from RDMol: " + msg
                raise UndefinedStereochemistryError(msg)

    @staticmethod
    def _constrain_end_directions(
        *values: int, bond_indices: List[int], flip_direction: Dict[int, bool]
    ) -> bool:
        """A constraint applied when mapping global E/Z stereochemistry into local RDKit
        bond directions that ensures that the 'left' bonds point in opposite directions
        (i.e. one has to be up and one has to be down) and likewise for the 'right' bonds
        """
        # Account for bond "direction" using flip_directions dict, see more thorough comment
        # in _constrain_rank for details.
        bond_directions = [
            (value if not flip_direction[i] else 1 - value)
            for i, value in zip(bond_indices, values)
        ]
        unique_bond_directions = set(bond_directions)
        return len(unique_bond_directions) == len(values)

    @staticmethod
    def _constrain_rank(
        *values: int,
        bond_indices: List[int],
        flip_direction: Dict[int, bool],
        expected_stereo: str,
    ) -> bool:
        """A constraint applied when mapping global E/Z stereochemistry into local RDKit
        bond directions that ensures that the 'left' bond with the highest CIP rank
        and the 'right' bond with the highest CIP rank point either in the same direction
        if Z stereo or opposite directions if E.
        """
        # The "value" for each bond is ultimately set to either 0 (down) or 1 (up).
        # However, we also need to know the "direction" of the bond to make sense
        # of this - Is it coming FROM, or going TO this double bond while going down or up?
        # This information is in the flipped_values dict. This code assumes that the
        # "normal" case is when the neighboring bonds are coming FROM the double bond,
        # and where that's not true, the following line switches the
        # meaning of "down" and "up" to give us the desired meaning.
        bond_directions = [
            (value if not flip_direction[i] else 1 - value)
            for i, value in zip(bond_indices, values)
        ]

        # Test for equality of items in flipped_values by turning it into a set and
        # counting how many values remain.
        unique_bond_directions = set(bond_directions)
        if expected_stereo == "E":
            return len(unique_bond_directions) == min(2, len(bond_indices))
        elif expected_stereo == "Z":
            return len(unique_bond_directions) == 1
        else:
            raise NotImplementedError()

    @classmethod
    def _assign_rdmol_bonds_stereo(cls, off_molecule: "Molecule", rd_molecule):
        """Copy the info about bonds stereochemistry from the OFF Molecule to RDKit Mol.
        The method proceeds by formulating mapping global E/Z stereo information onto
        local 'bond directions' as a constraint satisfaction problem (CSP).
        In this formalism, the variables correspond to the indices of the bonds
        neighbouring a stereogenic bond, the domain for each variable is 0 (down)
        or 1 (up), and the constraints are designed to ensure the correct E/Z stereo
        is yielded after assignment of the directions.
        """
        from constraint import Problem
        from rdkit import Chem

        _RD_STEREO_TO_STR = {
            Chem.BondStereo.STEREOE: "E",
            Chem.BondStereo.STEREOZ: "Z",
        }

        stereogenic_bonds = [
            bond for bond in off_molecule.bonds if bond.stereochemistry
        ]

        if len(stereogenic_bonds) == 0:
            return

        # Needed to ensure the _CIPRank is present. Note that, despite the kwargs that look like
        # they could mangle existing stereo, it is actually preserved.
        Chem.AssignStereochemistry(
            rd_molecule, cleanIt=True, force=True, flagPossibleStereoCenters=True
        )

        csp_problem = Problem()
        csp_variables = set()

        for bond in stereogenic_bonds:

            # Here we use a notation where atoms 'b' and 'c' are the two atoms involved
            # in the double bond, while 'a' corresponds to a neighbour of 'b' and 'd' a
            # neighbour of 'c'.
            atom_b, atom_c = bond.atom1, bond.atom2
            index_b, index_c = atom_b.molecule_atom_index, atom_c.molecule_atom_index

            indices_a = [
                n.molecule_atom_index for n in atom_b.bonded_atoms if n != atom_c
            ]
            indices_d = [
                n.molecule_atom_index for n in atom_c.bonded_atoms if n != atom_b
            ]
            # A stereogenic double bond should either involve atoms with degree 3
            # (e.g. carbon) or degree 2 (e.g. divalent nitrogen).
            assert 1 <= len(indices_a) <= 2 and 1 <= len(indices_d) <= 2

            # Identify the highest CIP-ranked bond coming off each side of the double
            # bond. This lets us later add a constraint to ensure that we have the
            # correct E/Z stereochemistry
            ranks_a = [
                int(rd_molecule.GetAtomWithIdx(i).GetProp("_CIPRank"))
                for i in indices_a
            ]
            index_a = indices_a[np.argmax(ranks_a)]
            ranks_d = [
                int(rd_molecule.GetAtomWithIdx(i).GetProp("_CIPRank"))
                for i in indices_d
            ]
            index_d = indices_d[np.argmax(ranks_d)]

            index_ab = rd_molecule.GetBondBetweenAtoms(index_a, index_b).GetIdx()
            index_cd = rd_molecule.GetBondBetweenAtoms(index_c, index_d).GetIdx()

            flip_direction = {}

            # Collect lists of the indices of the bonds that appear to the 'left' of
            # and 'right' of the stereogenic bond so we can constrain their directions
            # so that all 'left' bonds do not, for example, point up.
            constraints_ab: List[int] = []
            constraints_cd: List[int] = []

            for index_pair, constraints_list in [
                ((index_a, index_b), constraints_ab) for index_a in indices_a
            ] + [((index_d, index_c), constraints_cd) for index_d in indices_d]:

                # Each single bond neighboring a double bond needs to be defined as a
                # "variable" in the CSP problem. Here, each bond is identified by its
                # bond index in the RDMol (note: this is not guaranteed to be the same
                # as the corresponding bond's index in the OFFMol). This also ensures
                # that we don't define the same bond twice.
                rd_bond = rd_molecule.GetBondBetweenAtoms(*index_pair)
                rd_bond_index = rd_bond.GetIdx()

                if rd_bond_index not in csp_variables:
                    csp_problem.addVariable(rd_bond_index, [1, 0])  # 0 = down, 1 = up
                    csp_variables.add(rd_bond_index)

                # The direction of the bond should point from the double bond to its
                # neighbour. If the bond is pointing from the neighbour to the double
                # bond instead, we need to flip the direction of the bond. See
                # rdkit/Code/GraphMol/Chirality.cpp:findAtomNeighborDirHelper for more
                # details.
                flip_direction[rd_bond_index] = (
                    rd_bond.GetBeginAtomIdx() != index_pair[1]
                )
                constraints_list.append(rd_bond_index)

            # Add one constraint corresponding to the highest-ranked bond on OPPOSITE
            # sides of the double bond, to ensure that they are oriented up/down to
            # achieve the correct E/Z value of the double bond.
            csp_problem.addConstraint(
                functools.partial(
                    cls._constrain_rank,
                    bond_indices=[index_ab, index_cd],
                    flip_direction=flip_direction,
                    expected_stereo=bond.stereochemistry,
                ),
                [index_ab, index_cd],
            )
            # Add constraint(s) corresponding ALL bonds on the SAME side of the double
            # bond, to ensure that they do not all take the same value (if one is "up",
            # the other can not also be "up").
            csp_problem.addConstraint(
                functools.partial(
                    cls._constrain_end_directions,
                    bond_indices=constraints_ab,
                    flip_direction=flip_direction,
                ),
                constraints_ab,
            )
            csp_problem.addConstraint(
                functools.partial(
                    cls._constrain_end_directions,
                    bond_indices=constraints_cd,
                    flip_direction=flip_direction,
                ),
                constraints_cd,
            )

        # Do not assume that every solution found by the solver is valid.
        # Iterate through the solutions and ensure that the
        # desired E/Z marks have really been achieved.
        has_solution = False

        for solution in csp_problem.getSolutionIter():

            for rd_bond_index, direction in solution.items():

                rd_bond = rd_molecule.GetBondWithIdx(rd_bond_index)
                if direction == 0:
                    rd_bond.SetBondDir(Chem.BondDir.ENDDOWNRIGHT)
                elif direction == 1:
                    rd_bond.SetBondDir(Chem.BondDir.ENDUPRIGHT)
                else:
                    raise NotImplementedError()

            Chem.AssignStereochemistry(rd_molecule, cleanIt=True, force=True)

            # Verify that there are no stereo mismatches between the original
            # OFFMol and the newly-assigned RDMol
            stereo_mismatch = False
            for off_bond in stereogenic_bonds:
                rd_bond = rd_molecule.GetBondBetweenAtoms(
                    off_bond.atom1_index, off_bond.atom2_index
                )
                rd_stereo_string = _RD_STEREO_TO_STR.get(rd_bond.GetStereo(), None)
                if off_bond.stereochemistry != rd_stereo_string:
                    stereo_mismatch = True
                    break

            if stereo_mismatch:
                continue

            has_solution = True
            break

        assert has_solution, "E/Z stereo could not be converted to local stereo"<|MERGE_RESOLUTION|>--- conflicted
+++ resolved
@@ -1594,11 +1594,8 @@
                 is_aromatic,
                 name=name,
                 stereochemistry=stereochemistry,
-<<<<<<< HEAD
                 metadata=metadata,
-=======
                 invalidate_cache=False,
->>>>>>> 46a0876d
             )
             map_atoms[rd_idx] = atom_index
             atom_mapping[atom_index] = map_id
