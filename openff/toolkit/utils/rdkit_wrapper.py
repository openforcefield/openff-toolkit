--- conflicted
+++ resolved
@@ -15,14 +15,6 @@
 import numpy as np
 from cachetools import LRUCache, cached
 from openff.units import unit
-
-if TYPE_CHECKING:
-<<<<<<< HEAD
-    from openff.toolkit.topology.molecule import Molecule
-    from openff.units.unit import Quantity
-=======
-    from openff.toolkit.topology.molecule import Molecule, Bond, Atom
->>>>>>> 27490afb
 
 from openff.toolkit.utils import base_wrapper
 from openff.toolkit.utils.constants import DEFAULT_AROMATICITY_MODEL
@@ -34,6 +26,9 @@
     ToolkitUnavailableException,
     UndefinedStereochemistryError,
 )
+
+if TYPE_CHECKING:
+    from openff.toolkit.topology.molecule import Atom, Bond, Molecule
 
 # =============================================================================================
 # CONFIGURE LOGGER
