--- conflicted
+++ resolved
@@ -885,11 +885,7 @@
         conformer_generation_status = AllChem.EmbedMultipleConfs(
             rdmol,
             numConfs=n_conformers,
-<<<<<<< HEAD
             pruneRmsThresh=rms_cutoff.m_as(unit.angstrom),
-=======
-            pruneRmsThresh=rms_cutoff.value_in_unit(unit.angstrom),
->>>>>>> 4f81d41d
             randomSeed=1,
             # params=AllChem.ETKDG()
         )
