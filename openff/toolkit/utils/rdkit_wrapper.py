"""
Wrapper class providing a minimal consistent interface to the `RDKit <http://www.rdkit.org/>`.
"""

__all__ = ("RDKitToolkitWrapper",)

import copy
import functools
import importlib
import itertools
import logging
import pathlib
import tempfile
import warnings
from collections import defaultdict
from typing import TYPE_CHECKING, Any, Optional

import numpy as np
from cachetools import LRUCache, cached
from openff.units.elements import SYMBOLS

from openff.toolkit import Quantity, unit
from openff.toolkit.utils import base_wrapper
from openff.toolkit.utils.constants import (
    ALLOWED_AROMATICITY_MODELS,
    DEFAULT_AROMATICITY_MODEL,
)
from openff.toolkit.utils.exceptions import (
    AmbiguousAtomChemicalAssignment,
    AmbiguousBondChemicalAssignment,
    ChargeMethodUnavailableError,
    ConformerGenerationError,
    InChIParseError,
    InvalidAromaticityModelError,
    MoleculeParseError,
    NonUniqueSubstructureName,
    NotAttachedToMoleculeError,
    RadicalsNotSupportedError,
    SMILESParseError,
    SubstructureAtomSmartsInvalid,
    SubstructureBondSmartsInvalid,
    SubstructureImproperlySpecified,
    ToolkitUnavailableException,
    UnassignedChemistryInPDBError,
    UndefinedStereochemistryError,
)

if TYPE_CHECKING:
    from openff.toolkit.topology.molecule import Atom, Bond, Molecule

logger = logging.getLogger(__name__)


def normalize_file_format(file_format: str) -> str:
    return file_format.upper()


def _require_text_file_obj(file_obj):
    try:
        file_obj.write("")
    except TypeError:
        # Switch to a ValueError and use a more informative exception
        # message to match RDKit's toolkit writer.
        raise ValueError(
            "Need a text mode file object like StringIO or a file opened with mode 't'"
        ) from None


class RDKitToolkitWrapper(base_wrapper.ToolkitWrapper):
    """
    RDKit toolkit wrapper

    .. warning :: This API is experimental and subject to change.
    """

    _toolkit_name = "The RDKit"
    _toolkit_installation_instructions = (
        "A conda-installable version of the free and open source RDKit cheminformatics "
        "toolkit can be found at: https://anaconda.org/conda-forge/rdkit"
    )
    # TODO: Add TDT support
    _toolkit_file_read_formats = ["SDF", "MOL", "SMI"]
    _toolkit_file_write_formats = [
        "SDF",
        "MOL",
        "SMI",
        "PDB",
        "TDT",
    ]

    def __init__(self):
        super().__init__()

        if not self.is_available():
            raise ToolkitUnavailableException(
                f"The required toolkit {self._toolkit_name} is not "
                f"available. {self._toolkit_installation_instructions}"
            )
        else:
            from rdkit import __version__ as rdkit_version

            self._toolkit_version = rdkit_version

<<<<<<< HEAD
            from rdkit import Chem

            # we have to make sure the toolkit can be loaded before formatting this dict
            # Note any new file write formats should be added here only
            self._toolkit_file_write_formats: dict[str, Any] = {  # type: ignore[assignment]
                "SDF": Chem.SDWriter,
                "MOL": Chem.SDWriter,
                "SMI": None,  # Special support to use to_smiles() instead of RDKit's SmilesWriter
                "PDB": Chem.PDBWriter,
                "TDT": Chem.TDTWriter,
            }

=======
>>>>>>> b739698d
    @property
    def toolkit_file_write_formats(self) -> list[str]:
        """
        List of file formats that this toolkit can write.
        """
        return self._toolkit_file_write_formats

    @classmethod
    def is_available(cls) -> bool:
        """
        Check whether the RDKit toolkit can be imported

        Returns
        -------
        is_installed
            True if RDKit is installed, False otherwise.

        """
        if cls._is_available is None:
            try:
                importlib.import_module("rdkit", "Chem")
            except ImportError:
                cls._is_available = False
            else:
                cls._is_available = True
        return cls._is_available

    def from_object(
        self,
        obj,
        allow_undefined_stereo: bool = False,
        _cls=None,
    ):
        """
        If given an rdchem.Mol (or rdchem.Mol-derived object), this function will load it into an
        openff.toolkit.topology.molecule. Otherwise, it will return False.

        Parameters
        ----------
        obj
            An object to be type-checked and converted into a Molecule, if possible.
        allow_undefined_stereo
            Whether to accept molecules with undefined stereocenters. If False,
            an exception will be raised if a molecule with undefined stereochemistry
            is passed into this function.
        _cls
            Molecule constructor

        Returns
        -------
        Molecule or False
            An openff.toolkit.topology.molecule Molecule.

        Raises
        ------
        NotImplementedError
            If the object could not be converted into a Molecule.
        """
        # TODO: Add tests for the from_object functions
        from rdkit import Chem

        if _cls is None:
            from openff.toolkit.topology.molecule import Molecule

            _cls = Molecule
        if isinstance(obj, Chem.rdchem.Mol):
            return _cls.from_rdkit(
                obj,
                allow_undefined_stereo=allow_undefined_stereo,
            )
        raise NotImplementedError(
            "Cannot create Molecule from {} object".format(type(obj))
        )

    def from_pdb_and_smiles(
        self,
        file_path: str,
        smiles: str,
        allow_undefined_stereo: bool = False,
        _cls=None,
        name: str = "",
    ):
        """
        Create a Molecule from a pdb file and a SMILES string using RDKit.

        Requires RDKit to be installed.

        The molecule is created and sanitised based on the SMILES string, we then find a mapping
        between this molecule and one from the PDB based only on atomic number and connections.
        The SMILES molecule is then reindexed to match the PDB, the conformer is attached, and the
        molecule returned.

        Note that any stereochemistry in the molecule is set by the SMILES, and not the coordinates
        of the PDB.

        Parameters
        ----------
        file_path
            PDB file path
        smiles
            a valid smiles string for the pdb, used for stereochemistry, formal charges, and bond order
        allow_undefined_stereo
            If false, raises an exception if SMILES contains undefined stereochemistry.
        _cls
            Molecule constructor
        name
            An optional name for the output molecule

        Returns
        --------
        molecule
            An OFFMol instance with ordering the same as used in the PDB file.

        Raises
        ------
        InvalidConformerError
        """
        from rdkit import Chem

        warnings.warn(
            "`RDKitToolkitWrapper.from_polymer_pdb` is deprecated in favor of `Topology.from_pdb`, the recommended "
            "method for loading PDB files. (Note the `unique_molecules` argument.) This method will "
            "be removed in a future release of the OpenFF Toolkit.",
            stacklevel=2,
        )

        # Make the molecule from smiles
        offmol = self.from_smiles(
            smiles,
            allow_undefined_stereo=allow_undefined_stereo,
            _cls=_cls,
        )

        # Make another molecule from the PDB. We squelch stereo errors here, since
        # RDKit's PDB loader doesn't attempt to perceive stereochemistry, bond order,
        # or formal charge (and we don't need those here).
        prev_log_level = logger.getEffectiveLevel()
        logger.setLevel(logging.ERROR)
        pdbmol = self.from_rdkit(
            Chem.MolFromPDBFile(file_path, removeHs=False),
            allow_undefined_stereo=True,
            hydrogens_are_explicit=True,
            _cls=_cls,
        )
        logger.setLevel(prev_log_level)

        # check isomorphic and get the mapping if true the mapping will be
        # dict[offmol_index, pdbmol_index] sorted by offmol index
        isomorphic, mapping = _cls.are_isomorphic(
            offmol,
            pdbmol,
            return_atom_map=True,
            aromatic_matching=False,
            formal_charge_matching=False,
            bond_order_matching=False,
            atom_stereochemistry_matching=False,
            bond_stereochemistry_matching=False,
        )

        if mapping is None:
            from openff.toolkit.topology.molecule import InvalidConformerError

            raise InvalidConformerError("The PDB and SMILES structures do not match.")

        new_mol = offmol.remap(mapping)

        # the pdb conformer is in the correct order so just attach it here
        new_mol._add_conformer(pdbmol.conformers[0])

        # Take residue info from PDB
        for pdbatom, newatom in zip(pdbmol.atoms, new_mol.atoms):
            newatom.metadata.update(pdbatom.metadata)
            newatom.name = pdbatom.name
        new_mol.add_default_hierarchy_schemes()

        new_mol.name = name
        return new_mol

    def _polymer_openmm_topology_to_offmol(
        self, molecule_class, omm_top, substructure_dictionary
    ):
        rdkit_mol = self._polymer_openmm_topology_to_rdmol(
            omm_top, substructure_dictionary
        )
        offmol = molecule_class.from_rdkit(rdkit_mol, allow_undefined_stereo=True)
        return offmol

    def _polymer_openmm_pdbfile_to_offtop(
        self,
        topology_class,
        pdbfile,
        substructure_dictionary,
        coords_angstrom,
        _custom_substructures: Optional[dict[str, list[str]]] = None,
    ):
        import json

        from openff.units.openmm import from_openmm
        from rdkit import Chem, Geometry
        from rdkit.DataStructs.cDataStructs import BitVectToBinaryText

        omm_top = pdbfile.topology

        if not _custom_substructures:
            _custom_substructures = dict()

        # if custom substructures exist, validate them and add to the substructure_dictionary
        # (existing amino acid substructures are already validated as part of their creation)

        self._validate_custom_substructures(  # errors if any errors found
            _custom_substructures, forbidden_keys=substructure_dictionary.keys()
        )
        custom_substructure_dictionary = self._prepare_custom_substructures(
            _custom_substructures
        )
        substructure_dictionary.update(
            custom_substructure_dictionary
        )  # concats both dicts, unique keys are enforced in previous function

        rdkit_mol = self._polymer_openmm_topology_to_rdmol(
            omm_top, substructure_dictionary
        )

        rdmol_conformer = Chem.Conformer()
        for atom_idx in range(rdkit_mol.GetNumAtoms()):
            x, y, z = coords_angstrom[atom_idx, :]
            rdmol_conformer.SetAtomPosition(atom_idx, Geometry.Point3D(x, y, z))
        rdkit_mol.AddConformer(rdmol_conformer, assignId=True)
        Chem.SanitizeMol(
            rdkit_mol,
            Chem.SANITIZE_ALL ^ Chem.SANITIZE_ADJUSTHS,
        )
        Chem.AssignStereochemistryFrom3D(rdkit_mol)
        Chem.Kekulize(rdkit_mol, clearAromaticFlags=True)
        Chem.SetAromaticity(rdkit_mol, Chem.AromaticityModel.AROMATICITY_MDL)

        # Don't sanitize or we risk assigning non-MDL aromaticity
        rdmols = Chem.GetMolFrags(rdkit_mol, asMols=True, sanitizeFrags=False)
        top = topology_class()

        # Identify unique molecules and only run from_rdkit on them once.
        # Note that this identity comparison COULD match two chemically equivalent
        # atoms with different atom names, but that doesn't matter because we do
        # the metadata assignment and coordinate setting outside this method, so
        # as long as a chemically equivalent atom is sitting at the right index
        # in the topology when the metadata is assigned there's no difference.
        smiles2offmol: dict[str, Molecule] = dict()
        for rdmol in rdmols:
            # Make a copy of the molecule to assign atom maps, since
            # otherwise the atom maps will mess with stereo assignment.
            mapped_rdmol = Chem.Mol(rdmol)
            for atom in mapped_rdmol.GetAtoms():
                # the mapping must start from 1, as RDKit uses 0 to represent no mapping.
                atom.SetAtomMapNum(atom.GetIdx() + 1)
            mapped_smi = Chem.MolToSmiles(mapped_rdmol)
            if mapped_smi in smiles2offmol.keys():
                offmol = copy.deepcopy(smiles2offmol[mapped_smi])
            else:
                offmol = self.from_rdkit(rdmol, allow_undefined_stereo=True)
                # assign metadata
                for offatom, rdatom in zip(offmol.atoms, rdmol.GetAtoms()):
                    res_ids = np.frombuffer(
                        BitVectToBinaryText(rdatom.GetExplicitBitVectProp("res_ids")),
                        dtype=np.uint64,
                    )
                    query_nums = np.frombuffer(
                        BitVectToBinaryText(
                            rdatom.GetExplicitBitVectProp("query_nums")
                        ),
                        dtype=np.uint64,
                    )
                    query_ids = np.frombuffer(
                        BitVectToBinaryText(rdatom.GetExplicitBitVectProp("query_ids")),
                        dtype=np.uint64,
                    )
                    residues = [
                        list(substructure_dictionary.keys())[i] for i in res_ids
                    ]
                    # query_ids = [int(idx) for idx in list(query_ids)]
                    match_info = dict()
                    for res_name, query_idx, query_num in zip(
                        residues, query_ids, query_nums
                    ):
                        match_info[int(query_num)] = (res_name, int(query_idx))
                    offatom.metadata["match_info"] = json.dumps(match_info)
                smiles2offmol[mapped_smi] = copy.deepcopy(offmol)
            top._add_molecule_keep_cache(offmol)
        if pdbfile.topology.getPeriodicBoxVectors() is not None:
            top.box_vectors = from_openmm(pdbfile.topology.getPeriodicBoxVectors())
        top.set_positions(coords_angstrom * unit.angstrom)

        return top

    def _validate_custom_substructures(
        self, custom_substructures: dict[str, list[str]], forbidden_keys
    ):
        """Validates custom substructures to adhere to monomer specifications
        Parameters
        ----------
        custom_substructures
            substructures given with unique names as keys and smarts as values
        forbidden_keys
            a list of keys that cannot overlap with the custom substructure keys

        Returns
        -------
        None: If validation successful. Errors otherwise
        Raises
        ------
        NonUniqueSubstructureName
            Raised when any substructures have nonunique names or names that
            conflict with toolkit substructure names (such as protein residue names)
        SubstructureAtomSmartsInvalid
            Raised when any atom smarts are improperly formatted
        SubstructureBondSmartsInvalid
            Raised when any bond smarts are improperly formatted
        SubstructureImproperlySpecified
            Raised when the custom substructure is inadequately specified or
            contains conflicting information

        """
        # ensure no duplicate keys
        custom_keys = custom_substructures.keys()
        same_keys = set(forbidden_keys).intersection(set(custom_keys))
        if same_keys:
            raise NonUniqueSubstructureName(list(same_keys))
        for name, smarts_list in custom_substructures.items():
            for smarts in smarts_list:
                self._is_valid_substructure_smarts(
                    name, smarts
                )  # raises error if invalid

        return  # all tests passed without raised exception

    def _is_valid_substructure_smarts(self, name, smarts):
        from rdkit import Chem

        def check_is_connected(rdmol):
            if len(Chem.rdmolops.GetMolFrags(rdmol)) > 1:
                error_reason = "Multiple fragments detected. Must be a single and connected substructure."
                raise SubstructureImproperlySpecified(name, error_reason)
            return

        def check_interior_atom(atom, qmol):
            atom_smarts = atom.GetSmarts()
            # ensure that no unsupported logical operators exist
            operators = r"!,;"
            found_ops = [op in atom_smarts for op in operators]
            if any(found_ops):
                operator_chars = [op for op, b in zip(operators, found_ops) if b]
                error_reason = (
                    f"found unsupported logical operator(s): {operator_chars}"
                )
                mol_smarts = Chem.MolToSmarts(qmol)
                raise SubstructureAtomSmartsInvalid(
                    name, atom.GetSmarts(), mol_smarts, error_reason
                )
            # ensure that no other unsupported atomic primitives are accepted
            unsupported_prims = r"@xXvrRhH*"
            found_prims = [prim in atom_smarts for prim in unsupported_prims]
            if any(found_prims):
                operator_chars = [
                    prim for prim, b in zip(unsupported_prims, found_prims) if b
                ]
                error_reason = f"found unsupported primitive(s): {operator_chars}"
                mol_smarts = Chem.MolToSmarts(qmol)
                raise SubstructureAtomSmartsInvalid(
                    name, atom.GetSmarts(), mol_smarts, error_reason
                )
            # require that all elements are specified in #<n> format. Because the H primitive can act as either
            # hydrogen atom or the number of implicit hydrogens, it is cleaner to specify atoms by atomic number
            # rather than atomic symbol.
            # Also require explicit connecitivity in D<n> format and explicit charge with either a + or -
            required_prims = r"[]#D:"
            missing_prims = [prim not in atom_smarts for prim in required_prims]
            if any(missing_prims):
                operator_chars = [
                    prim for prim, b in zip(required_prims, missing_prims) if b
                ]
                error_reason = f"required primitive(s) not included: {operator_chars}"
                mol_smarts = Chem.MolToSmarts(qmol)
                raise SubstructureAtomSmartsInvalid(
                    name, atom.GetSmarts(), mol_smarts, error_reason
                )
            charge_prims = r"-+"
            if not any(prim in atom_smarts for prim in charge_prims):
                error_reason = f"{atom_smarts}: no charge primitive (+ or -) on atom"
                mol_smarts = Chem.MolToSmarts(qmol)
                raise SubstructureAtomSmartsInvalid(
                    name, atom.GetSmarts(), mol_smarts, error_reason
                )
            if not atom.Match(atom):
                error_reason = (
                    "query does not match rdchem.Mol reading of the molecule (likely due to incorrect"
                    "/ambiguous connectivity)"
                )
                mol_smarts = Chem.MolToSmarts(qmol)
                raise SubstructureAtomSmartsInvalid(
                    name, atom.GetSmarts(), mol_smarts, error_reason
                )
            return

        def check_neighbor_atom(atom, qmol):
            atom_smarts = atom.GetSmarts()
            # ensure that no unsupported logical operators exist
            operators = r"!,;&"
            found_ops = [op in atom_smarts for op in operators]
            if any(found_ops):
                operator_chars = [op for op, b in zip(operators, found_ops) if b]
                error_reason = (
                    f"found unsupported logical operator(s): {operator_chars}"
                )
                mol_smarts = Chem.MolToSmarts(qmol)
                raise SubstructureAtomSmartsInvalid(
                    name, atom.GetSmarts(), mol_smarts, error_reason
                )
            # ensure that no other unsupported atomic primitives are accepted
            unsupported_prims = r"@xXDvrRhH"
            found_prims = [prim in atom_smarts for prim in unsupported_prims]
            if any(found_prims):
                operator_chars = [
                    prim for prim, b in zip(unsupported_prims, found_prims) if b
                ]
                error_reason = f"found unsupported primitive(s): {operator_chars}"
                mol_smarts = Chem.MolToSmarts(qmol)
                raise SubstructureAtomSmartsInvalid(
                    name, atom.GetSmarts(), mol_smarts, error_reason
                )
            # require that atoms have a wildtype atom and label
            required_prims = r"[]*:"
            missing_prims = [prim not in atom_smarts for prim in required_prims]
            if any(missing_prims):
                operator_chars = [
                    prim for prim, b in zip(required_prims, missing_prims) if b
                ]
                error_reason = f"required primitive(s) not included: {operator_chars}"
                mol_smarts = Chem.MolToSmarts(qmol)
                raise SubstructureAtomSmartsInvalid(
                    name, atom.GetSmarts(), mol_smarts, error_reason
                )
            return

        def check_bond(bond):
            valid_bond_types = [
                Chem.BondType.SINGLE,
                Chem.BondType.DOUBLE,
                Chem.BondType.TRIPLE,
            ]
            if bond.GetBondType() not in valid_bond_types:
                raise SubstructureBondSmartsInvalid(
                    name, bond, [str(b) for b in valid_bond_types]
                )
            return

        qmol = Chem.MolFromSmarts(smarts)

        # check if graph is connected
        check_is_connected(qmol)

        # check atom strings for required and unsupported primitives
        for atom in qmol.GetAtoms():
            if atom.GetAtomicNum() > 0:
                check_interior_atom(atom, qmol)
            elif atom.GetAtomicNum() == 0 and "#" not in atom.GetSmarts():
                check_neighbor_atom(atom, qmol)
            else:
                mol_smarts = Chem.MolToSmarts(qmol)
                error_reason = "atomic num = 0 but smarts contains # primitive (likely due to conditionals)"
                raise SubstructureAtomSmartsInvalid(
                    name, atom.GetSmarts(), mol_smarts, error_reason
                )
        for bond in qmol.GetBonds():
            check_bond(bond)

        # ensure unique atom map numbers for each atom
        map_nums = [atom.GetAtomMapNum() for atom in qmol.GetAtoms()]
        unique_map_nums = set(map_nums)
        if len(map_nums) != len(unique_map_nums):
            reason = "non-unique atom map numbers detected"
            raise SubstructureImproperlySpecified(name, reason)

        # If all checks pass, continue
        return

    def _prepare_custom_substructures(self, custom_substructures: dict[str, list[str]]):
        """Adds general atom names to match the format of the amino acid substructure dict
        Parameters
        ----------
        custom_substructures
            substructures given with unique names as keys and smarts as values
        Returns
        -------
        prepared_dict
            a dictionary of the same type and format as the predefined toolkit
            substructures (amino acids, etc). Atom names are given the format
            "CSTM_{symbol}", including wildtypes which show as "CSTM_*"
        """
        from rdkit import Chem

        prepared_dict = defaultdict[str, dict[str, list[str]]](
            lambda: defaultdict(list)
        )
        for name, smarts_list in custom_substructures.items():
            for smarts in smarts_list:
                rdmol = Chem.MolFromSmarts(smarts)
                atom_list = [f"CSTM_{atom.GetSymbol()}" for atom in rdmol.GetAtoms()]
                prepared_dict[name][smarts] = atom_list
        return prepared_dict

    def _polymer_openmm_topology_to_rdmol(self, omm_top, substructure_library):
        """
        Parameters
        ----------
        rdkit_mol
            Currently invalid (bond orders and charge) Molecule
        substructure_library
            A dictionary of substructures. substructure_library[aa_name] = list[tagged SMARTS, list[atom_names]]
        toolkit_registry
            Either a ToolkitRegistry, ToolkitWrapper

        Returns
        -------
        rdkit_mol
            a copy of the original molecule with charges and bond order added

        Raises
        ------
        MissingChemistryFromPolymerError
            Raised when bonds or atoms in ``rdkit_mol`` are missing from the
            substructure library
        """
        from copy import deepcopy

        from rdkit import Chem
        from rdkit.DataStructs.cDataStructs import CreateFromBinaryText

        already_assigned_nodes: set = set()
        # TODO: We currently assume all single and modify a few
        # Therefore it's hard to know if we've missed any edges...
        # Notably assumes all bonds *between* fragments are single
        already_assigned_edges = set()

        # Keeping track of which atoms are matched where will help us with error
        # messages
        matches = defaultdict(list)
        residue_name_ids = defaultdict(list)
        query_nums = defaultdict(list)
        query_ids = defaultdict(list)

        rdkit_mol = self._get_connectivity_from_openmm_top(omm_top)
        mol = Chem.Mol(rdkit_mol)
        # Get a tuple of tuples of atom indices belonging to separate molecules in this RDMol
        # (note that this rdmol may actually be a solvated protein-ligand system)
        sorted_mol_frags = [tuple(sorted(i)) for i in Chem.GetMolFrags(mol)]
        query_number = 0
        for res_idx, res_name in enumerate(substructure_library):
            # TODO: This is a hack for the moment since we don't have a more sophisticated way to resolve clashes
            # so it just does the biggest substructures first
            # NOTE: If this changes, MissingChemistryFromPolymerError needs to be updated too
            sorted_substructure_smarts = sorted(
                substructure_library[res_name], key=len, reverse=True
            )

            for substructure_smarts in sorted_substructure_smarts:
                # this is the molecule as defined in template.
                # ref is used to execute queries and find substructures but is difficult to
                # sanitize/calculate valence (has query atoms)
                ref = Chem.MolFromSmarts(substructure_smarts)
                ref_info = deepcopy(ref)
                # ref must be sanitized to calculate aromaticity
                # run sanitization to calculate Implcit H counts to later aromaticity assignment
                Chem.SanitizeMol(
                    ref_info,
                    Chem.SANITIZE_NONE,
                )

                # set aromaticity for ref to avoid ambiguous chemical assignments from rotating or
                # flipping aromatic rings.
                # The entire molecule is kekulized after
                Chem.SetAromaticity(ref_info, Chem.AromaticityModel.AROMATICITY_MDL)

                # then create a looser definition for pattern matching...
                # be lax about double bonds and chirality
                fuzzy, neighbor_idxs = self._fuzzy_query(ref)
                # It's important that we do the substructure search on `rdkit_mol`, but the chemical
                # info is added to `mol`. If we use the same rdkit molecule for search AND info addition,
                # then single bonds may no longer be present for subsequent overlapping matches.
                sym_atoms = []
                sym_bonds = []

                sym_atoms, sym_bonds = self._get_symmetrical_groups(fuzzy, ref)

                for full_match in rdkit_mol.GetSubstructMatches(fuzzy, maxMatches=0):
                    # Keep track of all residue names that have been assigned to
                    # each atom, for use in generating a useful error message later
                    match_ids = [
                        (query_id, mol_id)
                        for query_id, mol_id in enumerate(full_match)
                        if query_id not in neighbor_idxs
                    ]
                    match = list(zip(*match_ids))[
                        1
                    ]  # get the molecule ids without the corresponding query ids.
                    # ^^ matches return match ids in the order that they appear in the query.
                    # The code above filters neighboring (*) atoms.

                    # Unique molecule matches should only apply if they match entire molecule
                    if res_name == "UNIQUE_MOLECULE":
                        sorted_match = tuple(sorted(match))
                        if sorted_match not in sorted_mol_frags:
                            continue

                    # assign chemical info and check all overlapping substructures for ambiguous/conflicting
                    # chemical info.
                    for atom_i, j in zip(ref_info.GetAtoms(), full_match):
                        if atom_i.GetAtomicNum() == 0:  # ignore neighboring atoms
                            continue
                        atom_j = mol.GetAtomWithIdx(j)
                        # error checking for overlapping substructures with priority. Enforce that no ambiguous
                        # chemical assignments are made.
                        if (
                            j in already_assigned_nodes
                        ):  # if overlapping with previous match
                            if (
                                atom_i.GetFormalCharge() != atom_j.GetFormalCharge()
                                and atom_i.GetIdx() not in sym_atoms
                            ):
                                error_reason = (
                                    f"Formal charge of new query ({atom_i.GetFormalCharge()}) does "
                                    f"not match the formal charge of previous query "
                                    f"({atom_j.GetFormalCharge()})"
                                )
                                raise AmbiguousAtomChemicalAssignment(
                                    res_name,
                                    atom_j.GetIdx(),
                                    atom_i.GetIdx(),
                                    error_reason,
                                )

                        atom_j.SetFormalCharge(atom_i.GetFormalCharge())

                    already_assigned_nodes.update(match)

                    for b in ref_info.GetBonds():
                        ref_bond_ids = tuple(
                            sorted([b.GetBeginAtomIdx(), b.GetEndAtomIdx()])
                        )
                        x = full_match[b.GetBeginAtomIdx()]
                        y = full_match[b.GetEndAtomIdx()]
                        b2 = mol.GetBondBetweenAtoms(x, y)
                        bond_ids = tuple(sorted([x, y]))

                        # error checking of overlapping bonds. If substructures with priority disagree on the
                        # bond order, raise exception
                        if (
                            bond_ids in already_assigned_edges
                        ):  # if overlapping with previous match
                            if (
                                b.GetBondType() != b2.GetBondType()
                                and ref_bond_ids not in sym_bonds
                            ):
                                error_reason = (
                                    f"Bond order of new query ({b.GetBondType()}) does not match the "
                                    f"bond order of previous query ({b2.GetBondType()})"
                                )
                                query_bond = tuple(
                                    sorted([b.GetBeginAtomIdx(), b.GetEndAtomIdx()])
                                )
                                raise AmbiguousBondChemicalAssignment(
                                    res_name, bond_ids, query_bond, error_reason
                                )
                        b2.SetBondType(b.GetBondType())
                        already_assigned_edges.add(bond_ids)

                    for query_id, mol_id in match_ids:
                        matches[mol_id].append(res_name)
                        residue_name_ids[mol_id].append(
                            res_idx
                        )  # save the minimum amount of information between the res_name and query ids
                        query_nums[mol_id].append(query_number)
                        query_ids[mol_id].append(
                            query_id
                        )  # that may allow someone to reproduce or fully investigate the matches
                    query_number += 1

        unassigned_atoms = sorted(
            set(range(rdkit_mol.GetNumAtoms())) - already_assigned_nodes
        )
        all_bonds = set(
            [
                tuple(sorted([bond.GetBeginAtomIdx(), bond.GetEndAtomIdx()]))
                for bond in rdkit_mol.GetBonds()
            ]
        )
        unassigned_bonds = sorted(all_bonds - already_assigned_edges)

        if unassigned_atoms or unassigned_bonds:
            # Some advanced error reporting needs to interpret the substructure smarts to do things like
            # compare atom counts. Since OFFTK doesn't have a native class to hold fragments, we convert
            # the smarts into a sorted list of symbols to help with generating the error message.
            resname_to_symbols_and_atomnames: dict[str, list[tuple]] = dict()
            for resname, smarts_to_atom_names in substructure_library.items():
                resname_to_symbols_and_atomnames[resname] = list()
                for smarts, atom_names in smarts_to_atom_names.items():
                    ref = Chem.MolFromSmarts(smarts)
                    symbols = sorted(
                        [
                            SYMBOLS[atom.GetAtomicNum()]
                            for atom in ref.GetAtoms()
                            if atom.GetAtomicNum() > 0
                        ]
                    )
                    resname_to_symbols_and_atomnames[resname].append(
                        (symbols, atom_names)
                    )

            raise UnassignedChemistryInPDBError(
                substructure_library=resname_to_symbols_and_atomnames,
                omm_top=omm_top,
                unassigned_atoms=unassigned_atoms,
                unassigned_bonds=unassigned_bonds,
                matches=matches,
            )

        # set some properties to later remember what matches were made
        for atom in mol.GetAtoms():
            atom_id = atom.GetIdx()
            res_ids = residue_name_ids[atom_id]
            q_nums = query_nums[atom_id]
            q_ids = query_ids[atom_id]
            atom.SetExplicitBitVectProp(
                "res_ids",
                CreateFromBinaryText(np.array(res_ids, dtype=np.uint64).tobytes()),
            )
            atom.SetExplicitBitVectProp(
                "query_nums",
                CreateFromBinaryText(np.array(q_nums, dtype=np.uint64).tobytes()),
            )
            atom.SetExplicitBitVectProp(
                "query_ids",
                CreateFromBinaryText(np.array(q_ids, dtype=np.uint64).tobytes()),
            )

        return mol

    def _get_connectivity_from_openmm_top(self, omm_top):
        from rdkit import Chem

        # convert openmm topology to rdkit Molecule
        # all bonds initially SINGLE, all charge initially neutral
        rwmol = Chem.RWMol()
        for atom in omm_top.atoms():
            idx = rwmol.AddAtom(Chem.Atom(atom.element.atomic_number))
            res = Chem.AtomPDBResidueInfo()
            res.SetResidueName(atom.residue.name)
            res.SetResidueNumber(int(atom.residue.id))
            res.SetChainId(atom.residue.chain.id)
            rwatom = rwmol.GetAtomWithIdx(idx)
            rwatom.SetPDBResidueInfo(res)
        # we're fully explicit
        for atom in rwmol.GetAtoms():
            atom.SetNoImplicit(True)
        for bond in omm_top.bonds():
            rwmol.AddBond(bond[0].index, bond[1].index, Chem.BondType.SINGLE)

        return rwmol

    def _get_symmetrical_groups(self, fuzzy_query, substruct):
        """Returns those atoms and bonds whose chemical information
        is ambiguous due to resonance forms or symmetrical groups. Conflicts
        in assignment are ignored for these atoms when two queries have the same
        atoms in resonance/symmetry"""
        from copy import deepcopy

        from rdkit import Chem

        qmol = deepcopy(fuzzy_query)
        for atom in qmol.GetAtoms():  # reset queries and map numbers
            atom.SetAtomMapNum(
                atom.GetIdx()
            )  # reorder atom map nums to later recover ids

        qmol = Chem.RemoveAllHs(qmol)
        idx_to_map_num = dict(
            [(a.GetIdx(), a.GetAtomMapNum()) for a in qmol.GetAtoms()]
        )
        automorphs = fuzzy_query.GetSubstructMatches(qmol, uniquify=0)
        ambiguous_bonds = []
        ambiguous_atoms = []
        for automorph in automorphs:
            # check for conflicting chemical information
            automorph = dict(
                [
                    (idx_to_map_num[idx], a)
                    for idx, a in enumerate(list(automorph))
                    if idx_to_map_num[idx] != a
                ]
            )  # only care about cases of different matching

            for atom_iso, new_atom_iso in automorph.items():
                atom = substruct.GetAtomWithIdx(atom_iso)
                new_atom = substruct.GetAtomWithIdx(new_atom_iso)
                # new_atom = substruct.GetAtomWithIdx(automorph[atom.GetIdx()])
                if atom.GetFormalCharge() != new_atom.GetFormalCharge():
                    if atom.GetIdx() not in ambiguous_atoms:
                        ambiguous_atoms.append(atom.GetIdx())

            for bond in substruct.GetBonds():
                if (
                    bond.GetBeginAtom().GetAtomicNum() == 1
                    or bond.GetEndAtom().GetAtomicNum() == 1
                ):  # we remove Hs for matching so must remove here as well
                    continue
                if (
                    bond.GetBeginAtomIdx() in automorph
                    or bond.GetEndAtomIdx() in automorph
                ):
                    new_bond_begin_idx = automorph.get(
                        bond.GetBeginAtomIdx(), bond.GetBeginAtomIdx()
                    )
                    new_bond_end_idx = automorph.get(
                        bond.GetEndAtomIdx(), bond.GetEndAtomIdx()
                    )
                    new_bond = substruct.GetBondBetweenAtoms(
                        new_bond_begin_idx, new_bond_end_idx
                    )
                    if bond.GetBondType() != new_bond.GetBondType():
                        sym_bond_entry = tuple(
                            sorted([bond.GetBeginAtomIdx(), bond.GetEndAtomIdx()])
                        )
                        if sym_bond_entry not in ambiguous_bonds:
                            ambiguous_bonds.append(
                                tuple(
                                    sorted(
                                        [bond.GetBeginAtomIdx(), bond.GetEndAtomIdx()]
                                    )
                                )
                            )
        if not ambiguous_bonds:
            ambiguous_atoms = (
                []
            )  # if no ambiguous bonds, there cannot be physically valid sets of ambiguous atoms
            # this is because that would imply that two different simple/graph connectivites can give different
            # formal charges, which is not supported in this implementation and likely not possible outside of
            # exotic transition metal groups
        return ambiguous_atoms, ambiguous_bonds

    @staticmethod
    def _fuzzy_query(query):
        """return a copy of Query which is less specific:
        - ignore aromaticity and hybridization of atoms (i.e. [#6] not C)
        - ignore bond orders
        - ignore formal charges
        """
        from rdkit import Chem

        # it's tricky from the Python API to properly edit queries,
        # but you can do SetQuery on Atoms/Bonds to edit them quite powerfully
        generic = Chem.MolFromSmarts("**")
        generic_bond = generic.GetBondWithIdx(0)

        fuzzy = Chem.Mol(query)
        neighbor_idxs = []
        for idx, a in enumerate(fuzzy.GetAtoms()):
            a.SetFormalCharge(0)
            if a.GetAtomicNum() > 0:
                a.SetQuery(
                    Chem.AtomFromSmarts(f"[#{a.GetAtomicNum()}D{a.GetDegree()}]")
                )
            else:
                a.SetQuery(generic.GetAtomWithIdx(0))
            a.SetNoImplicit(True)
            if a.GetAtomicNum() == 0:
                neighbor_idxs.append(idx)
        for b in fuzzy.GetBonds():
            b.SetIsAromatic(False)
            b.SetBondType(Chem.rdchem.BondType.SINGLE)
            b.SetQuery(generic_bond)
        return fuzzy, neighbor_idxs

    def _assign_aromaticity_and_stereo_from_3d(self, offmol):
        from rdkit import Chem

        rdmol = offmol.to_rdkit()
        Chem.SanitizeMol(
            rdmol,
            Chem.SANITIZE_ALL
            ^ Chem.SANITIZE_ADJUSTHS,  # ^ Chem.SANITIZE_SETAROMATICITY,
        )
        Chem.AssignStereochemistryFrom3D(rdmol)
        Chem.Kekulize(rdmol, clearAromaticFlags=True)
        Chem.SetAromaticity(rdmol, Chem.AromaticityModel.AROMATICITY_MDL)
        # To get HIS//TRP to get recognized as aromatic, we can use a different aromaticity model
        # Chem.SetAromaticity(rdmol, Chem.AromaticityModel.AROMATICITY_DEFAULT)

        offmol_w_stereo_and_aro = offmol.from_rdkit(
            rdmol, allow_undefined_stereo=True, hydrogens_are_explicit=True
        )
        return offmol_w_stereo_and_aro

    def _process_sdf_supplier(self, sdf_supplier, allow_undefined_stereo, _cls):
        "Helper function to process RDKit molecules from an SDF input source"
        from rdkit import Chem

        for rdmol in sdf_supplier:
            if rdmol is None:
                continue

            # Sanitize the molecules (fails on nitro groups)
            try:
                Chem.SanitizeMol(
                    rdmol,
                    Chem.SANITIZE_ALL
                    ^ Chem.SANITIZE_SETAROMATICITY
                    ^ Chem.SANITIZE_ADJUSTHS,
                )
                Chem.AssignStereochemistryFrom3D(rdmol)
            except ValueError as e:
                logger.warning(rdmol.GetProp("_Name") + " " + str(e))
                continue
            Chem.SetAromaticity(rdmol, Chem.AromaticityModel.AROMATICITY_MDL)
            mol = self.from_rdkit(
                rdmol, allow_undefined_stereo=allow_undefined_stereo, _cls=_cls
            )
            yield mol

    def from_file(
        self,
        file_path: str,
        file_format: str,
        allow_undefined_stereo: bool = False,
        _cls=None,
    ):
        """
        Create an openff.toolkit.topology.Molecule from a file using this toolkit.



        Parameters
        ----------
        file_path
            The file to read the molecule from
        file_format
            Format specifier, usually file suffix (eg. 'MOL2', 'SMI')
            Note that not all toolkits support all formats. Check
            ToolkitWrapper.toolkit_file_read_formats for details.
        allow_undefined_stereo
            If false, raises an exception if RDMol contains undefined stereochemistry.
        _cls
            Molecule constructor
        Returns
        -------
        molecules
            a list of Molecule objects is returned.

        """
        from rdkit import Chem

        if isinstance(file_path, pathlib.Path):
            file_path: str = file_path.as_posix()  # type: ignore[no-redef]

        file_format = normalize_file_format(file_format)

        mols = list()
        if (file_format == "MOL") or (file_format == "SDF"):
            sdf_supplier = Chem.ForwardSDMolSupplier(
                file_path, removeHs=False, sanitize=False, strictParsing=True
            )
            mols.extend(
                self._process_sdf_supplier(
                    sdf_supplier,
                    allow_undefined_stereo=allow_undefined_stereo,
                    _cls=_cls,
                )
            )

        elif file_format == "SMI":
            # TODO: We have to do some special stuff when we import SMILES (currently
            # just adding H's, but could get fancier in the future). It might be
            # worthwhile to parse the SMILES file ourselves and pass each SMILES
            # through the from_smiles function instead
            for rdmol in Chem.SmilesMolSupplier(file_path, titleLine=False):
                if rdmol is None:
                    # Skip any lines that could not be processed.
                    # This is consistent with the SDF reader and with
                    # the OpenEye toolkit wrapper.
                    continue
                rdmol = Chem.AddHs(rdmol)
                mol = self.from_rdkit(
                    rdmol, allow_undefined_stereo=allow_undefined_stereo, _cls=_cls
                )
                mols.append(mol)

        elif file_format == "PDB":
            raise MoleculeParseError(
                "RDKit can not safely read PDBs on their own. Information about bond order "
                "and aromaticity is likely to be lost. To read a PDB using RDKit use "
                "Molecule.from_pdb_and_smiles()"
            )
            # TODO: See if we can implement PDB+mol/smi combinations to get complete bond information.
            #  testing to see if we can make a molecule from smiles and then use the PDB
            #  conformer as the geometry and just reorder the molecule
            # https://github.com/openforcefield/openff-toolkit/issues/121
            # rdmol = Chem.MolFromPDBFile(file_path, removeHs=False)
            # mol = Molecule.from_rdkit(rdmol, _cls=_cls)
            # mols.append(mol)
            # TODO: Add SMI, TDT(?) support

        else:
            raise ValueError(f"Unsupported file format: {file_format}")

        return mols

    def from_file_obj(
        self,
        file_obj,
        file_format: str,
        allow_undefined_stereo: bool = False,
        _cls=None,
    ):
        """
        Return an openff.toolkit.topology.Molecule from a file-like object using this toolkit.

        A file-like object is an object with a ".read()" method.

        .. warning :: This API is experimental and subject to change.

        Parameters
        ----------
        file_obj
            The file-like object to read the molecule from
        file_format
            Format specifier, usually file suffix (eg. 'MOL2', 'SMI')
            Note that not all toolkits support all formats. Check
            ToolkitWrapper.toolkit_file_read_formats for details.
        allow_undefined_stereo
            If false, raises an exception if RDMol contains undefined stereochemistry.
        _cls
            Molecule constructor
        Returns
        -------
        molecules
            a list of Molecule objects is returned.

        """
        from rdkit import Chem

        mols = []

        file_format = normalize_file_format(file_format)

        if (file_format == "MOL") or (file_format == "SDF"):
            # TODO: Iterate over all mols in file_data
            sdf_supplier = Chem.ForwardSDMolSupplier(
                file_obj, removeHs=False, sanitize=False, strictParsing=True
            )
            mols.extend(
                self._process_sdf_supplier(
                    sdf_supplier,
                    allow_undefined_stereo=allow_undefined_stereo,
                    _cls=_cls,
                )
            )

        elif file_format == "SMI":
            # There's no good way to create a SmilesMolSuppler from a string
            # other than to use a temporary file.
            with tempfile.NamedTemporaryFile(suffix=".smi") as tmpfile:
                content = file_obj.read()
                if isinstance(content, str):
                    # Backwards compatibility. Older versions of OpenFF supported
                    # file objects in "t"ext mode, but not file objects
                    # in "b"inary mode. Now we expect all input file objects
                    # to handle binary mode, but don't want to break older code.
                    tmpfile.write(content.encode("utf8"))
                else:
                    tmpfile.write(content)
                tmpfile.flush()
                return self.from_file(
                    tmpfile.name,
                    "SMI",
                    allow_undefined_stereo=allow_undefined_stereo,
                    _cls=_cls,
                )

        elif file_format == "PDB":
            raise MoleculeParseError(
                "RDKit can not safely read PDBs on their own. Information about bond order and aromaticity "
                "is likely to be lost. To read a PDB using RDKit use Molecule.from_pdb_and_smiles()"
            )
            # TODO: See if we can implement PDB+mol/smi combinations to get complete bond information.
            # https://github.com/openforcefield/openff-toolkit/issues/121
            # file_data = file_obj.read()
            # rdmol = Chem.MolFromPDBBlock(file_data)
            # mol = Molecule.from_rdkit(rdmol, _cls=_cls)
            # mols.append(mol)

        else:
            raise ValueError(f"Unsupported file format: {file_format}")
        # TODO: TDT file support
        return mols

    def to_file_obj(self, molecule: "Molecule", file_obj, file_format: str):
        """
        Writes an OpenFF Molecule to a file-like object

        Parameters
        ----------
        molecule
            The molecule to write
        file_obj
            The file-like object to write to
        file_format
            The format for writing the molecule data

        Returns
        -------

        """
        from rdkit import Chem

        _TOOLKIT_WRITERS: dict[str, Any] = {
            "SDF": Chem.SDWriter,
            "MOL": Chem.SDWriter,
            "PDB": Chem.PDBWriter,
            "TDT": Chem.TDTWriter,
        }

        file_format = normalize_file_format(file_format)
        _require_text_file_obj(file_obj)

        if file_format == "SMI":
            # Special case for SMILES
            smiles = self.to_smiles(molecule)
            name = molecule.name
            if name is not None:
                output_line = f"{smiles} {name}\n"
            else:
                output_line = f"{smiles}\n"
            file_obj.write(output_line)
        else:
            try:
                writer_func = _TOOLKIT_WRITERS[file_format]
            except KeyError:
                raise ValueError(f"Unsupported file format: {file_format})") from None
            rdmol = self.to_rdkit(molecule)
            writer = writer_func(file_obj)
            try:
                writer.write(rdmol)
            finally:
                writer.close()

    def to_file(self, molecule: "Molecule", file_path: str, file_format: str):
        """
        Writes an OpenFF Molecule to a file-like object

        Parameters
        ----------
        molecule
            The molecule to write
        file_path
            The file path to write to
        file_format
            The format for writing the molecule data

        Returns
        ------

        """

        # open a file object and pass to the object writer
        with open(file_path, "w") as file_obj:
            self.to_file_obj(
                molecule=molecule, file_obj=file_obj, file_format=file_format
            )

    def enumerate_stereoisomers(
        self,
        molecule: "Molecule",
        undefined_only: bool = False,
        max_isomers: int = 20,
        rationalise: bool = True,
    ) -> list["Molecule"]:
        """
        Enumerate the stereocenters and bonds of the current molecule.

        Parameters
        ----------
        molecule
            The molecule whose state we should enumerate

        undefined_only
            If we should enumerate all stereocenters and bonds or only those with undefined stereochemistry

        max_isomers
            The maximum amount of molecules that should be returned

        rationalise
            If we should try to build and rationalise the molecule to ensure it can exist

        Returns
        --------
        molecules
            A list of openff.toolkit.topology.Molecule instances

        """
        from rdkit import Chem
        from rdkit.Chem.EnumerateStereoisomers import (  # type: ignore[import-untyped]
            EnumerateStereoisomers,
            StereoEnumerationOptions,
        )

        # create the molecule
        rdmol = self.to_rdkit(molecule=molecule)

        # in case any bonds/centers are missing stereo chem flag it here
        Chem.AssignStereochemistry(
            rdmol, cleanIt=True, force=True, flagPossibleStereoCenters=True
        )
        Chem.FindPotentialStereoBonds(rdmol)

        # set up the options
        stereo_opts = StereoEnumerationOptions(
            tryEmbedding=rationalise,
            onlyUnassigned=undefined_only,
            maxIsomers=max_isomers,
        )

        isomers = tuple(EnumerateStereoisomers(rdmol, options=stereo_opts))

        molecules = []
        for isomer in isomers:
            # isomer has CIS/TRANS tags so convert back to E/Z
            Chem.SetDoubleBondNeighborDirections(isomer)
            Chem.AssignStereochemistry(isomer, force=True, cleanIt=True)
            mol = self.from_rdkit(isomer, _cls=molecule.__class__)
            if mol != molecule:
                molecules.append(mol)

        return molecules

    def enumerate_tautomers(
        self, molecule: "Molecule", max_states: int = 20
    ) -> list["Molecule"]:
        """
        Enumerate the possible tautomers of the current molecule.

        Parameters
        ----------
        molecule
            The molecule whose state we should enumerate

        max_states
            The maximum amount of molecules that should be returned

        Returns
        -------
        molecules
            A list of openff.toolkit.topology.Molecule instances not including the input molecule.
        """

        from rdkit import Chem
        from rdkit.Chem.MolStandardize import (  # type: ignore[import-untyped]
            rdMolStandardize,
        )

        enumerator = rdMolStandardize.TautomerEnumerator()
        enumerator.SetMaxTautomers(max_states)
        rdmol = Chem.RemoveHs(molecule.to_rdkit())

        tautomers = enumerator.Enumerate(rdmol)

        # make a list of OpenFF molecules excluding the input molecule
        molecules = []
        for taut in tautomers:
            taut_hs = Chem.AddHs(taut)
            mol = self.from_smiles(
                Chem.MolToSmiles(taut_hs), allow_undefined_stereo=True
            )
            if mol != molecule:
                molecules.append(mol)

        return molecules[:max_states]

    def canonical_order_atoms(self, molecule: "Molecule") -> "Molecule":
        """
        Canonical order the atoms in the molecule using the RDKit.

        Parameters
        ----------
        molecule
            The input molecule

         Returns
        -------
        molecule
            The input molecule, with canonically-indexed atoms and bonds.
        """

        from rdkit import Chem

        rdmol = self.to_rdkit(molecule)

        # get the canonical ordering with hydrogens first
        # this is the default behaviour of RDKit
        atom_order = list(Chem.CanonicalRankAtoms(rdmol, breakTies=True))

        heavy_atoms = rdmol.GetNumHeavyAtoms()
        hydrogens = rdmol.GetNumAtoms() - heavy_atoms

        # now go through and change the rankings to get the heavy atoms first if hydrogens are present
        if hydrogens != 0:
            for i in range(len(atom_order)):
                if rdmol.GetAtomWithIdx(i).GetAtomicNum() != 1:
                    atom_order[i] -= hydrogens
                else:
                    atom_order[i] += heavy_atoms

        # make an atom mapping from the atom_order and remap the molecule
        atom_mapping = dict((i, rank) for i, rank in enumerate(atom_order))

        return molecule.remap(atom_mapping, current_to_new=True)

    def to_smiles(
        self,
        molecule: "Molecule",
        isomeric: bool = True,
        explicit_hydrogens: bool = True,
        mapped: bool = False,
    ):
        """
        Uses the RDKit toolkit to convert a Molecule into a SMILES string.
        A partially mapped smiles can also be generated for atoms of interest by supplying
        an `atom_map` to the properties dictionary.

        Parameters
        ----------
        molecule
            The molecule to convert into a SMILES.
        isomeric
            return an isomeric smiles
        explicit_hydrogens
            return a smiles string containing all hydrogens explicitly
        mapped
            return a explicit hydrogen mapped smiles, the atoms to be mapped can be controlled by
            supplying an atom map into the properties dictionary. If no mapping is passed all
            atoms will be mapped in order, else an atom map dictionary from the current atom
            index to the map id should be supplied with no duplicates. The map ids (values) should
            start from 0 or 1.

        Returns
        -------
        smiles
            The SMILES of the input molecule.
        """
        from rdkit import Chem

        rdmol = self.to_rdkit(molecule)

        if not explicit_hydrogens:
            # remove the hydrogens from the molecule
            rdmol = Chem.RemoveHs(rdmol)

        if mapped:
            assert explicit_hydrogens is True, (
                "Mapped smiles require all hydrogens and "
                "stereochemistry to be defined to retain order"
            )

            # if we only want to map specific atoms check for an atom map
            atom_map = molecule._properties.get("atom_map", None)
            if atom_map is not None:
                # make sure there are no repeated indices
                map_ids = set(atom_map.values())
                if len(map_ids) < len(atom_map):
                    atom_map = None
                elif 0 in atom_map.values():
                    # we need to increment the map index
                    for atom, map in atom_map.items():
                        atom_map[atom] = map + 1

            if atom_map is None:
                # now we need to add the indexing to the rdmol to get it in the smiles
                for atom in rdmol.GetAtoms():
                    # the mapping must start from 1, as RDKit uses 0 to represent no mapping.
                    atom.SetAtomMapNum(atom.GetIdx() + 1)
            else:
                for atom in rdmol.GetAtoms():
                    try:
                        # try to set the atom map
                        map_idx = atom_map[atom.GetIdx()]
                        atom.SetAtomMapNum(map_idx)
                    except KeyError:
                        continue

        return Chem.MolToSmiles(
            rdmol, isomericSmiles=isomeric, allHsExplicit=explicit_hydrogens
        )

    def from_smiles(
        self,
        smiles: str,
        hydrogens_are_explicit: bool = False,
        allow_undefined_stereo: bool = False,
        _cls=None,
        name: str = "",
    ):
        """
        Create a Molecule from a SMILES string using the RDKit toolkit.

        .. warning :: This API is experimental and subject to change.

        Parameters
        ----------
        smiles
            The SMILES string to turn into a molecule
        hydrogens_are_explicit
            If False, RDKit will perform hydrogen addition using Chem.AddHs
        allow_undefined_stereo
            Whether to accept SMILES with undefined stereochemistry. If False,
            an exception will be raised if a SMILES with undefined stereochemistry
            is passed into this function.
        _cls
            Molecule constructor
        name
            An optional name to pass to the _cls constructor

        Returns
        -------
        molecule
            An OpenFF style molecule.

        Raises
        ------
        RadicalsNotSupportedError
        """
        from rdkit import Chem

        rdmol = Chem.MolFromSmiles(smiles, sanitize=False)
        if rdmol is None:
            raise SMILESParseError("Unable to parse the SMILES string")

        # strip the atom map from the molecule if it has one
        # so we don't affect the sterochemistry tags
        for atom in rdmol.GetAtoms():
            if atom.GetAtomMapNum() != 0:
                # set the map back to zero but hide the index in the atom prop data
                atom.SetProp("_map_idx", str(atom.GetAtomMapNum()))
                # set it back to zero
                atom.SetAtomMapNum(0)

        # Chem.SanitizeMol calls updatePropertyCache so we don't need to call it ourselves
        # https://www.rdkit.org/docs/cppapi/namespaceRDKit_1_1MolOps.html#a8d831787aaf2d65d9920c37b25b476f5
        Chem.SanitizeMol(
            rdmol,
            Chem.SANITIZE_ALL ^ Chem.SANITIZE_ADJUSTHS ^ Chem.SANITIZE_SETAROMATICITY,
        )
        Chem.SetAromaticity(rdmol, Chem.AromaticityModel.AROMATICITY_MDL)

        # Chem.MolFromSmiles adds bond directions (i.e. ENDDOWNRIGHT/ENDUPRIGHT), but
        # doesn't set bond.GetStereo(). We need to call AssignStereochemistry for that.
        Chem.AssignStereochemistry(rdmol)

        # Throw an exception/warning if there is unspecified stereochemistry.
        if not allow_undefined_stereo:
            self._detect_undefined_stereo(
                rdmol,
                err_msg_prefix="Unable to make OFFMol from SMILES: ",
            )

        # Add explicit hydrogens if they aren't there already
        if not hydrogens_are_explicit:
            rdmol = Chem.AddHs(rdmol)
        elif hydrogens_are_explicit:
            for atom_idx in range(rdmol.GetNumAtoms()):
                atom = rdmol.GetAtomWithIdx(atom_idx)
                if atom.GetNumImplicitHs() != 0:
                    raise ValueError(
                        f"'hydrogens_are_explicit' was specified as True, but RDKit toolkit interpreted "
                        f"SMILES '{smiles}' as having implicit hydrogen. If this SMILES is intended to "
                        f"express all explicit hydrogens in the molecule, then you should construct the "
                        f"desired molecule as an RDMol with no implicit hydrogens, and then use "
                        f"Molecule.from_rdkit() to create the desired OFFMol."
                    )

        molecule = self.from_rdkit(
            rdmol,
            _cls=_cls,
            allow_undefined_stereo=allow_undefined_stereo,
            hydrogens_are_explicit=hydrogens_are_explicit,
        )
        molecule.name = name
        return molecule

    def from_inchi(
        self,
        inchi: str,
        allow_undefined_stereo: bool = False,
        _cls=None,
        name: str = "",
    ):
        """
        Construct a Molecule from a InChI representation

        Parameters
        ----------
        inchi
            The InChI representation of the molecule.

        allow_undefined_stereo
            Whether to accept InChI with undefined stereochemistry. If False,
            an exception will be raised if a InChI with undefined stereochemistry
            is passed into this function.

        _cls
            Molecule constructor

        Returns
        -------
        molecule
        """

        from rdkit import Chem

        # this seems to always remove the hydrogens
        rdmol = Chem.MolFromInchi(inchi, sanitize=False, removeHs=False)

        # try and catch an InChI parsing error
        if rdmol is None:
            raise InChIParseError(
                f"There was an issue parsing the InChI string ({inchi}), please check and try again."
            )

        # process the molecule
        # TODO do we need this with inchi?
        rdmol.UpdatePropertyCache(strict=False)
        Chem.SanitizeMol(
            rdmol,
            Chem.SANITIZE_ALL ^ Chem.SANITIZE_ADJUSTHS ^ Chem.SANITIZE_SETAROMATICITY,
        )
        Chem.SetAromaticity(rdmol, Chem.AromaticityModel.AROMATICITY_MDL)

        # add hydrogens back here
        rdmol = Chem.AddHs(rdmol)

        molecule = self.from_rdkit(
            rdmol, allow_undefined_stereo=allow_undefined_stereo, _cls=_cls
        )
        molecule.name = name

        return molecule

    def generate_conformers(
        self,
        molecule: "Molecule",
        n_conformers: int = 1,
        rms_cutoff: Optional[Quantity] = None,
        clear_existing: bool = True,
        _cls=None,
        make_carboxylic_acids_cis: bool = False,
    ):
        """
        Generate molecule conformers using RDKit.

        .. warning :: This API is experimental and subject to change.

        .. todo ::

           * which parameters should we expose? (or can we implement a general system with \*\*kwargs?)
           * will the coordinates be returned in the OpenFF Molecule's own indexing system?
               Or is there a chance that they'll get reindexed when we convert the input into an RDMol?

        Parameters
        ----------
        molecule
            The molecule to generate conformers for.
        n_conformers
            Maximum number of conformers to generate.
        rms_cutoff
            The minimum RMS value at which two conformers are considered redundant and one is deleted.
            If None, the cutoff is set to 1 Angstrom

        clear_existing
            Whether to overwrite existing conformers for the molecule.
        _cls
            Molecule constructor
        make_carboxylic_acids_cis
            Guarantee all conformers have exclusively cis carboxylic acid groups (COOH)
            by rotating the proton in any trans carboxylic acids 180 degrees around the C-O bond.

        """
        from rdkit.Chem import AllChem

        if rms_cutoff is None:
            rms_cutoff = Quantity(1.0, unit.angstrom)
        rdmol = self.to_rdkit(molecule)
        # TODO: This generates way more conformations than omega, given the same
        # nConfs and RMS threshold. Is there some way to set an energy cutoff as well?
        first_conformer_generation_status = AllChem.EmbedMultipleConfs(
            rdmol,
            numConfs=n_conformers,
            pruneRmsThresh=rms_cutoff.m_as(unit.angstrom),
            randomSeed=1,
            # params=AllChem.ETKDG()
        )

        if not first_conformer_generation_status:
            # For some large molecules, conformer generation fails without `useRandomCoords`;
            # Landrum recommends it https://github.com/rdkit/rdkit/issues/3764#issuecomment-769367489
            fallback_conformer_generation_status = AllChem.EmbedMultipleConfs(
                rdmol,
                numConfs=n_conformers,
                pruneRmsThresh=rms_cutoff.m_as(unit.angstrom),
                randomSeed=1,
                useRandomCoords=True,
            )

            if not fallback_conformer_generation_status:
                raise ConformerGenerationError("RDKit conformer generation failed.")

        molecule2 = self.from_rdkit(
            rdmol, allow_undefined_stereo=True, _cls=molecule.__class__
        )

        if clear_existing:
            molecule._conformers = list()

        for conformer in molecule2._conformers:
            molecule._add_conformer(conformer)

        if make_carboxylic_acids_cis:
            molecule._make_carboxylic_acids_cis(toolkit_registry=self)

    def assign_partial_charges(
        self,
        molecule: "Molecule",
        partial_charge_method: Optional[str] = None,
        use_conformers: Optional[list[Quantity]] = None,
        strict_n_conformers: bool = False,
        normalize_partial_charges: bool = True,
        _cls=None,
    ):
        """
        Compute partial charges with RDKit, and assign
        the new values to the partial_charges attribute.

        .. warning :: This API is experimental and subject to change.

        Parameters
        ----------
        molecule
            Molecule for which partial charges are to be computed
        partial_charge_method
            The charge model to use. One of ['mmff94', 'gasteiger']. If None, 'mmff94' will be used.

            * 'mmff94': Applies partial charges using the Merck Molecular Force Field
                        (MMFF). This method does not make use of conformers, and hence
                        ``use_conformers`` and ``strict_n_conformers`` will not impact
                        the partial charges produced.
        use_conformers
            shape (n_atoms, 3) and dimension of distance. Optional, default = None
            Coordinates to use for partial charge calculation. If None, an appropriate number of
            conformers will be generated.
        strict_n_conformers
            Whether to raise an exception if an invalid number of conformers is provided for
            the given charge method.
            If this is False and an invalid number of conformers is found, a warning will be raised.
        normalize_partial_charges
            Whether to offset partial charges so that they sum to the total formal charge of the molecule.
            This is used to prevent accumulation of rounding errors when the partial charge generation method has
            low precision.
        _cls
            Molecule constructor

        Raises
        ------
        ChargeMethodUnavailableError if the requested charge method can not be handled by this toolkit

        ChargeCalculationError if the charge method is supported by this toolkit, but fails
        """

        import numpy as np
        from rdkit.Chem import AllChem

        SUPPORTED_CHARGE_METHODS = {"mmff94", "gasteiger"}

        if partial_charge_method is None:
            partial_charge_method = "mmff94"

        partial_charge_method = partial_charge_method.lower()

        if partial_charge_method not in SUPPORTED_CHARGE_METHODS:
            raise ChargeMethodUnavailableError(
                f"partial_charge_method '{partial_charge_method}' is not available from RDKitToolkitWrapper. "
                f"Available charge methods are {list(SUPPORTED_CHARGE_METHODS)} "
            )

        rdkit_molecule = molecule.to_rdkit()
        charges = None

        if partial_charge_method == "mmff94":
            mmff_properties = AllChem.MMFFGetMoleculeProperties(
                rdkit_molecule, "MMFF94"
            )
            charges = [
                mmff_properties.GetMMFFPartialCharge(i) for i in range(molecule.n_atoms)
            ]
        elif partial_charge_method == "gasteiger":
            AllChem.ComputeGasteigerCharges(rdkit_molecule)
            charges = [
                float(rdatom.GetProp("_GasteigerCharge"))
                for rdatom in rdkit_molecule.GetAtoms()
            ]

        molecule.partial_charges = Quantity(np.asarray(charges), unit.elementary_charge)

        if normalize_partial_charges:
            molecule._normalize_partial_charges()

    @classmethod
    def _elf_is_problematic_conformer(
        cls,
        molecule: "Molecule",
        conformer: Quantity,
    ) -> tuple[bool, Optional[str]]:
        """A function which checks if a particular conformer is known to be problematic
        when computing ELF partial charges.

        Currently this includes conformers which:

        * contain a trans-COOH configuration. The trans conformer is discarded because
          it leads to strong electrostatic interactions when assigning charges, and these
          result in unreasonable charges. Downstream calculations have observed up to a
          4 log unit error in water-octanol logP calculations when using charges assigned
          from trans conformers.

        Returns
        -------
            A tuple of a bool stating whether the conformer is problematic and, if it
            is, a string message explaing why. If the conformer is not problematic, the
            second return value will be none.
        """
        from rdkit.Chem.rdMolTransforms import (  # type: ignore[import-untyped]
            GetDihedralRad,
        )

        # Create a copy of the molecule which contains only this conformer.
        molecule_copy = copy.deepcopy(molecule)
        molecule_copy._conformers = [conformer]

        rdkit_molecule = molecule_copy.to_rdkit()

        # Check for trans-COOH configurations
        carboxylic_acid_matches = cls._find_smarts_matches(
            rdkit_molecule, "[#6X3:2](=[#8:1])(-[#8X2H1:3]-[#1:4])"
        )

        for match in carboxylic_acid_matches:
            dihedral_angle = GetDihedralRad(rdkit_molecule.GetConformer(0), *match)

            if dihedral_angle > np.pi / 2.0:
                # Discard the 'trans' conformer.
                return (
                    True,
                    "Molecules which contain COOH functional groups in a trans "
                    "configuration are discarded by the ELF method.",
                )

        return False, None

    @classmethod
    def _elf_prune_problematic_conformers(cls, molecule: "Molecule") -> list[Quantity]:
        """A function which attempts to remove conformers which are known to be
        problematic when computing ELF partial charges.

        Currently this includes conformers which:

        * contain a trans-COOH configuration. These conformers ... TODO add reason.

        Notes
        -----
        * Problematic conformers are flagged by the
          ``RDKitToolkitWrapper._elf_is_problematic_conformer`` function.

        Returns
        -------
            The conformers to retain.
        """

        valid_conformers = []

        for i, conformer in enumerate(molecule.conformers):
            is_problematic, reason = cls._elf_is_problematic_conformer(
                molecule, conformer
            )

            if is_problematic:
                logger.warning(f"Discarding conformer {i}: {reason}")
            else:
                valid_conformers.append(conformer)

        return valid_conformers

    @classmethod
    def _elf_compute_electrostatic_energy(
        cls,
        molecule: "Molecule",
        conformer: Quantity,
    ) -> float:
        """Computes the 'electrostatic interaction energy' of a particular conformer
        of a molecule.

        The energy is computed as the sum of ``|q_i * q_j| * r_ij^-1`` over all pairs
        of atoms (i, j) excluding 1-2 and 1-3 terms, where q_i is the partial charge
        of atom i and r_ij the Euclidean distance between atoms i and j.

        Notes
        -----
        * The partial charges will be taken from the molecule directly.

        Parameters
        ----------
        molecule
            The molecule containing the partial charges.
        conformer
            The conformer to compute the energy of. This should be a unit wrapped
            numpy array with shape=(n_atoms, 3) with units compatible with angstroms.

        Returns
        -------
            The electrostatic interaction energy in units of [e^2 / Angstrom].
        """

        if molecule.partial_charges is None:
            raise ValueError("The molecule has no partial charges assigned.")

        partial_charges = np.abs(
            molecule.partial_charges.m_as(unit.elementary_charge)
        ).reshape(-1, 1)

        # Build an exclusion list for 1-2 and 1-3 interactions.
        excluded_x, excluded_y = zip(
            *{
                *[(bond.atom1_index, bond.atom2_index) for bond in molecule.bonds],
                *[
                    (angle[0].molecule_atom_index, angle[-1].molecule_atom_index)
                    for angle in molecule.angles
                ],
            }
        )

        # Build the distance matrix between all pairs of atoms.
        coordinates = conformer.m_as(unit.angstrom)

        # Equation 1: (a - b)^2 = a^2 - 2ab + b^2
        # distances_squared will eventually wind up as the squared distances
        # although it is first computed as the ab portion of Eq 1
        distances_squared = coordinates.dot(coordinates.T)
        # np.einsum is both faster than np.diag, and not read-only
        # we know that a^2 == b^2 == diag(ab)
        diag = np.einsum("ii->i", distances_squared)
        # we modify in-place so we can use the `diag` view
        # to make the diagonals 0
        distances_squared += distances_squared - diag - diag[..., np.newaxis]
        # Handle edge cases where the squared distance is slightly negative due to
        # precision issues
        diag[:] = -0.0  # this is somewhat faster than np.fill_diagonal
        distances = np.sqrt(-distances_squared)

        inverse_distances = np.reciprocal(
            distances, out=np.zeros_like(distances), where=~np.isclose(distances, 0.0)
        )

        # Multiply by the charge products.
        charge_products = partial_charges @ partial_charges.T

        charge_products[excluded_x, excluded_y] = 0.0
        charge_products[excluded_y, excluded_x] = 0.0

        interaction_energies = inverse_distances * charge_products

        return 0.5 * interaction_energies.sum()

    @classmethod
    def _elf_compute_rms_matrix(cls, molecule: "Molecule") -> np.ndarray:
        """Computes the symmetric RMS matrix of all conformers in a molecule taking
        only heavy atoms into account.

        Parameters
        ----------
        molecule
            The molecule containing the conformers.

        Returns
        -------
            The RMS matrix with shape=(n_conformers, n_conformers).
        """

        from rdkit import Chem
        from rdkit.Chem import AllChem

        rdkit_molecule: Chem.RWMol = Chem.RemoveHs(molecule.to_rdkit())

        n_conformers = len(molecule.conformers)

        # rdkit does not have conformer indices but conformer "ids"
        conformer_ids = [conf.GetId() for conf in rdkit_molecule.GetConformers()]

        # Compute the RMS matrix making sure to take into account any automorhism (e.g
        # a phenyl or nitro substituent flipped 180 degrees.
        rms_matrix = np.zeros((n_conformers, n_conformers))

        for i, j in itertools.combinations(np.arange(n_conformers), 2):
            rms_matrix[i, j] = AllChem.GetBestRMS(
                rdkit_molecule,
                rdkit_molecule,
                conformer_ids[i],
                conformer_ids[j],
            )

        rms_matrix += rms_matrix.T
        return rms_matrix

    @classmethod
    def _elf_select_diverse_conformers(
        cls,
        molecule: "Molecule",
        ranked_conformers: list[Quantity],
        limit: int,
        rms_tolerance: Quantity,
    ) -> list[Quantity]:
        """Attempt to greedily select a specified number conformers which are maximally
        diverse.

        The conformer with the lowest electrostatic energy (the first conformer in the
        ``ranked_conformers`` list) is always chosen. After that selection proceeds by:

        a) selecting an un-selected conformer which is the most different from those
          already selected, and whose RMS compared to each selected conformer is
          greater than ``rms_tolerance``. Here most different means the conformer
          which has the largest sum of RMS with the selected conformers.

        b) repeating a) until either ``limit`` number of conformers have been selected,
           or there are no more distinct conformers to select from.

        Notes
        -----

        * As the selection is greedy there is no guarantee that the selected conformers
          will be the optimal distinct i.e. there may be other selections of conformers
          which are more distinct.

        Parameters
        ----------
        molecule
            The molecule object which matches the conformers to select from.
        ranked_conformers
            A list of conformers to select from, ranked by their electrostatic
            interaction energy (see ``_compute_electrostatic_energy``).
        limit
            The maximum number of conformers to select.
        rms_tolerance
            Conformers whose RMS is within this amount will be treated as identical and
            the duplicate discarded.

        Returns
        -------
            The select list of conformers.
        """

        # Compute the RMS between all pairs of conformers
        molecule = copy.deepcopy(molecule)
        molecule.conformers.clear()

        for conformer in ranked_conformers:
            molecule.add_conformer(conformer)

        rms_matrix = cls._elf_compute_rms_matrix(molecule)

        # Apply the greedy selection process.
        selected_indices = [0]
        angstrom_tol = rms_tolerance.m_as(unit.angstrom)
        for _ in range(min(limit, molecule.n_conformers) - 1):
            selected_rms = rms_matrix[selected_indices]
            any_too_close = np.any(selected_rms < angstrom_tol, axis=0)
            if np.all(any_too_close):
                # stop if all conformers remaining are within RMS
                # threshold of any selected conformer
                break

            # add the next conformer with the largest summed RMS distance
            # to current selected conformers
            rmsdist = np.where(any_too_close, -np.inf, selected_rms.sum(axis=0))
            selected_indices.append(int(rmsdist.argmax()))

        return [ranked_conformers[i] for i in selected_indices]

    def apply_elf_conformer_selection(
        self,
        molecule: "Molecule",
        percentage: float = 2.0,
        limit: int = 10,
        rms_tolerance: Quantity = 0.05 * unit.angstrom,
    ):
        """Applies the `ELF method
        <https://docs.eyesopen.com/toolkits/python/quacpactk/molchargetheory.html#elf-conformer-selection>`_
        to select a set of diverse conformers which have minimal electrostatically
        strongly interacting functional groups from a molecules conformers.

        The diverse conformer selection is performed by the ``_elf_select_diverse_conformers``
        function, which attempts to greedily select conformers which are most distinct
        according to their RMS.

        Warnings
        --------
        * Although this function is inspired by the OpenEye ELF10 method, this
          implementation may yield slightly different conformers due to potential
          differences in this and the OE closed source implementation.

        Notes
        -----
        * The input molecule should have a large set of conformers already
          generated to select the ELF10 conformers from.
        * The selected conformers will be retained in the `molecule.conformers` list
          while unselected conformers will be discarded.
        * Only heavy atoms are included when using the RMS to select diverse conformers.

        See Also
        --------
        RDKitToolkitWrapper._elf_select_diverse_conformers

        Parameters
        ----------
        molecule
            The molecule which contains the set of conformers to select from.
        percentage
            The percentage of conformers with the lowest electrostatic interaction
            energies to greedily select from.
        limit
            The maximum number of conformers to select.
        rms_tolerance
            Conformers whose RMS is within this amount will be treated as identical and
            the duplicate discarded.
        """

        if molecule.n_conformers == 0:
            return

        # Copy the input molecule so we can directly perturb it within the method.
        molecule_copy = copy.deepcopy(molecule)

        # Prune any problematic conformers, such as trans-COOH configurations.
        conformers = self._elf_prune_problematic_conformers(molecule_copy)

        if len(conformers) == 0:
            raise ValueError(
                "There were no conformers to select from after discarding conformers "
                "which are known to be problematic when computing ELF partial charges. "
                "Make sure to generate a diverse array of conformers before calling the "
                "`RDKitToolkitWrapper.apply_elf_conformer_selection` method."
            )

        # Generate a set of absolute MMFF94 partial charges for the molecule and use
        # these to compute the electrostatic interaction energy of each conformer.
        self.assign_partial_charges(molecule_copy, "mmff94")

        conformer_energies = [
            (
                self._elf_compute_electrostatic_energy(molecule_copy, conformer),
                conformer,
            )
            for conformer in conformers
        ]

        # Rank the conformer energies and retain `percentage`% with the lowest energies.
        conformer_energies = sorted(conformer_energies, key=lambda x: x[0])
        cutoff_index = max(1, int(len(conformer_energies) * percentage / 100.0))

        low_energy_conformers = [
            conformer for _, conformer in conformer_energies[:cutoff_index]
        ]

        # Attempt to greedily select `limit` conformers which are maximally diverse.
        diverse_conformers = self._elf_select_diverse_conformers(
            molecule_copy, low_energy_conformers, limit, rms_tolerance
        )

        molecule._conformers = diverse_conformers

    def from_rdkit(
        self,
        rdmol,
        allow_undefined_stereo: bool = False,
        hydrogens_are_explicit: bool = False,
        _cls=None,
    ):
        """
        Create a Molecule from an RDKit molecule.

        Requires the RDKit to be installed.

        .. warning :: This API is experimental and subject to change.

        Parameters
        ----------
        rdmol
            An RDKit molecule
        allow_undefined_stereo
            If false, raises an exception if rdmol contains undefined stereochemistry.
        hydrogens_are_explicit
            If False, RDKit will perform hydrogen addition using Chem.AddHs
        _cls
            Molecule constructor

        Returns
        -------
        molecule
            An OpenFF molecule

        Examples
        --------

        Create a molecule from an RDKit molecule

        >>> from rdkit import Chem
        >>> from openff.toolkit._tests.utils import get_data_file_path
        >>> rdmol = Chem.MolFromMolFile(get_data_file_path('systems/monomers/ethanol.sdf'))

        >>> toolkit_wrapper = RDKitToolkitWrapper()
        >>> molecule = toolkit_wrapper.from_rdkit(rdmol)

        """
        from rdkit import Chem

        if _cls is None:
            from openff.toolkit.topology.molecule import Molecule

            _cls = Molecule

        # Make a copy of the RDKit Mol as we'll need to change it (e.g. assign stereo).
        rdmol = Chem.Mol(rdmol)

        if not hydrogens_are_explicit:
            rdmol = Chem.AddHs(rdmol, addCoords=True)

        # Sanitizing the molecule. We handle aromaticity and chirality manually.
        # This SanitizeMol(...) calls cleanUp, updatePropertyCache, symmetrizeSSSR,
        # assignRadicals, setConjugation, and setHybridization.
        Chem.SanitizeMol(
            rdmol,
            (
                Chem.SANITIZE_ALL
                ^ Chem.SANITIZE_SETAROMATICITY
                ^ Chem.SANITIZE_ADJUSTHS
                ^ Chem.SANITIZE_CLEANUPCHIRALITY
            ),
        )
        Chem.SetAromaticity(rdmol, Chem.AromaticityModel.AROMATICITY_MDL)
        # SetAromaticity set aromatic bonds to 1.5, but Molecule.bond_order is an
        # integer (contrarily to fractional_bond_order) so we need the Kekule order.
        Chem.Kekulize(rdmol)

        # Make sure the bond stereo tags are set before checking for
        # undefined stereo. RDKit can figure out bond stereo from other
        # information in the Mol object like bond direction properties.
        # Do not overwrite eventual chiral tags provided by the user.
        Chem.AssignStereochemistry(rdmol, cleanIt=False)

        # Check for undefined stereochemistry.
        if not allow_undefined_stereo:
            self._detect_undefined_stereo(
                rdmol,
                err_msg_prefix="Unable to make OFFMol from RDMol: ",
            )

        # Create a new OpenFF Molecule
        offmol = _cls()

        # If RDMol has a title, use it
        if rdmol.HasProp("_Name"):
            offmol.name = rdmol.GetProp("_Name")

        # Store all properties
        # TODO: Should there be an API point for storing properties?
        properties = rdmol.GetPropsAsDict()
        offmol._properties = properties

        # setting chirality in openeye requires using neighbor atoms
        # therefore we can't do it until after the atoms and bonds are all added
        map_atoms = {}
        map_bonds = {}
        # if we are loading from a mapped smiles extract the mapping
        atom_mapping = {}
        # We need the elements of the lanthanides, actinides, and transition
        # metals as we don't want to exclude radicals in these blocks.
        d_and_f_block_elements = {
            *range(21, 31),
            *range(39, 49),
            *range(57, 81),
            *range(89, 113),
        }
        for rda in rdmol.GetAtoms():
            # See issues #1075 for some discussion on radicals
            if (
                rda.GetAtomicNum() not in d_and_f_block_elements
                and rda.GetNumRadicalElectrons() != 0
            ):
                raise RadicalsNotSupportedError(
                    "The OpenFF Toolkit does not currently support parsing molecules with S- and P-block radicals. "
                    f"Found {rda.GetNumRadicalElectrons()} radical electrons on molecule {Chem.MolToSmiles(rdmol)}."
                )

            rd_idx = rda.GetIdx()
            # if the molecule was made from a mapped smiles this has been hidden
            # so that it does not affect the sterochemistry tags
            try:
                map_id = int(rda.GetProp("_map_idx"))
            except KeyError:
                map_id = rda.GetAtomMapNum()

            # create a new atom
            atomic_number = rda.GetAtomicNum()
            # implicit units of elementary charge
            formal_charge = rda.GetFormalCharge()
            is_aromatic = rda.GetIsAromatic()
            if rda.HasProp("_Name"):
                name = rda.GetProp("_Name")
            else:
                # check for PDB names
                try:
                    name = rda.GetMonomerInfo().GetName().strip()
                except AttributeError:
                    name = ""

            # If chiral, store the chirality to be set later
            stereochemistry = None
            # tag = rda.GetChiralTag()
            if rda.HasProp("_CIPCode"):
                stereo_code = rda.GetProp("_CIPCode")
                # if tag == Chem.CHI_TETRAHEDRAL_CCW:
                if stereo_code == "R":
                    stereochemistry = "R"
                # if tag == Chem.CHI_TETRAHEDRAL_CW:
                elif stereo_code == "S":
                    stereochemistry = "S"
                else:
                    raise UndefinedStereochemistryError(
                        "In from_rdkit: Expected atom stereochemistry of R or S. "
                        "Got {} instead.".format(stereo_code)
                    )

            res = rda.GetPDBResidueInfo()
            metadata = dict()
            if res is not None:
                metadata["residue_name"] = res.GetResidueName()
                metadata["residue_number"] = res.GetResidueNumber()
                metadata["insertion_code"] = res.GetInsertionCode()
                metadata["chain_id"] = res.GetChainId()

            atom_index = offmol._add_atom(
                atomic_number,
                formal_charge,
                is_aromatic,
                name=name,
                stereochemistry=stereochemistry,
                metadata=metadata,
                invalidate_cache=False,
            )
            map_atoms[rd_idx] = atom_index
            atom_mapping[atom_index] = map_id

        offmol._invalidate_cached_properties()

        # If we have a full / partial atom map add it to the molecule. Zeroes 0
        # indicates no mapping
        if {*atom_mapping.values()} != {0}:
            offmol._properties["atom_map"] = {
                idx: map_idx for idx, map_idx in atom_mapping.items() if map_idx != 0
            }

        # Similar to chirality, stereochemistry of bonds in OE is set relative to their neighbors
        for rdb in rdmol.GetBonds():
            rdb_idx = rdb.GetIdx()
            a1 = rdb.GetBeginAtomIdx()
            a2 = rdb.GetEndAtomIdx()

            # Determine bond aromaticity and Kekulized bond order
            is_aromatic = rdb.GetIsAromatic()
            order = rdb.GetBondTypeAsDouble()
            # Convert floating-point bond order to integral bond order
            order = int(order)

            # create a new bond
            bond_index = offmol._add_bond(
                map_atoms[a1],
                map_atoms[a2],
                order,
                is_aromatic=is_aromatic,
                invalidate_cache=False,
            )
            map_bonds[rdb_idx] = bond_index

        offmol._invalidate_cached_properties()

        # Now fill in the cached (structure-dependent) properties. We have to have the 2D
        # structure of the molecule in place first, because each call to add_atom and
        # add_bond invalidates all cached properties
        for rdb in rdmol.GetBonds():
            rdb_idx = rdb.GetIdx()
            offb_idx = map_bonds[rdb_idx]
            offb = offmol.bonds[offb_idx]
            # determine if stereochemistry is needed
            # Note that RDKit has 6 possible values of bond stereo: CIS, TRANS, E, Z, ANY, or NONE
            # The logic below assumes that "ANY" and "NONE" mean the same thing.
            stereochemistry = None
            tag = rdb.GetStereo()
            if tag == Chem.BondStereo.STEREOZ:
                stereochemistry = "Z"
            elif tag == Chem.BondStereo.STEREOE:
                stereochemistry = "E"
            elif tag == Chem.BondStereo.STEREOTRANS or tag == Chem.BondStereo.STEREOCIS:
                raise ValueError(
                    "Expected RDKit bond stereochemistry of E or Z, got {} instead".format(
                        tag
                    )
                )
            offb._stereochemistry = stereochemistry
            fractional_bond_order = None
            if rdb.HasProp("fractional_bond_order"):
                fractional_bond_order = rdb.GetDoubleProp("fractional_bond_order")
            offb.fractional_bond_order = fractional_bond_order

        # TODO: Save conformer(s), if present
        # If the rdmol has a conformer, store its coordinates
        if len(rdmol.GetConformers()) != 0:
            for conf in rdmol.GetConformers():
                n_atoms = offmol.n_atoms
                # Here we assume this always be angstrom
                positions = np.zeros((n_atoms, 3))
                for rd_idx, off_idx in map_atoms.items():
                    atom_coords = conf.GetPositions()[rd_idx, :]
                    positions[off_idx, :] = atom_coords
                offmol._add_conformer(Quantity(positions, unit.angstrom))

        partial_charges = np.zeros(shape=offmol.n_atoms, dtype=np.float64)

        any_atom_has_partial_charge = False
        for rd_idx, rd_atom in enumerate(rdmol.GetAtoms()):
            off_idx = map_atoms[rd_idx]
            if rd_atom.HasProp("PartialCharge"):
                charge = rd_atom.GetDoubleProp("PartialCharge")
                partial_charges[off_idx] = charge
                any_atom_has_partial_charge = True
            else:
                # If some other atoms had partial charges but this one doesn't, raise an Exception
                if any_atom_has_partial_charge:
                    raise ValueError(
                        "Some atoms in rdmol have partial charges, but others do not."
                    )
        if any_atom_has_partial_charge:
            offmol.partial_charges = Quantity(partial_charges, unit.elementary_charge)
        else:
            offmol.partial_charges = None
        return offmol

    to_rdkit_cache = LRUCache(maxsize=4096)

    @cached(to_rdkit_cache, key=base_wrapper._mol_to_ctab_and_aro_key)
    def _connection_table_to_rdkit(
        self, molecule, aromaticity_model=DEFAULT_AROMATICITY_MODEL
    ):
        from rdkit import Chem

        if aromaticity_model not in ALLOWED_AROMATICITY_MODELS:
            raise InvalidAromaticityModelError(
                f"Given aromaticity model {aromaticity_model} which is not in the set of allowed aromaticity models: "
                f"{ALLOWED_AROMATICITY_MODELS}"
            )

        # Create an editable RDKit molecule
        rdmol = Chem.RWMol()

        _bondtypes = {
            1: Chem.BondType.SINGLE,
            1.5: Chem.BondType.AROMATIC,
            2: Chem.BondType.DOUBLE,
            3: Chem.BondType.TRIPLE,
            4: Chem.BondType.QUADRUPLE,
            5: Chem.BondType.QUINTUPLE,
            6: Chem.BondType.HEXTUPLE,
            7: Chem.BondType.ONEANDAHALF,
        }

        for index, atom in enumerate(molecule.atoms):
            rdatom = Chem.Atom(atom.atomic_number)
            rdatom.SetFormalCharge(atom.formal_charge.m_as(unit.elementary_charge))
            rdatom.SetIsAromatic(atom.is_aromatic)

            # Stereo handling code moved to after bonds are added
            if atom.stereochemistry == "S":
                rdatom.SetChiralTag(Chem.CHI_TETRAHEDRAL_CW)
            elif atom.stereochemistry == "R":
                rdatom.SetChiralTag(Chem.CHI_TETRAHEDRAL_CCW)

            # Stop rdkit from adding implicit hydrogens
            rdatom.SetNoImplicit(True)

            rd_index = rdmol.AddAtom(rdatom)

            # Let's make sure al the atom indices in the two molecules
            # are the same, otherwise we need to create an atom map.
            assert index == atom.molecule_atom_index
            assert index == rd_index

        for bond in molecule.bonds:
            atom_indices = (
                bond.atom1.molecule_atom_index,
                bond.atom2.molecule_atom_index,
            )
            rdmol.AddBond(*atom_indices)
            rdbond = rdmol.GetBondBetweenAtoms(*atom_indices)
            # Assign bond type, which is based on order unless it is aromatic
            if bond.is_aromatic:
                rdbond.SetBondType(_bondtypes[1.5])
                rdbond.SetIsAromatic(True)
            else:
                rdbond.SetBondType(_bondtypes[bond.bond_order])
                rdbond.SetIsAromatic(False)

        Chem.SanitizeMol(
            rdmol,
            Chem.SANITIZE_ALL ^ Chem.SANITIZE_ADJUSTHS ^ Chem.SANITIZE_SETAROMATICITY,
        )

        if aromaticity_model == "OEAroModel_MDL":
            Chem.SetAromaticity(rdmol, Chem.AromaticityModel.AROMATICITY_MDL)
        else:
            raise InvalidAromaticityModelError(
                f"Given aromaticity model {aromaticity_model} which is not in the set of allowed aromaticity models:"
                f"{ALLOWED_AROMATICITY_MODELS}"
            )

        # Assign atom stereochemsitry and collect atoms for which RDKit
        # can't figure out chirality. The _CIPCode property of these atoms
        # will be forcefully set to the stereo we want (see #196).
        undefined_stereo_atoms = {}
        for index, atom in enumerate(molecule.atoms):
            rdatom = rdmol.GetAtomWithIdx(index)

            # Skip non-chiral atoms.
            if atom.stereochemistry is None:
                continue

            # Let's randomly assign this atom's (local) stereo to CW
            # and check if this causes the (global) stereo to be set
            # to the desired one (S or R).
            rdatom.SetChiralTag(Chem.CHI_TETRAHEDRAL_CW)
            # We need to do force and cleanIt to recalculate CIP stereo.
            Chem.AssignStereochemistry(rdmol, force=True, cleanIt=True)
            # If our random initial assignment worked, then we're set.
            if (
                rdatom.HasProp("_CIPCode")
                and rdatom.GetProp("_CIPCode") == atom.stereochemistry
            ):
                continue

            # Otherwise, set it to CCW.
            rdatom.SetChiralTag(Chem.CHI_TETRAHEDRAL_CCW)
            # We need to do force and cleanIt to recalculate CIP stereo.
            Chem.AssignStereochemistry(rdmol, force=True, cleanIt=True)
            # Hopefully this worked, otherwise something's wrong
            if (
                rdatom.HasProp("_CIPCode")
                and rdatom.GetProp("_CIPCode") == atom.stereochemistry
            ):
                continue

            # Keep track of undefined stereo atoms. We'll force stereochemistry
            # at the end to avoid the next AssignStereochemistry to overwrite.
            if not rdatom.HasProp("_CIPCode"):
                undefined_stereo_atoms[rdatom] = atom.stereochemistry
                continue

            # Something is wrong.
            err_msg = (
                "Unknown atom stereochemistry encountered in to_rdkit. "
                "Desired stereochemistry: {}. Set stereochemistry {}".format(
                    atom.stereochemistry, rdatom.GetProp("_CIPCode")
                )
            )
            raise RuntimeError(err_msg)

        # Copy bond stereo info from molecule to rdmol.
        self._assign_rdmol_bonds_stereo(molecule, rdmol)

        # Cleanup the rdmol
        rdmol.UpdatePropertyCache(strict=False)
        Chem.GetSSSR(rdmol)

        # Forcefully assign stereo information on the atoms that RDKit
        # can't figure out. This must be done last as calling AssignStereochemistry
        # again will delete these properties (see #196).
        for rdatom, stereochemistry in undefined_stereo_atoms.items():
            rdatom.SetProp("_CIPCode", stereochemistry)

        return rdmol

    def to_rdkit(
        self, molecule: "Molecule", aromaticity_model: str = DEFAULT_AROMATICITY_MODEL
    ):
        """
        Create an RDKit molecule
        Requires the RDKit to be installed.

        .. warning :: This API is experimental and subject to change.

        Parameters
        ----------

        aromaticity_model
            The aromaticity model to use. Only OEAroModel_MDL is supported.

        Returns
        -------

        rdmol
            An RDKit molecule

        Examples
        --------

        Convert a molecule to RDKit
        >>> from openff.toolkit import Molecule
        >>> ethanol = Molecule.from_smiles('CCO')
        >>> rdmol = ethanol.to_rdkit()
        """
        from rdkit import Chem, Geometry

        if aromaticity_model not in ALLOWED_AROMATICITY_MODELS:
            raise InvalidAromaticityModelError(
                f"Given aromaticity model {aromaticity_model} which is not in the set of allowed aromaticity models: "
                f"{ALLOWED_AROMATICITY_MODELS}."
            )

        # Convert the OFF molecule's connectivity table to RDKit, returning a cached rdmol if possible
        rdmol = self._connection_table_to_rdkit(
            molecule, aromaticity_model=aromaticity_model
        )
        # In case a cached rdmol was returned, make a copy of it
        rdmol = Chem.RWMol(rdmol)
        # Set name
        # TODO: What is the best practice for how this should be named?
        if molecule.name != "":
            rdmol.SetProp("_Name", molecule.name)

        # TODO: Set other properties
        for name, value in molecule.properties.items():
            if type(value) is str:
                rdmol.SetProp(name, value)
            elif type(value) is int:
                rdmol.SetIntProp(name, value)
            elif type(value) is float:
                rdmol.SetDoubleProp(name, value)
            elif type(value) is bool:
                rdmol.SetBoolProp(name, value)
            else:
                # Shove everything else into a string
                rdmol.SetProp(name, str(value))

        for index, atom in enumerate(molecule.atoms):
            rdatom = rdmol.GetAtomWithIdx(index)
            rdatom.SetProp("_Name", atom.name)

            if rdatom.GetPDBResidueInfo() is None:
                res = Chem.AtomPDBResidueInfo()
            else:
                res = rdatom.GetPDBResidueInfo()

            atom_has_any_metadata = False
            # RDKit is very naive about PDB atom names - Needs them to be exactly
            # 4 characters or the columns won't comply with PDB specification
            res.SetName(atom.name.center(4)[:4])
            if "residue_name" in atom.metadata:
                atom_has_any_metadata = True
                res.SetResidueName(atom.metadata["residue_name"])

            if "residue_number" in atom.metadata:
                atom_has_any_metadata = True
                res.SetResidueNumber(int(atom.metadata["residue_number"]))

            if "insertion_code" in atom.metadata:
                atom_has_any_metadata = True
                res.SetInsertionCode(atom.metadata["insertion_code"])

            if "chain_id" in atom.metadata:
                atom_has_any_metadata = True
                res.SetChainId(atom.metadata["chain_id"])

            if atom_has_any_metadata:
                rdatom.SetPDBResidueInfo(res)

        for bond in molecule.bonds:
            atom_indices = (
                bond.atom1.molecule_atom_index,
                bond.atom2.molecule_atom_index,
            )
            rdbond = rdmol.GetBondBetweenAtoms(*atom_indices)
            if not (bond.fractional_bond_order is None):
                rdbond.SetDoubleProp(
                    "fractional_bond_order", bond.fractional_bond_order
                )

        # Set coordinates if we have them
        if molecule._conformers:
            for conformer in molecule._conformers:
                rdmol_conformer = Chem.Conformer()
                for atom_idx in range(molecule.n_atoms):
                    x, y, z = conformer[atom_idx, :].m_as(unit.angstrom)
                    rdmol_conformer.SetAtomPosition(atom_idx, Geometry.Point3D(x, y, z))
                rdmol.AddConformer(rdmol_conformer, assignId=True)

        # Retain charges, if present
        if not (molecule._partial_charges is None):
            rdk_indexed_charges = np.zeros(shape=molecule.n_atoms, dtype=float)
            for atom_idx, charge in enumerate(molecule._partial_charges):
                charge_unitless = charge.m_as(unit.elementary_charge)
                rdk_indexed_charges[atom_idx] = charge_unitless
            for atom_idx, rdk_atom in enumerate(rdmol.GetAtoms()):
                rdk_atom.SetDoubleProp("PartialCharge", rdk_indexed_charges[atom_idx])

            # Note: We could put this outside the "if" statement, which would result in all partial charges in the
            #       resulting file being set to "n/a" if they weren't set in the Open Force Field Toolkit ``Molecule``
            Chem.CreateAtomDoublePropertyList(rdmol, "PartialCharge")

        # Return non-editable version
        return Chem.Mol(rdmol)

    def to_inchi(self, molecule: "Molecule", fixed_hydrogens: bool = False):
        """
        Create an InChI string for the molecule using the RDKit Toolkit.
        InChI is a standardised representation that does not capture tautomers
        unless specified using the fixed hydrogen layer.

        For information on InChi see here https://iupac.org/who-we-are/divisions/division-details/inchi/

        Parameters
        ----------
        molecule
            The molecule to convert into a SMILES.

        fixed_hydrogens
            If a fixed hydrogen layer should be added to the InChI, if `True` this will produce a
            non standard specific InChI string of the molecule.

        Returns
        --------
        inchi
            The InChI string of the molecule.
        """

        from rdkit import Chem

        rdmol = self.to_rdkit(molecule)
        if fixed_hydrogens:
            inchi = Chem.MolToInchi(rdmol, options="-FixedH")
        else:
            inchi = Chem.MolToInchi(rdmol)
        return inchi

    def to_inchikey(self, molecule: "Molecule", fixed_hydrogens: bool = False) -> str:
        """
        Create an InChIKey for the molecule using the RDKit Toolkit.
        InChIKey is a standardised representation that does not capture tautomers
        unless specified using the fixed hydrogen layer.

        For information on InChi see here https://iupac.org/who-we-are/divisions/division-details/inchi/

        Parameters
        ----------
        molecule
            The molecule to convert into a SMILES.

        fixed_hydrogens
            If a fixed hydrogen layer should be added to the InChI, if `True` this will
            produce a non standard specific InChI string of the molecule.

        Returns
        --------
        inchi_key
            The InChIKey representation of the molecule.
        """

        from rdkit import Chem

        rdmol = self.to_rdkit(molecule)
        if fixed_hydrogens:
            inchi_key = Chem.MolToInchiKey(rdmol, options="-FixedH")
        else:
            inchi_key = Chem.MolToInchiKey(rdmol)
        return inchi_key

    def get_tagged_smarts_connectivity(self, smarts: str):
        """
        Returns a tuple of tuples indicating connectivity between tagged atoms in a SMARTS string. Does not
        return bond order.

        Parameters
        ----------
        smarts
            The tagged SMARTS to analyze

        Returns
        -------
        unique_tags
            A sorted tuple of all unique tagged atom map indices.
        tagged_atom_connectivity
            A tuple of tuples, where each inner tuple is a pair of tagged atoms (tag_idx_1, tag_idx_2)
             which are bonded. The inner tuples are ordered smallest-to-largest, and the tuple of
             tuples is ordered lexically. So the return value for an improper torsion would be
             ((1, 2), (2, 3), (2, 4)).

        Raises
        ------
        SMIRKSParsingError
            If RDKit was unable to parse the provided smirks/tagged smarts
        """
        from rdkit import Chem

        from openff.toolkit.utils.exceptions import SMIRKSParsingError

        ss = Chem.MolFromSmarts(smarts)

        if ss is None:
            # This is a SMIRKS or SMARTS parsing error? The argument and exception disagree
            raise SMIRKSParsingError(
                f"RDKit was unable to parse SMIRKS/SMARTS {smarts}"
            )

        _unique_tags = set()
        _connections = set()
        for at1 in ss.GetAtoms():
            if at1.GetAtomMapNum() == 0:
                continue
            _unique_tags.add(at1.GetAtomMapNum())
            for at2 in at1.GetNeighbors():
                if at2.GetAtomMapNum() == 0:
                    continue
                cxn_to_add = sorted([at1.GetAtomMapNum(), at2.GetAtomMapNum()])
                _connections.add(tuple(cxn_to_add))
        connections = tuple(sorted(list(_connections)))
        unique_tags = tuple(sorted(list(_unique_tags)))
        return unique_tags, connections

    @staticmethod
    def _find_smarts_matches(
        rdmol,
        smarts: str,
        aromaticity_model: str = "OEAroModel_MDL",
        unique: bool = False,
    ) -> list[tuple[int, ...]]:
        """Find all sets of atoms in the provided RDKit molecule that match the provided SMARTS string.

        Parameters
        ----------
        rdmol
            rdmol to process with the SMIRKS in order to find matches
        smarts
            SMARTS string with any number of sequentially tagged atoms.
            If there are N tagged atoms numbered 1..N, the resulting matches will be
            N-tuples of atoms that match the corresponding tagged atoms.
        aromaticity_model
            OpenEye aromaticity model designation as a string, such as ``OEAroModel_MDL``.
            Molecule is prepared with this aromaticity model prior to querying.
        unique
            If True, only return unique matches. If False, return all matches. This is passed to
            RDKit's ``GetSubstructMatches`` as ``uniquify``.

        Returns
        -------
        matches
            matches[index] is an N-tuple of atom numbers from the ``rdmol``
            Matches are returned in no guaranteed order.
            # TODO: What is returned if no matches are found? An empty list, or None?
            # TODO: Ensure that SMARTS numbers 1, 2, 3... are rendered into order of
            #    returned matches indexed by 0, 1, 2...

        .. notes ::

           * Raises ``ChemicalEnvironmentParsingError`` if ``smarts`` query is malformed

        """
        from rdkit import Chem

        from openff.toolkit.utils.exceptions import ChemicalEnvironmentParsingError

        # This code is part of a possible performance optimization that hasn't been validated
        # for production use yet.
        def _match_smarts_with_heavy_atoms_first(rdmol, qmol, match_kwargs):
            for i, atom in enumerate(qmol.GetAtoms()):
                atom.SetIntProp("index", i)

            remove_params = Chem.rdmolops.RemoveHsParameters()
            remove_params.removeWithQuery = True
            heavy_query = Chem.RemoveHs(qmol, remove_params, sanitize=False)
            heavy_to_qmol = [
                atom.GetIntProp("index") for atom in heavy_query.GetAtoms()
            ]
            query_atoms = [Chem.Atom(i + 2) for i in range(len(heavy_to_qmol))]

            full_matches = set()

            for heavy_match in rdmol.GetSubstructMatches(heavy_query, **match_kwargs):
                rdmol_copy = Chem.RWMol(rdmol)
                qmol_copy = Chem.RWMol(qmol)
                # pin atoms by atom type
                for heavy_index, rdmol_index in enumerate(heavy_match):
                    qmol_index = heavy_to_qmol[heavy_index]
                    qmol_copy.ReplaceAtom(qmol_index, query_atoms[heavy_index])
                    rdmol_copy.ReplaceAtom(rdmol_index, query_atoms[heavy_index])

                rdmol_copy.UpdatePropertyCache(strict=False)
                qmol_copy.UpdatePropertyCache(strict=False)
                h_matches = rdmol_copy.GetSubstructMatches(qmol_copy, **match_kwargs)
                full_matches |= set(h_matches)

            return full_matches

        # Set up query.
        qmol = Chem.MolFromSmarts(smarts)  # cannot catch the error
        if qmol is None:
            raise ChemicalEnvironmentParsingError(
                f'RDKit could not parse the SMARTS/SMIRKS string "{smarts}"'
            )

        # Create atom mapping for query molecule
        idx_map = dict()
        for atom in qmol.GetAtoms():
            smirks_index = atom.GetAtomMapNum()
            if smirks_index != 0:
                idx_map[smirks_index - 1] = atom.GetIdx()
        map_list = [idx_map[x] for x in sorted(idx_map)]

        # choose the largest unsigned int without overflow
        # since the C++ signature is a uint
        # TODO: max_matches = int(max_matches) if max_matches is not None else np.iinfo(np.uintc).max
        max_matches = np.iinfo(np.uintc).max
        match_kwargs = dict(uniquify=unique, maxMatches=max_matches, useChirality=True)
        # These variables are un-used, do they serve a purpose?
        # n_heavy = qmol.GetNumHeavyAtoms()
        # n_h = qmol.GetNumAtoms() - n_heavy
        # TODO: if match_heavy_first: full_matches = _match_smarts_with_heavy_atoms_first(...)
        full_matches = rdmol.GetSubstructMatches(qmol, **match_kwargs)

        matches = [tuple(match[x] for x in map_list) for match in full_matches]

        return matches

    def find_smarts_matches(
        self,
        molecule: "Molecule",
        smarts: str,
        aromaticity_model: str = "OEAroModel_MDL",
        unique: bool = False,
    ) -> list[tuple[int, ...]]:
        """
        Find all SMARTS matches for the specified molecule, using the specified aromaticity model.

        .. warning :: This API is experimental and subject to change.

        Parameters
        ----------
        molecule
            The molecule for which all specified SMARTS matches are to be located
        smarts
            SMARTS string with optional SMIRKS-style atom tagging
        aromaticity_model
            Molecule is prepared with this aromaticity model prior to querying.
        unique
            If True, only return unique matches. If False, return all matches.

        .. note :: Currently, the only supported ``aromaticity_model`` is ``OEAroModel_MDL``

        """
        rdmol = self._connection_table_to_rdkit(
            molecule, aromaticity_model=aromaticity_model
        )
        return self._find_smarts_matches(
            rdmol,
            smarts,
            aromaticity_model="OEAroModel_MDL",
            unique=unique,
        )

    def atom_is_in_ring(self, atom: "Atom") -> bool:
        """Return whether or not an atom is in a ring.

        It is assumed that this atom is in molecule.

        Parameters
        ----------
        atom
            The molecule containing the atom of interest

        Returns
        -------
        is_in_ring
            Whether or not the atom is in a ring.

        Raises
        ------
        NotAttachedToMoleculeError
        """
        if atom.molecule is None:
            raise NotAttachedToMoleculeError(
                "This Atom does not belong to a Molecule object"
            )

        molecule = atom.molecule
        atom_index = atom.molecule_atom_index

        rdmol = molecule.to_rdkit()
        rdatom = rdmol.GetAtomWithIdx(atom_index)

        is_in_ring = rdatom.IsInRing()

        return is_in_ring

    def bond_is_in_ring(self, bond: "Bond") -> bool:
        """Return whether or not a bond is in a ring.

        It is assumed that this atom is in molecule.

        Parameters
        ----------
        bond
            The molecule containing the atom of interest

        Returns
        -------
        is_in_ring
            Whether or not the bond of index `bond_index` is in a ring

        Raises
        ------
        NotAttachedToMoleculeError
        """
        if bond.molecule is None:
            raise NotAttachedToMoleculeError(
                "This Bond does not belong to a Molecule object"
            )

        molecule = bond.molecule
        rdmol = molecule.to_rdkit()

        # Molecule.to_rdkit() is NOT guaranteed to preserve bond ordering,
        # so we must look up the corresponding bond via its constituent atom indices
        rdbond = rdmol.GetBondBetweenAtoms(bond.atom1_index, bond.atom2_index)
        is_in_ring = rdbond.IsInRing()

        return is_in_ring

    @staticmethod
    def _find_undefined_stereo_atoms(rdmol, assign_stereo: bool = False) -> list[int]:
        """Find the chiral atoms with undefined stereochemsitry in the RDMol.

        Parameters
        ----------
        rdmol
            The RDKit molecule.
        assign_stereo
            As a side effect, this function calls ``Chem.AssignStereochemistry()``
            so by default we work on a molecule copy. Set this to ``True`` to avoid
            making a copy and assigning the stereochemistry to the Mol object.

        Returns
        -------
        undefined_atom_indices
            A list of atom indices that are chiral centers with undefined
            stereochemistry.

        See Also
        --------
        rdkit.Chem.FindMolChiralCenters

        """
        from rdkit import Chem

        if not assign_stereo:
            # Avoid modifying the original molecule.
            rdmol = copy.deepcopy(rdmol)

        # Flag possible chiral centers with the "_ChiralityPossible".
        Chem.AssignStereochemistry(rdmol, force=True, flagPossibleStereoCenters=True)

        # Find all atoms with undefined stereo.
        undefined_atom_indices = []
        for atom_idx, atom in enumerate(rdmol.GetAtoms()):
            if atom.GetChiralTag() == Chem.ChiralType.CHI_UNSPECIFIED and atom.HasProp(
                "_ChiralityPossible"
            ):
                undefined_atom_indices.append(atom_idx)
        return undefined_atom_indices

    @staticmethod
    def _find_undefined_stereo_bonds(rdmol):
        """Find the chiral atoms with undefined stereochemsitry in the RDMol.

        Parameters
        ----------
        rdmol
            The RDKit molecule.

        Returns
        -------
        undefined_bond_indices
            A list of bond indices with undefined stereochemistry.

        See Also
        --------
        Chem.EnumerateStereoisomers._getFlippers

        Links
        -----
        https://github.com/rdkit/rdkit/blob/master/Code/GraphMol/Chirality.cpp#L1509-L1515
            This comment in FindPotentialStereoBonds mention that the method
            ignores ring bonds.
        https://github.com/DrrDom/rdk/blob/master/gen_stereo_rdkit3.py
            The function get_unspec_double_bonds() in this module looks like
            may solve the problem with the rings.

        """
        from rdkit import Chem

        # Copy the molecule to avoid side effects. Chem.FindPotentialStereoBonds
        # assign Bond.STEREOANY to unspecific bond, which make subsequent calls
        # of Chem.AssignStereochemistry ignore the bond even if there are
        # ENDDOWNRIGHT/ENDUPRIGHT bond direction indications.
        rdmol_copy = copy.deepcopy(rdmol)

        # Clear any previous assignments on the bonds, since FindPotentialStereo may not overwrite it
        for bond in rdmol_copy.GetBonds():
            bond.SetStereo(Chem.BondStereo.STEREONONE)

        # This function assigns Bond.GetStereo() == Bond.STEREOANY to bonds with
        # possible stereochemistry.
        Chem.FindPotentialStereoBonds(rdmol_copy, cleanIt=True)

        # Any TRULY stereogenic bonds in the molecule are now marked as STEREOANY in rdmol_copy.
        # Iterate through all the bonds, and for the ones where rdmol_copy is marked as STEREOANY,
        # ensure that they are cis/trans/E/Z (tested here be ensuring that they're NOT either
        # # of the other possible types (NONE or ANY))
        undefined_bond_indices = []
        for bond_idx, (orig_bond, repercieved_bond) in enumerate(
            zip(rdmol.GetBonds(), rdmol_copy.GetBonds())
        ):
            # print(repercieved_bond.GetStereo(), orig_bond.GetStereo())
            if (repercieved_bond.GetStereo() == Chem.BondStereo.STEREOANY) and (
                (orig_bond.GetStereo() == Chem.BondStereo.STEREOANY)
                or (orig_bond.GetStereo() == Chem.BondStereo.STEREONONE)
            ):
                undefined_bond_indices.append(bond_idx)
        return undefined_bond_indices

    @classmethod
    def _detect_undefined_stereo(
        cls,
        rdmol,
        err_msg_prefix: str = "",
    ):
        """Raise UndefinedStereochemistryError if the RDMol has undefined stereochemistry.

        Parameters
        ----------
        rdmol
            The RDKit molecule.
        err_msg_prefix
            A string to prepend to the error message (but not the warning).

        Raises
        ------
        UndefinedStereochemistryError
            If the RDMol has undefined atom or bond stereochemistry.

        """
        # Find undefined atom/bond stereochemistry.
        undefined_atom_indices = cls._find_undefined_stereo_atoms(rdmol)
        undefined_bond_indices = cls._find_undefined_stereo_bonds(rdmol)

        if len(undefined_atom_indices) == 0 and len(undefined_bond_indices) == 0:
            return

        msg = "RDMol has unspecified stereochemistry. "
        # The "_Name" property is not always assigned.
        if rdmol.HasProp("_Name"):
            msg += "RDMol name: " + rdmol.GetProp("_Name")

        # Details about undefined atoms.
        if len(undefined_atom_indices) > 0:
            msg += "Undefined chiral centers are:\n"
            for undefined_atom_idx in undefined_atom_indices:
                msg += " - Atom {symbol} (index {index})\n".format(
                    symbol=rdmol.GetAtomWithIdx(undefined_atom_idx).GetSymbol(),
                    index=undefined_atom_idx,
                )

        # Details about undefined bond.
        if len(undefined_bond_indices) > 0:
            msg += "Bonds with undefined stereochemistry are:\n"
            for undefined_bond_idx in undefined_bond_indices:
                bond = rdmol.GetBondWithIdx(undefined_bond_idx)
                atom1, atom2 = bond.GetBeginAtom(), bond.GetEndAtom()
                msg += " - Bond {bindex} (atoms {aindex1}-{aindex2} of element ({symbol1}-{symbol2})\n".format(
                    bindex=undefined_bond_idx,
                    aindex1=atom1.GetIdx(),
                    aindex2=atom2.GetIdx(),
                    symbol1=atom1.GetSymbol(),
                    symbol2=atom2.GetSymbol(),
                )

        raise UndefinedStereochemistryError(err_msg_prefix + msg)

    @staticmethod
    def _constrain_end_directions(
        *values: int, bond_indices: list[int], flip_direction: dict[int, bool]
    ) -> bool:
        """A constraint applied when mapping global E/Z stereochemistry into local RDKit
        bond directions that ensures that the 'left' bonds point in opposite directions
        (i.e. one has to be up and one has to be down) and likewise for the 'right' bonds
        """
        # Account for bond "direction" using flip_directions dict, see more thorough comment
        # in _constrain_rank for details.
        bond_directions = [
            (value if not flip_direction[i] else 1 - value)
            for i, value in zip(bond_indices, values)
        ]
        unique_bond_directions = set(bond_directions)
        return len(unique_bond_directions) == len(values)

    @staticmethod
    def _constrain_rank(
        *values: int,
        bond_indices: list[int],
        flip_direction: dict[int, bool],
        expected_stereo: str,
    ) -> bool:
        """A constraint applied when mapping global E/Z stereochemistry into local RDKit
        bond directions that ensures that the 'left' bond with the highest CIP rank
        and the 'right' bond with the highest CIP rank point either in the same direction
        if Z stereo or opposite directions if E.
        """
        # The "value" for each bond is ultimately set to either 0 (down) or 1 (up).
        # However, we also need to know the "direction" of the bond to make sense
        # of this - Is it coming FROM, or going TO this double bond while going down or up?
        # This information is in the flipped_values dict. This code assumes that the
        # "normal" case is when the neighboring bonds are coming FROM the double bond,
        # and where that's not true, the following line switches the
        # meaning of "down" and "up" to give us the desired meaning.
        bond_directions = [
            (value if not flip_direction[i] else 1 - value)
            for i, value in zip(bond_indices, values)
        ]

        # Test for equality of items in flipped_values by turning it into a set and
        # counting how many values remain.
        unique_bond_directions = set(bond_directions)
        if expected_stereo == "E":
            return len(unique_bond_directions) == min(2, len(bond_indices))
        elif expected_stereo == "Z":
            return len(unique_bond_directions) == 1
        else:
            raise NotImplementedError()

    @classmethod
    def _assign_rdmol_bonds_stereo(cls, off_molecule: "Molecule", rd_molecule):
        """Copy the info about bonds stereochemistry from the OFF Molecule to RDKit Mol.
        The method proceeds by formulating mapping global E/Z stereo information onto
        local 'bond directions' as a constraint satisfaction problem (CSP).
        In this formalism, the variables correspond to the indices of the bonds
        neighbouring a stereogenic bond, the domain for each variable is 0 (down)
        or 1 (up), and the constraints are designed to ensure the correct E/Z stereo
        is yielded after assignment of the directions.
        """
        from constraint import Problem
        from rdkit import Chem

        _RD_STEREO_TO_STR = {
            Chem.BondStereo.STEREOE: "E",
            Chem.BondStereo.STEREOZ: "Z",
        }

        stereogenic_bonds = [
            bond for bond in off_molecule.bonds if bond.stereochemistry
        ]

        if len(stereogenic_bonds) == 0:
            return

        # Needed to ensure the _CIPRank is present. Note that, despite the kwargs that look like
        # they could mangle existing stereo, it is actually preserved.
        Chem.AssignStereochemistry(
            rd_molecule, cleanIt=True, force=True, flagPossibleStereoCenters=True
        )

        csp_problem = Problem()
        csp_variables = set()

        for bond in stereogenic_bonds:
            # Here we use a notation where atoms 'b' and 'c' are the two atoms involved
            # in the double bond, while 'a' corresponds to a neighbour of 'b' and 'd' a
            # neighbour of 'c'.
            atom_b, atom_c = bond.atom1, bond.atom2
            index_b, index_c = atom_b.molecule_atom_index, atom_c.molecule_atom_index

            indices_a = [
                n.molecule_atom_index for n in atom_b.bonded_atoms if n != atom_c
            ]
            indices_d = [
                n.molecule_atom_index for n in atom_c.bonded_atoms if n != atom_b
            ]
            # A stereogenic double bond should either involve atoms with degree 3
            # (e.g. carbon) or degree 2 (e.g. divalent nitrogen).
            assert 1 <= len(indices_a) <= 2 and 1 <= len(indices_d) <= 2

            # Identify the highest CIP-ranked bond coming off each side of the double
            # bond. This lets us later add a constraint to ensure that we have the
            # correct E/Z stereochemistry
            ranks_a = [
                int(rd_molecule.GetAtomWithIdx(i).GetProp("_CIPRank"))
                for i in indices_a
            ]
            index_a = indices_a[np.argmax(ranks_a)]
            ranks_d = [
                int(rd_molecule.GetAtomWithIdx(i).GetProp("_CIPRank"))
                for i in indices_d
            ]
            index_d = indices_d[np.argmax(ranks_d)]

            index_ab = rd_molecule.GetBondBetweenAtoms(index_a, index_b).GetIdx()
            index_cd = rd_molecule.GetBondBetweenAtoms(index_c, index_d).GetIdx()

            flip_direction = {}

            # Collect lists of the indices of the bonds that appear to the 'left' of
            # and 'right' of the stereogenic bond so we can constrain their directions
            # so that all 'left' bonds do not, for example, point up.
            constraints_ab: list[int] = []
            constraints_cd: list[int] = []

            for index_pair, constraints_list in [
                ((index_a, index_b), constraints_ab) for index_a in indices_a
            ] + [((index_d, index_c), constraints_cd) for index_d in indices_d]:
                # Each single bond neighboring a double bond needs to be defined as a
                # "variable" in the CSP problem. Here, each bond is identified by its
                # bond index in the RDMol (note: this is not guaranteed to be the same
                # as the corresponding bond's index in the OFFMol). This also ensures
                # that we don't define the same bond twice.
                rd_bond = rd_molecule.GetBondBetweenAtoms(*index_pair)
                rd_bond_index = rd_bond.GetIdx()

                if rd_bond_index not in csp_variables:
                    csp_problem.addVariable(rd_bond_index, [1, 0])  # 0 = down, 1 = up
                    csp_variables.add(rd_bond_index)

                # The direction of the bond should point from the double bond to its
                # neighbour. If the bond is pointing from the neighbour to the double
                # bond instead, we need to flip the direction of the bond. See
                # rdkit/Code/GraphMol/Chirality.cpp:findAtomNeighborDirHelper for more
                # details.
                flip_direction[rd_bond_index] = (
                    rd_bond.GetBeginAtomIdx() != index_pair[1]
                )
                constraints_list.append(rd_bond_index)

            # Add one constraint corresponding to the highest-ranked bond on OPPOSITE
            # sides of the double bond, to ensure that they are oriented up/down to
            # achieve the correct E/Z value of the double bond.
            csp_problem.addConstraint(
                functools.partial(
                    cls._constrain_rank,
                    bond_indices=[index_ab, index_cd],
                    flip_direction=flip_direction,
                    expected_stereo=bond.stereochemistry,
                ),
                [index_ab, index_cd],
            )
            # Add constraint(s) corresponding ALL bonds on the SAME side of the double
            # bond, to ensure that they do not all take the same value (if one is "up",
            # the other can not also be "up").
            csp_problem.addConstraint(
                functools.partial(
                    cls._constrain_end_directions,
                    bond_indices=constraints_ab,
                    flip_direction=flip_direction,
                ),
                constraints_ab,
            )
            csp_problem.addConstraint(
                functools.partial(
                    cls._constrain_end_directions,
                    bond_indices=constraints_cd,
                    flip_direction=flip_direction,
                ),
                constraints_cd,
            )

        # Do not assume that every solution found by the solver is valid.
        # Iterate through the solutions and ensure that the
        # desired E/Z marks have really been achieved.
        has_solution = False

        for solution in csp_problem.getSolutionIter():
            for rd_bond_index, direction in solution.items():
                rd_bond = rd_molecule.GetBondWithIdx(rd_bond_index)
                if direction == 0:
                    rd_bond.SetBondDir(Chem.BondDir.ENDDOWNRIGHT)
                elif direction == 1:
                    rd_bond.SetBondDir(Chem.BondDir.ENDUPRIGHT)
                else:
                    raise NotImplementedError()

            Chem.AssignStereochemistry(rd_molecule, cleanIt=True, force=True)

            # Verify that there are no stereo mismatches between the original
            # OFFMol and the newly-assigned RDMol
            stereo_mismatch = False
            for off_bond in stereogenic_bonds:
                rd_bond = rd_molecule.GetBondBetweenAtoms(
                    off_bond.atom1_index, off_bond.atom2_index
                )
                rd_stereo_string = _RD_STEREO_TO_STR.get(rd_bond.GetStereo(), None)
                if off_bond.stereochemistry != rd_stereo_string:
                    stereo_mismatch = True
                    break

            if stereo_mismatch:
                continue

            has_solution = True
            break

        assert has_solution, "E/Z stereo could not be converted to local stereo"<|MERGE_RESOLUTION|>--- conflicted
+++ resolved
@@ -101,21 +101,6 @@
 
             self._toolkit_version = rdkit_version
 
-<<<<<<< HEAD
-            from rdkit import Chem
-
-            # we have to make sure the toolkit can be loaded before formatting this dict
-            # Note any new file write formats should be added here only
-            self._toolkit_file_write_formats: dict[str, Any] = {  # type: ignore[assignment]
-                "SDF": Chem.SDWriter,
-                "MOL": Chem.SDWriter,
-                "SMI": None,  # Special support to use to_smiles() instead of RDKit's SmilesWriter
-                "PDB": Chem.PDBWriter,
-                "TDT": Chem.TDTWriter,
-            }
-
-=======
->>>>>>> b739698d
     @property
     def toolkit_file_write_formats(self) -> list[str]:
         """
