"""
Wrapper class providing a minimal consistent interface to the `RDKit <http://www.rdkit.org/>`.
"""

__all__ = ("RDKitToolkitWrapper",)

import copy
import importlib
import itertools
import logging
import tempfile
from typing import TYPE_CHECKING, List, Optional, Tuple

import numpy as np
<<<<<<< HEAD
from openff.units import unit
=======
from cachetools import LRUCache, cached

try:
    from openmm import unit
except ImportError:
    from simtk import unit
>>>>>>> 266c8649

if TYPE_CHECKING:
    from openff.toolkit.topology.molecule import Molecule

from openff.toolkit.utils import base_wrapper
from openff.toolkit.utils.constants import DEFAULT_AROMATICITY_MODEL
from openff.toolkit.utils.exceptions import (
    ChargeMethodUnavailableError,
    ConformerGenerationError,
    SMILESParseError,
    ToolkitUnavailableException,
    UndefinedStereochemistryError,
)

# =============================================================================================
# CONFIGURE LOGGER
# =============================================================================================

logger = logging.getLogger(__name__)

# =============================================================================================
# IMPLEMENTATION
# =============================================================================================


def normalize_file_format(file_format):
    return file_format.upper()


def _require_text_file_obj(file_obj):
    try:
        file_obj.write("")
    except TypeError:
        # Switch to a ValueError and use a more informative exception
        # message to match RDKit's toolkit writer.
        raise ValueError(
            "Need a text mode file object like StringIO or a file opened with mode 't'"
        ) from None


class RDKitToolkitWrapper(base_wrapper.ToolkitWrapper):
    """
    RDKit toolkit wrapper

    .. warning :: This API is experimental and subject to change.
    """

    _toolkit_name = "The RDKit"
    _toolkit_installation_instructions = (
        "A conda-installable version of the free and open source RDKit cheminformatics "
        "toolkit can be found at: https://anaconda.org/rdkit/rdkit"
    )

    def __init__(self):
        super().__init__()

        self._toolkit_file_read_formats = ["SDF", "MOL", "SMI"]  # TODO: Add TDT support

        if not self.is_available():
            raise ToolkitUnavailableException(
                f"The required toolkit {self._toolkit_name} is not "
                f"available. {self._toolkit_installation_instructions}"
            )
        else:
            from rdkit import __version__ as rdkit_version

            self._toolkit_version = rdkit_version

            from rdkit import Chem

            # we have to make sure the toolkit can be loaded before formatting this dict
            # Note any new file write formats should be added here only
            self._toolkit_file_write_formats = {
                "SDF": Chem.SDWriter,
                "MOL": Chem.SDWriter,
                "SMI": None,  # Special support to use to_smiles() instead of RDKit's SmilesWriter
                "PDB": Chem.PDBWriter,
                "TDT": Chem.TDTWriter,
            }

    @property
    def toolkit_file_write_formats(self):
        """
        List of file formats that this toolkit can write.
        """
        return list(self._toolkit_file_write_formats.keys())

    @classmethod
    def is_available(cls):
        """
        Check whether the RDKit toolkit can be imported

        Returns
        -------
        is_installed : bool
            True if RDKit is installed, False otherwise.

        """
        if cls._is_available is None:
            try:
                importlib.import_module("rdkit", "Chem")
            except ImportError:
                cls._is_available = False
            else:
                cls._is_available = True
        return cls._is_available

    def from_object(self, obj, allow_undefined_stereo=False, _cls=None):
        """
        If given an rdchem.Mol (or rdchem.Mol-derived object), this function will load it into an
        openff.toolkit.topology.molecule. Otherwise, it will return False.

        Parameters
        ----------
        obj : A rdchem.Mol-derived object
            An object to be type-checked and converted into a Molecule, if possible.
        allow_undefined_stereo : bool, default=False
            Whether to accept molecules with undefined stereocenters. If False,
            an exception will be raised if a molecule with undefined stereochemistry
            is passed into this function.
        _cls : class
            Molecule constructor

        Returns
        -------
        Molecule or False
            An openff.toolkit.topology.molecule Molecule.

        Raises
        ------
        NotImplementedError
            If the object could not be converted into a Molecule.
        """
        # TODO: Add tests for the from_object functions
        from rdkit import Chem

        if _cls is None:
            from openff.toolkit.topology.molecule import Molecule

            _cls = Molecule
        if isinstance(obj, Chem.rdchem.Mol):
            return _cls.from_rdkit(obj, allow_undefined_stereo=allow_undefined_stereo)
        raise NotImplementedError(
            "Cannot create Molecule from {} object".format(type(obj))
        )

    def from_pdb_and_smiles(
        self, file_path, smiles, allow_undefined_stereo=False, _cls=None
    ):
        """
        Create a Molecule from a pdb file and a SMILES string using RDKit.

        Requires RDKit to be installed.

        The molecule is created and sanitised based on the SMILES string, we then find a mapping
        between this molecule and one from the PDB based only on atomic number and connections.
        The SMILES molecule is then reindexed to match the PDB, the conformer is attached, and the
        molecule returned.

        Note that any stereochemistry in the molecule is set by the SMILES, and not the coordinates
        of the PDB.

        Parameters
        ----------
        file_path: str
            PDB file path
        smiles : str
            a valid smiles string for the pdb, used for stereochemistry, formal charges, and bond order
        allow_undefined_stereo : bool, default=False
            If false, raises an exception if SMILES contains undefined stereochemistry.
        _cls : class
            Molecule constructor

        Returns
        --------
        molecule : openff.toolkit.Molecule (or _cls() type)
            An OFFMol instance with ordering the same as used in the PDB file.

        Raises
        ------
        InvalidConformerError : if the SMILES and PDB molecules are not isomorphic.
        """

        from rdkit import Chem

        # Make the molecule from smiles
        offmol = self.from_smiles(
            smiles, allow_undefined_stereo=allow_undefined_stereo, _cls=_cls
        )

        # Make another molecule from the PDB. We squelch stereo errors here, since
        # RDKit's PDB loader doesn't attempt to perceive stereochemistry, bond order,
        # or formal charge (and we don't need those here).
        prev_log_level = logger.getEffectiveLevel()
        logger.setLevel(logging.ERROR)
        pdbmol = self.from_rdkit(
            Chem.MolFromPDBFile(file_path, removeHs=False),
            allow_undefined_stereo=True,
            hydrogens_are_explicit=True,
            _cls=_cls,
        )
        logger.setLevel(prev_log_level)

        # check isomorphic and get the mapping if true the mapping will be
        # Dict[pdb_index: offmol_index] sorted by pdb_index
        isomorphic, mapping = _cls.are_isomorphic(
            pdbmol,
            offmol,
            return_atom_map=True,
            aromatic_matching=False,
            formal_charge_matching=False,
            bond_order_matching=False,
            atom_stereochemistry_matching=False,
            bond_stereochemistry_matching=False,
        )

        if mapping is not None:
            new_mol = offmol.remap(mapping)

            # the pdb conformer is in the correct order so just attach it here
            new_mol._add_conformer(pdbmol.conformers[0])

            return new_mol

        else:
            from openff.toolkit.topology.molecule import InvalidConformerError

            raise InvalidConformerError("The PDB and SMILES structures do not match.")

    def _process_sdf_supplier(self, sdf_supplier, allow_undefined_stereo, _cls):
        "Helper function to process RDKit molecules from an SDF input source"
        from rdkit import Chem

        for rdmol in sdf_supplier:
            if rdmol is None:
                continue

            # Sanitize the molecules (fails on nitro groups)
            try:
                Chem.SanitizeMol(
                    rdmol,
                    Chem.SANITIZE_ALL
                    ^ Chem.SANITIZE_SETAROMATICITY
                    ^ Chem.SANITIZE_ADJUSTHS,
                )
                Chem.AssignStereochemistryFrom3D(rdmol)
            except ValueError as e:
                logger.warning(rdmol.GetProp("_Name") + " " + str(e))
                continue
            Chem.SetAromaticity(rdmol, Chem.AromaticityModel.AROMATICITY_MDL)
            mol = self.from_rdkit(
                rdmol, allow_undefined_stereo=allow_undefined_stereo, _cls=_cls
            )
            yield mol

    def from_file(
        self, file_path, file_format, allow_undefined_stereo=False, _cls=None
    ):
        """
        Create an openff.toolkit.topology.Molecule from a file using this toolkit.



        Parameters
        ----------
        file_path : str
            The file to read the molecule from
        file_format : str
            Format specifier, usually file suffix (eg. 'MOL2', 'SMI')
            Note that not all toolkits support all formats. Check
            ToolkitWrapper.toolkit_file_read_formats for details.
        allow_undefined_stereo : bool, default=False
            If false, raises an exception if oemol contains undefined stereochemistry.
        _cls : class
            Molecule constructor
        Returns
        -------
        molecules : iterable of Molecules
            a list of Molecule objects is returned.

        """
        from rdkit import Chem

        file_format = normalize_file_format(file_format)

        mols = list()
        if (file_format == "MOL") or (file_format == "SDF"):
            sdf_supplier = Chem.ForwardSDMolSupplier(
                file_path, removeHs=False, sanitize=False, strictParsing=True
            )
            mols.extend(
                self._process_sdf_supplier(
                    sdf_supplier,
                    allow_undefined_stereo=allow_undefined_stereo,
                    _cls=_cls,
                )
            )

        elif file_format == "SMI":
            # TODO: We have to do some special stuff when we import SMILES (currently
            # just adding H's, but could get fancier in the future). It might be
            # worthwhile to parse the SMILES file ourselves and pass each SMILES
            # through the from_smiles function instead
            for rdmol in Chem.SmilesMolSupplier(file_path, titleLine=False):
                if rdmol is None:
                    # Skip any lines that could not be processed.
                    # This is consistent with the SDF reader and with
                    # the OpenEye toolkit wrapper.
                    continue
                rdmol = Chem.AddHs(rdmol)
                mol = self.from_rdkit(
                    rdmol, allow_undefined_stereo=allow_undefined_stereo, _cls=_cls
                )
                mols.append(mol)

        elif file_format == "PDB":
            raise Exception(
                "RDKit can not safely read PDBs on their own. Information about bond order "
                "and aromaticity is likely to be lost. To read a PDB using RDKit use "
                "Molecule.from_pdb_and_smiles()"
            )
            # TODO: See if we can implement PDB+mol/smi combinations to get complete bond information.
            #  testing to see if we can make a molecule from smiles and then use the PDB
            #  conformer as the geometry and just reorder the molecule
            # https://github.com/openforcefield/openff-toolkit/issues/121
            # rdmol = Chem.MolFromPDBFile(file_path, removeHs=False)
            # mol = Molecule.from_rdkit(rdmol, _cls=_cls)
            # mols.append(mol)
            # TODO: Add SMI, TDT(?) support

        else:
            raise ValueError(f"Unsupported file format: {file_format}")

        return mols

    def from_file_obj(
        self, file_obj, file_format, allow_undefined_stereo=False, _cls=None
    ):
        """
        Return an openff.toolkit.topology.Molecule from a file-like object using this toolkit.

        A file-like object is an object with a ".read()" method.

        .. warning :: This API is experimental and subject to change.

        Parameters
        ----------
        file_obj : file-like object
            The file-like object to read the molecule from
        file_format : str
            Format specifier, usually file suffix (eg. 'MOL2', 'SMI')
            Note that not all toolkits support all formats. Check
            ToolkitWrapper.toolkit_file_read_formats for details.
        allow_undefined_stereo : bool, default=False
            If false, raises an exception if oemol contains undefined stereochemistry.
        _cls : class
            Molecule constructor
        Returns
        -------
        molecules : Molecule or list of Molecules
            a list of Molecule objects is returned.

        """
        from rdkit import Chem

        mols = []

        file_format = normalize_file_format(file_format)

        if (file_format == "MOL") or (file_format == "SDF"):
            # TODO: Iterate over all mols in file_data
            sdf_supplier = Chem.ForwardSDMolSupplier(
                file_obj, removeHs=False, sanitize=False, strictParsing=True
            )
            mols.extend(
                self._process_sdf_supplier(
                    sdf_supplier,
                    allow_undefined_stereo=allow_undefined_stereo,
                    _cls=_cls,
                )
            )

        elif file_format == "SMI":
            # There's no good way to create a SmilesMolSuppler from a string
            # other than to use a temporary file.
            with tempfile.NamedTemporaryFile(suffix=".smi") as tmpfile:
                content = file_obj.read()
                if isinstance(content, str):
                    # Backwards compatibility. Older versions of OpenFF supported
                    # file objects in "t"ext mode, but not file objects
                    # in "b"inary mode. Now we expect all input file objects
                    # to handle binary mode, but don't want to break older code.
                    tmpfile.write(content.encode("utf8"))
                else:
                    tmpfile.write(content)
                tmpfile.flush()
                return self.from_file(
                    tmpfile.name,
                    "SMI",
                    allow_undefined_stereo=allow_undefined_stereo,
                    _cls=_cls,
                )

        elif file_format == "PDB":
            raise Exception(
                "RDKit can not safely read PDBs on their own. Information about bond order and aromaticity "
                "is likely to be lost. To read a PDB using RDKit use Molecule.from_pdb_and_smiles()"
            )
            # TODO: See if we can implement PDB+mol/smi combinations to get complete bond information.
            # https://github.com/openforcefield/openff-toolkit/issues/121
            # file_data = file_obj.read()
            # rdmol = Chem.MolFromPDBBlock(file_data)
            # mol = Molecule.from_rdkit(rdmol, _cls=_cls)
            # mols.append(mol)

        else:
            raise ValueError(f"Unsupported file format: {file_format}")
        # TODO: TDT file support
        return mols

    def to_file_obj(self, molecule, file_obj, file_format):
        """
        Writes an OpenFF Molecule to a file-like object

        Parameters
        ----------
        molecule : an OpenFF Molecule
            The molecule to write
        file_obj
            The file-like object to write to
        file_format
            The format for writing the molecule data

        Returns
        -------

        """
        file_format = normalize_file_format(file_format)
        _require_text_file_obj(file_obj)

        if file_format == "SMI":
            # Special case for SMILES
            smiles = self.to_smiles(molecule)
            name = molecule.name
            if name is not None:
                output_line = f"{smiles} {name}\n"
            else:
                output_line = f"{smiles}\n"
            file_obj.write(output_line)
        else:
            try:
                writer_func = self._toolkit_file_write_formats[file_format]
            except KeyError:
                raise ValueError(f"Unsupported file format: {file_format})") from None
            rdmol = self.to_rdkit(molecule)
            writer = writer_func(file_obj)
            try:
                writer.write(rdmol)
            finally:
                writer.close()

    def to_file(self, molecule, file_path, file_format):
        """
        Writes an OpenFF Molecule to a file-like object

        Parameters
        ----------
        molecule : an OpenFF Molecule
            The molecule to write
        file_path
            The file path to write to
        file_format
            The format for writing the molecule data

        Returns
        ------

        """

        # open a file object and pass to the object writer
        with open(file_path, "w") as file_obj:
            self.to_file_obj(
                molecule=molecule, file_obj=file_obj, file_format=file_format
            )

    def enumerate_stereoisomers(
        self, molecule, undefined_only=False, max_isomers=20, rationalise=True
    ):
        """
        Enumerate the stereocenters and bonds of the current molecule.

        Parameters
        ----------
        molecule: openff.toolkit.topology.Molecule
            The molecule whose state we should enumerate

        undefined_only: bool optional, default=False
            If we should enumerate all stereocenters and bonds or only those with undefined stereochemistry

        max_isomers: int optional, default=20
            The maximum amount of molecules that should be returned

        rationalise: bool optional, default=True
            If we should try to build and rationalise the molecule to ensure it can exist

        Returns
        --------
        molecules: List[openff.toolkit.topology.Molecule]
            A list of openff.toolkit.topology.Molecule instances

        """
        from rdkit import Chem
        from rdkit.Chem.EnumerateStereoisomers import (  # type: ignore[import]
            EnumerateStereoisomers,
            StereoEnumerationOptions,
        )

        # create the molecule
        rdmol = self.to_rdkit(molecule=molecule)

        # in case any bonds/centers are missing stereo chem flag it here
        Chem.AssignStereochemistry(
            rdmol, cleanIt=True, force=True, flagPossibleStereoCenters=True
        )
        Chem.FindPotentialStereoBonds(rdmol)

        # set up the options
        stereo_opts = StereoEnumerationOptions(
            tryEmbedding=rationalise,
            onlyUnassigned=undefined_only,
            maxIsomers=max_isomers,
        )

        isomers = tuple(EnumerateStereoisomers(rdmol, options=stereo_opts))

        molecules = []
        for isomer in isomers:
            # isomer has CIS/TRANS tags so convert back to E/Z
            Chem.SetDoubleBondNeighborDirections(isomer)
            Chem.AssignStereochemistry(isomer, force=True, cleanIt=True)
            mol = self.from_rdkit(isomer, _cls=molecule.__class__)
            if mol != molecule:
                molecules.append(mol)

        return molecules

    def enumerate_tautomers(self, molecule, max_states=20):
        """
        Enumerate the possible tautomers of the current molecule.

        Parameters
        ----------
        molecule: openff.toolkit.topology.Molecule
            The molecule whose state we should enumerate

        max_states: int optional, default=20
            The maximum amount of molecules that should be returned

        Returns
        -------
        molecules: List[openff.toolkit.topology.Molecule]
            A list of openff.toolkit.topology.Molecule instances not including the input molecule.
        """

        from rdkit import Chem
        from rdkit.Chem.MolStandardize import rdMolStandardize  # type: ignore[import]

        enumerator = rdMolStandardize.TautomerEnumerator()
        enumerator.SetMaxTautomers(max_states)
        rdmol = Chem.RemoveHs(molecule.to_rdkit())

        tautomers = enumerator.Enumerate(rdmol)

        # make a list of OpenFF molecules excluding the input molecule
        molecules = []
        for taut in tautomers:
            taut_hs = Chem.AddHs(taut)
            mol = self.from_smiles(
                Chem.MolToSmiles(taut_hs), allow_undefined_stereo=True
            )
            if mol != molecule:
                molecules.append(mol)

        return molecules[:max_states]

    def canonical_order_atoms(self, molecule):
        """
        Canonical order the atoms in the molecule using the RDKit.

        Parameters
        ----------
        molecule: openff.toolkit.topology.Molecule
            The input molecule

         Returns
        -------
        molecule : openff.toolkit.topology.Molecule
            The input molecule, with canonically-indexed atoms and bonds.
        """

        from rdkit import Chem

        rdmol = self.to_rdkit(molecule)

        # get the canonical ordering with hydrogens first
        # this is the default behaviour of RDKit
        atom_order = list(Chem.CanonicalRankAtoms(rdmol, breakTies=True))

        heavy_atoms = rdmol.GetNumHeavyAtoms()
        hydrogens = rdmol.GetNumAtoms() - heavy_atoms

        # now go through and change the rankings to get the heavy atoms first if hydrogens are present
        if hydrogens != 0:
            for i in range(len(atom_order)):
                if rdmol.GetAtomWithIdx(i).GetAtomicNum() != 1:
                    atom_order[i] -= hydrogens
                else:
                    atom_order[i] += heavy_atoms

        # make an atom mapping from the atom_order and remap the molecule
        atom_mapping = dict((i, rank) for i, rank in enumerate(atom_order))

        return molecule.remap(atom_mapping, current_to_new=True)

    def to_smiles(self, molecule, isomeric=True, explicit_hydrogens=True, mapped=False):
        """
        Uses the RDKit toolkit to convert a Molecule into a SMILES string.
        A partially mapped smiles can also be generated for atoms of interest by supplying
        an `atom_map` to the properties dictionary.

        Parameters
        ----------
        molecule : An openff.toolkit.topology.Molecule
            The molecule to convert into a SMILES.
        isomeric: bool optional, default= True
            return an isomeric smiles
        explicit_hydrogens: bool optional, default=True
            return a smiles string containing all hydrogens explicitly
        mapped: bool optional, default=False
            return a explicit hydrogen mapped smiles, the atoms to be mapped can be controlled by
            supplying an atom map into the properties dictionary. If no mapping is passed all
            atoms will be mapped in order, else an atom map dictionary from the current atom
            index to the map id should be supplied with no duplicates. The map ids (values) should
            start from 0 or 1.

        Returns
        -------
        smiles : str
            The SMILES of the input molecule.
        """
        from rdkit import Chem

        rdmol = self.to_rdkit(molecule)

        if not explicit_hydrogens:
            # remove the hydrogens from the molecule
            rdmol = Chem.RemoveHs(rdmol)

        if mapped:
            assert explicit_hydrogens is True, (
                "Mapped smiles require all hydrogens and "
                "stereochemistry to be defined to retain order"
            )

            # if we only want to map specific atoms check for an atom map
            atom_map = molecule._properties.get("atom_map", None)
            if atom_map is not None:
                # make sure there are no repeated indices
                map_ids = set(atom_map.values())
                if len(map_ids) < len(atom_map):
                    atom_map = None
                elif 0 in atom_map.values():
                    # we need to increment the map index
                    for atom, map in atom_map.items():
                        atom_map[atom] = map + 1

            if atom_map is None:
                # now we need to add the indexing to the rdmol to get it in the smiles
                for atom in rdmol.GetAtoms():
                    # the mapping must start from 1, as RDKit uses 0 to represent no mapping.
                    atom.SetAtomMapNum(atom.GetIdx() + 1)
            else:
                for atom in rdmol.GetAtoms():
                    try:
                        # try to set the atom map
                        map_idx = atom_map[atom.GetIdx()]
                        atom.SetAtomMapNum(map_idx)
                    except KeyError:
                        continue

        return Chem.MolToSmiles(
            rdmol, isomericSmiles=isomeric, allHsExplicit=explicit_hydrogens
        )

    def from_smiles(
        self,
        smiles,
        hydrogens_are_explicit=False,
        allow_undefined_stereo=False,
        _cls=None,
    ):
        """
        Create a Molecule from a SMILES string using the RDKit toolkit.

        .. warning :: This API is experimental and subject to change.

        Parameters
        ----------
        smiles : str
            The SMILES string to turn into a molecule
        hydrogens_are_explicit : bool, default=False
            If False, RDKit will perform hydrogen addition using Chem.AddHs
        allow_undefined_stereo : bool, default=False
            Whether to accept SMILES with undefined stereochemistry. If False,
            an exception will be raised if a SMILES with undefined stereochemistry
            is passed into this function.
        _cls : class
            Molecule constructor

        Returns
        -------
        molecule : openff.toolkit.topology.Molecule
            An OpenFF style molecule.
        """
        from rdkit import Chem

        rdmol = Chem.MolFromSmiles(smiles, sanitize=False)
        if rdmol is None:
            raise SMILESParseError("Unable to parse the SMILES string")

        # strip the atom map from the molecule if it has one
        # so we don't affect the sterochemistry tags
        for atom in rdmol.GetAtoms():
            if atom.GetAtomMapNum() != 0:
                # set the map back to zero but hide the index in the atom prop data
                atom.SetProp("_map_idx", str(atom.GetAtomMapNum()))
                # set it back to zero
                atom.SetAtomMapNum(0)

        # Chem.SanitizeMol calls updatePropertyCache so we don't need to call it ourselves
        # https://www.rdkit.org/docs/cppapi/namespaceRDKit_1_1MolOps.html#a8d831787aaf2d65d9920c37b25b476f5
        Chem.SanitizeMol(
            rdmol,
            Chem.SANITIZE_ALL ^ Chem.SANITIZE_ADJUSTHS ^ Chem.SANITIZE_SETAROMATICITY,
        )
        Chem.SetAromaticity(rdmol, Chem.AromaticityModel.AROMATICITY_MDL)

        # Chem.MolFromSmiles adds bond directions (i.e. ENDDOWNRIGHT/ENDUPRIGHT), but
        # doesn't set bond.GetStereo(). We need to call AssignStereochemistry for that.
        Chem.AssignStereochemistry(rdmol)

        # Throw an exception/warning if there is unspecified stereochemistry.
        if not allow_undefined_stereo:
            self._detect_undefined_stereo(
                rdmol, err_msg_prefix="Unable to make OFFMol from SMILES: "
            )

        # Add explicit hydrogens if they aren't there already
        if not hydrogens_are_explicit:
            rdmol = Chem.AddHs(rdmol)
        elif hydrogens_are_explicit:
            for atom_idx in range(rdmol.GetNumAtoms()):
                atom = rdmol.GetAtomWithIdx(atom_idx)
                if atom.GetNumImplicitHs() != 0:
                    raise ValueError(
                        f"'hydrogens_are_explicit' was specified as True, but RDKit toolkit interpreted "
                        f"SMILES '{smiles}' as having implicit hydrogen. If this SMILES is intended to "
                        f"express all explicit hydrogens in the molecule, then you should construct the "
                        f"desired molecule as an RDMol with no implicit hydrogens, and then use "
                        f"Molecule.from_rdkit() to create the desired OFFMol."
                    )

        molecule = self.from_rdkit(
            rdmol,
            _cls=_cls,
            allow_undefined_stereo=allow_undefined_stereo,
            hydrogens_are_explicit=hydrogens_are_explicit,
        )

        return molecule

    def from_inchi(self, inchi, allow_undefined_stereo=False, _cls=None):
        """
        Construct a Molecule from a InChI representation

        Parameters
        ----------
        inchi : str
            The InChI representation of the molecule.

        allow_undefined_stereo : bool, default=False
            Whether to accept InChI with undefined stereochemistry. If False,
            an exception will be raised if a InChI with undefined stereochemistry
            is passed into this function.

        _cls : class
            Molecule constructor

        Returns
        -------
        molecule : openff.toolkit.topology.Molecule
        """

        from rdkit import Chem

        # this seems to always remove the hydrogens
        rdmol = Chem.MolFromInchi(inchi, sanitize=False, removeHs=False)

        # try and catch an InChI parsing error
        if rdmol is None:
            raise RuntimeError(
                "There was an issue parsing the InChI string, please check and try again."
            )

        # process the molecule
        # TODO do we need this with inchi?
        rdmol.UpdatePropertyCache(strict=False)
        Chem.SanitizeMol(
            rdmol,
            Chem.SANITIZE_ALL ^ Chem.SANITIZE_ADJUSTHS ^ Chem.SANITIZE_SETAROMATICITY,
        )
        Chem.SetAromaticity(rdmol, Chem.AromaticityModel.AROMATICITY_MDL)

        # add hydrogens back here
        rdmol = Chem.AddHs(rdmol)

        molecule = self.from_rdkit(
            rdmol, allow_undefined_stereo=allow_undefined_stereo, _cls=_cls
        )

        return molecule

    def generate_conformers(
        self, molecule, n_conformers=1, rms_cutoff=None, clear_existing=True, _cls=None
    ):
        r"""
        Generate molecule conformers using RDKit.

        .. warning :: This API is experimental and subject to change.

        .. todo ::

           * which parameters should we expose? (or can we implement a general system with \*\*kwargs?)
           * will the coordinates be returned in the OpenFF Molecule's own indexing system?
               Or is there a chance that they'll get reindexed when we convert the input into an RDMol?

        Parameters
        ----------
        molecule : a :class:`Molecule`
            The molecule to generate conformers for.
        n_conformers : int, default=1
            Maximum number of conformers to generate.
        rms_cutoff : openmm.Quantity-wrapped float, in units of distance, optional, default=None
            The minimum RMS value at which two conformers are considered redundant and one is deleted.
            If None, the cutoff is set to 1 Angstrom

        clear_existing : bool, default=True
            Whether to overwrite existing conformers for the molecule.
        _cls : class
            Molecule constructor

        """
        from rdkit.Chem import AllChem

        if rms_cutoff is None:
            rms_cutoff = 1.0 * unit.angstrom
        rdmol = self.to_rdkit(molecule)
        # TODO: This generates way more conformations than omega, given the same
        # nConfs and RMS threshold. Is there some way to set an energy cutoff as well?
        conformer_generation_status = AllChem.EmbedMultipleConfs(
            rdmol,
            numConfs=n_conformers,
            pruneRmsThresh=rms_cutoff.m_as(unit.angstrom),
            randomSeed=1,
            # params=AllChem.ETKDG()
        )

        if not conformer_generation_status:
            raise ConformerGenerationError("RDKit conformer generation failed.")

        molecule2 = self.from_rdkit(
            rdmol, allow_undefined_stereo=True, _cls=molecule.__class__
        )

        if clear_existing:
            molecule._conformers = list()

        for conformer in molecule2._conformers:
            molecule._add_conformer(conformer)

    def assign_partial_charges(
        self,
        molecule,
        partial_charge_method=None,
        use_conformers=None,
        strict_n_conformers=False,
        normalize_partial_charges=True,
        _cls=None,
    ):
        """
        Compute partial charges with RDKit, and assign
        the new values to the partial_charges attribute.

        .. warning :: This API is experimental and subject to change.

        Parameters
        ----------
        molecule : openff.toolkit.topology.Molecule
            Molecule for which partial charges are to be computed
        partial_charge_method : str, optional, default=None
            The charge model to use. One of ['mmff94']. If None, 'mmff94' will be used.

            * 'mmff94': Applies partial charges using the Merck Molecular Force Field
                        (MMFF). This method does not make use of conformers, and hence
                        ``use_conformers`` and ``strict_n_conformers`` will not impact
                        the partial charges produced.
        use_conformers : iterable of openmm.unit.Quantity-wrapped numpy arrays, each with
            shape (n_atoms, 3) and dimension of distance. Optional, default = None
            Coordinates to use for partial charge calculation. If None, an appropriate number of
            conformers will be generated.
        strict_n_conformers : bool, default=False
            Whether to raise an exception if an invalid number of conformers is provided for
            the given charge method.
            If this is False and an invalid number of conformers is found, a warning will be raised.
        normalize_partial_charges : bool, default=True
            Whether to offset partial charges so that they sum to the total formal charge of the molecule.
            This is used to prevent accumulation of rounding errors when the partial charge generation method has
            low precision.
        _cls : class
            Molecule constructor

        Raises
        ------
        ChargeMethodUnavailableError if the requested charge method can not be handled by this toolkit

        ChargeCalculationError if the charge method is supported by this toolkit, but fails
        """

        import numpy as np
        from rdkit.Chem import AllChem

        SUPPORTED_CHARGE_METHODS = {"mmff94"}

        if partial_charge_method is None:
            partial_charge_method = "mmff94"

        partial_charge_method = partial_charge_method.lower()

        if partial_charge_method not in SUPPORTED_CHARGE_METHODS:
            raise ChargeMethodUnavailableError(
                f"partial_charge_method '{partial_charge_method}' is not available from RDKitToolkitWrapper. "
                f"Available charge methods are {list(SUPPORTED_CHARGE_METHODS)} "
            )

        rdkit_molecule = molecule.to_rdkit()
        charges = None

        if partial_charge_method == "mmff94":

            mmff_properties = AllChem.MMFFGetMoleculeProperties(
                rdkit_molecule, "MMFF94"
            )
            charges = np.array(
                [
                    mmff_properties.GetMMFFPartialCharge(i)
                    for i in range(molecule.n_atoms)
                ]
            )

        molecule.partial_charges = charges * unit.elementary_charge

        if normalize_partial_charges:
            molecule._normalize_partial_charges()

    @classmethod
    def _elf_is_problematic_conformer(
        cls, molecule: "Molecule", conformer: unit.Quantity
    ) -> Tuple[bool, Optional[str]]:
        """A function which checks if a particular conformer is known to be problematic
        when computing ELF partial charges.

        Currently this includes conformers which:

        * contain a trans-COOH configuration. The trans conformer is discarded because
          it leads to strong electrostatic interactions when assigning charges, and these
          result in unreasonable charges. Downstream calculations have observed up to a
          4 log unit error in water-octanol logP calculations when using charges assigned
          from trans conformers.

        Returns
        -------
            A tuple of a bool stating whether the conformer is problematic and, if it
            is, a string message explaing why. If the conformer is not problematic, the
            second return value will be none.
        """
        from rdkit.Chem.rdMolTransforms import GetDihedralRad  # type: ignore[import]

        # Create a copy of the molecule which contains only this conformer.
        molecule_copy = copy.deepcopy(molecule)
        molecule_copy._conformers = [conformer]

        rdkit_molecule = molecule_copy.to_rdkit()

        # Check for trans-COOH configurations
        carboxylic_acid_matches = cls._find_smarts_matches(
            rdkit_molecule, "[#6X3:2](=[#8:1])(-[#8X2H1:3]-[#1:4])"
        )

        for match in carboxylic_acid_matches:

            dihedral_angle = GetDihedralRad(rdkit_molecule.GetConformer(0), *match)

            if dihedral_angle > np.pi / 2.0:
                # Discard the 'trans' conformer.
                return (
                    True,
                    "Molecules which contain COOH functional groups in a trans "
                    "configuration are discarded by the ELF method.",
                )

        return False, None

    @classmethod
    def _elf_prune_problematic_conformers(
        cls, molecule: "Molecule"
    ) -> List[unit.Quantity]:
        """A function which attempts to remove conformers which are known to be
        problematic when computing ELF partial charges.

        Currently this includes conformers which:

        * contain a trans-COOH configuration. These conformers ... TODO add reason.

        Notes
        -----
        * Problematic conformers are flagged by the
          ``RDKitToolkitWrapper._elf_is_problematic_conformer`` function.

        Returns
        -------
            The conformers to retain.
        """

        valid_conformers = []

        for i, conformer in enumerate(molecule.conformers):

            is_problematic, reason = cls._elf_is_problematic_conformer(
                molecule, conformer
            )

            if is_problematic:
                logger.warning(f"Discarding conformer {i}: {reason}")
            else:
                valid_conformers.append(conformer)

        return valid_conformers

    @classmethod
    def _elf_compute_electrostatic_energy(
        cls, molecule: "Molecule", conformer: unit.Quantity
    ) -> float:
        """Computes the 'electrostatic interaction energy' of a particular conformer
        of a molecule.

        The energy is computed as the sum of ``|q_i * q_j| * r_ij^-1`` over all pairs
        of atoms (i, j) excluding 1-2 and 1-3 terms, where q_i is the partial charge
        of atom i and r_ij the Euclidean distance between atoms i and j.

        Notes
        -----
        * The partial charges will be taken from the molecule directly.

        Parameters
        ----------
        molecule
            The molecule containing the partial charges.
        conformer
            The conformer to compute the energy of. This should be a unit wrapped
            numpy array with shape=(n_atoms, 3) with units compatible with angstroms.

        Returns
        -------
            The electrostatic interaction energy in units of [e^2 / Angstrom].
        """

        if molecule.partial_charges is None:
            raise ValueError("The molecule has no partial charges assigned.")

        partial_charges = np.abs(
            molecule.partial_charges.m_as(unit.elementary_charge)
        ).reshape(-1, 1)

        # Build an exclusion list for 1-2 and 1-3 interactions.
        excluded_x, excluded_y = zip(
            *{
                *[(bond.atom1_index, bond.atom2_index) for bond in molecule.bonds],
                *[
                    (angle[0].molecule_atom_index, angle[-1].molecule_atom_index)
                    for angle in molecule.angles
                ],
            }
        )

        # Build the distance matrix between all pairs of atoms.
        coordinates = conformer.m_as(unit.angstrom)

        # Equation 1: (a - b)^2 = a^2 - 2ab + b^2
        # distances_squared will eventually wind up as the squared distances
        # although it is first computed as the ab portion of Eq 1
        distances_squared = coordinates.dot(coordinates.T)
        # np.einsum is both faster than np.diag, and not read-only
        # we know that a^2 == b^2 == diag(ab)
        diag = np.einsum("ii->i", distances_squared)
        # we modify in-place so we can use the `diag` view
        # to make the diagonals 0
        distances_squared += distances_squared - diag - diag[..., np.newaxis]
        # Handle edge cases where the squared distance is slightly negative due to
        # precision issues
        diag[:] = -0.0  # this is somewhat faster than np.fill_diagonal
        distances = np.sqrt(-distances_squared)

        inverse_distances = np.reciprocal(
            distances, out=np.zeros_like(distances), where=~np.isclose(distances, 0.0)
        )

        # Multiply by the charge products.
        charge_products = partial_charges @ partial_charges.T

        charge_products[excluded_x, excluded_y] = 0.0
        charge_products[excluded_y, excluded_x] = 0.0

        interaction_energies = inverse_distances * charge_products

        return 0.5 * interaction_energies.sum()

    @classmethod
    def _elf_compute_rms_matrix(cls, molecule: "Molecule") -> np.ndarray:
        """Computes the symmetric RMS matrix of all conformers in a molecule taking
        only heavy atoms into account.

        Parameters
        ----------
        molecule
            The molecule containing the conformers.

        Returns
        -------
            The RMS matrix with shape=(n_conformers, n_conformers).
        """

        from rdkit import Chem
        from rdkit.Chem import AllChem

        rdkit_molecule: Chem.RWMol = Chem.RemoveHs(molecule.to_rdkit())

        n_conformers = len(molecule.conformers)

        conformer_ids = [conf.GetId() for conf in rdkit_molecule.GetConformers()]

        # Compute the RMS matrix making sure to take into account any automorhism (e.g
        # a phenyl or nitro substituent flipped 180 degrees.
        rms_matrix = np.zeros((n_conformers, n_conformers))

        for i, j in itertools.combinations(conformer_ids, 2):

            rms_matrix[i, j] = AllChem.GetBestRMS(
                rdkit_molecule,
                rdkit_molecule,
                conformer_ids[i],
                conformer_ids[j],
            )

        rms_matrix += rms_matrix.T
        return rms_matrix

    @classmethod
    def _elf_select_diverse_conformers(
        cls,
        molecule: "Molecule",
        ranked_conformers: List[unit.Quantity],
        limit: int,
        rms_tolerance: unit.Quantity,
    ) -> List[unit.Quantity]:
        """Attempt to greedily select a specified number conformers which are maximally
        diverse.

        The conformer with the lowest electrostatic energy (the first conformer in the
        ``ranked_conformers`` list) is always chosen. After that selection proceeds by:

        a) selecting an un-selected conformer which is the most different from those
          already selected, and whose RMS compared to each selected conformer is
          greater than ``rms_tolerance``. Here most different means the conformer
          which has the largest sum of RMS with the selected conformers.

        b) repeating a) until either ``limit`` number of conformers have been selected,
           or there are no more distinct conformers to select from.

        Notes
        -----

        * As the selection is greedy there is no guarantee that the selected conformers
          will be the optimal distinct i.e. there may be other selections of conformers
          which are more distinct.

        Parameters
        ----------
        molecule
            The molecule object which matches the conformers to select from.
        ranked_conformers
            A list of conformers to select from, ranked by their electrostatic
            interaction energy (see ``_compute_electrostatic_energy``).
        limit
            The maximum number of conformers to select.
        rms_tolerance
            Conformers whose RMS is within this amount will be treated as identical and
            the duplicate discarded.

        Returns
        -------
            The select list of conformers.
        """

        # Compute the RMS between all pairs of conformers
        molecule = copy.deepcopy(molecule)
        molecule.conformers.clear()

        for conformer in ranked_conformers:
            molecule.add_conformer(conformer)

        rms_matrix = cls._elf_compute_rms_matrix(molecule)

        # Apply the greedy selection process.
        closed_list = np.zeros(limit).astype(int)
        closed_mask = np.zeros(rms_matrix.shape[0], dtype=bool)

        n_selected = 1

        for i in range(min(molecule.n_conformers, limit - 1)):

            distances = rms_matrix[closed_list[: i + 1], :].sum(axis=0)

            # Exclude already selected conformers or conformers which are too similar
            # to those already selected.
            closed_mask[
                np.any(
                    rms_matrix[closed_list[: i + 1], :]
                    < rms_tolerance.m_as(unit.angstrom),
                    axis=0,
                )
            ] = True

            if np.all(closed_mask):
                # Stop of there are no more distinct conformers to select from.
                break

            distant_index = np.ma.array(distances, mask=closed_mask).argmax()
            closed_list[i + 1] = distant_index

            n_selected += 1

        return [ranked_conformers[i.item()] for i in closed_list[:n_selected]]

    def apply_elf_conformer_selection(
        self,
        molecule: "Molecule",
        percentage: float = 2.0,
        limit: int = 10,
        rms_tolerance: unit.Quantity = 0.05 * unit.angstrom,
    ):
        """Applies the `ELF method
        <https://docs.eyesopen.com/toolkits/python/quacpactk/molchargetheory.html#elf-conformer-selection>`_
        to select a set of diverse conformers which have minimal electrostatically
        strongly interacting functional groups from a molecules conformers.

        The diverse conformer selection is performed by the ``_elf_select_diverse_conformers``
        function, which attempts to greedily select conformers which are most distinct
        according to their RMS.

        Warnings
        --------
        * Although this function is inspired by the OpenEye ELF10 method, this
          implementation may yield slightly different conformers due to potential
          differences in this and the OE closed source implementation.

        Notes
        -----
        * The input molecule should have a large set of conformers already
          generated to select the ELF10 conformers from.
        * The selected conformers will be retained in the `molecule.conformers` list
          while unselected conformers will be discarded.
        * Only heavy atoms are included when using the RMS to select diverse conformers.

        See Also
        --------
        RDKitToolkitWrapper._elf_select_diverse_conformers

        Parameters
        ----------
        molecule
            The molecule which contains the set of conformers to select from.
        percentage
            The percentage of conformers with the lowest electrostatic interaction
            energies to greedily select from.
        limit
            The maximum number of conformers to select.
        rms_tolerance
            Conformers whose RMS is within this amount will be treated as identical and
            the duplicate discarded.
        """

        if molecule.n_conformers == 0:
            return

        # Copy the input molecule so we can directly perturb it within the method.
        molecule_copy = copy.deepcopy(molecule)

        # Prune any problematic conformers, such as trans-COOH configurations.
        conformers = self._elf_prune_problematic_conformers(molecule_copy)

        if len(conformers) == 0:

            raise ValueError(
                "There were no conformers to select from after discarding conformers "
                "which are known to be problematic when computing ELF partial charges. "
                "Make sure to generate a diverse array of conformers before calling the "
                "`RDKitToolkitWrapper.apply_elf_conformer_selection` method."
            )

        # Generate a set of absolute MMFF94 partial charges for the molecule and use
        # these to compute the electrostatic interaction energy of each conformer.
        self.assign_partial_charges(molecule_copy, "mmff94")

        conformer_energies = [
            (
                self._elf_compute_electrostatic_energy(molecule_copy, conformer),
                conformer,
            )
            for conformer in conformers
        ]

        # Rank the conformer energies and retain `percentage`% with the lowest energies.
        conformer_energies = sorted(conformer_energies, key=lambda x: x[0])
        cutoff_index = max(1, int(len(conformer_energies) * percentage / 100.0))

        low_energy_conformers = [
            conformer for _, conformer in conformer_energies[:cutoff_index]
        ]

        # Attempt to greedily select `limit` conformers which are maximally diverse.
        diverse_conformers = self._elf_select_diverse_conformers(
            molecule_copy, low_energy_conformers, limit, rms_tolerance
        )

        molecule._conformers = diverse_conformers

    def from_rdkit(
        self,
        rdmol,
        allow_undefined_stereo=False,
        hydrogens_are_explicit=False,
        _cls=None,
    ):
        """
        Create a Molecule from an RDKit molecule.

        Requires the RDKit to be installed.

        .. warning :: This API is experimental and subject to change.

        Parameters
        ----------
        rdmol : rkit.RDMol
            An RDKit molecule
        allow_undefined_stereo : bool, default=False
            If false, raises an exception if rdmol contains undefined stereochemistry.
        hydrogens_are_explicit : bool, default=False
            If False, RDKit will perform hydrogen addition using Chem.AddHs
        _cls : class
            Molecule constructor

        Returns
        -------
        molecule : openff.toolkit.topology.Molecule
            An OpenFF molecule

        Examples
        --------

        Create a molecule from an RDKit molecule

        >>> from rdkit import Chem
        >>> from openff.toolkit.tests.utils import get_data_file_path
        >>> rdmol = Chem.MolFromMolFile(get_data_file_path('systems/monomers/ethanol.sdf'))

        >>> toolkit_wrapper = RDKitToolkitWrapper()
        >>> molecule = toolkit_wrapper.from_rdkit(rdmol)

        """
        from rdkit import Chem

        if _cls is None:
            from openff.toolkit.topology.molecule import Molecule

            _cls = Molecule

        # Make a copy of the RDKit Mol as we'll need to change it (e.g. assign stereo).
        rdmol = Chem.Mol(rdmol)

        if not hydrogens_are_explicit:
            rdmol = Chem.AddHs(rdmol, addCoords=True)

        # Sanitizing the molecule. We handle aromaticity and chirality manually.
        # This SanitizeMol(...) calls cleanUp, updatePropertyCache, symmetrizeSSSR,
        # assignRadicals, setConjugation, and setHybridization.
        Chem.SanitizeMol(
            rdmol,
            (
                Chem.SANITIZE_ALL
                ^ Chem.SANITIZE_SETAROMATICITY
                ^ Chem.SANITIZE_ADJUSTHS
                ^ Chem.SANITIZE_CLEANUPCHIRALITY
                ^ Chem.SANITIZE_KEKULIZE
            ),
        )
        Chem.SetAromaticity(rdmol, Chem.AromaticityModel.AROMATICITY_MDL)
        # SetAromaticity set aromatic bonds to 1.5, but Molecule.bond_order is an
        # integer (contrarily to fractional_bond_order) so we need the Kekule order.
        Chem.Kekulize(rdmol)

        # Make sure the bond stereo tags are set before checking for
        # undefined stereo. RDKit can figure out bond stereo from other
        # information in the Mol object like bond direction properties.
        # Do not overwrite eventual chiral tags provided by the user.
        Chem.AssignStereochemistry(rdmol, cleanIt=False)

        # Check for undefined stereochemistry.
        self._detect_undefined_stereo(
            rdmol,
            raise_warning=allow_undefined_stereo,
            err_msg_prefix="Unable to make OFFMol from RDMol: ",
        )

        # Create a new OpenFF Molecule
        offmol = _cls()

        # If RDMol has a title save it
        if rdmol.HasProp("_Name"):
            # raise Exception('{}'.format(rdmol.GetProp('name')))
            offmol.name = rdmol.GetProp("_Name")
        else:
            offmol.name = ""

        # Store all properties
        # TODO: Should there be an API point for storing properties?
        properties = rdmol.GetPropsAsDict()
        offmol._properties = properties

        # setting chirality in openeye requires using neighbor atoms
        # therefore we can't do it until after the atoms and bonds are all added
        map_atoms = {}
        map_bonds = {}
        # if we are loading from a mapped smiles extract the mapping
        atom_mapping = {}
        for rda in rdmol.GetAtoms():
            rd_idx = rda.GetIdx()
            # if the molecule was made from a mapped smiles this has been hidden
            # so that it does not affect the sterochemistry tags
            try:
                map_id = int(rda.GetProp("_map_idx"))
            except KeyError:
                map_id = rda.GetAtomMapNum()

            # create a new atom
            # atomic_number = oemol.NewAtom(rda.GetAtomicNum())
            atomic_number = rda.GetAtomicNum()
            formal_charge = rda.GetFormalCharge() * unit.elementary_charge
            is_aromatic = rda.GetIsAromatic()
            if rda.HasProp("_Name"):
                name = rda.GetProp("_Name")
            else:
                # check for PDB names
                try:
                    name = rda.GetMonomerInfo().GetName().strip()
                except AttributeError:
                    name = ""

            # If chiral, store the chirality to be set later
            stereochemistry = None
            # tag = rda.GetChiralTag()
            if rda.HasProp("_CIPCode"):
                stereo_code = rda.GetProp("_CIPCode")
                # if tag == Chem.CHI_TETRAHEDRAL_CCW:
                if stereo_code == "R":
                    stereochemistry = "R"
                # if tag == Chem.CHI_TETRAHEDRAL_CW:
                elif stereo_code == "S":
                    stereochemistry = "S"
                else:
                    raise UndefinedStereochemistryError(
                        "In from_rdkit: Expected atom stereochemistry of R or S. "
                        "Got {} instead.".format(stereo_code)
                    )

            atom_index = offmol._add_atom(
                atomic_number,
                formal_charge,
                is_aromatic,
                name=name,
                stereochemistry=stereochemistry,
            )
            map_atoms[rd_idx] = atom_index
            atom_mapping[atom_index] = map_id

        # If we have a full / partial atom map add it to the molecule. Zeroes 0
        # indicates no mapping
        if {*atom_mapping.values()} != {0}:

            offmol._properties["atom_map"] = {
                idx: map_idx for idx, map_idx in atom_mapping.items() if map_idx != 0
            }

        # Similar to chirality, stereochemistry of bonds in OE is set relative to their neighbors
        for rdb in rdmol.GetBonds():
            rdb_idx = rdb.GetIdx()
            a1 = rdb.GetBeginAtomIdx()
            a2 = rdb.GetEndAtomIdx()

            # Determine bond aromaticity and Kekulized bond order
            is_aromatic = rdb.GetIsAromatic()
            order = rdb.GetBondTypeAsDouble()
            # Convert floating-point bond order to integral bond order
            order = int(order)

            # create a new bond
            bond_index = offmol._add_bond(
                map_atoms[a1], map_atoms[a2], order, is_aromatic
            )
            map_bonds[rdb_idx] = bond_index

        # Now fill in the cached (structure-dependent) properties. We have to have the 2D
        # structure of the molecule in place first, because each call to add_atom and
        # add_bond invalidates all cached properties
        for rdb in rdmol.GetBonds():
            rdb_idx = rdb.GetIdx()
            offb_idx = map_bonds[rdb_idx]
            offb = offmol.bonds[offb_idx]
            # determine if stereochemistry is needed
            # Note that RDKit has 6 possible values of bond stereo: CIS, TRANS, E, Z, ANY, or NONE
            # The logic below assumes that "ANY" and "NONE" mean the same thing.
            stereochemistry = None
            tag = rdb.GetStereo()
            if tag == Chem.BondStereo.STEREOZ:
                stereochemistry = "Z"
            elif tag == Chem.BondStereo.STEREOE:
                stereochemistry = "E"
            elif tag == Chem.BondStereo.STEREOTRANS or tag == Chem.BondStereo.STEREOCIS:
                raise ValueError(
                    "Expected RDKit bond stereochemistry of E or Z, got {} instead".format(
                        tag
                    )
                )
            offb._stereochemistry = stereochemistry
            fractional_bond_order = None
            if rdb.HasProp("fractional_bond_order"):
                fractional_bond_order = rdb.GetDoubleProp("fractional_bond_order")
            offb.fractional_bond_order = fractional_bond_order

        # TODO: Save conformer(s), if present
        # If the rdmol has a conformer, store its coordinates
        if len(rdmol.GetConformers()) != 0:
            for conf in rdmol.GetConformers():
                n_atoms = offmol.n_atoms
                # TODO: Will this always be angstrom when loading from RDKit?
                positions = unit.Quantity(np.zeros((n_atoms, 3)), unit.angstrom)
                for rd_idx, off_idx in map_atoms.items():
                    atom_coords = conf.GetPositions()[rd_idx, :] * unit.angstrom
                    positions[off_idx, :] = atom_coords
                offmol._add_conformer(positions)

        partial_charges = unit.Quantity(
            value=np.zeros(shape=offmol.n_atoms, dtype=np.float64),
            units=unit.elementary_charge,
        )

        any_atom_has_partial_charge = False
        for rd_idx, rd_atom in enumerate(rdmol.GetAtoms()):
            off_idx = map_atoms[rd_idx]
            if rd_atom.HasProp("PartialCharge"):
                charge = rd_atom.GetDoubleProp("PartialCharge") * unit.elementary_charge
                partial_charges[off_idx] = charge
                any_atom_has_partial_charge = True
            else:
                # If some other atoms had partial charges but this one doesn't, raise an Exception
                if any_atom_has_partial_charge:
                    raise ValueError(
                        "Some atoms in rdmol have partial charges, but others do not."
                    )
        if any_atom_has_partial_charge:
            offmol.partial_charges = partial_charges
        else:
            offmol.partial_charges = None
        return offmol

    to_rdkit_cache = LRUCache(maxsize=4096)

    @cached(to_rdkit_cache, key=base_wrapper._mol_to_ctab_and_aro_key)
    def _connection_table_to_rdkit(
        self, molecule, aromaticity_model=DEFAULT_AROMATICITY_MODEL
    ):
        from rdkit import Chem

        # Create an editable RDKit molecule
        rdmol = Chem.RWMol()

        _bondtypes = {
            1: Chem.BondType.SINGLE,
            1.5: Chem.BondType.AROMATIC,
            2: Chem.BondType.DOUBLE,
            3: Chem.BondType.TRIPLE,
            4: Chem.BondType.QUADRUPLE,
            5: Chem.BondType.QUINTUPLE,
            6: Chem.BondType.HEXTUPLE,
            7: Chem.BondType.ONEANDAHALF,
        }

        for index, atom in enumerate(molecule.atoms):
            rdatom = Chem.Atom(atom.atomic_number)
            rdatom.SetFormalCharge(atom.formal_charge.m_as(unit.elementary_charge))
            rdatom.SetIsAromatic(atom.is_aromatic)

            ## Stereo handling code moved to after bonds are added
            if atom.stereochemistry == "S":
                rdatom.SetChiralTag(Chem.CHI_TETRAHEDRAL_CW)
            elif atom.stereochemistry == "R":
                rdatom.SetChiralTag(Chem.CHI_TETRAHEDRAL_CCW)

            # Stop rdkit from adding implicit hydrogens
            rdatom.SetNoImplicit(True)

            rd_index = rdmol.AddAtom(rdatom)

            # Let's make sure al the atom indices in the two molecules
            # are the same, otherwise we need to create an atom map.
            assert index == atom.molecule_atom_index
            assert index == rd_index

        for bond in molecule.bonds:
            atom_indices = (
                bond.atom1.molecule_atom_index,
                bond.atom2.molecule_atom_index,
            )
            rdmol.AddBond(*atom_indices)
            rdbond = rdmol.GetBondBetweenAtoms(*atom_indices)
            # Assign bond type, which is based on order unless it is aromatic
            if bond.is_aromatic:
                rdbond.SetBondType(_bondtypes[1.5])
                rdbond.SetIsAromatic(True)
            else:
                rdbond.SetBondType(_bondtypes[bond.bond_order])
                rdbond.SetIsAromatic(False)

        Chem.SanitizeMol(
            rdmol,
            Chem.SANITIZE_ALL ^ Chem.SANITIZE_ADJUSTHS ^ Chem.SANITIZE_SETAROMATICITY,
        )

        # Fix for aromaticity being lost
        if aromaticity_model == "OEAroModel_MDL":
            Chem.SetAromaticity(rdmol, Chem.AromaticityModel.AROMATICITY_MDL)
        else:
            raise ValueError(f"Aromaticity model {aromaticity_model} not recognized")

        # Assign atom stereochemsitry and collect atoms for which RDKit
        # can't figure out chirality. The _CIPCode property of these atoms
        # will be forcefully set to the stereo we want (see #196).
        undefined_stereo_atoms = {}
        for index, atom in enumerate(molecule.atoms):
            rdatom = rdmol.GetAtomWithIdx(index)

            # Skip non-chiral atoms.
            if atom.stereochemistry is None:
                continue

            # Let's randomly assign this atom's (local) stereo to CW
            # and check if this causes the (global) stereo to be set
            # to the desired one (S or R).
            rdatom.SetChiralTag(Chem.CHI_TETRAHEDRAL_CW)
            # We need to do force and cleanIt to recalculate CIP stereo.
            Chem.AssignStereochemistry(rdmol, force=True, cleanIt=True)
            # If our random initial assignment worked, then we're set.
            if (
                rdatom.HasProp("_CIPCode")
                and rdatom.GetProp("_CIPCode") == atom.stereochemistry
            ):
                continue

            # Otherwise, set it to CCW.
            rdatom.SetChiralTag(Chem.CHI_TETRAHEDRAL_CCW)
            # We need to do force and cleanIt to recalculate CIP stereo.
            Chem.AssignStereochemistry(rdmol, force=True, cleanIt=True)
            # Hopefully this worked, otherwise something's wrong
            if (
                rdatom.HasProp("_CIPCode")
                and rdatom.GetProp("_CIPCode") == atom.stereochemistry
            ):
                continue

            # Keep track of undefined stereo atoms. We'll force stereochemistry
            # at the end to avoid the next AssignStereochemistry to overwrite.
            if not rdatom.HasProp("_CIPCode"):
                undefined_stereo_atoms[rdatom] = atom.stereochemistry
                continue

            # Something is wrong.
            err_msg = (
                "Unknown atom stereochemistry encountered in to_rdkit. "
                "Desired stereochemistry: {}. Set stereochemistry {}".format(
                    atom.stereochemistry, rdatom.GetProp("_CIPCode")
                )
            )
            raise RuntimeError(err_msg)

        # Copy bond stereo info from molecule to rdmol.
        self._assign_rdmol_bonds_stereo(molecule, rdmol)

        # Cleanup the rdmol
        rdmol.UpdatePropertyCache(strict=False)
        Chem.GetSSSR(rdmol)

        # Forcefully assign stereo information on the atoms that RDKit
        # can't figure out. This must be done last as calling AssignStereochemistry
        # again will delete these properties (see #196).
        for rdatom, stereochemistry in undefined_stereo_atoms.items():
            rdatom.SetProp("_CIPCode", stereochemistry)

        return rdmol

    def to_rdkit(self, molecule, aromaticity_model=DEFAULT_AROMATICITY_MODEL):
        """
        Create an RDKit molecule
        Requires the RDKit to be installed.
        .. warning :: This API is experimental and subject to change.
        Parameters
        ----------
        aromaticity_model : str, optional, default=DEFAULT_AROMATICITY_MODEL
            The aromaticity model to use
        Returns
        -------
        rdmol : rkit.RDMol
            An RDKit molecule
        Examples
        --------
        Convert a molecule to RDKit
        >>> from openff.toolkit.topology import Molecule
        >>> ethanol = Molecule.from_smiles('CCO')
        >>> rdmol = ethanol.to_rdkit()
        """
        from rdkit import Chem, Geometry

        # Convert the OFF molecule's connectivity table to RDKit, returning a cached rdmol if possible
        rdmol = self._connection_table_to_rdkit(
            molecule, aromaticity_model=aromaticity_model
        )
        # In case a cached rdmol was returned, make a copy of it
        rdmol = Chem.RWMol(rdmol)
        # Set name
        # TODO: What is the best practice for how this should be named?
        if not (molecule.name is None):
            rdmol.SetProp("_Name", molecule.name)

        # TODO: Set other properties
        for name, value in molecule.properties.items():
            if type(value) == str:
                rdmol.SetProp(name, value)
            elif type(value) == int:
                rdmol.SetIntProp(name, value)
            elif type(value) == float:
                rdmol.SetDoubleProp(name, value)
            elif type(value) == bool:
                rdmol.SetBoolProp(name, value)
            else:
                # Shove everything else into a string
                rdmol.SetProp(name, str(value))

        for index, atom in enumerate(molecule.atoms):
            rdatom = rdmol.GetAtomWithIdx(index)
            rdatom.SetProp("_Name", atom.name)

        for bond in molecule.bonds:
            atom_indices = (
                bond.atom1.molecule_atom_index,
                bond.atom2.molecule_atom_index,
            )
            rdbond = rdmol.GetBondBetweenAtoms(*atom_indices)
            if not (bond.fractional_bond_order is None):
                rdbond.SetDoubleProp(
                    "fractional_bond_order", bond.fractional_bond_order
                )

        # Set coordinates if we have them
        if molecule._conformers:
            for conformer in molecule._conformers:
                rdmol_conformer = Chem.Conformer()
                for atom_idx in range(molecule.n_atoms):
                    x, y, z = conformer[atom_idx, :].m_as(unit.angstrom)
                    rdmol_conformer.SetAtomPosition(atom_idx, Geometry.Point3D(x, y, z))
                rdmol.AddConformer(rdmol_conformer, assignId=True)

        # Retain charges, if present
        if not (molecule._partial_charges is None):
            rdk_indexed_charges = np.zeros(shape=molecule.n_atoms, dtype=float)
            for atom_idx, charge in enumerate(molecule._partial_charges):
                charge_unitless = charge.m_as(unit.elementary_charge)
                rdk_indexed_charges[atom_idx] = charge_unitless
            for atom_idx, rdk_atom in enumerate(rdmol.GetAtoms()):
                rdk_atom.SetDoubleProp("PartialCharge", rdk_indexed_charges[atom_idx])

            # Note: We could put this outside the "if" statement, which would result in all partial charges in the
            #       resulting file being set to "n/a" if they weren't set in the Open Force Field Toolkit ``Molecule``
            Chem.CreateAtomDoublePropertyList(rdmol, "PartialCharge")

        # Return non-editable version
        return Chem.Mol(rdmol)

    def to_inchi(self, molecule, fixed_hydrogens=False):
        """
        Create an InChI string for the molecule using the RDKit Toolkit.
        InChI is a standardised representation that does not capture tautomers
        unless specified using the fixed hydrogen layer.

        For information on InChi see here https://iupac.org/who-we-are/divisions/division-details/inchi/

        Parameters
        ----------
        molecule : An openff.toolkit.topology.Molecule
            The molecule to convert into a SMILES.

        fixed_hydrogens: bool, default=False
            If a fixed hydrogen layer should be added to the InChI, if `True` this will produce a
            non standard specific InChI string of the molecule.

        Returns
        --------
        inchi: str
            The InChI string of the molecule.
        """

        from rdkit import Chem

        rdmol = self.to_rdkit(molecule)
        if fixed_hydrogens:
            inchi = Chem.MolToInchi(rdmol, options="-FixedH")
        else:
            inchi = Chem.MolToInchi(rdmol)
        return inchi

    def to_inchikey(self, molecule, fixed_hydrogens=False):
        """
        Create an InChIKey for the molecule using the RDKit Toolkit.
        InChIKey is a standardised representation that does not capture tautomers
        unless specified using the fixed hydrogen layer.

        For information on InChi see here https://iupac.org/who-we-are/divisions/division-details/inchi/

        Parameters
        ----------
        molecule : An openff.toolkit.topology.Molecule
            The molecule to convert into a SMILES.

        fixed_hydrogens: bool, default=False
            If a fixed hydrogen layer should be added to the InChI, if `True` this will
            produce a non standard specific InChI string of the molecule.

        Returns
        --------
        inchi_key: str
            The InChIKey representation of the molecule.
        """

        from rdkit import Chem

        rdmol = self.to_rdkit(molecule)
        if fixed_hydrogens:
            inchi_key = Chem.MolToInchiKey(rdmol, options="-FixedH")
        else:
            inchi_key = Chem.MolToInchiKey(rdmol)
        return inchi_key

    def get_tagged_smarts_connectivity(self, smarts):
        """
        Returns a tuple of tuples indicating connectivity between tagged atoms in a SMARTS string. Does not
        return bond order.

        Parameters
        ----------
        smarts : str
            The tagged SMARTS to analyze

        Returns
        -------
        unique_tags : tuple of int
            A sorted tuple of all unique tagged atom map indices.
        tagged_atom_connectivity : tuple of tuples of int, shape n_tagged_bonds x 2
            A tuple of tuples, where each inner tuple is a pair of tagged atoms (tag_idx_1, tag_idx_2)
             which are bonded. The inner tuples are ordered smallest-to-largest, and the tuple of
             tuples is ordered lexically. So the return value for an improper torsion would be
             ((1, 2), (2, 3), (2, 4)).

        Raises
        ------
        SMIRKSParsingError
            If RDKit was unable to parse the provided smirks/tagged smarts
        """
        from rdkit import Chem

        from openff.toolkit.typing.chemistry import SMIRKSParsingError

        ss = Chem.MolFromSmarts(smarts)

        if ss is None:
            raise SMIRKSParsingError(f"RDKit was unable to parse SMIRKS {smarts}")

        unique_tags = set()
        connections = set()
        for at1 in ss.GetAtoms():
            if at1.GetAtomMapNum() == 0:
                continue
            unique_tags.add(at1.GetAtomMapNum())
            for at2 in at1.GetNeighbors():
                if at2.GetAtomMapNum() == 0:
                    continue
                cxn_to_add = sorted([at1.GetAtomMapNum(), at2.GetAtomMapNum()])
                connections.add(tuple(cxn_to_add))
        connections = tuple(sorted(list(connections)))
        unique_tags = tuple(sorted(list(unique_tags)))
        return unique_tags, connections

    @staticmethod
    def _find_smarts_matches(
        rdmol,
        smirks,
        aromaticity_model="OEAroModel_MDL",
        unique=False,
    ):
        """Find all sets of atoms in the provided RDKit molecule that match the provided SMARTS string.

        Parameters
        ----------
        rdmol : rdkit.Chem.Mol
            rdmol to process with the SMIRKS in order to find matches
        smarts : str
            SMARTS string with any number of sequentially tagged atoms.
            If there are N tagged atoms numbered 1..N, the resulting matches will be
            N-tuples of atoms that match the corresponding tagged atoms.
        aromaticity_model : str, optional, default='OEAroModel_MDL'
            OpenEye aromaticity model designation as a string, such as ``OEAroModel_MDL``.
            Molecule is prepared with this aromaticity model prior to querying.

        Returns
        -------
        matches : list of tuples of atoms indices within the ``rdmol``
            matches[index] is an N-tuple of atom numbers from the ``rdmol``
            Matches are returned in no guaranteed order.
            # TODO: What is returned if no matches are found? An empty list, or None?
            # TODO: Ensure that SMARTS numbers 1, 2, 3... are rendered into order of
            #    returned matches indexed by 0, 1, 2...

        .. notes ::

           * Raises ``ValueError`` if ``smarts`` query is malformed

        """
        from rdkit import Chem

        # This code is part of a possible performance optimization that hasn't been validated
        # for production use yet.
        def _match_smarts_with_heavy_atoms_first(rdmol, qmol, match_kwargs):
            for i, atom in enumerate(qmol.GetAtoms()):
                atom.SetIntProp("index", i)

            remove_params = Chem.rdmolops.RemoveHsParameters()
            remove_params.removeWithQuery = True
            heavy_query = Chem.RemoveHs(qmol, remove_params, sanitize=False)
            heavy_to_qmol = [
                atom.GetIntProp("index") for atom in heavy_query.GetAtoms()
            ]
            query_atoms = [Chem.Atom(i + 2) for i in range(len(heavy_to_qmol))]

            full_matches = set()

            for heavy_match in rdmol.GetSubstructMatches(heavy_query, **match_kwargs):
                rdmol_copy = Chem.RWMol(rdmol)
                qmol_copy = Chem.RWMol(qmol)
                # pin atoms by atom type
                for heavy_index, rdmol_index in enumerate(heavy_match):
                    qmol_index = heavy_to_qmol[heavy_index]
                    qmol_copy.ReplaceAtom(qmol_index, query_atoms[heavy_index])
                    rdmol_copy.ReplaceAtom(rdmol_index, query_atoms[heavy_index])

                rdmol_copy.UpdatePropertyCache(strict=False)
                qmol_copy.UpdatePropertyCache(strict=False)
                h_matches = rdmol_copy.GetSubstructMatches(qmol_copy, **match_kwargs)
                full_matches |= set(h_matches)

            return full_matches

        # Make a copy of the molecule
        # rdmol = Chem.Mol(rdmol)
        # Use designated aromaticity model
        # if aromaticity_model == "OEAroModel_MDL":
        #    Chem.SanitizeMol(rdmol, Chem.SANITIZE_ALL ^ Chem.SANITIZE_SETAROMATICITY)
        #    Chem.SetAromaticity(rdmol, Chem.AromaticityModel.AROMATICITY_MDL)
        # else:
        #    # Only the OEAroModel_MDL is supported for now
        #    raise ValueError("Unknown aromaticity model: {}".aromaticity_models)

        # Set up query.
        qmol = Chem.MolFromSmarts(smirks)  # cannot catch the error
        if qmol is None:
            raise ValueError(
                'RDKit could not parse the SMIRKS string "{}"'.format(smirks)
            )

        # Create atom mapping for query molecule
        idx_map = dict()
        for atom in qmol.GetAtoms():
            smirks_index = atom.GetAtomMapNum()
            if smirks_index != 0:
                idx_map[smirks_index - 1] = atom.GetIdx()
        map_list = [idx_map[x] for x in sorted(idx_map)]

        # choose the largest unsigned int without overflow
        # since the C++ signature is a uint
        # TODO: max_matches = int(max_matches) if max_matches is not None else np.iinfo(np.uintc).max
        max_matches = np.iinfo(np.uintc).max
        match_kwargs = dict(uniquify=unique, maxMatches=max_matches, useChirality=True)
        # These variables are un-used, do they serve a purpose?
        # n_heavy = qmol.GetNumHeavyAtoms()
        # n_h = qmol.GetNumAtoms() - n_heavy
        # TODO: if match_heavy_first: full_matches = _match_smarts_with_heavy_atoms_first(...)
        full_matches = rdmol.GetSubstructMatches(qmol, **match_kwargs)

        matches = [tuple(match[x] for x in map_list) for match in full_matches]

        return matches

    def find_smarts_matches(
        self,
        molecule,
        smarts,
        aromaticity_model="OEAroModel_MDL",
        unique=False,
    ):
        """
        Find all SMARTS matches for the specified molecule, using the specified aromaticity model.

        .. warning :: This API is experimental and subject to change.

        Parameters
        ----------
        molecule : openff.toolkit.topology.Molecule
            The molecule for which all specified SMARTS matches are to be located
        smarts : str
            SMARTS string with optional SMIRKS-style atom tagging
        aromaticity_model : str, optional, default='OEAroModel_MDL'
            Molecule is prepared with this aromaticity model prior to querying.

        .. note :: Currently, the only supported ``aromaticity_model`` is ``OEAroModel_MDL``

        """
        rdmol = self._connection_table_to_rdkit(
            molecule, aromaticity_model=aromaticity_model
        )
        return self._find_smarts_matches(
            rdmol,
            smarts,
            aromaticity_model="OEAroModel_MDL",
            unique=unique,
        )

    # --------------------------------
    # Stereochemistry RDKit utilities.
    # --------------------------------

    def find_rings(self, molecule):
        """Find the rings in a given molecule.

        .. note ::

            For systems containing some special cases of connected rings, this
            function may not be well-behaved and may report a different number
            rings than expected. Some problematic cases include networks of many
            (5+) rings or bicyclic moieties (i.e. norbornane).

        Parameters
        ----------
        molecule : openff.toolkit.topology.Molecule
            The molecule for which rings are to be found

        Returns
        -------
        rings : tuple of tuples of atom indices
            Nested tuples, each containing the indices of atoms in each ring

        """
        rdmol = molecule.to_rdkit()
        ring_info = rdmol.GetRingInfo()
        rings = ring_info.AtomRings()
        return rings

    @staticmethod
    def _find_undefined_stereo_atoms(rdmol, assign_stereo=False):
        """Find the chiral atoms with undefined stereochemsitry in the RDMol.

        Parameters
        ----------
        rdmol : rdkit.RDMol
            The RDKit molecule.
        assign_stereo : bool, optional, default=False
            As a side effect, this function calls ``Chem.AssignStereochemistry()``
            so by default we work on a molecule copy. Set this to ``True`` to avoid
            making a copy and assigning the stereochemistry to the Mol object.

        Returns
        -------
        undefined_atom_indices : List[int]
            A list of atom indices that are chiral centers with undefined
            stereochemistry.

        See Also
        --------
        rdkit.Chem.FindMolChiralCenters

        """
        from rdkit import Chem

        if not assign_stereo:
            # Avoid modifying the original molecule.
            rdmol = copy.deepcopy(rdmol)

        # Flag possible chiral centers with the "_ChiralityPossible".
        Chem.AssignStereochemistry(rdmol, force=True, flagPossibleStereoCenters=True)

        # Find all atoms with undefined stereo.
        undefined_atom_indices = []
        for atom_idx, atom in enumerate(rdmol.GetAtoms()):
            if atom.GetChiralTag() == Chem.ChiralType.CHI_UNSPECIFIED and atom.HasProp(
                "_ChiralityPossible"
            ):
                undefined_atom_indices.append(atom_idx)
        return undefined_atom_indices

    @staticmethod
    def _find_undefined_stereo_bonds(rdmol):
        """Find the chiral atoms with undefined stereochemsitry in the RDMol.

        Parameters
        ----------
        rdmol : rdkit.RDMol
            The RDKit molecule.

        Returns
        -------
        undefined_bond_indices : List[int]
            A list of bond indices with undefined stereochemistry.

        See Also
        --------
        Chem.EnumerateStereoisomers._getFlippers

        Links
        -----
        https://github.com/rdkit/rdkit/blob/master/Code/GraphMol/Chirality.cpp#L1509-L1515
            This comment in FindPotentialStereoBonds mention that the method
            ignores ring bonds.
        https://github.com/DrrDom/rdk/blob/master/gen_stereo_rdkit3.py
            The function get_unspec_double_bonds() in this module looks like
            may solve the problem with the rings.

        """
        from rdkit import Chem

        # Copy the molecule to avoid side effects. Chem.FindPotentialStereoBonds
        # assign Bond.STEREOANY to unspecific bond, which make subsequent calls
        # of Chem.AssignStereochemistry ignore the bond even if there are
        # ENDDOWNRIGHT/ENDUPRIGHT bond direction indications.
        rdmol_copy = copy.deepcopy(rdmol)

        # Clear any previous assignments on the bonds, since FindPotentialStereo may not overwrite it
        for bond in rdmol_copy.GetBonds():
            bond.SetStereo(Chem.BondStereo.STEREONONE)

        # This function assigns Bond.GetStereo() == Bond.STEREOANY to bonds with
        # possible stereochemistry.
        Chem.FindPotentialStereoBonds(rdmol_copy, cleanIt=True)

        # Any TRULY stereogenic bonds in the molecule are now marked as STEREOANY in rdmol_copy.
        # Iterate through all the bonds, and for the ones where rdmol_copy is marked as STEREOANY,
        # ensure that they are cis/trans/E/Z (tested here be ensuring that they're NOT either
        # # of the other possible types (NONE or ANY))
        undefined_bond_indices = []
        for bond_idx, (orig_bond, repercieved_bond) in enumerate(
            zip(rdmol.GetBonds(), rdmol_copy.GetBonds())
        ):
            # print(repercieved_bond.GetStereo(), orig_bond.GetStereo())
            if (repercieved_bond.GetStereo() == Chem.BondStereo.STEREOANY) and (
                (orig_bond.GetStereo() == Chem.BondStereo.STEREOANY)
                or (orig_bond.GetStereo() == Chem.BondStereo.STEREONONE)
            ):
                undefined_bond_indices.append(bond_idx)
        return undefined_bond_indices

    @classmethod
    def _detect_undefined_stereo(cls, rdmol, err_msg_prefix="", raise_warning=False):
        """Raise UndefinedStereochemistryError if the RDMol has undefined stereochemistry.

        Parameters
        ----------
        rdmol : rdkit.Chem.Mol
            The RDKit molecule.
        err_msg_prefix : str, optional
            A string to prepend to the error/warning message.
        raise_warning : bool, optional, default=False
            If True, a warning is issued instead of an exception.

        Raises
        ------
        UndefinedStereochemistryError
            If the RDMol has undefined atom or bond stereochemistry.

        """
        # Find undefined atom/bond stereochemistry.
        undefined_atom_indices = cls._find_undefined_stereo_atoms(rdmol)
        undefined_bond_indices = cls._find_undefined_stereo_bonds(rdmol)

        # Build error message.
        if len(undefined_atom_indices) == 0 and len(undefined_bond_indices) == 0:
            msg = None
        else:
            msg = err_msg_prefix + "RDMol has unspecified stereochemistry. "
            # The "_Name" property is not always assigned.
            if rdmol.HasProp("_Name"):
                msg += "RDMol name: " + rdmol.GetProp("_Name")

        # Details about undefined atoms.
        if len(undefined_atom_indices) > 0:
            msg += "Undefined chiral centers are:\n"
            for undefined_atom_idx in undefined_atom_indices:
                msg += " - Atom {symbol} (index {index})\n".format(
                    symbol=rdmol.GetAtomWithIdx(undefined_atom_idx).GetSymbol(),
                    index=undefined_atom_idx,
                )

        # Details about undefined bond.
        if len(undefined_bond_indices) > 0:
            msg += "Bonds with undefined stereochemistry are:\n"
            for undefined_bond_idx in undefined_bond_indices:
                bond = rdmol.GetBondWithIdx(undefined_bond_idx)
                atom1, atom2 = bond.GetBeginAtom(), bond.GetEndAtom()
                msg += " - Bond {bindex} (atoms {aindex1}-{aindex2} of element ({symbol1}-{symbol2})\n".format(
                    bindex=undefined_bond_idx,
                    aindex1=atom1.GetIdx(),
                    aindex2=atom2.GetIdx(),
                    symbol1=atom1.GetSymbol(),
                    symbol2=atom2.GetSymbol(),
                )

        if msg is not None:
            if raise_warning:
                msg = "Warning (not error because allow_undefined_stereo=True): " + msg
                logger.warning(msg)
            else:
                msg = "Unable to make OFFMol from RDMol: " + msg
                raise UndefinedStereochemistryError(msg)

    @staticmethod
    def _flip_rdbond_direction(rdbond, paired_rdbonds):
        """Flip the rdbond and all those paired to it.

        Parameters
        ----------
        rdbond : rdkit.Chem.Bond
            The Bond whose direction needs to be flipped.
        paired_rdbonds : Dict[Tuple[int], List[rdkit.Chem.Bond]]
            Maps bond atom indices that are assigned a bond direction to
            the bonds on the other side of the double bond.
        """
        from rdkit import Chem

        # The function assumes that all bonds are either up or down.
        supported_directions = {Chem.BondDir.ENDUPRIGHT, Chem.BondDir.ENDDOWNRIGHT}

        def _flip(b, paired, flipped, ignored):
            # The function assumes that all bonds are either up or down.
            assert b.GetBondDir() in supported_directions
            bond_atom_indices = (b.GetBeginAtomIdx(), b.GetEndAtomIdx())

            # Check that we haven't flipped this bond already.
            if bond_atom_indices in flipped:
                # This should never happen.
                raise RuntimeError("Cannot flip the bond direction consistently.")

            # Flip the bond.
            if b.GetBondDir() == Chem.BondDir.ENDUPRIGHT:
                b.SetBondDir(Chem.BondDir.ENDDOWNRIGHT)
            else:
                b.SetBondDir(Chem.BondDir.ENDUPRIGHT)
            flipped.add(bond_atom_indices)

            # Flip all the paired bonds as well (if there are any).
            if bond_atom_indices in paired:
                for paired_rdbond in paired[bond_atom_indices]:
                    # Don't flip the bond that was flipped in the upper-level recursion.
                    if (
                        paired_rdbond.GetBeginAtomIdx(),
                        paired_rdbond.GetEndAtomIdx(),
                    ) != ignored:
                        # Don't flip this bond in the next recursion.
                        _flip(paired_rdbond, paired, flipped, ignored=bond_atom_indices)

        _flip(rdbond, paired_rdbonds, flipped=set(), ignored=None)

    @classmethod
    def _assign_rdmol_bonds_stereo(cls, offmol, rdmol):
        """Copy the info about bonds stereochemistry from the OFF Molecule to RDKit Mol."""
        from rdkit import Chem

        # Map the bonds indices that are assigned bond direction
        # to the bond on the other side of the double bond.
        # (atom_index1, atom_index2) -> List[rdkit.Chem.Bond]
        paired_bonds = {}

        for bond in offmol.bonds:
            # No need to do anything with bonds without stereochemistry.
            if not bond.stereochemistry:
                continue

            # Isolate stereo RDKit bond object.
            rdbond_atom_indices = (
                bond.atom1.molecule_atom_index,
                bond.atom2.molecule_atom_index,
            )
            stereo_rdbond = rdmol.GetBondBetweenAtoms(*rdbond_atom_indices)

            # Collect all neighboring rdbonds of atom1 and atom2.
            neighbor_rdbonds1 = [
                rdmol.GetBondBetweenAtoms(
                    n.molecule_atom_index, bond.atom1.molecule_atom_index
                )
                for n in bond.atom1.bonded_atoms
                if n != bond.atom2
            ]
            neighbor_rdbonds2 = [
                rdmol.GetBondBetweenAtoms(
                    bond.atom2.molecule_atom_index, n.molecule_atom_index
                )
                for n in bond.atom2.bonded_atoms
                if n != bond.atom1
            ]

            # Select only 1 neighbor bond per atom out of the two.
            neighbor_rdbonds = []
            for i, rdbonds in enumerate([neighbor_rdbonds1, neighbor_rdbonds2]):
                # If there are no neighbors for which we have already
                # assigned the bond direction, just pick the first one.
                neighbor_rdbonds.append(rdbonds[0])
                # Otherwise, pick neighbor that was already assigned to
                # avoid inconsistencies and keep the tree non-cyclic.
                for rdb in rdbonds:
                    if (rdb.GetBeginAtomIdx(), rdb.GetBeginAtomIdx()) in paired_bonds:
                        neighbor_rdbonds[i] = rdb
                        break

            # Assign a random direction to the bonds that were not already assigned
            # keeping track of which bond would be best to flip later (i.e. does that
            # are not already determining the stereochemistry of another double bond).
            flipped_rdbond = neighbor_rdbonds[0]
            for rdb in neighbor_rdbonds:
                if (rdb.GetBeginAtomIdx(), rdb.GetEndAtomIdx()) not in paired_bonds:
                    rdb.SetBondDir(Chem.BondDir.ENDUPRIGHT)
                    # Set this bond as a possible bond to flip.
                    flipped_rdbond = rdb

            Chem.AssignStereochemistry(rdmol, cleanIt=True, force=True)

            # Verify that the current directions give us the desired stereochemistries.
            assert bond.stereochemistry in {"E", "Z"}
            if bond.stereochemistry == "E":
                desired_rdk_stereo_code = Chem.rdchem.BondStereo.STEREOE
            else:
                desired_rdk_stereo_code = Chem.rdchem.BondStereo.STEREOZ

            # If that doesn't work, flip the direction of one bond preferring
            # those that are not already determining the stereo of another bond.
            if stereo_rdbond.GetStereo() != desired_rdk_stereo_code:
                cls._flip_rdbond_direction(flipped_rdbond, paired_bonds)
                Chem.AssignStereochemistry(rdmol, cleanIt=True, force=True)

                # The stereo should be set correctly here.
                assert stereo_rdbond.GetStereo() == desired_rdk_stereo_code

            # Update paired bonds map.
            neighbor_bond_indices = [
                (rdb.GetBeginAtomIdx(), rdb.GetEndAtomIdx()) for rdb in neighbor_rdbonds
            ]
            for i, bond_indices in enumerate(neighbor_bond_indices):
                try:
                    paired_bonds[bond_indices].append(neighbor_rdbonds[1 - i])
                except KeyError:
                    paired_bonds[bond_indices] = [neighbor_rdbonds[1 - i]]<|MERGE_RESOLUTION|>--- conflicted
+++ resolved
@@ -12,16 +12,8 @@
 from typing import TYPE_CHECKING, List, Optional, Tuple
 
 import numpy as np
-<<<<<<< HEAD
+from cachetools import LRUCache, cached
 from openff.units import unit
-=======
-from cachetools import LRUCache, cached
-
-try:
-    from openmm import unit
-except ImportError:
-    from simtk import unit
->>>>>>> 266c8649
 
 if TYPE_CHECKING:
     from openff.toolkit.topology.molecule import Molecule
