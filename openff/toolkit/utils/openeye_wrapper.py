--- conflicted
+++ resolved
@@ -105,7 +105,6 @@
         "oeiupac": "OEIUPACIsLicensed",
         "oeomega": "OEOmegaIsLicensed",
     }
-<<<<<<< HEAD
     _supported_charge_methods = {
         "am1bcc": {
             "oe_charge_method": "OEAM1BCCCharges",
@@ -152,7 +151,7 @@
     }
 
     SUPPORTED_CHARGE_METHODS = _supported_charge_methods
-=======
+
     _toolkit_file_read_formats = [
         "CAN",
         "CDX",
@@ -201,7 +200,6 @@
         "USM",
         "XYC",
     ]
->>>>>>> 858d55e7
 
     def __init__(self):
         # check if the toolkit can be loaded
