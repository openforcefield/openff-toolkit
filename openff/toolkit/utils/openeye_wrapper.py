--- conflicted
+++ resolved
@@ -60,7 +60,6 @@
 from openff.toolkit.utils.utils import inherit_docstrings
 
 if TYPE_CHECKING:
-    import networkx
     import openmm.app
 
     from openff.toolkit.topology.molecule import Atom, Bond, FrozenMolecule, Molecule
@@ -842,41 +841,6 @@
 
         return mols
 
-<<<<<<< HEAD
-    def _smarts_to_networkx(self, substructure_smarts: str) -> "networkx.Graph":
-        import networkx as nx
-        from openeye import oechem
-
-        qmol = oechem.OEQMol()
-        if not oechem.OEParseSmiles(qmol, substructure_smarts):
-            raise SMILESParseError(f"Error parsing SMARTS '{substructure_smarts}'")
-
-        oechem.OEAssignHybridization(qmol)
-
-        graph: nx.classes.graph.Graph = nx.Graph()
-        for atom in qmol.GetAtoms():
-            atomic_number = atom.GetAtomicNum()
-
-            graph.add_node(
-                atom.GetIdx(),
-                atomic_number=atomic_number,
-                formal_charge=atom.GetFormalCharge(),
-                map_index=atom.GetMapIdx(),
-            )
-        for bond in qmol.GetBonds():
-            bond_order = bond.GetOrder()
-            if bond_order == 0:
-                raise SMILESParseError(f"A bond in '{substructure_smarts} has order 0")
-
-            graph.add_edge(
-                bond.GetBgnIdx(),
-                bond.GetEndIdx(),
-                bond_order=bond_order,
-            )
-        return graph
-
-=======
->>>>>>> 74cfe94e
     def _assign_aromaticity_and_stereo_from_3d(self, offmol):
         from openeye import oechem
 
