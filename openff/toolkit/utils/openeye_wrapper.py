"""
Wrapper class providing a minimal consistent interface to
the `OpenEye Toolkit <https://docs.eyesopen.com/toolkits/python/quickstart-python/index.html>`_
"""

__all__ = ("OpenEyeToolkitWrapper",)


import importlib
import logging
import pathlib
import re
import tempfile
from collections import defaultdict
from functools import wraps
from typing import TYPE_CHECKING, List, Optional, Tuple

import numpy as np
<<<<<<< HEAD
from openff.units import unit
=======
from cachetools import LRUCache, cached

try:
    from openmm import unit
except ImportError:
    from simtk import unit
>>>>>>> 266c8649

if TYPE_CHECKING:
    from openff.toolkit.topology.molecule import Molecule

from openff.toolkit.utils import base_wrapper
from openff.toolkit.utils.constants import DEFAULT_AROMATICITY_MODEL
from openff.toolkit.utils.exceptions import (
    ChargeCalculationError,
    ChargeMethodUnavailableError,
    ConformerGenerationError,
    GAFFAtomTypeWarning,
    InvalidIUPACNameError,
    LicenseError,
    SMILESParseError,
    ToolkitUnavailableException,
    UndefinedStereochemistryError,
)
from openff.toolkit.utils.utils import inherit_docstrings

# =============================================================================================
# CONFIGURE LOGGER
# =============================================================================================

logger = logging.getLogger(__name__)


# =============================================================================================
# IMPLEMENTATION
# =============================================================================================


def get_oeformat(file_format):
    from openeye import oechem

    file_format = file_format.upper()
    # XXX This is what RDKit does. Should be supported here too?
    if file_format == "MOL":
        file_format = "SDF"

    oeformat = getattr(oechem, "OEFormat_" + file_format, None)
    if oeformat is None:
        raise ValueError(f"Unsupported file format: {file_format}")
    return oeformat


@inherit_docstrings
class OpenEyeToolkitWrapper(base_wrapper.ToolkitWrapper):
    """
    OpenEye toolkit wrapper

    .. warning :: This API is experimental and subject to change.
    """

    _toolkit_name = "OpenEye Toolkit"
    _toolkit_installation_instructions = (
        "The OpenEye toolkit requires a (free for academics) license, and can be "
        "found at: "
        "https://docs.eyesopen.com/toolkits/python/quickstart-python/install.html"
    )
    # This could belong to ToolkitWrapper, although it seems strange
    # to carry that data for open-source toolkits
    _is_licensed = None
    # Only for OpenEye is there potentially a difference between
    # being available and installed
    _is_installed = None
    _license_functions = {
        "oechem": "OEChemIsLicensed",
        "oequacpac": "OEQuacPacIsLicensed",
        "oeiupac": "OEIUPACIsLicensed",
        "oeomega": "OEOmegaIsLicensed",
    }

    def __init__(self):

        self._toolkit_file_read_formats = [
            "CAN",
            "CDX",
            "CSV",
            "FASTA",
            "INCHI",
            "INCHIKEY",
            "ISM",
            "MDL",
            "MF",
            "MMOD",
            "MOL2",
            "MOL2H",
            "MOPAC",
            "OEB",
            "PDB",
            "RDF",
            "SDF",
            "SKC",
            "SLN",
            "SMI",
            "USM",
            "XYC",
        ]
        self._toolkit_file_write_formats = [
            "CAN",
            "CDX",
            "CSV",
            "FASTA",
            "INCHI",
            "INCHIKEY",
            "ISM",
            "MDL",
            "MF",
            "MMOD",
            "MOL2",
            "MOL2H",
            "MOPAC",
            "OEB",
            "PDB",
            "RDF",
            "SDF",
            "SKC",
            "SLN",
            "SMI",
            "USM",
            "XYC",
        ]

        # check if the toolkit can be loaded
        if not self.is_available():
            msg = (
                f"The required toolkit {self._toolkit_name} is not "
                f"available. {self._toolkit_installation_instructions}"
            )
            if self._is_installed is False:
                raise ToolkitUnavailableException(msg)
            if self._is_licensed is False:
                raise LicenseError(msg)

        from openeye import __version__ as openeye_version

        self._toolkit_version = openeye_version

    @classmethod
    def _check_licenses(cls):
        """Check license of all known OpenEye tools. Returns True if any are found
        to be licensed, False if any are not."""
        for (tool, license_func) in cls._license_functions.items():
            try:
                module = importlib.import_module("openeye." + tool)
            except (ImportError, ModuleNotFoundError):
                continue
            else:
                if getattr(module, license_func)():
                    return True
        return False

    @classmethod
    def is_available(cls):
        """
        Check if the given OpenEye toolkit components are available.

        If the OpenEye toolkit is not installed or no license is found
        for at least one the required toolkits , ``False`` is returned.

        Returns
        -------
        all_installed : bool
            ``True`` if all required OpenEye tools are installed and licensed,
            ``False`` otherwise

        """
        if cls._is_available is None:
            if cls._is_licensed is None:
                cls._is_licensed = cls._check_licenses()
            if cls._is_installed is None:
                for tool in cls._license_functions.keys():
                    cls._is_installed = True
                    try:
                        importlib.import_module("openeye." + tool)
                    except (ImportError, ModuleNotFoundError):
                        cls._is_installed = False
            cls._is_available = cls._is_installed and cls._is_licensed
        return cls._is_available

    def from_object(self, obj, allow_undefined_stereo=False, _cls=None):
        """
        Convert an OEMol (or OEMol-derived object) into an openff.toolkit.topology.molecule

        Parameters
        ----------
        obj : A molecule-like object
            An object to by type-checked.
        allow_undefined_stereo : bool, default=False
            Whether to accept molecules with undefined stereocenters. If False,
            an exception will be raised if a molecule with undefined stereochemistry
            is passed into this function.
        _cls : class
            Molecule constructor
        Returns
        -------
        Molecule
            An openff.toolkit.topology.molecule Molecule.

        Raises
        ------
        NotImplementedError
            If the object could not be converted into a Molecule.
        """
        # TODO: Add tests for the from_object functions
        from openeye import oechem

        if _cls is None:
            from openff.toolkit.topology.molecule import Molecule

            _cls = Molecule

        if isinstance(obj, oechem.OEMolBase):
            return self.from_openeye(
                oemol=obj, allow_undefined_stereo=allow_undefined_stereo, _cls=_cls
            )
        raise NotImplementedError(
            "Cannot create Molecule from {} object".format(type(obj))
        )

    def from_file(
        self, file_path, file_format, allow_undefined_stereo=False, _cls=None
    ):
        """
        Return an openff.toolkit.topology.Molecule from a file using this toolkit.

        Parameters
        ----------
        file_path : str
            The file to read the molecule from
        file_format : str
            Format specifier, usually file suffix (eg. 'MOL2', 'SMI')
            Note that not all toolkits support all formats. Check ToolkitWrapper.toolkit_file_read_formats for details.
        allow_undefined_stereo : bool, default=False
            If false, raises an exception if oemol contains undefined stereochemistry.
        _cls : class
            Molecule constructor

        Returns
        -------
        molecules : List[Molecule]
            The list of ``Molecule`` objects in the file.

        Raises
        ------
        GAFFAtomTypeWarning
            If the loaded mol2 file possibly uses GAFF atom types, which
            are not supported.

        Examples
        --------

        Load a mol2 file into an OpenFF ``Molecule`` object.

        >>> from openff.toolkit.utils import get_data_file_path
        >>> mol2_file_path = get_data_file_path('molecules/cyclohexane.mol2')
        >>> toolkit = OpenEyeToolkitWrapper()
        >>> molecule = toolkit.from_file(mol2_file_path, file_format='mol2')

        """
        from openeye import oechem

        oeformat = get_oeformat(file_format)
        ifs = oechem.oemolistream(file_path)
        if not ifs.IsValid():
            # Get Python to report an error message, if possible.
            # This can distinguish between FileNotFound, IsADirectoryError, etc.
            open(file_path).close()
            # If that worked, then who knows. Fail anyway.
            raise OSError("Unable to open file")

        ifs.SetFormat(oeformat)

        return self._read_oemolistream_molecules(
            ifs, allow_undefined_stereo, file_path=file_path, _cls=_cls
        )

    def from_file_obj(
        self, file_obj, file_format, allow_undefined_stereo=False, _cls=None
    ):
        """
        Return an openff.toolkit.topology.Molecule from a file-like object (an object with a ".read()" method using
        this toolkit.

        Parameters
        ----------
        file_obj : file-like object
            The file-like object to read the molecule from
        file_format : str
            Format specifier, usually file suffix (eg. 'MOL2', 'SMI')
            Note that not all toolkits support all formats. Check ToolkitWrapper.toolkit_file_read_formats for details.
        allow_undefined_stereo : bool, default=False
            If false, raises an exception if oemol contains undefined stereochemistry.
        _cls : class
            Molecule constructor

        Returns
        -------
        molecules : List[Molecule]
            The list of Molecule objects in the file object.

        Raises
        ------
        GAFFAtomTypeWarning
            If the loaded mol2 file possibly uses GAFF atom types, which
            are not supported.

        """
        from openeye import oechem

        # Configure input molecule stream.
        ifs = oechem.oemolistream()
        ifs.openstring(file_obj.read())
        oeformat = get_oeformat(file_format)
        ifs.SetFormat(oeformat)

        return self._read_oemolistream_molecules(ifs, allow_undefined_stereo, _cls=_cls)

    def to_file_obj(self, molecule, file_obj, file_format):
        """
        Writes an OpenFF Molecule to a file-like object

        Parameters
        ----------
        molecule : an OpenFF Molecule
            The molecule to write
        file_obj
            The file-like object to write to
        file_format
            The format for writing the molecule data

        """
        # This function requires a text-mode file_obj.
        try:
            file_obj.write("")
        except TypeError:
            # Switch to a ValueError and use a more informative exception
            # message to match RDKit.
            raise ValueError(
                "Need a text mode file object like StringIO or a file opened with mode 't'"
            ) from None

        with tempfile.TemporaryDirectory() as tmpdir:
            path = pathlib.Path(tmpdir, f"input.{file_format.lower()}")
            self.to_file(molecule, str(path), file_format)
            file_data = path.read_text()
            file_obj.write(file_data)

    def to_file(self, molecule, file_path, file_format):
        """
        Writes an OpenFF Molecule to a file-like object

        Parameters
        ----------
        molecule : an OpenFF Molecule
            The molecule to write
        file_path
            The file path to write to.
        file_format
            The format for writing the molecule data

        """
        from openeye import oechem

        oemol = self.to_openeye(molecule)
        ofs = oechem.oemolostream(file_path)
        if not ofs.IsValid():
            # Get Python to report an error message, if possible.
            # This can distinguish between PermissionError, IsADirectoryError, etc.
            open(file_path, "wb").close()
            # If that worked, then who knows. Fail anyway.
            raise OSError("Unable to open file")

        openeye_format = get_oeformat(file_format)
        ofs.SetFormat(openeye_format)

        if openeye_format == oechem.OEFormat_SMI:
            ofs.SetFlavor(
                openeye_format,
                self._get_smiles_flavor(isomeric=True, explicit_hydrogens=True),
            )

        # OFFTK strictly treats SDF as a single-conformer format.
        # We need to override OETK's behavior here if the user is saving a multiconformer molecule.

        # Remove all but the first conformer when writing to SDF as we only support single conformer format
        if (file_format.lower() == "sdf") and oemol.NumConfs() > 1:
            conf1 = [conf for conf in oemol.GetConfs()][0]
            flat_coords = list()
            for idx, coord in conf1.GetCoords().items():
                flat_coords.extend(coord)
            oemol.DeleteConfs()
            oecoords = oechem.OEFloatArray(flat_coords)
            oemol.NewConf(oecoords)
        # We're standardizing on putting partial charges into SDFs under the `atom.dprop.PartialCharge` property
        if (file_format.lower() == "sdf") and (molecule.partial_charges is not None):
            partial_charges_list = [
                oeatom.GetPartialCharge() for oeatom in oemol.GetAtoms()
            ]
            partial_charges_str = " ".join([f"{val:f}" for val in partial_charges_list])
            # TODO: "dprop" means "double precision" -- Is there any way to make Python more accurately
            #  describe/infer the proper data type?
            oechem.OESetSDData(oemol, "atom.dprop.PartialCharge", partial_charges_str)

        # If the file format is "pdb" using OEWriteMolecule() rearranges the atoms (hydrogens are pushed to the bottom)
        # Issue #475 (https://github.com/openforcefield/openff-toolkit/issues/475)
        # dfhahn's workaround: Using OEWritePDBFile does not alter the atom arrangement
        if file_format.lower() == "pdb":
            if oemol.NumConfs() > 1:
                for conf in oemol.GetConfs():
                    oechem.OEWritePDBFile(ofs, conf, oechem.OEOFlavor_PDB_BONDS)
            else:
                oechem.OEWritePDBFile(ofs, oemol, oechem.OEOFlavor_PDB_BONDS)
        else:
            oechem.OEWriteMolecule(ofs, oemol)
        ofs.close()

    @staticmethod
    def _turn_oemolbase_sd_charges_into_partial_charges(oemol):
        """
        Process an OEMolBase object and check to see whether it has an SD data pair
        where the tag is "atom.dprop.PartialCharge", indicating that it has a list of
        atomic partial charges. If so, apply those charges to the OEAtoms in the OEMolBase,
        and delete the SD data pair.

        Parameters
        ----------
        oemol : openeye.oechem.OEMolBase
            The molecule to process

        Returns
        -------
        charges_are_present : bool
            Whether charges are present in the SD file. This is necessary because OEAtoms
            have a default partial charge of 0.0, which makes truly zero-charge molecules
            (eg "N2", "Ar"...) indistinguishable from molecules for which partial charges
            have not been assigned. The OFF Toolkit allows this distinction with
            mol.partial_charges=None. In order to complete roundtrips within the OFFMol
            spec, we must interpret the presence or absence of this tag as a proxy for
            mol.partial_charges=None.
        """
        from openeye import oechem

        for dp in oechem.OEGetSDDataPairs(oemol):
            if dp.GetTag() == "atom.dprop.PartialCharge":
                charges_str = oechem.OEGetSDData(oemol, "atom.dprop.PartialCharge")
                charges_unitless = [float(i) for i in charges_str.split()]
                assert len(charges_unitless) == oemol.NumAtoms()
                for charge, oeatom in zip(charges_unitless, oemol.GetAtoms()):
                    oeatom.SetPartialCharge(charge)
                oechem.OEDeleteSDData(oemol, "atom.dprop.PartialCharge")
                return True
        return False

    def _read_oemolistream_molecules(
        self, oemolistream, allow_undefined_stereo, file_path=None, _cls=None
    ):
        """
        Reads and return the Molecules in a OEMol input stream.

        Parameters
        ----------
        oemolistream : oechem.oemolistream
            The OEMol input stream to read from.
        allow_undefined_stereo : bool
            If false, raises an exception if oemol contains undefined stereochemistry.
        file_path : str, optional
            The path to the mol2 file. This is used exclusively to make
            the error message more meaningful when the mol2 files doesn't
            use Tripos atom types.
        _cls : class
            Molecule constructor

        Returns
        -------
        molecules : List[Molecule]
            The list of Molecule objects in the stream.

        """
        from openeye import oechem

        mols = list()
        oemol = oechem.OEMol()
        while oechem.OEReadMolecule(oemolistream, oemol):
            oechem.OEPerceiveChiral(oemol)
            oechem.OEAssignAromaticFlags(oemol, oechem.OEAroModel_MDL)
            oechem.OE3DToInternalStereo(oemol)

            # If this is either a multi-conformer or multi-molecule SD file, check to see if there are partial charges
            if (oemolistream.GetFormat() == oechem.OEFormat_SDF) and hasattr(
                oemol, "GetConfs"
            ):
                # The openFF toolkit treats each conformer in a "multiconformer" SDF as
                # a separate molecule.
                # https://github.com/openforcefield/openff-toolkit/issues/202
                # Note that there is ambiguity about how SD data and "multiconformer" SD files should be stored.
                # As a result, we have to do some weird stuff below, as discussed in
                # https://docs.eyesopen.com/toolkits/python/oechemtk/oemol.html#dude-where-s-my-sd-data

                # Jeff: I was unable to find a way to distinguish whether a SDF was multiconformer or not.
                # The logic below should handle either single- or multi-conformer SDFs.
                for conf in oemol.GetConfIter():
                    # First, we turn "conf" into an OEMCMol (OE multiconformer mol), since OTHER file formats
                    # really are multiconformer, and we will eventually feed this into the `from_openeye` function,
                    # which is made to ingest multiconformer mols.
                    this_conf_oemcmol = conf.GetMCMol()

                    # Then, we take any SD data pairs that were on the oemol, and copy them on to "this_conf_oemcmol".
                    # These SD pairs will be populated if we're dealing with a single-conformer SDF.
                    for dp in oechem.OEGetSDDataPairs(oemol):
                        oechem.OESetSDData(
                            this_conf_oemcmol, dp.GetTag(), dp.GetValue()
                        )
                    # On the other hand, these SD pairs will be populated if we're dealing with a MULTI-conformer SDF.
                    for dp in oechem.OEGetSDDataPairs(conf):
                        oechem.OESetSDData(
                            this_conf_oemcmol, dp.GetTag(), dp.GetValue()
                        )
                    # This function fishes out the special SD data tag we use for partial charge
                    # ("atom.dprop.PartialCharge"), and applies those as OETK-supported partial charges on the OEAtoms
                    has_charges = self._turn_oemolbase_sd_charges_into_partial_charges(
                        this_conf_oemcmol
                    )

                    # Finally, we feed the molecule into `from_openeye`, where it converted into an OFFMol
                    mol = self.from_openeye(
                        this_conf_oemcmol,
                        allow_undefined_stereo=allow_undefined_stereo,
                        _cls=_cls,
                    )

                    # If the molecule didn't even have the `PartialCharges` tag, we set it from zeroes to None here.
                    if not (has_charges):
                        mol.partial_charges = None
                    mols.append(mol)

            else:
                # In case this is being read from a SINGLE-molecule SD file, convert the SD field where we
                # stash partial charges into actual per-atom partial charges
                self._turn_oemolbase_sd_charges_into_partial_charges(oemol)
                mol = self.from_openeye(
                    oemol, allow_undefined_stereo=allow_undefined_stereo, _cls=_cls
                )
                mols.append(mol)

            # Check if this is an AMBER-produced mol2 file, which we can not load because they use GAFF atom types.
            if oemolistream.GetFormat() == oechem.OEFormat_MOL2:
                self._check_mol2_gaff_atom_type(mol, file_path)

        return mols

    def enumerate_protomers(self, molecule, max_states=10):
        """
        Enumerate the formal charges of a molecule to generate different protomoers.

        Parameters
        ----------
        molecule: openff.toolkit.topology.Molecule
            The molecule whose state we should enumerate

        max_states: int optional, default=10,
            The maximum number of protomer states to be returned.

        Returns
        -------
        molecules: List[openff.toolkit.topology.Molecule],
            A list of the protomers of the input molecules not including the input.
        """

        from openeye import oequacpac

        options = oequacpac.OEFormalChargeOptions()
        # add one as the input is included
        options.SetMaxCount(max_states + 1)

        molecules = []

        oemol = self.to_openeye(molecule=molecule)
        for protomer in oequacpac.OEEnumerateFormalCharges(oemol, options):

            mol = self.from_openeye(
                protomer, allow_undefined_stereo=True, _cls=molecule.__class__
            )

            if mol != molecule:
                molecules.append(mol)

        return molecules

    def enumerate_stereoisomers(
        self, molecule, undefined_only=False, max_isomers=20, rationalise=True
    ):
        """
        Enumerate the stereocenters and bonds of the current molecule.

        Parameters
        ----------
        molecule: openff.toolkit.topology.Molecule
            The molecule whose state we should enumerate

        undefined_only: bool optional, default=False
            If we should enumerate all stereocenters and bonds or only those with undefined stereochemistry

        max_isomers: int optional, default=20
            The maximum amount of molecules that should be returned

        rationalise: bool optional, default=True
            If we should try to build and rationalise the molecule to ensure it can exist


        Returns
        --------
        molecules: List[openff.toolkit.topology.Molecule]
            A list of openff.toolkit.topology.Molecule instances

        """
        from openeye import oechem, oeomega

        oemol = self.to_openeye(molecule=molecule)

        # arguments for this function can be found here
        # <https://docs.eyesopen.com/toolkits/python/omegatk/OEConfGenFunctions/OEFlipper.html?highlight=stereoisomers>

        molecules = []
        for isomer in oeomega.OEFlipper(oemol, 200, not undefined_only, True, False):

            if rationalise:
                # try and determine if the molecule is reasonable by generating a conformer with
                # strict stereo, like embedding in rdkit
                omega = oeomega.OEOmega()
                omega.SetMaxConfs(1)
                omega.SetCanonOrder(False)
                # Don't generate random stereoisomer if not specified
                omega.SetStrictStereo(True)
                mol = oechem.OEMol(isomer)
                status = omega(mol)
                if status:
                    isomol = self.from_openeye(mol, _cls=molecule.__class__)
                    if isomol != molecule:
                        molecules.append(isomol)

            else:
                isomol = self.from_openeye(isomer, _cls=molecule.__class__)
                if isomol != molecule:
                    molecules.append(isomol)

        return molecules[:max_isomers]

    def enumerate_tautomers(self, molecule, max_states=20):
        """
        Enumerate the possible tautomers of the current molecule

        Parameters
        ----------
        molecule: openff.toolkit.topology.Molecule
            The molecule whose state we should enumerate

        max_states: int optional, default=20
            The maximum amount of molecules that should be returned

        Returns
        -------
        molecules: List[openff.toolkit.topology.Molecule]
            A list of openff.toolkit.topology.Molecule instances excluding the input molecule.
        """
        from openeye import oequacpac

        oemol = self.to_openeye(molecule=molecule)

        tautomers = []

        # set the options
        tautomer_options = oequacpac.OETautomerOptions()
        tautomer_options.SetApplyWarts(False)
        tautomer_options.SetMaxTautomersGenerated(max_states + 1)
        tautomer_options.SetSaveStereo(True)
        # this aligns the outputs of rdkit and openeye for the example cases
        tautomer_options.SetCarbonHybridization(False)

        for tautomer in oequacpac.OEEnumerateTautomers(oemol, tautomer_options):
            # remove the input tautomer from the output
            taut = self.from_openeye(
                tautomer, allow_undefined_stereo=True, _cls=molecule.__class__
            )
            if taut != molecule:
                tautomers.append(
                    self.from_openeye(
                        tautomer, allow_undefined_stereo=True, _cls=molecule.__class__
                    )
                )

        return tautomers

    @staticmethod
    def _check_mol2_gaff_atom_type(molecule, file_path=None):
        """Attempts to detect the presence of GAFF atom types in a molecule loaded from a mol2 file.

        For now, this raises a ``GAFFAtomTypeWarning`` if the molecule
        include Osmium and Holmium atoms, which have GAFF types OS and
        HO respectively.

        Parameters
        ----------
        molecule : openff.toolkit.topology.molecule.Molecule
            The loaded molecule.
        file_path : str, optional
            The path to the mol2 file. This is used exclusively to make
            the error message more meaningful.

        """
        # Handle default.
        if file_path is None:
            file_path = ""
        else:
            # Append a ':' character that will separate the file
            # path from the molecule string representation.
            file_path = file_path + ":"
        # atomic_number: (GAFF_type, element_name)
        warning_atomic_numbers = {76: ("OS", "Osmium"), 67: ("HO", "Holmium")}

        for atom in molecule.atoms:
            try:
                atom_type, element_name = warning_atomic_numbers[atom.atomic_number]
            except KeyError:
                pass
            else:
                import warnings

                warn_msg = (
                    f'OpenEye interpreted the type "{atom_type}" in {file_path}{molecule.name}'
                    f" as {element_name}. Does your mol2 file uses Tripos SYBYL atom types?"
                    " Other atom types such as GAFF are not supported."
                )
                warnings.warn(warn_msg, GAFFAtomTypeWarning)

    @staticmethod
    def _openeye_cip_atom_stereochemistry(oemol, oeatom):
        """
        Determine CIP stereochemistry (R/S) for the specified atom

        Parameters
        ----------
        oemol : openeye.oechem.OEMolBase
            The molecule of interest
        oeatom : openeye.oechem.OEAtomBase
            The atom whose stereochemistry is to be computed

        Returns
        -------
        stereochemistry : str
            'R', 'S', or None if no stereochemistry is specified or the atom is not a stereocenter
        """
        from openeye import oechem

        if not oeatom.HasStereoSpecified():
            # No stereochemical information has been stored, so this could be unknown stereochemistry
            # TODO: Should we raise an exception?
            return None

        cip = oechem.OEPerceiveCIPStereo(oemol, oeatom)

        if cip == oechem.OECIPAtomStereo_S:
            return "S"
        elif cip == oechem.OECIPAtomStereo_R:
            return "R"
        elif cip == oechem.OECIPAtomStereo_NotStereo:
            # Not a stereocenter
            # TODO: Should this be a different case from ``None``?
            return None

    @staticmethod
    def _openeye_cip_bond_stereochemistry(oemol, oebond):
        """
        Determine CIP stereochemistry (E/Z) for the specified bond

        Parameters
        ----------
        oemol : openeye.oechem.OEMolBase
            The molecule of interest
        oebond : openeye.oechem.OEBondBase
            The bond whose stereochemistry is to be computed

        Returns
        -------
        stereochemistry : str
            'E', 'Z', or None if stereochemistry is unspecified or the bond is not a stereo bond

        """
        from openeye import oechem

        if not oebond.HasStereoSpecified():
            # No stereochemical information has been stored, so this could be unknown stereochemistry
            # TODO: Should we raise an exception?
            return None

        cip = oechem.OEPerceiveCIPStereo(oemol, oebond)

        if cip == oechem.OECIPBondStereo_E:
            return "E"
        elif cip == oechem.OECIPBondStereo_Z:
            return "Z"
        elif cip == oechem.OECIPBondStereo_NotStereo:
            return None

    @staticmethod
    def from_openeye(oemol, allow_undefined_stereo=False, _cls=None):
        """
        Create a Molecule from an OpenEye molecule. If the OpenEye molecule has
        implicit hydrogens, this function will make them explicit.

        ``OEAtom`` s have a different set of allowed value for partial charges than
        ``openff.toolkit.topology.Molecule`` s. In the OpenEye toolkits, partial charges
        are stored on individual ``OEAtom`` s, and their values are initialized to ``0.0``.
        In the Open Force Field Toolkit, an ``openff.toolkit.topology.Molecule``'s
        ``partial_charges`` attribute is initialized to ``None`` and can be set to a
        ``openmm.unit.Quantity``-wrapped numpy array with units of
        elementary charge. The Open Force
        Field Toolkit considers an ``OEMol`` where every ``OEAtom`` has a partial
        charge of ``float('nan')`` to be equivalent to an Open Force Field Toolkit `Molecule`'s
        ``partial_charges = None``.
        This assumption is made in both ``to_openeye`` and ``from_openeye``.

        .. warning :: This API is experimental and subject to change.

        Parameters
        ----------
        oemol : openeye.oechem.OEMol
            An OpenEye molecule
        allow_undefined_stereo : bool, default=False
            If false, raises an exception if oemol contains undefined stereochemistry.
        _cls : class
            Molecule constructor

        Returns
        -------
        molecule : openff.toolkit.topology.Molecule
            An OpenFF molecule

        Examples
        --------

        Create a Molecule from an OpenEye OEMol

        >>> from openeye import oechem
        >>> from openff.toolkit.tests.utils import get_data_file_path
        >>> ifs = oechem.oemolistream(get_data_file_path('systems/monomers/ethanol.mol2'))
        >>> oemols = list(ifs.GetOEGraphMols())

        >>> toolkit_wrapper = OpenEyeToolkitWrapper()
        >>> molecule = toolkit_wrapper.from_openeye(oemols[0])

        """
        import math

        from openeye import oechem

        oemol = oechem.OEMol(oemol)

        # Add explicit hydrogens if they're implicit
        if oechem.OEHasImplicitHydrogens(oemol):
            oechem.OEAddExplicitHydrogens(oemol)

        # TODO: Is there any risk to perceiving aromaticity here instead of later?
        oechem.OEAssignAromaticFlags(oemol, oechem.OEAroModel_MDL)

        oechem.OEPerceiveChiral(oemol)

        # Check that all stereo is specified
        # Potentially better OE stereo check: OEFlipper — Toolkits - - Python
        # https: // docs.eyesopen.com / toolkits / python / omegatk / OEConfGenFunctions / OEFlipper.html

        unspec_chiral = False
        unspec_db = False
        problematic_atoms = list()
        problematic_bonds = list()

        for oeatom in oemol.GetAtoms():
            if oeatom.IsChiral():
                if not (oeatom.HasStereoSpecified()):
                    unspec_chiral = True
                    problematic_atoms.append(oeatom)
        for oebond in oemol.GetBonds():
            if oebond.IsChiral():
                if not (oebond.HasStereoSpecified()):
                    unspec_db = True
                    problematic_bonds.append(oebond)
        if unspec_chiral or unspec_db:

            def oeatom_to_str(oeatom):
                return "atomic num: {}, name: {}, idx: {}, aromatic: {}, chiral: {}".format(
                    oeatom.GetAtomicNum(),
                    oeatom.GetName(),
                    oeatom.GetIdx(),
                    oeatom.IsAromatic(),
                    oeatom.IsChiral(),
                )

            def oebond_to_str(oebond):
                return "order: {}, chiral: {}".format(
                    oebond.GetOrder(), oebond.IsChiral()
                )

            def describe_oeatom(oeatom):
                description = "Atom {} with bonds:".format(oeatom_to_str(oeatom))
                for oebond in oeatom.GetBonds():
                    description += "\nbond {} to atom {}".format(
                        oebond_to_str(oebond), oeatom_to_str(oebond.GetNbr(oeatom))
                    )
                return description

            msg = (
                "OEMol has unspecified stereochemistry. "
                "oemol.GetTitle(): {}\n".format(oemol.GetTitle())
            )
            if len(problematic_atoms) != 0:
                msg += "Problematic atoms are:\n"
                for problematic_atom in problematic_atoms:
                    msg += describe_oeatom(problematic_atom) + "\n"
            if len(problematic_bonds) != 0:
                msg += "Problematic bonds are: {}\n".format(problematic_bonds)
            if allow_undefined_stereo:
                msg = "Warning (not error because allow_undefined_stereo=True): " + msg
                logger.warning(msg)
            else:
                msg = "Unable to make OFFMol from OEMol: " + msg
                raise UndefinedStereochemistryError(msg)

        if _cls is None:
            from openff.toolkit.topology.molecule import Molecule

            _cls = Molecule

        molecule = _cls()
        molecule.name = oemol.GetTitle()

        # Copy any attached SD tag information
        for dp in oechem.OEGetSDDataPairs(oemol):
            molecule._properties[dp.GetTag()] = dp.GetValue()

        map_atoms = dict()  # {oemol_idx: molecule_idx}
        atom_mapping = {}
        for oeatom in oemol.GetAtoms():
            oe_idx = oeatom.GetIdx()
            map_id = oeatom.GetMapIdx()
            atomic_number = oeatom.GetAtomicNum()
            formal_charge = oeatom.GetFormalCharge() * unit.elementary_charge
            is_aromatic = oeatom.IsAromatic()
            stereochemistry = OpenEyeToolkitWrapper._openeye_cip_atom_stereochemistry(
                oemol, oeatom
            )
            # stereochemistry = self._openeye_cip_atom_stereochemistry(oemol, oeatom)
            name = oeatom.GetName()
            atom_index = molecule._add_atom(
                atomic_number,
                formal_charge,
                is_aromatic,
                stereochemistry=stereochemistry,
                name=name,
            )
            map_atoms[
                oe_idx
            ] = atom_index  # store for mapping oeatom to molecule atom indices below
            atom_mapping[atom_index] = map_id

        # If we have a full / partial atom map add it to the molecule. Zeroes 0
        # indicates no mapping
        if {*atom_mapping.values()} != {0}:

            molecule._properties["atom_map"] = {
                idx: map_idx for idx, map_idx in atom_mapping.items() if map_idx != 0
            }

        for oebond in oemol.GetBonds():
            atom1_index = map_atoms[oebond.GetBgnIdx()]
            atom2_index = map_atoms[oebond.GetEndIdx()]
            bond_order = oebond.GetOrder()
            is_aromatic = oebond.IsAromatic()
            stereochemistry = OpenEyeToolkitWrapper._openeye_cip_bond_stereochemistry(
                oemol, oebond
            )
            if oebond.HasData("fractional_bond_order"):
                fractional_bond_order = oebond.GetData("fractional_bond_order")
            else:
                fractional_bond_order = None

            molecule._add_bond(
                atom1_index,
                atom2_index,
                bond_order,
                is_aromatic=is_aromatic,
                stereochemistry=stereochemistry,
                fractional_bond_order=fractional_bond_order,
            )

        # TODO: Copy conformations, if present
        # TODO: Come up with some scheme to know when to import coordinates
        # From SMILES: no
        # From MOL2: maybe
        # From other: maybe
        if hasattr(oemol, "GetConfs"):
            for conf in oemol.GetConfs():
                n_atoms = molecule.n_atoms
                positions = unit.Quantity(
                    np.zeros(shape=[n_atoms, 3], dtype=np.float64), unit.angstrom
                )
                for oe_id in conf.GetCoords().keys():
                    off_atom_coords = unit.Quantity(
                        conf.GetCoords()[oe_id], unit.angstrom
                    )
                    off_atom_index = map_atoms[oe_id]
                    positions[off_atom_index, :] = off_atom_coords
                if (positions == 0 * unit.angstrom).all() and n_atoms > 1:
                    continue
                molecule._add_conformer(positions)

        # Copy partial charges, if present
        partial_charges = unit.Quantity(
            np.zeros(shape=molecule.n_atoms, dtype=np.float64),
            unit.elementary_charge,
        )

        # If all OEAtoms have a partial charge of NaN, then the OFFMol should
        # have its partial_charges attribute set to None
        any_partial_charge_is_not_nan = False
        for oe_atom in oemol.GetAtoms():
            oe_idx = oe_atom.GetIdx()
            off_idx = map_atoms[oe_idx]
            unitless_charge = oe_atom.GetPartialCharge()
            if not math.isnan(unitless_charge):
                any_partial_charge_is_not_nan = True
                # break
            charge = unitless_charge * unit.elementary_charge
            partial_charges[off_idx] = charge

        if any_partial_charge_is_not_nan:
            molecule.partial_charges = partial_charges
        else:
            molecule.partial_charges = None

        return molecule

    to_openeye_cache = LRUCache(maxsize=4096)

    @cached(to_openeye_cache, key=base_wrapper._mol_to_ctab_and_aro_key)
    def _connection_table_to_openeye(
        self, molecule, aromaticity_model=DEFAULT_AROMATICITY_MODEL
    ):
        from openeye import oechem

        if hasattr(oechem, aromaticity_model):
            oe_aro_model = getattr(oechem, aromaticity_model)
        else:
            raise ValueError(
                "Error: provided aromaticity model not recognized by oechem."
            )

        oemol = oechem.OEMol()
        # Add atoms
        map_atoms = {}  # {off_idx : oe_idx}
        oemol_atoms = list()  # list of corresponding oemol atoms
        for atom in molecule.atoms:
            oeatom = oemol.NewAtom(atom.atomic_number)
<<<<<<< HEAD
            oeatom.SetFormalCharge(atom.formal_charge.m_as(unit.elementary_charge))
=======
            oeatom.SetFormalCharge(
                atom.formal_charge.value_in_unit(unit.elementary_charge)
            )
>>>>>>> 266c8649
            # TODO: Do we want to provide _any_ pathway for Atom.is_aromatic to influence the OEMol?
            # oeatom.SetAromatic(atom.is_aromatic)
            oemol_atoms.append(oeatom)
            map_atoms[atom.molecule_atom_index] = oeatom.GetIdx()

        # Add bonds
        oemol_bonds = list()  # list of corresponding oemol bonds
        for bond in molecule.bonds:
            atom1_index = bond.atom1_index
            atom2_index = bond.atom2_index
            oebond = oemol.NewBond(oemol_atoms[atom1_index], oemol_atoms[atom2_index])
            oebond.SetOrder(bond.bond_order)
            # TODO: Do we want to provide _any_ pathway for Bond.is_aromatic to influence the OEMol?
            # oebond.SetAromatic(bond.is_aromatic)
            oemol_bonds.append(oebond)

        oechem.OEAssignAromaticFlags(oemol, oe_aro_model)

        # Set atom stereochemistry now that all connectivity is in place
        for atom, oeatom in zip(molecule.atoms, oemol_atoms):
            if not atom.stereochemistry:
                continue

            # Set arbitrary initial stereochemistry
            neighs = [n for n in oeatom.GetAtoms()]
            oeatom.SetStereo(
                neighs, oechem.OEAtomStereo_Tetra, oechem.OEAtomStereo_Right
            )

            # Flip chirality if stereochemistry isincorrect
            oeatom_stereochemistry = (
                OpenEyeToolkitWrapper._openeye_cip_atom_stereochemistry(oemol, oeatom)
            )
            if oeatom_stereochemistry != atom.stereochemistry:
                # Flip the stereochemistry
                oeatom.SetStereo(
                    neighs, oechem.OEAtomStereo_Tetra, oechem.OEAtomStereo_Left
                )
                # Verify it matches now as a sanity check
                oeatom_stereochemistry = (
                    OpenEyeToolkitWrapper._openeye_cip_atom_stereochemistry(
                        oemol, oeatom
                    )
                )
                if oeatom_stereochemistry != atom.stereochemistry:
                    raise Exception(
                        "Programming error: OpenEye atom stereochemistry assumptions failed."
                    )

        # Set bond stereochemistry
        for bond, oebond in zip(molecule.bonds, oemol_bonds):
            if not bond.stereochemistry:
                continue

            atom1_index = bond.molecule.atoms.index(bond.atom1)
            atom2_index = bond.molecule.atoms.index(bond.atom2)
            # Set arbitrary initial stereochemistry
            oeatom1, oeatom2 = oemol_atoms[atom1_index], oemol_atoms[atom2_index]
            oeatom1_neighbor = [n for n in oeatom1.GetAtoms() if not n == oeatom2][0]
            oeatom2_neighbor = [n for n in oeatom2.GetAtoms() if not n == oeatom1][0]
            # oebond.SetStereo([oeatom1, oeatom2], oechem.OEBondStereo_CisTrans, oechem.OEBondStereo_Cis)
            oebond.SetStereo(
                [oeatom1_neighbor, oeatom2_neighbor],
                oechem.OEBondStereo_CisTrans,
                oechem.OEBondStereo_Cis,
            )

            # Flip stereochemistry if incorrect
            oebond_stereochemistry = (
                OpenEyeToolkitWrapper._openeye_cip_bond_stereochemistry(oemol, oebond)
            )
            if oebond_stereochemistry != bond.stereochemistry:
                # Flip the stereochemistry
                oebond.SetStereo(
                    [oeatom1_neighbor, oeatom2_neighbor],
                    oechem.OEBondStereo_CisTrans,
                    oechem.OEBondStereo_Trans,
                )
                # Verify it matches now as a sanity check
                oebond_stereochemistry = (
                    OpenEyeToolkitWrapper._openeye_cip_bond_stereochemistry(
                        oemol, oebond
                    )
                )
                if oebond_stereochemistry != bond.stereochemistry:
                    raise Exception(
                        "Programming error: OpenEye bond stereochemistry assumptions failed."
                    )

        # Clean Up phase
        # The only feature of a molecule that wasn't perceived above seemed to be ring connectivity, better to run it
        # here then for someone to inquire about ring sizes and get 0 when it shouldn't be
        oechem.OEFindRingAtomsAndBonds(oemol)

        return oemol, map_atoms

    def to_openeye(self, molecule, aromaticity_model=DEFAULT_AROMATICITY_MODEL):
        r"""
        Create an OpenEye molecule using the specified aromaticity model

        ``OEAtom`` s have a different set of allowed value for partial
        charges than ``openff.toolkit.topology.Molecule``\ s. In the
        OpenEye toolkits, partial charges are stored on individual
        ``OEAtom``\ s, and their values are initialized to ``0.0``. In
        the Open Force Field Toolkit, an``openff.toolkit.topology.Molecule``'s
        ``partial_charges`` attribute is initialized to ``None`` and can
        be set to a ``openmm.unit.Quantity``-wrapped numpy array with
        units of elementary charge. The Open Force Field Toolkit
        considers an ``OEMol`` where every ``OEAtom`` has a partial
        charge of ``float('nan')`` to be equivalent to an Open Force
        Field Toolkit ``Molecule``'s ``partial_charges = None``. This
        assumption is made in both ``to_openeye`` and ``from_openeye``.

        .. todo ::

           * Should the aromaticity model be specified in some other way?

        .. warning :: This API is experimental and subject to change.

        Parameters
        ----------
        molecule : openff.toolkit.topology.molecule.Molecule object
            The molecule to convert to an OEMol
        aromaticity_model : str, optional, default=DEFAULT_AROMATICITY_MODEL
            The aromaticity model to use

        Returns
        -------
        oemol : openeye.oechem.OEMol
            An OpenEye molecule

        Examples
        --------

        Create an OpenEye molecule from a Molecule

        >>> from openff.toolkit.topology import Molecule
        >>> toolkit_wrapper = OpenEyeToolkitWrapper()
        >>> molecule = Molecule.from_smiles('CC')
        >>> oemol = toolkit_wrapper.to_openeye(molecule)

        """
        from openeye import oechem

        oemol, off_to_oe_idx = self._connection_table_to_openeye(
            molecule, aromaticity_model=aromaticity_model
        )
        oemol = oechem.OEMol(oemol)
        # if not(molecule.name is None):
        oe_to_off_idx = dict([(j, i) for i, j in off_to_oe_idx.items()])

        oemol.SetTitle(molecule.name)
        # Make lists of OE atoms and OE bonds in the same order as the OFF atoms and OFF bonds
        oemol_atoms = [None] * molecule.n_atoms  # list of corresponding oemol atoms
        for oe_atom in oemol.GetAtoms():
            oe_idx = oe_atom.GetIdx()
            oemol_atoms[oe_to_off_idx[oe_idx]] = oe_atom
            off_atom = molecule.atoms[oe_to_off_idx[oe_idx]]
            # oe_atom.SetData("name", off_atom.name)
            oe_atom.SetName(off_atom.name)

            if off_atom.partial_charge is None:
                oe_atom.SetPartialCharge(float("nan"))
            else:
                oe_atom.SetPartialCharge(
                    off_atom.partial_charge / unit.elementary_charge
                )
            # oeatom.SetPartialCharge(1.)
        assert None not in oemol_atoms

        oemol_bonds = [None] * molecule.n_bonds  # list of corresponding oemol bonds
        for oe_bond in oemol.GetBonds():
            at1_off_idx = oe_to_off_idx[oe_bond.GetBgnIdx()]
            at2_off_idx = oe_to_off_idx[oe_bond.GetEndIdx()]
            off_bond = molecule.get_bond_between(at1_off_idx, at2_off_idx)
            off_bond_idx = off_bond.molecule_bond_index
            oemol_bonds[off_bond_idx] = oe_bond
            if off_bond.fractional_bond_order is not None:
                oe_bond.SetData("fractional_bond_order", off_bond.fractional_bond_order)

        assert None not in oemol_bonds

        # Retain conformations, if present
        if molecule.n_conformers != 0:
            oemol.DeleteConfs()
            for conf in molecule._conformers:
                # OE needs a 1 x (3*n_Atoms) double array as input
                flat_coords = np.zeros(shape=oemol.NumAtoms() * 3, dtype=np.float64)
<<<<<<< HEAD
                for index, oe_idx in map_atoms.items():
                    (x, y, z) = conf[index, :].m_as(unit.angstrom)
=======
                for index, oe_idx in off_to_oe_idx.items():
                    (x, y, z) = conf[index, :].value_in_unit(unit.angstrom)
>>>>>>> 266c8649
                    flat_coords[(3 * oe_idx)] = x
                    flat_coords[(3 * oe_idx) + 1] = y
                    flat_coords[(3 * oe_idx) + 2] = z

                oecoords = oechem.OEFloatArray(flat_coords)
                oemol.NewConf(oecoords)

        # Retain charges, if present. All atoms are initialized above with a partial charge of NaN.
        if molecule.partial_charges is not None:
            oe_indexed_charges = np.zeros(shape=molecule.n_atoms, dtype=np.float64)
<<<<<<< HEAD
            assert hasattr(molecule.partial_charges, "units")
            for off_idx, charge in enumerate(molecule.partial_charges):
                oe_idx = map_atoms[off_idx]
                charge_unitless = charge.m_as(unit.elementary_charge)
=======
            for off_idx, charge in enumerate(molecule._partial_charges):
                oe_idx = off_to_oe_idx[off_idx]
                charge_unitless = charge.value_in_unit(unit.elementary_charge)
>>>>>>> 266c8649
                oe_indexed_charges[oe_idx] = charge_unitless
            # TODO: This loop below fails if we try to use an "enumerate"-style loop.
            #  It's worth investigating whether we make this assumption elsewhere in the codebase, since
            #  the OE docs may indicate that this sort of usage is a very bad thing to do.
            #  https://docs.eyesopen.com/toolkits/python/oechemtk/atombondindices.html#indices-for-molecule-lookup-considered-harmful
            # for oe_idx, oe_atom in enumerate(oemol.GetAtoms()):
            for oe_atom in oemol.GetAtoms():
                oe_idx = oe_atom.GetIdx()
                oe_atom.SetPartialCharge(oe_indexed_charges[oe_idx])

        # Retain properties, if present
        for key, value in molecule.properties.items():
            oechem.OESetSDData(oemol, str(key), str(value))

        return oemol

    def _get_smiles_flavor(self, isomeric, explicit_hydrogens):
        from openeye import oechem

        # this sets up the default settings following the old DEFAULT flag
        # more information on flags can be found here
        # <https://docs.eyesopen.com/toolkits/python/oechemtk/OEChemConstants/OESMILESFlag.html#OEChem::OESMILESFlag>
        smiles_options = (
            oechem.OESMILESFlag_Canonical
            | oechem.OESMILESFlag_Isotopes
            | oechem.OESMILESFlag_RGroups
        )

        # check if we want an isomeric smiles
        if isomeric:
            # add the atom and bond stereo flags
            smiles_options |= (
                oechem.OESMILESFlag_AtomStereo | oechem.OESMILESFlag_BondStereo
            )

        if explicit_hydrogens:
            # add the hydrogen flag
            smiles_options |= oechem.OESMILESFlag_Hydrogens

        return smiles_options

    def to_smiles(self, molecule, isomeric=True, explicit_hydrogens=True, mapped=False):
        """
        Uses the OpenEye toolkit to convert a Molecule into a SMILES string.
        A partially mapped smiles can also be generated for atoms of interest by supplying an `atom_map` to the
        properties dictionary.

        Parameters
        ----------
        molecule : An openff.toolkit.topology.Molecule
            The molecule to convert into a SMILES.
        isomeric: bool optional, default= True
            return an isomeric smiles
        explicit_hydrogens: bool optional, default=True
            return a smiles string containing all hydrogens explicitly
        mapped: bool optional, default=False
            return a explicit hydrogen mapped smiles, the atoms to be mapped can be controlled by supplying an
            atom map into the properties dictionary. If no mapping is passed all atoms will be mapped in order, else
            an atom map dictionary from the current atom index to the map id should be supplied with no duplicates.
            The map ids (values) should start from 0 or 1.

        Returns
        -------
        smiles : str
            The SMILES of the input molecule.
        """
        from openeye import oechem

        oemol = self.to_openeye(molecule)

        smiles_options = self._get_smiles_flavor(isomeric, explicit_hydrogens)

        if mapped:
            assert explicit_hydrogens is True, (
                "Mapped smiles require all hydrogens and "
                "stereochemsitry to be defined to retain order"
            )

            # if we only want to map specific atoms check for an atom map
            atom_map = molecule._properties.get("atom_map", None)
            if atom_map is not None:
                # make sure there are no repeated indices
                map_ids = set(atom_map.values())
                if len(map_ids) < len(atom_map):
                    atom_map = None
                elif 0 in atom_map.values():
                    # we need to increment the map index
                    for atom, map in atom_map.items():
                        atom_map[atom] = map + 1

            if atom_map is None:
                # now we need to add the atom map to the atoms
                for oeatom in oemol.GetAtoms():
                    oeatom.SetMapIdx(oeatom.GetIdx() + 1)
            else:
                for atom in oemol.GetAtoms():
                    try:
                        # try to set the atom map
                        map_idx = atom_map[atom.GetIdx()]
                        atom.SetMapIdx(map_idx)
                    except KeyError:
                        continue

            smiles_options |= oechem.OESMILESFlag_AtomMaps

        smiles = oechem.OECreateSmiString(oemol, smiles_options)
        return smiles

    def to_inchi(self, molecule, fixed_hydrogens=False):
        """
        Create an InChI string for the molecule using the RDKit Toolkit.
        InChI is a standardised representation that does not capture tautomers
        unless specified using the fixed hydrogen layer.

        For information on InChi see here https://iupac.org/who-we-are/divisions/division-details/inchi/

        Parameters
        ----------
        molecule : An openff.toolkit.topology.Molecule
            The molecule to convert into a SMILES.

        fixed_hydrogens: bool, default=False
            If a fixed hydrogen layer should be added to the InChI, if `True` this
            will produce a non standard specific InChI string of the molecule.

        Returns
        --------
        inchi: str
            The InChI string of the molecule.
        """

        from openeye import oechem

        oemol = self.to_openeye(molecule)

        if fixed_hydrogens:
            opts = oechem.OEInChIOptions()
            opts.SetFixedHLayer(True)
            inchi = oechem.OEMolToInChI(oemol)

        else:
            inchi = oechem.OEMolToSTDInChI(oemol)

        return inchi

    def to_inchikey(self, molecule, fixed_hydrogens=False):
        """
        Create an InChIKey for the molecule using the RDKit Toolkit.
        InChIKey is a standardised representation that does not capture tautomers
        unless specified using the fixed hydrogen layer.

        For information on InChi see here https://iupac.org/who-we-are/divisions/division-details/inchi/

        Parameters
        ----------
        molecule : An openff.toolkit.topology.Molecule
            The molecule to convert into a SMILES.

        fixed_hydrogens: bool, default=False
            If a fixed hydrogen layer should be added to the InChI, if `True` this will produce a non standard specific
            InChI string of the molecule.

        Returns
        --------
        inchi_key: str
            The InChIKey representation of the molecule.
        """

        from openeye import oechem

        oemol = self.to_openeye(molecule)

        if fixed_hydrogens:
            opts = oechem.OEInChIOptions()
            opts.SetFixedHLayer(True)
            inchi_key = oechem.OEMolToInChIKey(oemol)

        else:
            inchi_key = oechem.OEMolToSTDInChIKey(oemol)

        return inchi_key

    def to_iupac(self, molecule):
        """Generate IUPAC name from Molecule

        Parameters
        ----------
        molecule : An openff.toolkit.topology.Molecule
            The molecule to convert into a SMILES.

        Returns
        -------
        iupac_name : str
            IUPAC name of the molecule

        Examples
        --------

        >>> from openff.toolkit.topology import Molecule
        >>> from openff.toolkit.utils import get_data_file_path
        >>> sdf_filepath = get_data_file_path('molecules/ethanol.sdf')
        >>> molecule = Molecule(sdf_filepath)
        >>> toolkit = OpenEyeToolkitWrapper()
        >>> iupac_name = toolkit.to_iupac(molecule)

        """
        from openeye import oeiupac

        oemol = self.to_openeye(molecule)

        return oeiupac.OECreateIUPACName(oemol)

    def canonical_order_atoms(self, molecule):
        """
        Canonical order the atoms in the molecule using the OpenEye toolkit.

        Parameters
        ----------
        molecule: openff.toolkit.topology.Molecule
            The input molecule

         Returns
        -------
        molecule : openff.toolkit.topology.Molecule
            The input molecule, with canonically-indexed atoms and bonds.
        """

        from openeye import oechem

        oemol = self.to_openeye(molecule)

        oechem.OECanonicalOrderAtoms(oemol)
        oechem.OECanonicalOrderBonds(oemol)

        # reorder the iterator
        vatm = []
        for atom in oemol.GetAtoms():
            if atom.GetAtomicNum() != oechem.OEElemNo_H:
                vatm.append(atom)
        oemol.OrderAtoms(vatm)

        vbnd = []
        for bond in oemol.GetBonds():
            if (
                bond.GetBgn().GetAtomicNum() != oechem.OEElemNo_H
                and bond.GetEnd().GetAtomicNum() != oechem.OEElemNo_H
            ):
                vbnd.append(bond)
        oemol.OrderBonds(vbnd)

        oemol.Sweep()

        for bond in oemol.GetBonds():
            if bond.GetBgnIdx() > bond.GetEndIdx():
                bond.SwapEnds()

        return self.from_openeye(
            oemol, allow_undefined_stereo=True, _cls=molecule.__class__
        )

    def from_smiles(
        self,
        smiles,
        hydrogens_are_explicit=False,
        allow_undefined_stereo=False,
        _cls=None,
    ):
        """
        Create a Molecule from a SMILES string using the OpenEye toolkit.

        .. warning :: This API is experimental and subject to change.

        Parameters
        ----------
        smiles : str
            The SMILES string to turn into a molecule
        hydrogens_are_explicit : bool, default = False
            If False, OE will perform hydrogen addition using OEAddExplicitHydrogens
        allow_undefined_stereo : bool, default=False
            Whether to accept SMILES with undefined stereochemistry. If False,
            an exception will be raised if a SMILES with undefined stereochemistry
            is passed into this function.
        _cls : class
            Molecule constructor
        Returns
        -------
        molecule : openff.toolkit.topology.Molecule
            An OpenFF style molecule.
        """
        from openeye import oechem

        oemol = oechem.OEGraphMol()
        if not oechem.OESmilesToMol(oemol, smiles):
            raise SMILESParseError("Unable to parse the SMILES string")
        if not (hydrogens_are_explicit):
            result = oechem.OEAddExplicitHydrogens(oemol)
            if not result:
                raise ValueError(
                    "Addition of explicit hydrogens failed in from_openeye"
                )
        elif hydrogens_are_explicit and oechem.OEHasImplicitHydrogens(oemol):
            raise ValueError(
                f"'hydrogens_are_explicit' was specified as True, but OpenEye Toolkit interpreted "
                f"SMILES '{smiles}' as having implicit hydrogen. If this SMILES is intended to "
                f"express all explicit hydrogens in the molecule, then you should construct the "
                f"desired molecule as an OEMol (where oechem.OEHasImplicitHydrogens(oemol) returns "
                f"False), and then use Molecule.from_openeye() to create the desired OFFMol."
            )

        # Set partial charges to None, since they couldn't have been stored in a SMILES
        for atom in oemol.GetAtoms():
            atom.SetPartialCharge(float("nan"))

        molecule = self.from_openeye(
            oemol, _cls=_cls, allow_undefined_stereo=allow_undefined_stereo
        )
        return molecule

    def from_inchi(self, inchi, allow_undefined_stereo=False, _cls=None):
        """
        Construct a Molecule from a InChI representation

        Parameters
        ----------
        inchi : str
            The InChI representation of the molecule.

        allow_undefined_stereo : bool, default=False
            Whether to accept InChI with undefined stereochemistry. If False,
            an exception will be raised if a InChI with undefined stereochemistry
            is passed into this function.

        _cls : class
            Molecule constructor

        Returns
        -------
        molecule : openff.toolkit.topology.Molecule
        """

        from openeye import oechem

        # This calls the same functions as OESmilesToMol
        oemol = oechem.OEGraphMol()
        oechem.OEInChIToMol(oemol, inchi)

        # try and catch InChI parsing fails
        # if there are no atoms don't build the molecule
        if oemol.NumAtoms() == 0:
            raise RuntimeError(
                "There was an issue parsing the InChI string, please check and try again."
            )

        molecule = self.from_openeye(
            oemol, allow_undefined_stereo=allow_undefined_stereo, _cls=_cls
        )

        return molecule

    def from_iupac(self, iupac_name, allow_undefined_stereo=False, _cls=None, **kwargs):
        """
        Construct a Molecule from an IUPAC name

        Parameters
        ----------
        iupac_name : str
            The IUPAC or common name of the molecule.
        allow_undefined_stereo : bool, default=False
            Whether to accept a molecule name with undefined stereochemistry. If False,
            an exception will be raised if a molecule name with undefined stereochemistry
            is passed into this function.
        _cls : class
            Molecule constructor

        Returns
        -------
        molecule : openff.toolkit.topology.Molecule

        """
        from openeye import oechem, oeiupac

        oemol = oechem.OEMol()
        parsing_result = oeiupac.OEParseIUPACName(oemol, iupac_name)
        if not parsing_result:
            raise InvalidIUPACNameError(
                f"OpenEye failed to parse {iupac_name} as a IUPAC name"
            )
        oechem.OETriposAtomNames(oemol)
        result = oechem.OEAddExplicitHydrogens(oemol)
        if not result:
            raise Exception("Addition of explicit hydrogens failed in from_iupac")

        molecule = self.from_openeye(
            oemol, allow_undefined_stereo=allow_undefined_stereo, _cls=_cls, **kwargs
        )

        return molecule

    def generate_conformers(
        self, molecule, n_conformers=1, rms_cutoff=None, clear_existing=True
    ):
        r"""
        Generate molecule conformers using OpenEye Omega.

        .. warning :: This API is experimental and subject to change.

        .. todo ::

            * which parameters should we expose? (or can we implement a general system with \*\*kwargs?)
            * will the coordinates be returned in the OpenFF Molecule's own indexing system? Or is there a chance that
              they'll get reindexed when we convert the input into an OEmol?

        Parameters
        ----------
        molecule : a :class:`Molecule`
            The molecule to generate conformers for.
        n_conformers : int, default=1
            The maximum number of conformers to generate.
        rms_cutoff : openmm.unit.Quantity-wrapped float, in units of distance, optional, default=None
            The minimum RMS value at which two conformers are considered redundant and one is deleted.
            If None, the cutoff is set to 1 Angstrom
        clear_existing : bool, default=True
            Whether to overwrite existing conformers for the molecule
        """
        from openeye import oeomega

        oemol = self.to_openeye(molecule)
        omega = oeomega.OEOmega()
        omega.SetMaxConfs(n_conformers)
        omega.SetCanonOrder(False)
        omega.SetSampleHydrogens(True)
        omega.SetEnergyWindow(15.0)  # unit?
        if rms_cutoff is None:
            omega.SetRMSThreshold(1.0)
        else:
            omega.SetRMSThreshold(rms_cutoff.m_as(unit.angstrom))
        # Don't generate random stereoisomer if not specified
        omega.SetStrictStereo(True)
        status = omega(oemol)

        if status is False:
            omega.SetStrictStereo(False)
            new_status = omega(oemol)
            if new_status is False:
                raise ConformerGenerationError(
                    "OpenEye Omega conformer generation failed"
                )

        molecule2 = self.from_openeye(
            oemol, allow_undefined_stereo=True, _cls=molecule.__class__
        )

        if clear_existing:
            molecule._conformers = list()

        for conformer in molecule2._conformers:
            molecule._add_conformer(conformer)

    def apply_elf_conformer_selection(
        self,
        molecule: "Molecule",
        percentage: float = 2.0,
        limit: int = 10,
    ):
        """Applies the `ELF method
        <https://docs.eyesopen.com/toolkits/python/quacpactk/molchargetheory.html#elf-conformer-selection>`_
        to select a set of diverse
        conformers which have minimal electrostatically strongly interacting functional
        groups from a molecules conformers.

        Notes
        -----
        * The input molecule should have a large set of conformers already
          generated to select the ELF conformers from.
        * The selected conformers will be retained in the `molecule.conformers` list
          while unselected conformers will be discarded.

        See Also
        --------
        RDKitToolkitWrapper.apply_elf_conformer_selection

        Parameters
        ----------
        molecule
            The molecule which contains the set of conformers to select from.
        percentage
            The percentage of conformers with the lowest electrostatic interaction
            energies to greedily select from.
        limit
            The maximum number of conformers to select.
        """

        from openeye import oechem, oequacpac

        if molecule.n_conformers == 0:
            return

        oe_molecule = molecule.to_openeye()

        # Select a subset of the OMEGA generated conformers using the ELF10 method.
        oe_elf_options = oequacpac.OEELFOptions()
        oe_elf_options.SetElfLimit(limit)
        oe_elf_options.SetPercent(percentage)

        oe_elf = oequacpac.OEELF(oe_elf_options)

        output_stream = oechem.oeosstream()

        oechem.OEThrow.SetOutputStream(output_stream)
        oechem.OEThrow.Clear()

        status = oe_elf.Select(oe_molecule)

        oechem.OEThrow.SetOutputStream(oechem.oeerr)

        output_string = output_stream.str().decode("UTF-8")
        output_string = output_string.replace("Warning: ", "")
        output_string = re.sub("^: +", "", output_string, flags=re.MULTILINE)
        output_string = re.sub("\n$", "", output_string)

        # Check to make sure the call to OE was succesful, and re-route any
        # non-fatal warnings to the correct logger.
        if not status:
            raise RuntimeError("\n" + output_string)
        elif len(output_string) > 0:
            logger.warning(output_string)

        # Extract and store the ELF conformers on the input molecule.
        conformers = []

        for oe_conformer in oe_molecule.GetConfs():

            conformer = np.zeros((oe_molecule.NumAtoms(), 3))

            for atom_index, coordinates in oe_conformer.GetCoords().items():
                conformer[atom_index, :] = coordinates

            conformers.append(conformer * unit.angstrom)

        molecule._conformers = conformers

    def assign_partial_charges(
        self,
        molecule,
        partial_charge_method=None,
        use_conformers=None,
        strict_n_conformers=False,
        normalize_partial_charges=True,
        _cls=None,
    ):
        """
        Compute partial charges with OpenEye quacpac, and assign
        the new values to the partial_charges attribute.

        .. warning :: This API is experimental and subject to change.

        .. todo ::

           * Should the default be ELF?
           * Can we expose more charge models?


        Parameters
        ----------
        molecule : openff.toolkit.topology.Molecule
            Molecule for which partial charges are to be computed
        partial_charge_method : str, optional, default=None
            The charge model to use. One of ['amberff94', 'mmff', 'mmff94', `am1-mulliken`, 'am1bcc',
            'am1bccnosymspt', 'am1bccelf10']
            If None, 'am1-mulliken' will be used.
        use_conformers : iterable of openmm.unit.Quantity-wrapped numpy arrays, each with
            shape (n_atoms, 3) and dimension of distance. Optional, default = None
            Coordinates to use for partial charge calculation. If None, an appropriate number
            of conformers will be generated.
        strict_n_conformers : bool, default=False
            Whether to raise an exception if an invalid number of conformers is provided for the
            given charge method.
            If this is False and an invalid number of conformers is found, a warning will be raised.
        normalize_partial_charges : bool, default=True
            Whether to offset partial charges so that they sum to the total formal charge of the molecule.
            This is used to prevent accumulation of rounding errors when the partial charge generation method has
            low precision.
        _cls : class
            Molecule constructor

        Raises
        ------
        ChargeMethodUnavailableError if the requested charge method can not be handled by this toolkit

        ChargeCalculationError if the charge method is supported by this toolkit, but fails
        """

        import numpy as np
        from openeye import oechem, oequacpac

        from openff.toolkit.topology import Molecule

        SUPPORTED_CHARGE_METHODS = {
            "am1bcc": {
                "oe_charge_method": oequacpac.OEAM1BCCCharges,
                "min_confs": 1,
                "max_confs": 1,
                "rec_confs": 1,
            },
            "am1-mulliken": {
                "oe_charge_method": oequacpac.OEAM1Charges,
                "min_confs": 1,
                "max_confs": 1,
                "rec_confs": 1,
            },
            "gasteiger": {
                "oe_charge_method": oequacpac.OEGasteigerCharges,
                "min_confs": 0,
                "max_confs": 0,
                "rec_confs": 0,
            },
            "mmff94": {
                "oe_charge_method": oequacpac.OEMMFF94Charges,
                "min_confs": 0,
                "max_confs": 0,
                "rec_confs": 0,
            },
            "am1bccnosymspt": {
                "oe_charge_method": oequacpac.OEAM1BCCCharges,
                "min_confs": 1,
                "max_confs": 1,
                "rec_confs": 1,
            },
            "am1elf10": {
                "oe_charge_method": oequacpac.OEELFCharges(
                    oequacpac.OEAM1Charges(optimize=True, symmetrize=True), 10
                ),
                "min_confs": 1,
                "max_confs": None,
                "rec_confs": 500,
            },
            "am1bccelf10": {
                "oe_charge_method": oequacpac.OEAM1BCCELF10Charges,
                "min_confs": 1,
                "max_confs": None,
                "rec_confs": 500,
            },
        }

        if partial_charge_method is None:
            partial_charge_method = "am1-mulliken"

        partial_charge_method = partial_charge_method.lower()

        if partial_charge_method not in SUPPORTED_CHARGE_METHODS:
            raise ChargeMethodUnavailableError(
                f"partial_charge_method '{partial_charge_method}' is not available from OpenEyeToolkitWrapper. "
                f"Available charge methods are {list(SUPPORTED_CHARGE_METHODS.keys())} "
            )

        charge_method = SUPPORTED_CHARGE_METHODS[partial_charge_method]

        if _cls is None:
            _cls = Molecule

        # Make a temporary copy of the molecule, since we'll be messing with its conformers
        mol_copy = _cls(molecule)

        if use_conformers is None:
            if charge_method["rec_confs"] == 0:
                mol_copy._conformers = None
            else:
                self.generate_conformers(
                    mol_copy,
                    n_conformers=charge_method["rec_confs"],
                    rms_cutoff=0.25 * unit.angstrom,
                )
                # TODO: What's a "best practice" RMS cutoff to use here?
        else:
            mol_copy._conformers = None
            for conformer in use_conformers:
                mol_copy._add_conformer(conformer)
            self._check_n_conformers(
                mol_copy,
                partial_charge_method=partial_charge_method,
                min_confs=charge_method["min_confs"],
                max_confs=charge_method["max_confs"],
                strict_n_conformers=strict_n_conformers,
            )

        oemol = mol_copy.to_openeye()

        errfs = oechem.oeosstream()
        oechem.OEThrow.SetOutputStream(errfs)
        oechem.OEThrow.Clear()

        # The OpenFF toolkit has always supported a version of AM1BCC with no geometry optimization
        # or symmetry correction. So we include this keyword to provide a special configuration of quacpac
        # if requested.
        if partial_charge_method == "am1bccnosymspt":
            optimize = False
            symmetrize = False
            quacpac_status = oequacpac.OEAssignCharges(
                oemol, charge_method["oe_charge_method"](optimize, symmetrize)
            )
        else:
            oe_charge_method = charge_method["oe_charge_method"]

            if callable(oe_charge_method):
                oe_charge_method = oe_charge_method()

            quacpac_status = oequacpac.OEAssignCharges(oemol, oe_charge_method)

        oechem.OEThrow.SetOutputStream(oechem.oeerr)  # restoring to original state
        # This logic handles errors encountered in #34, which can occur when using ELF10 conformer selection
        if not quacpac_status:

            oe_charge_engine = (
                oequacpac.OEAM1Charges
                if partial_charge_method == "am1elf10"
                else oequacpac.OEAM1BCCCharges
            )

            if "SelectElfPop: issue with removing trans COOH conformers" in (
                errfs.str().decode("UTF-8")
            ):
                logger.warning(
                    f"Warning: charge assignment involving ELF10 conformer selection failed due to a "
                    f"known bug (toolkit issue #346). Downgrading to {oe_charge_engine.__name__} "
                    f"charge assignment for this molecule. More information "
                    f"is available at https://github.com/openforcefield/openff-toolkit/issues/346"
                )
                quacpac_status = oequacpac.OEAssignCharges(oemol, oe_charge_engine())

        if quacpac_status is False:
            raise ChargeCalculationError(
                f'Unable to assign charges: {errfs.str().decode("UTF-8")}'
            )

        # Extract and return charges
        # TODO: Make sure atom mapping remains constant
        # Extract the list of charges, taking into account possible indexing differences
        charges = unit.Quantity(
            np.zeros(shape=oemol.NumAtoms(), dtype=np.float64), unit.elementary_charge
        )
        for oeatom in oemol.GetAtoms():
            index = oeatom.GetIdx()
            charge = oeatom.GetPartialCharge()
            charge = charge * unit.elementary_charge
            charges[index] = charge

        molecule.partial_charges = charges

        if normalize_partial_charges:
            molecule._normalize_partial_charges()

    def compute_partial_charges_am1bcc(
        self, molecule, use_conformers=None, strict_n_conformers=False
    ):
        """
        Compute AM1BCC partial charges with OpenEye quacpac. This function will attempt to use
        the OEAM1BCCELF10 charge generation method, but may print a warning and fall back to
        normal OEAM1BCC if an error is encountered. This error is known to occur with some
        carboxylic acids, and is under investigation by OpenEye.


        .. warning :: This API is experimental and subject to change.

        Parameters
        ----------
        molecule : Molecule
            Molecule for which partial charges are to be computed
        use_conformers : iterable of openmm.unit.Quantity-wrapped numpy arrays, each with
            shape (n_atoms, 3) and dimension of distance. Optional, default = None
            Coordinates to use for partial charge calculation. If None, an appropriate number of conformers
            will be generated.
        strict_n_conformers : bool, default=False
            Whether to raise an exception if an invalid number of conformers is provided.
            If this is False and an invalid number of conformers is found, a warning will be raised
            instead of an Exception.

        Returns
        -------
        charges : numpy.array of shape (natoms) of type float
            The partial charges
        """

        import warnings

        warnings.warn(
            "compute_partial_charges_am1bcc will be deprecated in an upcoming release. "
            "Use assign_partial_charges(partial_charge_method='am1bccelf10') instead.",
            DeprecationWarning,
        )
        self.assign_partial_charges(
            molecule,
            partial_charge_method="am1bccelf10",
            use_conformers=use_conformers,
            strict_n_conformers=strict_n_conformers,
        )
        return molecule.partial_charges

    def assign_fractional_bond_orders(
        self, molecule, bond_order_model=None, use_conformers=None, _cls=None
    ):
        """
        Update and store list of bond orders this molecule. Bond orders are stored on each
        bond, in the `bond.fractional_bond_order` attribute.

        .. warning :: This API is experimental and subject to change.

        Parameters
        ----------
        molecule : openff.toolkit.topology.molecule Molecule
            The molecule to assign wiberg bond orders to
        bond_order_model : str, optional, default=None
            The charge model to use. One of ['am1-wiberg', 'am1-wiberg-elf10',
            'pm3-wiberg', 'pm3-wiberg-elf10']. If None, 'am1-wiberg' will be used.
        use_conformers : iterable of openmm.unit.Quantity(np.array) with shape (n_atoms, 3) and
            dimension of distance, optional, default=None
            The conformers to use for fractional bond order calculation. If None, an
            appropriate number of conformers will be generated by an available
            ToolkitWrapper. If the chosen ``bond_order_model`` is an ELF variant, the ELF
            conformer selection method will be applied to the provided conformers.
        _cls : class
            Molecule constructor
        """
        from openeye import oechem, oequacpac

        if _cls is None:
            from openff.toolkit.topology.molecule import Molecule

            _cls = Molecule

        # Make a copy since we'll be messing with this molecule's conformers
        temp_mol = _cls(molecule)

        if bond_order_model is None:
            bond_order_model = "am1-wiberg"

        bond_order_model = bond_order_model.lower()

        is_elf_method = bond_order_model in ["am1-wiberg-elf10", "pm3-wiberg-elf10"]

        if use_conformers is None:
            temp_mol.generate_conformers(
                n_conformers=1 if not is_elf_method else 500,
                # 0.05 is the recommended RMS when generating a 'Dense' amount of
                # conformers using Omega: https://docs.eyesopen.com/toolkits/python/
                # omegatk/OEConfGenConstants/OEFragBuilderMode.html.
                rms_cutoff=None if not is_elf_method else 0.05 * unit.angstrom,
            )
        else:
            temp_mol._conformers = None
            for conformer in use_conformers:
                temp_mol._add_conformer(conformer)
        if temp_mol.n_conformers == 0:
            raise Exception(
                "No conformers present in molecule submitted for fractional bond order calculation. Consider "
                "loading the molecule from a file with geometry already present or running "
                "molecule.generate_conformers() before calling molecule.compute_wiberg_bond_orders()"
            )

        if is_elf_method:
            # Apply the ELF10 conformer selection method.
            temp_mol.apply_elf_conformer_selection()

        # Set the options to use when computing the WBOs. This is based on example at
        # https://docs.eyesopen.com/toolkits/python/quacpactk/examples_summary_wibergbondorders.html
        am1 = oequacpac.OEAM1()

        am1results = oequacpac.OEAM1Results()
        am1options = am1.GetOptions()

        if bond_order_model.startswith("am1-wiberg"):
            am1options.SetSemiMethod(oequacpac.OEMethodType_AM1)
        elif bond_order_model.startswith("pm3-wiberg"):
            # TODO: Make sure that modifying am1options actually works
            am1options.SetSemiMethod(oequacpac.OEMethodType_PM3)
        else:
            raise ValueError(
                f"Bond order model '{bond_order_model}' is not supported by "
                f"OpenEyeToolkitWrapper. Supported models are ['am1-wiberg', "
                f"'am1-wiberg-elf10', 'pm3-wiberg', 'pm3-wiberg-elf10']."
            )

        # Convert the conformers into OE friendly objects to make setting them one
        # at a time easier.
        oe_conformers = [
            oechem.OEFloatArray(conformer.m_as(unit.angstrom).flatten())
            for conformer in temp_mol.conformers
        ]

        oemol = self.to_openeye(temp_mol)
        bond_orders = defaultdict(list)

        for oe_conformer in oe_conformers:

            oemol.DeleteConfs()
            oemol.NewConf(oe_conformer)

            status = am1.CalcAM1(am1results, oemol)

            if status is False:

                raise Exception(
                    "Unable to assign charges (in the process of calculating "
                    "fractional bond orders)"
                )

            for bond in oemol.GetBonds():

                bond_orders[bond.GetIdx()].append(
                    am1results.GetBondOrder(bond.GetBgnIdx(), bond.GetEndIdx())
                )

        # TODO: Will bonds always map back to the same index? Consider doing a
        #       topology mapping.
        for bond_idx, conformer_bond_orders in bond_orders.items():

            # Get bond order
            order = np.mean(conformer_bond_orders)

            mol_bond = molecule._bonds[bond_idx]
            mol_bond.fractional_bond_order = order

    def get_tagged_smarts_connectivity(self, smarts):
        """
        Returns a tuple of tuples indicating connectivity between tagged atoms in a SMARTS string. Does not
        return bond order.

        Parameters
        ----------
        smarts : str
            The tagged SMARTS to analyze

        Returns
        -------
        unique_tags : tuple of int
            A sorted tuple of all unique tagged atom map indices.
        tagged_atom_connectivity : tuple of tuples of int, shape n_tagged_bonds x 2
            A tuple of tuples, where each inner tuple is a pair of tagged atoms
            (tag_idx_1, tag_idx_2) which are bonded. The inner tuples are ordered
            smallest-to-largest, and the tuple of tuples is ordered lexically. The
            return value for an improper torsion would be ((1, 2), (2, 3), (2, 4)).

        Raises
        ------
        SMIRKSParsingError
            If OpenEye toolkit was unable to parse the provided smirks/tagged smarts
        """
        from openeye import oechem

        from openff.toolkit.typing.chemistry import SMIRKSParsingError

        qmol = oechem.OEQMol()
        status = oechem.OEParseSmarts(qmol, smarts)
        if not status:
            raise SMIRKSParsingError(
                f"OpenEye Toolkit was unable to parse SMIRKS {smarts}"
            )

        unique_tags = set()
        connections = set()
        for at1 in qmol.GetAtoms():
            if at1.GetMapIdx() == 0:
                continue
            unique_tags.add(at1.GetMapIdx())
            for at2 in at1.GetAtoms():
                if at2.GetMapIdx() == 0:
                    continue
                cxn_to_add = sorted([at1.GetMapIdx(), at2.GetMapIdx()])
                connections.add(tuple(cxn_to_add))
        connections = tuple(sorted(list(connections)))
        unique_tags = tuple(sorted(list(unique_tags)))
        return tuple(unique_tags), tuple(connections)

    @staticmethod
    def _find_smarts_matches(
        oemol,
        smarts,
        aromaticity_model=DEFAULT_AROMATICITY_MODEL,
        unique=False,
    ):
        """Find all sets of atoms in the provided OpenEye molecule that match the provided SMARTS string.

        Parameters
        ----------
        oemol : openeye.oechem.OEMol or similar
            oemol to process with the SMIRKS in order to find matches
        smarts : str
            SMARTS string with any number of sequentially tagged atoms.
            If there are N tagged atoms numbered 1..N, the resulting matches will be N-tuples of
            atoms that match the corresponding tagged atoms.
        aromaticity_model : str, optional, default=None
            OpenEye aromaticity model designation as a string, such as ``OEAroModel_MDL``.
            Molecule is prepared with this aromaticity model prior to querying.

        Returns
        -------
        matches : list of tuples of atoms indices within the ``oemol``
            matches[index] is an N-tuple of atom numbers from the ``oemol``
            Matches are returned in no guaranteed order.
            # TODO: What is returned if no matches are found? An empty list, or None?
            # TODO: Ensure that SMARTS numbers 1, 2, 3... are rendered into order of returned
            #    matches indexed by 0, 1, 2...

        .. notes ::

           * Raises ``LicenseError`` if valid OpenEye tools license is not found, rather than
               causing program to terminate
           * Raises ``ValueError`` if ``smarts`` query is malformed

        """
        from openeye import oechem
        from openeye.oechem import OESubSearch

        # Make a copy of molecule so we don't influence original (probably safer than deepcopy per C Bayly)
        mol = oechem.OEMol(oemol)
        # Set up query
        qmol = oechem.OEQMol()
        if not oechem.OEParseSmarts(qmol, smarts):
            raise ValueError(f"Error parsing SMARTS '{smarts}'")

        # Apply aromaticity model
        if type(aromaticity_model) == str:
            # Check if the user has provided a manually-specified aromaticity_model
            if hasattr(oechem, aromaticity_model):
                oearomodel = getattr(oechem, aromaticity_model)
            else:
                raise ValueError(
                    "Error: provided aromaticity model not recognized by oechem."
                )
        else:
            raise ValueError("Error: provided aromaticity model must be a string.")

        # OEPrepareSearch will clobber our desired aromaticity model if we don't sync up mol
        # and qmol ahead of time.
        # Prepare molecule
        # oechem.OEClearAromaticFlags(mol)
        # oechem.OEAssignAromaticFlags(mol, oearomodel)

        # If aromaticity model was provided, prepare query molecule
        oechem.OEClearAromaticFlags(qmol)
        oechem.OEAssignAromaticFlags(qmol, oearomodel)
        # oechem.OEAssignHybridization(mol)
        oechem.OEAssignHybridization(qmol)

        # Build list of matches
        # TODO: The MoleculeImage mapping should preserve ordering of template molecule for equivalent atoms
        #       and speed matching for larger molecules.
        substructure_search = OESubSearch(qmol)
        # TODO: max_matches = int(max_matches) if max_matches is not None else 0
        max_matches = 0
        substructure_search.SetMaxMatches(max_matches)
        oechem.OEPrepareSearch(mol, substructure_search)
        matches = list()
        for match in substructure_search.Match(mol, unique):
            # Compile list of atom indices that match the pattern tags
            atom_indices = dict()
            for matched_atom in match.GetAtoms():
                if matched_atom.pattern.GetMapIdx() != 0:
                    atom_indices[
                        matched_atom.pattern.GetMapIdx() - 1
                    ] = matched_atom.target.GetIdx()
            # Compress into list
            atom_indices = [atom_indices[index] for index in range(len(atom_indices))]
            # Convert to tuple
            matches.append(tuple(atom_indices))
        return matches

    def find_smarts_matches(
        self,
        molecule,
        smarts,
        aromaticity_model="OEAroModel_MDL",
        unique=False,
    ):
        """
        Find all SMARTS matches for the specified molecule, using the specified aromaticity model.

        .. warning :: This API is experimental and subject to change.

        Parameters
        ----------
        molecule : openff.toolkit.topology.Molecule
            The molecule for which all specified SMARTS matches are to be located
        smarts : str
            SMARTS string with optional SMIRKS-style atom tagging
        aromaticity_model : str, optional, default='OEAroModel_MDL'
            Molecule is prepared with this aromaticity model prior to querying.

        .. note :: Currently, the only supported ``aromaticity_model`` is ``OEAroModel_MDL``

        """
        oemol, _ = self._connection_table_to_openeye(molecule)
        return self._find_smarts_matches(
            oemol,
            smarts,
            aromaticity_model=aromaticity_model,
            unique=unique,
        )


def requires_openeye_module(module_name):
    def inner_decorator(function):
        @wraps(function)
        def wrapper(*args, **kwargs):
            try:
                module = importlib.import_module("openeye." + module_name)
            except (ImportError, ModuleNotFoundError):
                # TODO: Custom exception
                raise Exception("openeye." + module_name)
            try:
                license_func = OpenEyeToolkitWrapper._license_functions[module_name]
            except KeyError:
                # TODO: Custom exception
                raise Exception(f"we do not currently use {module_name}")

            # TODO: Custom exception
            assert getattr(module, license_func)()

            return function(*args, **kwargs)

        return wrapper

    return inner_decorator<|MERGE_RESOLUTION|>--- conflicted
+++ resolved
@@ -16,16 +16,8 @@
 from typing import TYPE_CHECKING, List, Optional, Tuple
 
 import numpy as np
-<<<<<<< HEAD
+from cachetools import LRUCache, cached
 from openff.units import unit
-=======
-from cachetools import LRUCache, cached
-
-try:
-    from openmm import unit
-except ImportError:
-    from simtk import unit
->>>>>>> 266c8649
 
 if TYPE_CHECKING:
     from openff.toolkit.topology.molecule import Molecule
@@ -1088,13 +1080,7 @@
         oemol_atoms = list()  # list of corresponding oemol atoms
         for atom in molecule.atoms:
             oeatom = oemol.NewAtom(atom.atomic_number)
-<<<<<<< HEAD
             oeatom.SetFormalCharge(atom.formal_charge.m_as(unit.elementary_charge))
-=======
-            oeatom.SetFormalCharge(
-                atom.formal_charge.value_in_unit(unit.elementary_charge)
-            )
->>>>>>> 266c8649
             # TODO: Do we want to provide _any_ pathway for Atom.is_aromatic to influence the OEMol?
             # oeatom.SetAromatic(atom.is_aromatic)
             oemol_atoms.append(oeatom)
@@ -1283,13 +1269,8 @@
             for conf in molecule._conformers:
                 # OE needs a 1 x (3*n_Atoms) double array as input
                 flat_coords = np.zeros(shape=oemol.NumAtoms() * 3, dtype=np.float64)
-<<<<<<< HEAD
                 for index, oe_idx in map_atoms.items():
                     (x, y, z) = conf[index, :].m_as(unit.angstrom)
-=======
-                for index, oe_idx in off_to_oe_idx.items():
-                    (x, y, z) = conf[index, :].value_in_unit(unit.angstrom)
->>>>>>> 266c8649
                     flat_coords[(3 * oe_idx)] = x
                     flat_coords[(3 * oe_idx) + 1] = y
                     flat_coords[(3 * oe_idx) + 2] = z
@@ -1300,16 +1281,10 @@
         # Retain charges, if present. All atoms are initialized above with a partial charge of NaN.
         if molecule.partial_charges is not None:
             oe_indexed_charges = np.zeros(shape=molecule.n_atoms, dtype=np.float64)
-<<<<<<< HEAD
             assert hasattr(molecule.partial_charges, "units")
             for off_idx, charge in enumerate(molecule.partial_charges):
                 oe_idx = map_atoms[off_idx]
                 charge_unitless = charge.m_as(unit.elementary_charge)
-=======
-            for off_idx, charge in enumerate(molecule._partial_charges):
-                oe_idx = off_to_oe_idx[off_idx]
-                charge_unitless = charge.value_in_unit(unit.elementary_charge)
->>>>>>> 266c8649
                 oe_indexed_charges[oe_idx] = charge_unitless
             # TODO: This loop below fails if we try to use an "enumerate"-style loop.
             #  It's worth investigating whether we make this assumption elsewhere in the codebase, since
