"""
Wrapper class providing a minimal consistent interface to
the `OpenEye Toolkit <https://docs.eyesopen.com/toolkits/python/quickstart-python/index.html>`_
"""

__all__ = ("OpenEyeToolkitWrapper",)


import importlib
import logging
import pathlib
import re
import tempfile
from collections import defaultdict
from functools import wraps
from typing import TYPE_CHECKING

import numpy as np
from cachetools import LRUCache, cached
from openff.units import unit

if TYPE_CHECKING:
    from openff.toolkit.topology.molecule import Molecule, Bond, Atom

from openff.toolkit.utils import base_wrapper
from openff.toolkit.utils.constants import DEFAULT_AROMATICITY_MODEL
from openff.toolkit.utils.exceptions import (
    ChargeCalculationError,
    ChargeMethodUnavailableError,
    ConformerGenerationError,
    GAFFAtomTypeWarning,
    InconsistentStereochemistryError,
    InvalidIUPACNameError,
    LicenseError,
<<<<<<< HEAD
    RadicalsNotSupportedError,
=======
    NotAttachedToMoleculeError,
>>>>>>> 60014820
    SMILESParseError,
    ToolkitUnavailableException,
    UndefinedStereochemistryError,
)
from openff.toolkit.utils.utils import inherit_docstrings

logger = logging.getLogger(__name__)


def get_oeformat(file_format):
    from openeye import oechem

    file_format = file_format.upper()
    # XXX This is what RDKit does. Should be supported here too?
    if file_format == "MOL":
        file_format = "SDF"

    oeformat = getattr(oechem, "OEFormat_" + file_format, None)
    if oeformat is None:
        raise ValueError(f"Unsupported file format: {file_format}")
    return oeformat


@inherit_docstrings
class OpenEyeToolkitWrapper(base_wrapper.ToolkitWrapper):
    """
    OpenEye toolkit wrapper

    .. warning :: This API is experimental and subject to change.
    """

    _toolkit_name = "OpenEye Toolkit"
    _toolkit_installation_instructions = (
        "The OpenEye toolkit requires a (free for academics) license, and can be "
        "found at: "
        "https://docs.eyesopen.com/toolkits/python/quickstart-python/install.html"
    )
    # This could belong to ToolkitWrapper, although it seems strange
    # to carry that data for open-source toolkits
    _is_licensed = None
    # Only for OpenEye is there potentially a difference between
    # being available and installed
    _is_installed = None
    _license_functions = {
        "oechem": "OEChemIsLicensed",
        "oequacpac": "OEQuacPacIsLicensed",
        "oeiupac": "OEIUPACIsLicensed",
        "oeomega": "OEOmegaIsLicensed",
    }

    def __init__(self):

        self._toolkit_file_read_formats = [
            "CAN",
            "CDX",
            "CSV",
            "FASTA",
            "INCHI",
            "INCHIKEY",
            "ISM",
            "MDL",
            "MF",
            "MMOD",
            "MOL2",
            "MOL2H",
            "MOPAC",
            "OEB",
            "PDB",
            "RDF",
            "SDF",
            "SKC",
            "SLN",
            "SMI",
            "USM",
            "XYC",
        ]
        self._toolkit_file_write_formats = [
            "CAN",
            "CDX",
            "CSV",
            "FASTA",
            "INCHI",
            "INCHIKEY",
            "ISM",
            "MDL",
            "MF",
            "MMOD",
            "MOL2",
            "MOL2H",
            "MOPAC",
            "OEB",
            "PDB",
            "RDF",
            "SDF",
            "SKC",
            "SLN",
            "SMI",
            "USM",
            "XYC",
        ]

        # check if the toolkit can be loaded
        if not self.is_available():
            msg = (
                f"The required toolkit {self._toolkit_name} is not "
                f"available. {self._toolkit_installation_instructions}"
            )
            if self._is_installed is False:
                raise ToolkitUnavailableException(msg)
            if self._is_licensed is False:
                raise LicenseError(msg)

        from openeye import __version__ as openeye_version

        self._toolkit_version = openeye_version

    @classmethod
    def _check_licenses(cls):
        """Check license of all known OpenEye tools. Returns True if any are found
        to be licensed, False if any are not."""
        for (tool, license_func) in cls._license_functions.items():
            try:
                module = importlib.import_module("openeye." + tool)
            except (ImportError, ModuleNotFoundError):
                continue
            else:
                if getattr(module, license_func)():
                    return True
        return False

    @classmethod
    def is_available(cls):
        """
        Check if the given OpenEye toolkit components are available.

        If the OpenEye toolkit is not installed or no license is found
        for at least one the required toolkits , ``False`` is returned.

        Returns
        -------
        all_installed : bool
            ``True`` if all required OpenEye tools are installed and licensed,
            ``False`` otherwise

        """
        if cls._is_available is None:
            if cls._is_licensed is None:
                cls._is_licensed = cls._check_licenses()
            if cls._is_installed is None:
                for tool in cls._license_functions.keys():
                    cls._is_installed = True
                    try:
                        importlib.import_module("openeye." + tool)
                    except (ImportError, ModuleNotFoundError):
                        cls._is_installed = False
            cls._is_available = cls._is_installed and cls._is_licensed
        return cls._is_available

    def from_object(self, obj, allow_undefined_stereo=False, _cls=None):
        """
        Convert an OEMol (or OEMol-derived object) into an openff.toolkit.topology.molecule

        Parameters
        ----------
        obj : A molecule-like object
            An object to by type-checked.
        allow_undefined_stereo : bool, default=False
            Whether to accept molecules with undefined stereocenters. If False,
            an exception will be raised if a molecule with undefined stereochemistry
            is passed into this function.
        _cls : class
            Molecule constructor
        Returns
        -------
        Molecule
            An openff.toolkit.topology.molecule Molecule.

        Raises
        ------
        NotImplementedError
            If the object could not be converted into a Molecule.
        """
        # TODO: Add tests for the from_object functions
        from openeye import oechem

        if _cls is None:
            from openff.toolkit.topology.molecule import Molecule

            _cls = Molecule

        if isinstance(obj, oechem.OEMolBase):
            return self.from_openeye(
                oemol=obj, allow_undefined_stereo=allow_undefined_stereo, _cls=_cls
            )
        raise NotImplementedError(
            "Cannot create Molecule from {} object".format(type(obj))
        )

    def from_file(
        self, file_path, file_format, allow_undefined_stereo=False, _cls=None
    ):
        """
        Return an openff.toolkit.topology.Molecule from a file using this toolkit.

        Parameters
        ----------
        file_path : str
            The file to read the molecule from
        file_format : str
            Format specifier, usually file suffix (eg. 'MOL2', 'SMI')
            Note that not all toolkits support all formats. Check ToolkitWrapper.toolkit_file_read_formats for details.
        allow_undefined_stereo : bool, default=False
            If false, raises an exception if oemol contains undefined stereochemistry.
        _cls : class
            Molecule constructor

        Returns
        -------
        molecules : List[Molecule]
            The list of ``Molecule`` objects in the file.

        Raises
        ------
        GAFFAtomTypeWarning
            If the loaded mol2 file possibly uses GAFF atom types, which
            are not supported.

        Examples
        --------

        Load a mol2 file into an OpenFF ``Molecule`` object.

        >>> from openff.toolkit.utils import get_data_file_path
        >>> mol2_file_path = get_data_file_path('molecules/cyclohexane.mol2')
        >>> toolkit = OpenEyeToolkitWrapper()
        >>> molecule = toolkit.from_file(mol2_file_path, file_format='mol2')

        """
        from openeye import oechem

        oeformat = get_oeformat(file_format)
        ifs = oechem.oemolistream(file_path)
        if not ifs.IsValid():
            # Get Python to report an error message, if possible.
            # This can distinguish between FileNotFound, IsADirectoryError, etc.
            open(file_path).close()
            # If that worked, then who knows. Fail anyway.
            raise OSError("Unable to open file")

        ifs.SetFormat(oeformat)

        return self._read_oemolistream_molecules(
            ifs, allow_undefined_stereo, file_path=file_path, _cls=_cls
        )

    def from_file_obj(
        self, file_obj, file_format, allow_undefined_stereo=False, _cls=None
    ):
        """
        Return an openff.toolkit.topology.Molecule from a file-like object (an object with a ".read()" method using
        this toolkit.

        Parameters
        ----------
        file_obj : file-like object
            The file-like object to read the molecule from
        file_format : str
            Format specifier, usually file suffix (eg. 'MOL2', 'SMI')
            Note that not all toolkits support all formats. Check ToolkitWrapper.toolkit_file_read_formats for details.
        allow_undefined_stereo : bool, default=False
            If false, raises an exception if oemol contains undefined stereochemistry.
        _cls : class
            Molecule constructor

        Returns
        -------
        molecules : List[Molecule]
            The list of Molecule objects in the file object.

        Raises
        ------
        GAFFAtomTypeWarning
            If the loaded mol2 file possibly uses GAFF atom types, which
            are not supported.

        """
        from openeye import oechem

        # Configure input molecule stream.
        ifs = oechem.oemolistream()
        ifs.openstring(file_obj.read())
        oeformat = get_oeformat(file_format)
        ifs.SetFormat(oeformat)

        return self._read_oemolistream_molecules(ifs, allow_undefined_stereo, _cls=_cls)

    def to_file_obj(self, molecule, file_obj, file_format):
        """
        Writes an OpenFF Molecule to a file-like object

        Parameters
        ----------
        molecule : an OpenFF Molecule
            The molecule to write
        file_obj
            The file-like object to write to
        file_format
            The format for writing the molecule data

        """
        # This function requires a text-mode file_obj.
        try:
            file_obj.write("")
        except TypeError:
            # Switch to a ValueError and use a more informative exception
            # message to match RDKit.
            raise ValueError(
                "Need a text mode file object like StringIO or a file opened with mode 't'"
            ) from None

        with tempfile.TemporaryDirectory() as tmpdir:
            path = pathlib.Path(tmpdir, f"input.{file_format.lower()}")
            self.to_file(molecule, str(path), file_format)
            file_data = path.read_text()
            file_obj.write(file_data)

    def to_file(self, molecule, file_path, file_format):
        """
        Writes an OpenFF Molecule to a file-like object

        Parameters
        ----------
        molecule : an OpenFF Molecule
            The molecule to write
        file_path
            The file path to write to.
        file_format
            The format for writing the molecule data

        """
        from openeye import oechem

        oemol = self.to_openeye(molecule)
        ofs = oechem.oemolostream(file_path)
        if not ofs.IsValid():
            # Get Python to report an error message, if possible.
            # This can distinguish between PermissionError, IsADirectoryError, etc.
            open(file_path, "wb").close()
            # If that worked, then who knows. Fail anyway.
            raise OSError("Unable to open file")

        openeye_format = get_oeformat(file_format)
        ofs.SetFormat(openeye_format)

        if openeye_format == oechem.OEFormat_SMI:
            ofs.SetFlavor(
                openeye_format,
                self._get_smiles_flavor(isomeric=True, explicit_hydrogens=True),
            )

        # OFFTK strictly treats SDF as a single-conformer format.
        # We need to override OETK's behavior here if the user is saving a multiconformer molecule.

        # Remove all but the first conformer when writing to SDF as we only support single conformer format
        if (file_format.lower() == "sdf") and oemol.NumConfs() > 1:
            conf1 = [conf for conf in oemol.GetConfs()][0]
            flat_coords = list()
            for idx, coord in conf1.GetCoords().items():
                flat_coords.extend(coord)
            oemol.DeleteConfs()
            oecoords = oechem.OEFloatArray(flat_coords)
            oemol.NewConf(oecoords)
        # We're standardizing on putting partial charges into SDFs under the `atom.dprop.PartialCharge` property
        if (file_format.lower() == "sdf") and (molecule.partial_charges is not None):
            partial_charges_list = [
                oeatom.GetPartialCharge() for oeatom in oemol.GetAtoms()
            ]
            partial_charges_str = " ".join([f"{val:f}" for val in partial_charges_list])
            # TODO: "dprop" means "double precision" -- Is there any way to make Python more accurately
            #  describe/infer the proper data type?
            oechem.OESetSDData(oemol, "atom.dprop.PartialCharge", partial_charges_str)

        # If the file format is "pdb" using OEWriteMolecule() rearranges the atoms (hydrogens are pushed to the bottom)
        # Issue #475 (https://github.com/openforcefield/openff-toolkit/issues/475)
        # dfhahn's workaround: Using OEWritePDBFile does not alter the atom arrangement
        if file_format.lower() == "pdb":
            if oemol.NumConfs() > 1:
                for conf in oemol.GetConfs():
                    oechem.OEWritePDBFile(ofs, conf, oechem.OEOFlavor_PDB_BONDS)
            else:
                oechem.OEWritePDBFile(ofs, oemol, oechem.OEOFlavor_PDB_BONDS)
        else:
            oechem.OEWriteMolecule(ofs, oemol)
        ofs.close()

    @staticmethod
    def _turn_oemolbase_sd_charges_into_partial_charges(oemol):
        """
        Process an OEMolBase object and check to see whether it has an SD data pair
        where the tag is "atom.dprop.PartialCharge", indicating that it has a list of
        atomic partial charges. If so, apply those charges to the OEAtoms in the OEMolBase,
        and delete the SD data pair.

        Parameters
        ----------
        oemol : openeye.oechem.OEMolBase
            The molecule to process

        Returns
        -------
        charges_are_present : bool
            Whether charges are present in the SD file. This is necessary because OEAtoms
            have a default partial charge of 0.0, which makes truly zero-charge molecules
            (eg "N2", "Ar"...) indistinguishable from molecules for which partial charges
            have not been assigned. The OFF Toolkit allows this distinction with
            mol.partial_charges=None. In order to complete roundtrips within the OFFMol
            spec, we must interpret the presence or absence of this tag as a proxy for
            mol.partial_charges=None.
        """
        from openeye import oechem

        for dp in oechem.OEGetSDDataPairs(oemol):
            if dp.GetTag() == "atom.dprop.PartialCharge":
                charges_str = oechem.OEGetSDData(oemol, "atom.dprop.PartialCharge")
                charges_unitless = [float(i) for i in charges_str.split()]
                assert len(charges_unitless) == oemol.NumAtoms()
                for charge, oeatom in zip(charges_unitless, oemol.GetAtoms()):
                    oeatom.SetPartialCharge(charge)
                oechem.OEDeleteSDData(oemol, "atom.dprop.PartialCharge")
                return True
        return False

    def _read_oemolistream_molecules(
        self, oemolistream, allow_undefined_stereo, file_path=None, _cls=None
    ):
        """
        Reads and return the Molecules in a OEMol input stream.

        Parameters
        ----------
        oemolistream : oechem.oemolistream
            The OEMol input stream to read from.
        allow_undefined_stereo : bool
            If false, raises an exception if oemol contains undefined stereochemistry.
        file_path : str, optional
            The path to the mol2 file. This is used exclusively to make
            the error message more meaningful when the mol2 files doesn't
            use Tripos atom types.
        _cls : class
            Molecule constructor

        Returns
        -------
        molecules : List[Molecule]
            The list of Molecule objects in the stream.

        """
        from openeye import oechem

        mols = list()
        oemol = oechem.OEMol()
        while oechem.OEReadMolecule(oemolistream, oemol):
            oechem.OEPerceiveChiral(oemol)
            oechem.OEAssignAromaticFlags(oemol, oechem.OEAroModel_MDL)
            oechem.OE3DToInternalStereo(oemol)

            # If this is either a multi-conformer or multi-molecule SD file, check to see if there are partial charges
            if (oemolistream.GetFormat() == oechem.OEFormat_SDF) and hasattr(
                oemol, "GetConfs"
            ):
                # The openFF toolkit treats each conformer in a "multiconformer" SDF as
                # a separate molecule.
                # https://github.com/openforcefield/openff-toolkit/issues/202
                # Note that there is ambiguity about how SD data and "multiconformer" SD files should be stored.
                # As a result, we have to do some weird stuff below, as discussed in
                # https://docs.eyesopen.com/toolkits/python/oechemtk/oemol.html#dude-where-s-my-sd-data

                # Jeff: I was unable to find a way to distinguish whether a SDF was multiconformer or not.
                # The logic below should handle either single- or multi-conformer SDFs.
                for conf in oemol.GetConfIter():
                    # First, we turn "conf" into an OEMCMol (OE multiconformer mol), since OTHER file formats
                    # really are multiconformer, and we will eventually feed this into the `from_openeye` function,
                    # which is made to ingest multiconformer mols.
                    this_conf_oemcmol = conf.GetMCMol()

                    # Then, we take any SD data pairs that were on the oemol, and copy them on to "this_conf_oemcmol".
                    # These SD pairs will be populated if we're dealing with a single-conformer SDF.
                    for dp in oechem.OEGetSDDataPairs(oemol):
                        oechem.OESetSDData(
                            this_conf_oemcmol, dp.GetTag(), dp.GetValue()
                        )
                    # On the other hand, these SD pairs will be populated if we're dealing with a MULTI-conformer SDF.
                    for dp in oechem.OEGetSDDataPairs(conf):
                        oechem.OESetSDData(
                            this_conf_oemcmol, dp.GetTag(), dp.GetValue()
                        )
                    # This function fishes out the special SD data tag we use for partial charge
                    # ("atom.dprop.PartialCharge"), and applies those as OETK-supported partial charges on the OEAtoms
                    has_charges = self._turn_oemolbase_sd_charges_into_partial_charges(
                        this_conf_oemcmol
                    )

                    # Finally, we feed the molecule into `from_openeye`, where it converted into an OFFMol
                    mol = self.from_openeye(
                        this_conf_oemcmol,
                        allow_undefined_stereo=allow_undefined_stereo,
                        _cls=_cls,
                    )

                    # If the molecule didn't even have the `PartialCharges` tag, we set it from zeroes to None here.
                    if not (has_charges):
                        mol.partial_charges = None
                    mols.append(mol)

            else:
                # In case this is being read from a SINGLE-molecule SD file, convert the SD field where we
                # stash partial charges into actual per-atom partial charges
                self._turn_oemolbase_sd_charges_into_partial_charges(oemol)
                mol = self.from_openeye(
                    oemol, allow_undefined_stereo=allow_undefined_stereo, _cls=_cls
                )
                mols.append(mol)

            # Check if this is an AMBER-produced mol2 file, which we can not load because they use GAFF atom types.
            if oemolistream.GetFormat() == oechem.OEFormat_MOL2:
                self._check_mol2_gaff_atom_type(mol, file_path)

        return mols

    def _smarts_to_networkx(self, substructure_smarts):
        import networkx as nx
        from openeye import oechem

        qmol = oechem.OEQMol()
        if not oechem.OEParseSmiles(qmol, substructure_smarts):
            raise SMILESParseError(f"Error parsing SMARTS '{substructure_smarts}'")

        oechem.OEAssignHybridization(qmol)

        graph = nx.Graph()
        for atom in qmol.GetAtoms():
            atomic_number = atom.GetAtomicNum()

            graph.add_node(
                atom.GetIdx(),
                atomic_number=atomic_number,
                formal_charge=atom.GetFormalCharge(),
                map_index=atom.GetMapIdx(),
            )
        for bond in qmol.GetBonds():
            bond_order = bond.GetOrder()
            if bond_order == 0:
                raise SMILESParseError(f"A bond in '{substructure_smarts} has order 0")

            graph.add_edge(
                bond.GetBgnIdx(),
                bond.GetEndIdx(),
                bond_order=bond_order,
            )
        return graph

    def _assign_aromaticity_and_stereo_from_3d(self, offmol):
        from openeye import oechem

        oemol = offmol.to_openeye()
        oechem.OEPerceiveChiral(oemol)
        oechem.OE3DToInternalStereo(oemol)
        print(f"Number of atoms after sanitization: {oemol.NumAtoms()}")

        # Aromaticity is re-perceived in this call
        offmol_w_stereo_and_aro = self.from_openeye(oemol, allow_undefined_stereo=True)
        return offmol_w_stereo_and_aro

    def enumerate_protomers(self, molecule, max_states=10):
        """
        Enumerate the formal charges of a molecule to generate different protomoers.

        Parameters
        ----------
        molecule: openff.toolkit.topology.Molecule
            The molecule whose state we should enumerate

        max_states: int optional, default=10,
            The maximum number of protomer states to be returned.

        Returns
        -------
        molecules: List[openff.toolkit.topology.Molecule],
            A list of the protomers of the input molecules not including the input.
        """

        from openeye import oequacpac

        options = oequacpac.OEFormalChargeOptions()
        # add one as the input is included
        options.SetMaxCount(max_states + 1)

        molecules = []

        oemol = self.to_openeye(molecule=molecule)
        for protomer in oequacpac.OEEnumerateFormalCharges(oemol, options):

            mol = self.from_openeye(
                protomer, allow_undefined_stereo=True, _cls=molecule.__class__
            )

            if mol != molecule:
                molecules.append(mol)

        return molecules

    def enumerate_stereoisomers(
        self, molecule, undefined_only=False, max_isomers=20, rationalise=True
    ):
        """
        Enumerate the stereocenters and bonds of the current molecule.

        Parameters
        ----------
        molecule: openff.toolkit.topology.Molecule
            The molecule whose state we should enumerate

        undefined_only: bool optional, default=False
            If we should enumerate all stereocenters and bonds or only those with undefined stereochemistry

        max_isomers: int optional, default=20
            The maximum amount of molecules that should be returned

        rationalise: bool optional, default=True
            If we should try to build and rationalise the molecule to ensure it can exist


        Returns
        --------
        molecules: List[openff.toolkit.topology.Molecule]
            A list of openff.toolkit.topology.Molecule instances

        """
        from openeye import oechem, oeomega

        oemol = self.to_openeye(molecule=molecule)

        # arguments for this function can be found here
        # <https://docs.eyesopen.com/toolkits/python/omegatk/OEConfGenFunctions/OEFlipper.html?highlight=stereoisomers>

        molecules = []
        for isomer in oeomega.OEFlipper(oemol, 200, not undefined_only, True, False):

            if rationalise:
                # try and determine if the molecule is reasonable by generating a conformer with
                # strict stereo, like embedding in rdkit
                omega = oeomega.OEOmega()
                omega.SetMaxConfs(1)
                omega.SetCanonOrder(False)
                # Don't generate random stereoisomer if not specified
                omega.SetStrictStereo(True)
                mol = oechem.OEMol(isomer)
                status = omega(mol)
                if status:
                    isomol = self.from_openeye(mol, _cls=molecule.__class__)
                    if isomol != molecule:
                        molecules.append(isomol)

            else:
                isomol = self.from_openeye(isomer, _cls=molecule.__class__)
                if isomol != molecule:
                    molecules.append(isomol)

        return molecules[:max_isomers]

    def enumerate_tautomers(self, molecule, max_states=20):
        """
        Enumerate the possible tautomers of the current molecule

        Parameters
        ----------
        molecule: openff.toolkit.topology.Molecule
            The molecule whose state we should enumerate

        max_states: int optional, default=20
            The maximum amount of molecules that should be returned

        Returns
        -------
        molecules: List[openff.toolkit.topology.Molecule]
            A list of openff.toolkit.topology.Molecule instances excluding the input molecule.
        """
        from openeye import oequacpac

        oemol = self.to_openeye(molecule=molecule)

        tautomers = []

        # set the options
        tautomer_options = oequacpac.OETautomerOptions()
        tautomer_options.SetApplyWarts(False)
        tautomer_options.SetMaxTautomersGenerated(max_states + 1)
        tautomer_options.SetSaveStereo(True)
        # this aligns the outputs of rdkit and openeye for the example cases
        tautomer_options.SetCarbonHybridization(False)

        for tautomer in oequacpac.OEEnumerateTautomers(oemol, tautomer_options):
            # remove the input tautomer from the output
            taut = self.from_openeye(
                tautomer, allow_undefined_stereo=True, _cls=molecule.__class__
            )
            if taut != molecule:
                tautomers.append(
                    self.from_openeye(
                        tautomer, allow_undefined_stereo=True, _cls=molecule.__class__
                    )
                )

        return tautomers

    @staticmethod
    def _check_mol2_gaff_atom_type(molecule, file_path=None):
        """Attempts to detect the presence of GAFF atom types in a molecule loaded from a mol2 file.

        For now, this raises a ``GAFFAtomTypeWarning`` if the molecule
        include Osmium and Holmium atoms, which have GAFF types OS and
        HO respectively.

        Parameters
        ----------
        molecule : openff.toolkit.topology.molecule.Molecule
            The loaded molecule.
        file_path : str, optional
            The path to the mol2 file. This is used exclusively to make
            the error message more meaningful.

        """
        # Handle default.
        if file_path is None:
            file_path = ""
        else:
            # Append a ':' character that will separate the file
            # path from the molecule string representation.
            file_path = file_path + ":"
        # atomic_number: (GAFF_type, element_name)
        warning_atomic_numbers = {76: ("OS", "Osmium"), 67: ("HO", "Holmium")}

        for atom in molecule.atoms:
            try:
                atom_type, element_name = warning_atomic_numbers[atom.atomic_number]
            except KeyError:
                pass
            else:
                import warnings

                warn_msg = (
                    f'OpenEye interpreted the type "{atom_type}" in {file_path}{molecule.name}'
                    f" as {element_name}. Does your mol2 file uses Tripos SYBYL atom types?"
                    " Other atom types such as GAFF are not supported."
                )
                warnings.warn(warn_msg, GAFFAtomTypeWarning)

    @staticmethod
    def _openeye_cip_atom_stereochemistry(oemol, oeatom):
        """
        Determine CIP stereochemistry (R/S) for the specified atom

        Parameters
        ----------
        oemol : openeye.oechem.OEMolBase
            The molecule of interest
        oeatom : openeye.oechem.OEAtomBase
            The atom whose stereochemistry is to be computed

        Returns
        -------
        stereochemistry : str
            'R', 'S', or None if no stereochemistry is specified or the atom is not a stereocenter
        """
        from openeye import oechem

        if not oeatom.HasStereoSpecified():
            # No stereochemical information has been stored, so this could be unknown stereochemistry
            # TODO: Should we raise an exception?
            return None

        cip = oechem.OEPerceiveCIPStereo(oemol, oeatom)

        if cip == oechem.OECIPAtomStereo_S:
            return "S"
        elif cip == oechem.OECIPAtomStereo_R:
            return "R"
        elif cip == oechem.OECIPAtomStereo_NotStereo:
            # Not a stereocenter
            # TODO: Should this be a different case from ``None``?
            return None

    @staticmethod
    def _openeye_cip_bond_stereochemistry(oemol, oebond):
        """
        Determine CIP stereochemistry (E/Z) for the specified bond

        Parameters
        ----------
        oemol : openeye.oechem.OEMolBase
            The molecule of interest
        oebond : openeye.oechem.OEBondBase
            The bond whose stereochemistry is to be computed

        Returns
        -------
        stereochemistry : str
            'E', 'Z', or None if stereochemistry is unspecified or the bond is not a stereo bond

        """
        from openeye import oechem

        if not oebond.HasStereoSpecified():
            # No stereochemical information has been stored, so this could be unknown stereochemistry
            # TODO: Should we raise an exception?
            return None

        cip = oechem.OEPerceiveCIPStereo(oemol, oebond)

        if cip == oechem.OECIPBondStereo_E:
            return "E"
        elif cip == oechem.OECIPBondStereo_Z:
            return "Z"
        elif cip == oechem.OECIPBondStereo_NotStereo:
            return None

    @staticmethod
    def from_openeye(oemol, allow_undefined_stereo=False, _cls=None):
        """
        Create a Molecule from an OpenEye molecule. If the OpenEye molecule has
        implicit hydrogens, this function will make them explicit.

        ``OEAtom`` s have a different set of allowed value for partial charges than
        ``openff.toolkit.topology.Molecule`` s. In the OpenEye toolkits, partial charges
        are stored on individual ``OEAtom`` s, and their values are initialized to ``0.0``.
        In the Open Force Field Toolkit, an ``openff.toolkit.topology.Molecule``'s
        ``partial_charges`` attribute is initialized to ``None`` and can be set to a
        unit-wrapped numpy array with units of
        elementary charge. The Open Force
        Field Toolkit considers an ``OEMol`` where every ``OEAtom`` has a partial
        charge of ``float('nan')`` to be equivalent to an Open Force Field Toolkit `Molecule`'s
        ``partial_charges = None``.
        This assumption is made in both ``to_openeye`` and ``from_openeye``.

        .. warning :: This API is experimental and subject to change.

        Parameters
        ----------
        oemol : openeye.oechem.OEMol
            An OpenEye molecule
        allow_undefined_stereo : bool, default=False
            If false, raises an exception if oemol contains undefined stereochemistry.
        _cls : class
            Molecule constructor

        Returns
        -------
        molecule : openff.toolkit.topology.Molecule
            An OpenFF molecule

        Examples
        --------

        Create a Molecule from an OpenEye OEMol

        >>> from openeye import oechem
        >>> from openff.toolkit.tests.utils import get_data_file_path
        >>> ifs = oechem.oemolistream(get_data_file_path('systems/monomers/ethanol.mol2'))
        >>> oemols = list(ifs.GetOEGraphMols())

        >>> toolkit_wrapper = OpenEyeToolkitWrapper()
        >>> molecule = toolkit_wrapper.from_openeye(oemols[0])

        """
        import math

        from openeye import oechem

        oemol = oechem.OEMol(oemol)

        # Add explicit hydrogens if they're implicit
        if oechem.OEHasImplicitHydrogens(oemol):
            oechem.OEAddExplicitHydrogens(oemol)

        # TODO: Is there any risk to perceiving aromaticity here instead of later?
        oechem.OEAssignAromaticFlags(oemol, oechem.OEAroModel_MDL)

        oechem.OEPerceiveChiral(oemol)

        # Check that all stereo is specified
        # Potentially better OE stereo check: OEFlipper — Toolkits - - Python
        # https: // docs.eyesopen.com / toolkits / python / omegatk / OEConfGenFunctions / OEFlipper.html

        unspec_chiral = False
        unspec_db = False
        problematic_atoms = list()
        problematic_bonds = list()

        for oeatom in oemol.GetAtoms():
            if oeatom.IsChiral():
                if not (oeatom.HasStereoSpecified()):
                    unspec_chiral = True
                    problematic_atoms.append(oeatom)
        for oebond in oemol.GetBonds():
            if oebond.IsChiral():
                if not (oebond.HasStereoSpecified()):
                    unspec_db = True
                    problematic_bonds.append(oebond)
        if unspec_chiral or unspec_db:

            def oeatom_to_str(oeatom):
                return "atomic num: {}, name: {}, idx: {}, aromatic: {}, chiral: {}".format(
                    oeatom.GetAtomicNum(),
                    oeatom.GetName(),
                    oeatom.GetIdx(),
                    oeatom.IsAromatic(),
                    oeatom.IsChiral(),
                )

            def oebond_to_str(oebond):
                return "order: {}, chiral: {}".format(
                    oebond.GetOrder(), oebond.IsChiral()
                )

            def describe_oeatom(oeatom):
                description = "Atom {} with bonds:".format(oeatom_to_str(oeatom))
                for oebond in oeatom.GetBonds():
                    description += "\nbond {} to atom {}".format(
                        oebond_to_str(oebond), oeatom_to_str(oebond.GetNbr(oeatom))
                    )
                return description

            msg = (
                "OEMol has unspecified stereochemistry. "
                "oemol.GetTitle(): {}\n".format(oemol.GetTitle())
            )
            if len(problematic_atoms) != 0:
                msg += "Problematic atoms are:\n"
                for problematic_atom in problematic_atoms:
                    msg += describe_oeatom(problematic_atom) + "\n"
            if len(problematic_bonds) != 0:
                msg += "Problematic bonds are: {}\n".format(problematic_bonds)
            if allow_undefined_stereo:
                msg = "Warning (not error because allow_undefined_stereo=True): " + msg
                logger.warning(msg)
            else:
                msg = "Unable to make OFFMol from OEMol: " + msg
                raise UndefinedStereochemistryError(msg)

        if _cls is None:
            from openff.toolkit.topology.molecule import Molecule

            _cls = Molecule

        molecule = _cls()
        molecule.name = oemol.GetTitle()

        # Copy any attached SD tag information
        for dp in oechem.OEGetSDDataPairs(oemol):
            molecule._properties[dp.GetTag()] = dp.GetValue()

        off_to_oe_idx = dict()  # {oemol_idx: molecule_idx}
        atom_mapping = {}
        for oeatom in oemol.GetAtoms():
            oe_idx = oeatom.GetIdx()
            map_id = oeatom.GetMapIdx()
            atomic_number = oeatom.GetAtomicNum()
            # Carry with implicit units of elementary charge for faster route through _add_atom
            formal_charge = oeatom.GetFormalCharge()
            explicit_valence = oeatom.GetExplicitValence()
            mdl_valence = oechem.OEMDLGetValence(
                atomic_number, formal_charge, explicit_valence
            )
            number_radical_electrons = mdl_valence - (
                oeatom.GetImplicitHCount() + explicit_valence
            )

            if number_radical_electrons > 0:
                raise RadicalsNotSupportedError(
                    "The OpenFF Toolkit does not currently support parsing molecules with radicals. "
                    f"Found {number_radical_electrons} radical electrons on atom {oeatom}."
                )

            is_aromatic = oeatom.IsAromatic()
            stereochemistry = OpenEyeToolkitWrapper._openeye_cip_atom_stereochemistry(
                oemol, oeatom
            )
            # stereochemistry = self._openeye_cip_atom_stereochemistry(oemol, oeatom)
            name = oeatom.GetName()

            # Transfer in hierarchy metadata
            metadata_dict = dict()
            if oechem.OEHasResidues(oemol):
                metadata_dict["residue_name"] = oechem.OEAtomGetResidue(
                    oeatom
                ).GetName()
                metadata_dict["residue_number"] = oechem.OEAtomGetResidue(
                    oeatom
                ).GetResidueNumber()
                metadata_dict["chain_id"] = oechem.OEAtomGetResidue(oeatom).GetChainID()
            # print('from', metadata_dict)

            atom_index = molecule._add_atom(
                atomic_number,
                formal_charge,
                is_aromatic,
                stereochemistry=stereochemistry,
                name=name,
                metadata=metadata_dict,
                invalidate_cache=False,
            )
            off_to_oe_idx[
                oe_idx
            ] = atom_index  # store for mapping oeatom to molecule atom indices below
            atom_mapping[atom_index] = map_id

        molecule._invalidate_cached_properties()

        # If we have a full / partial atom map add it to the molecule. Zeroes 0
        # indicates no mapping
        if {*atom_mapping.values()} != {0}:

            molecule._properties["atom_map"] = {
                idx: map_idx for idx, map_idx in atom_mapping.items() if map_idx != 0
            }

        for oebond in oemol.GetBonds():
            atom1_index = off_to_oe_idx[oebond.GetBgnIdx()]
            atom2_index = off_to_oe_idx[oebond.GetEndIdx()]
            bond_order = oebond.GetOrder()
            is_aromatic = oebond.IsAromatic()
            stereochemistry = OpenEyeToolkitWrapper._openeye_cip_bond_stereochemistry(
                oemol, oebond
            )
            if oebond.HasData("fractional_bond_order"):
                fractional_bond_order = oebond.GetData("fractional_bond_order")
            else:
                fractional_bond_order = None

            molecule._add_bond(
                atom1_index,
                atom2_index,
                bond_order,
                is_aromatic=is_aromatic,
                stereochemistry=stereochemistry,
                fractional_bond_order=fractional_bond_order,
                invalidate_cache=False,
            )

        molecule._invalidate_cached_properties()

        # TODO: Copy conformations, if present
        # TODO: Come up with some scheme to know when to import coordinates
        # From SMILES: no
        # From MOL2: maybe
        # From other: maybe
        if hasattr(oemol, "GetConfs"):
            for conf in oemol.GetConfs():
                n_atoms = molecule.n_atoms
                # Store with implicit units until we're sure this conformer exists
                positions = np.zeros(shape=[n_atoms, 3], dtype=np.float64)
                for oe_id in conf.GetCoords().keys():
                    # implicitly in angstrom
                    off_atom_coords = conf.GetCoords()[oe_id]
                    off_atom_index = off_to_oe_idx[oe_id]
                    positions[off_atom_index, :] = off_atom_coords
                all_zeros = not np.any(positions)
                if all_zeros and n_atoms > 1:
                    continue
                molecule._add_conformer(unit.Quantity(positions, unit.angstrom))

        # Store charges with implicit units in this scope
        unitless_charges = np.zeros(shape=molecule.n_atoms, dtype=np.float64)

        # If all OEAtoms have a partial charge of NaN, then the OFFMol should
        # have its partial_charges attribute set to None
        any_partial_charge_is_not_nan = False
        for oe_atom in oemol.GetAtoms():
            oe_idx = oe_atom.GetIdx()
            off_idx = off_to_oe_idx[oe_idx]
            unitless_charge = oe_atom.GetPartialCharge()
            # Once this is True, skip the isnancheck
            if not any_partial_charge_is_not_nan:
                if not math.isnan(unitless_charge):
                    any_partial_charge_is_not_nan = True
            unitless_charges[off_idx] = unitless_charge

        if any_partial_charge_is_not_nan:
            molecule.partial_charges = unit.Quantity(
                unitless_charges, unit.elementary_charge
            )
        else:
            molecule.partial_charges = None

        return molecule

    to_openeye_cache = LRUCache(maxsize=4096)

    @cached(to_openeye_cache, key=base_wrapper._mol_to_ctab_and_aro_key)
    def _connection_table_to_openeye(
        self, molecule, aromaticity_model=DEFAULT_AROMATICITY_MODEL
    ):
        from openeye import oechem

        if hasattr(oechem, aromaticity_model):
            oe_aro_model = getattr(oechem, aromaticity_model)
        else:
            raise ValueError(
                "Error: provided aromaticity model not recognized by oechem."
            )

        oemol = oechem.OEMol()
        # Add atoms
        off_to_oe_idx = {}  # {off_idx : oe_idx}
        oemol_atoms = list()  # list of corresponding oemol atoms
        for atom in molecule.atoms:
            oeatom = oemol.NewAtom(atom.atomic_number)
            oeatom.SetFormalCharge(atom.formal_charge.m_as(unit.elementary_charge))
            # TODO: Do we want to provide _any_ pathway for Atom.is_aromatic to influence the OEMol?
            # oeatom.SetAromatic(atom.is_aromatic)
            oemol_atoms.append(oeatom)
            off_to_oe_idx[atom.molecule_atom_index] = oeatom.GetIdx()

        # Add bonds
        oemol_bonds = list()  # list of corresponding oemol bonds
        for bond in molecule.bonds:
            atom1_index = bond.atom1_index
            atom2_index = bond.atom2_index
            oebond = oemol.NewBond(oemol_atoms[atom1_index], oemol_atoms[atom2_index])
            oebond.SetOrder(bond.bond_order)
            # TODO: Do we want to provide _any_ pathway for Bond.is_aromatic to influence the OEMol?
            # oebond.SetAromatic(bond.is_aromatic)
            oemol_bonds.append(oebond)

        oechem.OEAssignAromaticFlags(oemol, oe_aro_model)

        # Set atom stereochemistry now that all connectivity is in place
        for atom, oeatom in zip(molecule.atoms, oemol_atoms):
            if not atom.stereochemistry:
                continue

            # Set arbitrary initial stereochemistry
            neighs = [n for n in oeatom.GetAtoms()]
            oeatom.SetStereo(
                neighs, oechem.OEAtomStereo_Tetra, oechem.OEAtomStereo_Right
            )

            # Flip chirality if stereochemistry is incorrect
            oeatom_stereochemistry = (
                OpenEyeToolkitWrapper._openeye_cip_atom_stereochemistry(oemol, oeatom)
            )
            if oeatom_stereochemistry != atom.stereochemistry:
                # Flip the stereochemistry
                oeatom.SetStereo(
                    neighs, oechem.OEAtomStereo_Tetra, oechem.OEAtomStereo_Left
                )
                # Verify it matches now as a sanity check
                oeatom_stereochemistry = (
                    OpenEyeToolkitWrapper._openeye_cip_atom_stereochemistry(
                        oemol, oeatom
                    )
                )
                if oeatom_stereochemistry != atom.stereochemistry:
                    raise InconsistentStereochemistryError(
                        "Programming error: OpenEye atom stereochemistry assumptions failed. "
                        f"The atom in the oemol has stereochemistry {oeatom_stereochemistry} and "
                        f"the atom in the offmol has stereoheometry {atom.stereochemistry}."
                    )

        # Set bond stereochemistry
        for bond, oebond in zip(molecule.bonds, oemol_bonds):
            if not bond.stereochemistry:
                continue

            atom1_index = bond.molecule.atoms.index(bond.atom1)
            atom2_index = bond.molecule.atoms.index(bond.atom2)
            # Set arbitrary initial stereochemistry
            oeatom1, oeatom2 = oemol_atoms[atom1_index], oemol_atoms[atom2_index]
            oeatom1_neighbor = [n for n in oeatom1.GetAtoms() if not n == oeatom2][0]
            oeatom2_neighbor = [n for n in oeatom2.GetAtoms() if not n == oeatom1][0]
            # oebond.SetStereo([oeatom1, oeatom2], oechem.OEBondStereo_CisTrans, oechem.OEBondStereo_Cis)
            oebond.SetStereo(
                [oeatom1_neighbor, oeatom2_neighbor],
                oechem.OEBondStereo_CisTrans,
                oechem.OEBondStereo_Cis,
            )

            # Flip stereochemistry if incorrect
            oebond_stereochemistry = (
                OpenEyeToolkitWrapper._openeye_cip_bond_stereochemistry(oemol, oebond)
            )
            if oebond_stereochemistry != bond.stereochemistry:
                # Flip the stereochemistry
                oebond.SetStereo(
                    [oeatom1_neighbor, oeatom2_neighbor],
                    oechem.OEBondStereo_CisTrans,
                    oechem.OEBondStereo_Trans,
                )
                # Verify it matches now as a sanity check
                oebond_stereochemistry = (
                    OpenEyeToolkitWrapper._openeye_cip_bond_stereochemistry(
                        oemol, oebond
                    )
                )
                if oebond_stereochemistry != bond.stereochemistry:
                    raise InconsistentStereochemistryError(
                        "Programming error: OpenEye bond stereochemistry assumptions failed. "
                        f"The bond in the oemol has stereochemistry {oebond_stereochemistry} and "
                        f"the bond in the offmol has stereochemistry {bond.stereochemistry}."
                    )

        # Clean Up phase
        # The only feature of a molecule that wasn't perceived above seemed to be ring connectivity, better to run it
        # here then for someone to inquire about ring sizes and get 0 when it shouldn't be
        oechem.OEFindRingAtomsAndBonds(oemol)

        return oemol, off_to_oe_idx

    def to_openeye(self, molecule, aromaticity_model=DEFAULT_AROMATICITY_MODEL):
        r"""
        Create an OpenEye molecule using the specified aromaticity model

        ``OEAtom`` s have a different set of allowed value for partial
        charges than ``openff.toolkit.topology.Molecule``\ s. In the
        OpenEye toolkits, partial charges are stored on individual
        ``OEAtom``\ s, and their values are initialized to ``0.0``. In
        the Open Force Field Toolkit, an``openff.toolkit.topology.Molecule``'s
        ``partial_charges`` attribute is initialized to ``None`` and can
        be set to a unit-wrapped numpy array with
        units of elementary charge. The Open Force Field Toolkit
        considers an ``OEMol`` where every ``OEAtom`` has a partial
        charge of ``float('nan')`` to be equivalent to an Open Force
        Field Toolkit ``Molecule``'s ``partial_charges = None``. This
        assumption is made in both ``to_openeye`` and ``from_openeye``.

        .. todo ::

           * Should the aromaticity model be specified in some other way?

        .. warning :: This API is experimental and subject to change.

        Parameters
        ----------
        molecule : openff.toolkit.topology.molecule.Molecule object
            The molecule to convert to an OEMol
        aromaticity_model : str, optional, default=DEFAULT_AROMATICITY_MODEL
            The aromaticity model to use

        Returns
        -------
        oemol : openeye.oechem.OEMol
            An OpenEye molecule

        Examples
        --------

        Create an OpenEye molecule from a Molecule

        >>> from openff.toolkit import Molecule
        >>> toolkit_wrapper = OpenEyeToolkitWrapper()
        >>> molecule = Molecule.from_smiles('CC')
        >>> oemol = toolkit_wrapper.to_openeye(molecule)

        """
        from openeye import oechem

        oemol, off_to_oe_idx = self._connection_table_to_openeye(
            molecule, aromaticity_model=aromaticity_model
        )
        oemol = oechem.OEMol(oemol)
        # if not(molecule.name is None):
        oe_to_off_idx = dict([(j, i) for i, j in off_to_oe_idx.items()])

        oemol.SetTitle(molecule.name)
        # Make lists of OE atoms and OE bonds in the same order as the OFF atoms and OFF bonds
        oemol_atoms = [None] * molecule.n_atoms  # list of corresponding oemol atoms
        for oe_atom in oemol.GetAtoms():
            oe_idx = oe_atom.GetIdx()
            oemol_atoms[oe_to_off_idx[oe_idx]] = oe_atom
            off_atom = molecule.atoms[oe_to_off_idx[oe_idx]]
            oe_atom.SetName(off_atom.name)

            if off_atom.partial_charge is None:
                oe_atom.SetPartialCharge(float("nan"))
            else:
                oe_atom.SetPartialCharge(
                    off_atom.partial_charge.m_as(unit.elementary_charge)
                )
            res = oechem.OEAtomGetResidue(oe_atom)

            if "residue_name" in off_atom.metadata:
                res.SetName(off_atom.metadata["residue_name"])
            else:
                res.SetName("UNL")

            if "residue_number" in off_atom.metadata:
                res.SetResidueNumber(int(off_atom.metadata["residue_number"]))
            else:
                res.SetResidueNumber(1)

            if "chain_id" in off_atom.metadata:
                res.SetChainID(off_atom.metadata["chain_id"])
            else:
                res.SetChainID(" ")

            oechem.OEAtomSetResidue(oe_atom, res)

        assert None not in oemol_atoms

        oemol_bonds = [None] * molecule.n_bonds  # list of corresponding oemol bonds
        for oe_bond in oemol.GetBonds():
            at1_off_idx = oe_to_off_idx[oe_bond.GetBgnIdx()]
            at2_off_idx = oe_to_off_idx[oe_bond.GetEndIdx()]
            off_bond = molecule.get_bond_between(at1_off_idx, at2_off_idx)
            off_bond_idx = off_bond.molecule_bond_index
            oemol_bonds[off_bond_idx] = oe_bond
            if off_bond.fractional_bond_order is not None:
                oe_bond.SetData("fractional_bond_order", off_bond.fractional_bond_order)

        assert None not in oemol_bonds

        # Retain conformations, if present
        if molecule.n_conformers != 0:
            oemol.DeleteConfs()
            for conf in molecule._conformers:
                # OE needs a 1 x (3*n_Atoms) double array as input
                flat_coords = np.zeros(shape=oemol.NumAtoms() * 3, dtype=np.float64)
                for index, oe_idx in off_to_oe_idx.items():
                    (x, y, z) = conf[index, :].m_as(unit.angstrom)
                    flat_coords[(3 * oe_idx)] = x
                    flat_coords[(3 * oe_idx) + 1] = y
                    flat_coords[(3 * oe_idx) + 2] = z

                oecoords = oechem.OEFloatArray(flat_coords)
                oemol.NewConf(oecoords)

        # Retain charges, if present. All atoms are initialized above with a partial charge of NaN.
        if molecule.partial_charges is not None:
            oe_indexed_charges = np.zeros(shape=molecule.n_atoms, dtype=np.float64)
            assert hasattr(molecule.partial_charges, "units")
            for off_idx, charge in enumerate(molecule.partial_charges):
                oe_idx = off_to_oe_idx[off_idx]
                charge_unitless = charge.m_as(unit.elementary_charge)
                oe_indexed_charges[oe_idx] = charge_unitless
            # TODO: This loop below fails if we try to use an "enumerate"-style loop.
            #  It's worth investigating whether we make this assumption elsewhere in the codebase, since
            #  the OE docs may indicate that this sort of usage is a very bad thing to do.
            #  https://docs.eyesopen.com/toolkits/python/oechemtk/atombondindices.html#indices-for-molecule-lookup-considered-harmful
            # for oe_idx, oe_atom in enumerate(oemol.GetAtoms()):
            for oe_atom in oemol.GetAtoms():
                oe_idx = oe_atom.GetIdx()
                oe_atom.SetPartialCharge(oe_indexed_charges[oe_idx])

        # Retain properties, if present
        for key, value in molecule.properties.items():
            oechem.OESetSDData(oemol, str(key), str(value))

        return oemol

    def atom_is_in_ring(self, atom: "Atom") -> bool:
        """Return whether or not an atom is in a ring.

        It is assumed that this atom is in molecule.

        Parameters
        ----------
        atom : openff.toolkit.topology.molecule.Atom
            The molecule containing the atom of interest

        Returns
        -------
        is_in_ring : bool
            Whether or not the atom is in a ring.

        Raises
        ------
        NotAttachedToMoleculeError
        """
        if atom.molecule is None:
            raise NotAttachedToMoleculeError(
                "This Atom does not belong to a Molecule object"
            )

        molecule = atom.molecule
        atom_index = atom.molecule_atom_index

        oemol = molecule.to_openeye()

        # Molecule.to_openeye() is guaranteed to preserve atom ordering
        is_in_ring = [*oemol.GetAtoms()][atom_index].IsInRing()

        return is_in_ring

    def bond_is_in_ring(self, bond: "Bond") -> bool:
        """Return whether or not a bond is in a ring.

        It is assumed that this atom is in molecule.

        Parameters
        ----------
        bond : openff.toolkit.topology.molecule.Bond
            The molecule containing the atom of interest

        Returns
        -------
        is_in_ring : bool
            Whether or not the bond of index `bond_index` is in a ring

        Raises
        ------
        NotAttachedToMoleculeError
        """
        if bond.molecule is None:
            raise NotAttachedToMoleculeError(
                "This Bond does not belong to a Molecule object"
            )

        molecule = bond.molecule

        oemol = molecule.to_openeye()

        # Molecule.to_openeye() is NOT guaranteed to preserve bond ordering,
        # so we must look up the corresponding `OEBond` via `OEAtom`s
        oebond = oemol.GetBond(
            [*oemol.GetAtoms()][bond.atom1_index],
            [*oemol.GetAtoms()][bond.atom2_index],
        )

        is_in_ring = oebond.IsInRing()

        return is_in_ring

    def _get_smiles_flavor(self, isomeric, explicit_hydrogens):
        from openeye import oechem

        # this sets up the default settings following the old DEFAULT flag
        # more information on flags can be found here
        # <https://docs.eyesopen.com/toolkits/python/oechemtk/OEChemConstants/OESMILESFlag.html#OEChem::OESMILESFlag>
        smiles_options = (
            oechem.OESMILESFlag_Canonical
            | oechem.OESMILESFlag_Isotopes
            | oechem.OESMILESFlag_RGroups
        )

        # check if we want an isomeric smiles
        if isomeric:
            # add the atom and bond stereo flags
            smiles_options |= (
                oechem.OESMILESFlag_AtomStereo | oechem.OESMILESFlag_BondStereo
            )

        if explicit_hydrogens:
            # add the hydrogen flag
            smiles_options |= oechem.OESMILESFlag_Hydrogens

        return smiles_options

    def to_smiles(self, molecule, isomeric=True, explicit_hydrogens=True, mapped=False):
        """
        Uses the OpenEye toolkit to convert a Molecule into a SMILES string.
        A partially mapped smiles can also be generated for atoms of interest by supplying an `atom_map` to the
        properties dictionary.

        Parameters
        ----------
        molecule : An openff.toolkit.topology.Molecule
            The molecule to convert into a SMILES.
        isomeric: bool optional, default= True
            return an isomeric smiles
        explicit_hydrogens: bool optional, default=True
            return a smiles string containing all hydrogens explicitly
        mapped: bool optional, default=False
            return a explicit hydrogen mapped smiles, the atoms to be mapped can be controlled by supplying an
            atom map into the properties dictionary. If no mapping is passed all atoms will be mapped in order, else
            an atom map dictionary from the current atom index to the map id should be supplied with no duplicates.
            The map ids (values) should start from 0 or 1.

        Returns
        -------
        smiles : str
            The SMILES of the input molecule.
        """
        from openeye import oechem

        oemol = self.to_openeye(molecule)

        smiles_options = self._get_smiles_flavor(isomeric, explicit_hydrogens)

        if mapped:
            assert explicit_hydrogens is True, (
                "Mapped smiles require all hydrogens and "
                "stereochemsitry to be defined to retain order"
            )

            # if we only want to map specific atoms check for an atom map
            atom_map = molecule._properties.get("atom_map", None)
            if atom_map is not None:
                # make sure there are no repeated indices
                map_ids = set(atom_map.values())
                if len(map_ids) < len(atom_map):
                    atom_map = None
                elif 0 in atom_map.values():
                    # we need to increment the map index
                    for atom, map in atom_map.items():
                        atom_map[atom] = map + 1

            if atom_map is None:
                # now we need to add the atom map to the atoms
                for oeatom in oemol.GetAtoms():
                    oeatom.SetMapIdx(oeatom.GetIdx() + 1)
            else:
                for atom in oemol.GetAtoms():
                    try:
                        # try to set the atom map
                        map_idx = atom_map[atom.GetIdx()]
                        atom.SetMapIdx(map_idx)
                    except KeyError:
                        continue

            smiles_options |= oechem.OESMILESFlag_AtomMaps

        smiles = oechem.OECreateSmiString(oemol, smiles_options)
        return smiles

    def to_inchi(self, molecule, fixed_hydrogens=False):
        """
        Create an InChI string for the molecule using the RDKit Toolkit.
        InChI is a standardised representation that does not capture tautomers
        unless specified using the fixed hydrogen layer.

        For information on InChi see here https://iupac.org/who-we-are/divisions/division-details/inchi/

        Parameters
        ----------
        molecule : An openff.toolkit.topology.Molecule
            The molecule to convert into a SMILES.

        fixed_hydrogens: bool, default=False
            If a fixed hydrogen layer should be added to the InChI, if `True` this
            will produce a non standard specific InChI string of the molecule.

        Returns
        --------
        inchi: str
            The InChI string of the molecule.
        """

        from openeye import oechem

        oemol = self.to_openeye(molecule)

        if fixed_hydrogens:
            opts = oechem.OEInChIOptions()
            opts.SetFixedHLayer(True)
            inchi = oechem.OEMolToInChI(oemol)

        else:
            inchi = oechem.OEMolToSTDInChI(oemol)

        return inchi

    def to_inchikey(self, molecule, fixed_hydrogens=False):
        """
        Create an InChIKey for the molecule using the RDKit Toolkit.
        InChIKey is a standardised representation that does not capture tautomers
        unless specified using the fixed hydrogen layer.

        For information on InChi see here https://iupac.org/who-we-are/divisions/division-details/inchi/

        Parameters
        ----------
        molecule : An openff.toolkit.topology.Molecule
            The molecule to convert into a SMILES.

        fixed_hydrogens: bool, default=False
            If a fixed hydrogen layer should be added to the InChI, if `True` this will produce a non standard specific
            InChI string of the molecule.

        Returns
        --------
        inchi_key: str
            The InChIKey representation of the molecule.
        """

        from openeye import oechem

        oemol = self.to_openeye(molecule)

        if fixed_hydrogens:
            opts = oechem.OEInChIOptions()
            opts.SetFixedHLayer(True)
            inchi_key = oechem.OEMolToInChIKey(oemol)

        else:
            inchi_key = oechem.OEMolToSTDInChIKey(oemol)

        return inchi_key

    def to_iupac(self, molecule):
        """Generate IUPAC name from Molecule

        Parameters
        ----------
        molecule : An openff.toolkit.topology.Molecule
            The molecule to convert into a SMILES.

        Returns
        -------
        iupac_name : str
            IUPAC name of the molecule

        Examples
        --------

        >>> from openff.toolkit import Molecule
        >>> from openff.toolkit.utils import get_data_file_path
        >>> sdf_filepath = get_data_file_path('molecules/ethanol.sdf')
        >>> molecule = Molecule(sdf_filepath)
        >>> toolkit = OpenEyeToolkitWrapper()
        >>> iupac_name = toolkit.to_iupac(molecule)

        """
        from openeye import oeiupac

        oemol = self.to_openeye(molecule)

        return oeiupac.OECreateIUPACName(oemol)

    def canonical_order_atoms(self, molecule):
        """
        Canonical order the atoms in the molecule using the OpenEye toolkit.

        Parameters
        ----------
        molecule: openff.toolkit.topology.Molecule
            The input molecule

         Returns
        -------
        molecule : openff.toolkit.topology.Molecule
            The input molecule, with canonically-indexed atoms and bonds.
        """

        from openeye import oechem

        oemol = self.to_openeye(molecule)

        oechem.OECanonicalOrderAtoms(oemol)
        oechem.OECanonicalOrderBonds(oemol)

        # reorder the iterator
        vatm = []
        for atom in oemol.GetAtoms():
            if atom.GetAtomicNum() != oechem.OEElemNo_H:
                vatm.append(atom)
        oemol.OrderAtoms(vatm)

        vbnd = []
        for bond in oemol.GetBonds():
            if (
                bond.GetBgn().GetAtomicNum() != oechem.OEElemNo_H
                and bond.GetEnd().GetAtomicNum() != oechem.OEElemNo_H
            ):
                vbnd.append(bond)
        oemol.OrderBonds(vbnd)

        oemol.Sweep()

        for bond in oemol.GetBonds():
            if bond.GetBgnIdx() > bond.GetEndIdx():
                bond.SwapEnds()

        return self.from_openeye(
            oemol, allow_undefined_stereo=True, _cls=molecule.__class__
        )

    def from_smiles(
        self,
        smiles,
        hydrogens_are_explicit=False,
        allow_undefined_stereo=False,
        _cls=None,
    ):
        """
        Create a Molecule from a SMILES string using the OpenEye toolkit.

        .. warning :: This API is experimental and subject to change.

        Parameters
        ----------
        smiles : str
            The SMILES string to turn into a molecule
        hydrogens_are_explicit : bool, default = False
            If False, OE will perform hydrogen addition using OEAddExplicitHydrogens
        allow_undefined_stereo : bool, default=False
            Whether to accept SMILES with undefined stereochemistry. If False,
            an exception will be raised if a SMILES with undefined stereochemistry
            is passed into this function.
        _cls : class
            Molecule constructor

        Returns
        -------
        molecule : openff.toolkit.topology.Molecule
            An OpenFF style molecule.

        Raises
        ------
        RadicalsNotSupportedError : If any atoms in the OpenEye molecule contain radical electrons.
        """
        from openeye import oechem

        oemol = oechem.OEGraphMol()
        if not oechem.OESmilesToMol(oemol, smiles):
            raise SMILESParseError("Unable to parse the SMILES string")
        if not (hydrogens_are_explicit):
            result = oechem.OEAddExplicitHydrogens(oemol)
            if not result:
                raise ValueError(
                    "Addition of explicit hydrogens failed in from_openeye"
                )
        elif hydrogens_are_explicit and oechem.OEHasImplicitHydrogens(oemol):
            raise ValueError(
                f"'hydrogens_are_explicit' was specified as True, but OpenEye Toolkit interpreted "
                f"SMILES '{smiles}' as having implicit hydrogen. If this SMILES is intended to "
                f"express all explicit hydrogens in the molecule, then you should construct the "
                f"desired molecule as an OEMol (where oechem.OEHasImplicitHydrogens(oemol) returns "
                f"False), and then use Molecule.from_openeye() to create the desired OFFMol."
            )

        # Set partial charges to None, since they couldn't have been stored in a SMILES
        for atom in oemol.GetAtoms():
            atom.SetPartialCharge(float("nan"))

        molecule = self.from_openeye(
            oemol, _cls=_cls, allow_undefined_stereo=allow_undefined_stereo
        )
        return molecule

    def from_inchi(self, inchi, allow_undefined_stereo=False, _cls=None):
        """
        Construct a Molecule from a InChI representation

        Parameters
        ----------
        inchi : str
            The InChI representation of the molecule.

        allow_undefined_stereo : bool, default=False
            Whether to accept InChI with undefined stereochemistry. If False,
            an exception will be raised if a InChI with undefined stereochemistry
            is passed into this function.

        _cls : class
            Molecule constructor

        Returns
        -------
        molecule : openff.toolkit.topology.Molecule
        """

        from openeye import oechem

        # This calls the same functions as OESmilesToMol
        oemol = oechem.OEGraphMol()
        oechem.OEInChIToMol(oemol, inchi)

        # try and catch InChI parsing fails
        # if there are no atoms don't build the molecule
        if oemol.NumAtoms() == 0:
            raise RuntimeError(
                "There was an issue parsing the InChI string, please check and try again."
            )

        molecule = self.from_openeye(
            oemol, allow_undefined_stereo=allow_undefined_stereo, _cls=_cls
        )

        return molecule

    def from_iupac(self, iupac_name, allow_undefined_stereo=False, _cls=None, **kwargs):
        """
        Construct a Molecule from an IUPAC name

        Parameters
        ----------
        iupac_name : str
            The IUPAC or common name of the molecule.
        allow_undefined_stereo : bool, default=False
            Whether to accept a molecule name with undefined stereochemistry. If False,
            an exception will be raised if a molecule name with undefined stereochemistry
            is passed into this function.
        _cls : class
            Molecule constructor

        Returns
        -------
        molecule : openff.toolkit.topology.Molecule

        """
        from openeye import oechem, oeiupac

        oemol = oechem.OEMol()
        parsing_result = oeiupac.OEParseIUPACName(oemol, iupac_name)
        if not parsing_result:
            raise InvalidIUPACNameError(
                f"OpenEye failed to parse {iupac_name} as a IUPAC name"
            )
        oechem.OETriposAtomNames(oemol)
        result = oechem.OEAddExplicitHydrogens(oemol)
        if not result:
            raise Exception("Addition of explicit hydrogens failed in from_iupac")

        molecule = self.from_openeye(
            oemol, allow_undefined_stereo=allow_undefined_stereo, _cls=_cls, **kwargs
        )

        return molecule

    def generate_conformers(
        self,
        molecule,
        n_conformers=1,
        rms_cutoff=None,
        clear_existing=True,
        make_carboxylic_acids_cis=False,
    ):
        r"""
        Generate molecule conformers using OpenEye Omega.

        .. warning :: This API is experimental and subject to change.

        .. todo ::

            * which parameters should we expose? (or can we implement a general system with \*\*kwargs?)
            * will the coordinates be returned in the OpenFF Molecule's own indexing system? Or is there a chance that
              they'll get reindexed when we convert the input into an OEmol?

        Parameters
        ----------
        molecule : a :class:`Molecule`
            The molecule to generate conformers for.
        n_conformers : int, default=1
            The maximum number of conformers to generate.
        rms_cutoff : unit-wrapped float, in units of distance, optional, default=None
            The minimum RMS value at which two conformers are considered redundant and one is deleted.
            If None, the cutoff is set to 1 Angstrom
        clear_existing : bool, default=True
            Whether to overwrite existing conformers for the molecule
        make_carboxylic_acids_cis: bool, default=False
            Guarantee all conformers have exclusively cis carboxylic acid groups (COOH)
            by rotating the proton in any trans carboxylic acids 180 degrees around the C-O bond.
        """
        import copy

        from openeye import oeomega

        # Copy the molecule and scrub the conformers so that omega HAS to read stereo from graph mol
        # See https://github.com/openforcefield/openff-toolkit/issues/1152
        mol_copy = copy.deepcopy(molecule)
        mol_copy._conformers = None

        oemol = self.to_openeye(mol_copy)
        omega = oeomega.OEOmega()
        omega.SetMaxConfs(n_conformers)
        omega.SetCanonOrder(False)
        omega.SetSampleHydrogens(True)
        omega.SetEnergyWindow(15.0)  # unit?
        if rms_cutoff is None:
            omega.SetRMSThreshold(1.0)
        else:
            omega.SetRMSThreshold(rms_cutoff.m_as(unit.angstrom))
        # Don't generate random stereoisomer if not specified
        omega.SetStrictStereo(True)
        status = omega(oemol)

        if status is False:
            omega.SetStrictStereo(False)
            new_status = omega(oemol)
            if new_status is False:
                raise ConformerGenerationError(
                    "OpenEye Omega conformer generation failed"
                )

        molecule2 = self.from_openeye(
            oemol, allow_undefined_stereo=True, _cls=molecule.__class__
        )

        if clear_existing:
            molecule._conformers = list()

        for conformer in molecule2._conformers:
            molecule._add_conformer(conformer)

        if make_carboxylic_acids_cis:
            molecule._make_carboxylic_acids_cis(toolkit_registry=self)

    def apply_elf_conformer_selection(
        self,
        molecule: "Molecule",
        percentage: float = 2.0,
        limit: int = 10,
    ):
        """Applies the `ELF method
        <https://docs.eyesopen.com/toolkits/python/quacpactk/molchargetheory.html#elf-conformer-selection>`_
        to select a set of diverse
        conformers which have minimal electrostatically strongly interacting functional
        groups from a molecules conformers.

        Notes
        -----
        * The input molecule should have a large set of conformers already
          generated to select the ELF conformers from.
        * The selected conformers will be retained in the ``molecule.conformers`` list
          while unselected conformers will be discarded.
        * Conformers generated with the OpenEye toolkit often include trans
          carboxylic acids (COOH). These are unphysical and will be rejected by
          ``apply_elf_conformer_selection``. If no conformers are selected, try
          re-running ``generate_conformers`` with the ``make_carboxylic_acids_cis``
          argument set to ``True``

        See Also
        --------
        RDKitToolkitWrapper.apply_elf_conformer_selection

        Parameters
        ----------
        molecule
            The molecule which contains the set of conformers to select from.
        percentage
            The percentage of conformers with the lowest electrostatic interaction
            energies to greedily select from.
        limit
            The maximum number of conformers to select.
        """

        from openeye import oechem, oequacpac

        if molecule.n_conformers == 0:
            return

        oe_molecule = molecule.to_openeye()

        # Select a subset of the OMEGA generated conformers using the ELF10 method.
        oe_elf_options = oequacpac.OEELFOptions()
        oe_elf_options.SetElfLimit(limit)
        oe_elf_options.SetPercent(percentage)

        oe_elf = oequacpac.OEELF(oe_elf_options)

        output_stream = oechem.oeosstream()

        oechem.OEThrow.SetOutputStream(output_stream)
        oechem.OEThrow.Clear()

        status = oe_elf.Select(oe_molecule)

        oechem.OEThrow.SetOutputStream(oechem.oeerr)

        output_string = output_stream.str().decode("UTF-8")
        output_string = output_string.replace("Warning: ", "")
        output_string = re.sub("^: +", "", output_string, flags=re.MULTILINE)
        output_string = re.sub("\n$", "", output_string)

        # Check to make sure the call to OE was succesful, and re-route any
        # non-fatal warnings to the correct logger.
        if output_string and not status:
            raise RuntimeError("\n" + output_string)
        elif not status:
            raise RuntimeError(
                "OpenEye failed to select conformers, but did not return any output. "
                "This most commonly occurs when the Molecule does not have enough conformers to "
                "select from. Try calling Molecule.apply_elf_conformer_selection() again after "
                "running Molecule.generate_conformers() with a much larger value of n_conformers "
                "or with make_carboxylic_acids_cis=True."
            )
        elif output_string:
            logger.warning(output_string)

        # Extract and store the ELF conformers on the input molecule.
        conformers = []

        for oe_conformer in oe_molecule.GetConfs():

            conformer = np.zeros((oe_molecule.NumAtoms(), 3))

            for atom_index, coordinates in oe_conformer.GetCoords().items():
                conformer[atom_index, :] = coordinates

            conformers.append(unit.Quantity(conformer, unit.angstrom))

        molecule._conformers = conformers

    def assign_partial_charges(
        self,
        molecule,
        partial_charge_method=None,
        use_conformers=None,
        strict_n_conformers=False,
        normalize_partial_charges=True,
        _cls=None,
    ):
        """
        Compute partial charges with OpenEye quacpac, and assign
        the new values to the partial_charges attribute.

        .. warning :: This API is experimental and subject to change.

        .. todo ::

           * Should the default be ELF?
           * Can we expose more charge models?


        Parameters
        ----------
        molecule : openff.toolkit.topology.Molecule
            Molecule for which partial charges are to be computed
        partial_charge_method : str, optional, default=None
            The charge model to use. One of ['amberff94', 'mmff', 'mmff94', 'am1-mulliken', 'am1bcc',
            'am1bccnosymspt', 'am1bccelf10']
            If None, 'am1-mulliken' will be used.
        use_conformers : iterable of unit-wrapped numpy arrays, each with
            shape (n_atoms, 3) and dimension of distance. Optional, default = None
            Coordinates to use for partial charge calculation. If None, an appropriate number
            of conformers will be generated.
        strict_n_conformers : bool, default=False
            Whether to raise an exception if an invalid number of conformers is provided for the
            given charge method.
            If this is False and an invalid number of conformers is found, a warning will be raised.
        normalize_partial_charges : bool, default=True
            Whether to offset partial charges so that they sum to the total formal charge of the molecule.
            This is used to prevent accumulation of rounding errors when the partial charge generation method has
            low precision.
        _cls : class
            Molecule constructor

        Raises
        ------
        ChargeMethodUnavailableError if the requested charge method can not be handled by this toolkit

        ChargeCalculationError if the charge method is supported by this toolkit, but fails
        """

        import numpy as np
        from openeye import oechem, oequacpac

        from openff.toolkit.topology import Molecule

        SUPPORTED_CHARGE_METHODS = {
            "am1bcc": {
                "oe_charge_method": oequacpac.OEAM1BCCCharges,
                "min_confs": 1,
                "max_confs": 1,
                "rec_confs": 1,
            },
            "am1-mulliken": {
                "oe_charge_method": oequacpac.OEAM1Charges,
                "min_confs": 1,
                "max_confs": 1,
                "rec_confs": 1,
            },
            "gasteiger": {
                "oe_charge_method": oequacpac.OEGasteigerCharges,
                "min_confs": 0,
                "max_confs": 0,
                "rec_confs": 0,
            },
            "mmff94": {
                "oe_charge_method": oequacpac.OEMMFF94Charges,
                "min_confs": 0,
                "max_confs": 0,
                "rec_confs": 0,
            },
            "am1bccnosymspt": {
                "oe_charge_method": oequacpac.OEAM1BCCCharges,
                "min_confs": 1,
                "max_confs": 1,
                "rec_confs": 1,
            },
            "am1elf10": {
                "oe_charge_method": oequacpac.OEELFCharges(
                    oequacpac.OEAM1Charges(optimize=True, symmetrize=True), 10
                ),
                "min_confs": 1,
                "max_confs": None,
                "rec_confs": 500,
            },
            "am1bccelf10": {
                "oe_charge_method": oequacpac.OEAM1BCCELF10Charges,
                "min_confs": 1,
                "max_confs": None,
                "rec_confs": 500,
            },
        }

        if partial_charge_method is None:
            partial_charge_method = "am1-mulliken"

        partial_charge_method = partial_charge_method.lower()

        if partial_charge_method not in SUPPORTED_CHARGE_METHODS:
            raise ChargeMethodUnavailableError(
                f"partial_charge_method '{partial_charge_method}' is not available from OpenEyeToolkitWrapper. "
                f"Available charge methods are {list(SUPPORTED_CHARGE_METHODS.keys())} "
            )

        charge_method = SUPPORTED_CHARGE_METHODS[partial_charge_method]

        if _cls is None:
            _cls = Molecule

        # Make a temporary copy of the molecule, since we'll be messing with its conformers
        mol_copy = _cls(molecule)

        if use_conformers is None:
            if charge_method["rec_confs"] == 0:
                mol_copy._conformers = None
            else:
                self.generate_conformers(
                    mol_copy,
                    n_conformers=charge_method["rec_confs"],
                    rms_cutoff=0.25 * unit.angstrom,
                    make_carboxylic_acids_cis=True,
                )
                # TODO: What's a "best practice" RMS cutoff to use here?
        else:
            mol_copy._conformers = None
            for conformer in use_conformers:
                mol_copy._add_conformer(conformer)
            self._check_n_conformers(
                mol_copy,
                partial_charge_method=partial_charge_method,
                min_confs=charge_method["min_confs"],
                max_confs=charge_method["max_confs"],
                strict_n_conformers=strict_n_conformers,
            )

        oemol = mol_copy.to_openeye()

        errfs = oechem.oeosstream()
        oechem.OEThrow.SetOutputStream(errfs)
        oechem.OEThrow.Clear()

        # The OpenFF toolkit has always supported a version of AM1BCC with no geometry optimization
        # or symmetry correction. So we include this keyword to provide a special configuration of quacpac
        # if requested.
        if partial_charge_method == "am1bccnosymspt":
            optimize = False
            symmetrize = False
            quacpac_status = oequacpac.OEAssignCharges(
                oemol, charge_method["oe_charge_method"](optimize, symmetrize)
            )
        else:
            oe_charge_method = charge_method["oe_charge_method"]

            if callable(oe_charge_method):
                oe_charge_method = oe_charge_method()

            quacpac_status = oequacpac.OEAssignCharges(oemol, oe_charge_method)

        oechem.OEThrow.SetOutputStream(oechem.oeerr)  # restoring to original state
        # This logic handles errors encountered in #34, which can occur when using ELF10 conformer selection
        if not quacpac_status:

            oe_charge_engine = (
                oequacpac.OEAM1Charges
                if partial_charge_method == "am1elf10"
                else oequacpac.OEAM1BCCCharges
            )

            if "SelectElfPop: issue with removing trans COOH conformers" in (
                errfs.str().decode("UTF-8")
            ):
                logger.warning(
                    f"Warning: charge assignment involving ELF10 conformer selection failed due to a "
                    f"known bug (toolkit issue #346). Downgrading to {oe_charge_engine.__name__} "
                    f"charge assignment for this molecule. More information "
                    f"is available at https://github.com/openforcefield/openff-toolkit/issues/346"
                )
                quacpac_status = oequacpac.OEAssignCharges(oemol, oe_charge_engine())

        if quacpac_status is False:
            raise ChargeCalculationError(
                f'Unable to assign charges: {errfs.str().decode("UTF-8")}'
            )

        # Extract and return charges
        # TODO: Make sure atom mapping remains constant
        # Extract the list of charges, taking into account possible indexing differences
        charges = unit.Quantity(
            np.zeros(shape=oemol.NumAtoms(), dtype=np.float64), unit.elementary_charge
        )
        for oeatom in oemol.GetAtoms():
            index = oeatom.GetIdx()
            charge = oeatom.GetPartialCharge()
            charge = charge * unit.elementary_charge
            charges[index] = charge

        molecule.partial_charges = charges

        if normalize_partial_charges:
            molecule._normalize_partial_charges()

    def compute_partial_charges_am1bcc(
        self, molecule, use_conformers=None, strict_n_conformers=False
    ):
        """
        Compute AM1BCC partial charges with OpenEye quacpac. This function will attempt to use
        the OEAM1BCCELF10 charge generation method, but may print a warning and fall back to
        normal OEAM1BCC if an error is encountered. This error is known to occur with some
        carboxylic acids, and is under investigation by OpenEye.


        .. warning :: This API is experimental and subject to change.

        Parameters
        ----------
        molecule : Molecule
            Molecule for which partial charges are to be computed
        use_conformers : iterable of unit-wrapped numpy arrays, each with
            shape (n_atoms, 3) and dimension of distance. Optional, default = None
            Coordinates to use for partial charge calculation. If None, an appropriate number of conformers
            will be generated.
        strict_n_conformers : bool, default=False
            Whether to raise an exception if an invalid number of conformers is provided.
            If this is False and an invalid number of conformers is found, a warning will be raised
            instead of an Exception.

        Returns
        -------
        charges : numpy.array of shape (natoms) of type float
            The partial charges
        """
        # TODO: Remove in version 0.12.0

        import warnings

        warnings.warn(
            "compute_partial_charges_am1bcc is deprecated and will be removed in version 0.12.0. "
            "Use assign_partial_charges(partial_charge_method='am1bcc') instead.",
            UserWarning,
        )
        self.assign_partial_charges(
            molecule,
            partial_charge_method="am1bccelf10",
            use_conformers=use_conformers,
            strict_n_conformers=strict_n_conformers,
        )
        return molecule.partial_charges

    def assign_fractional_bond_orders(
        self, molecule, bond_order_model=None, use_conformers=None, _cls=None
    ):
        """
        Update and store list of bond orders this molecule. Bond orders are stored on each
        bond, in the `bond.fractional_bond_order` attribute.

        .. warning :: This API is experimental and subject to change.

        Parameters
        ----------
        molecule : openff.toolkit.topology.molecule Molecule
            The molecule to assign wiberg bond orders to
        bond_order_model : str, optional, default=None
            The charge model to use. One of ['am1-wiberg', 'am1-wiberg-elf10',
            'pm3-wiberg', 'pm3-wiberg-elf10']. If None, 'am1-wiberg' will be used.
        use_conformers : iterable of unit-wrapped np.array with shape (n_atoms, 3) and
            dimension of distance, optional, default=None
            The conformers to use for fractional bond order calculation. If None, an
            appropriate number of conformers will be generated by an available
            ToolkitWrapper. If the chosen ``bond_order_model`` is an ELF variant, the ELF
            conformer selection method will be applied to the provided conformers.
        _cls : class
            Molecule constructor
        """
        from openeye import oechem, oequacpac

        if _cls is None:
            from openff.toolkit.topology.molecule import Molecule

            _cls = Molecule

        # Make a copy since we'll be messing with this molecule's conformers
        temp_mol = _cls(molecule)

        if bond_order_model is None:
            bond_order_model = "am1-wiberg"

        bond_order_model = bond_order_model.lower()

        is_elf_method = bond_order_model in ["am1-wiberg-elf10", "pm3-wiberg-elf10"]

        if use_conformers is None:
            self.generate_conformers(
                molecule=temp_mol,
                n_conformers=1 if not is_elf_method else 500,
                # 0.05 is the recommended RMS when generating a 'Dense' amount of
                # conformers using Omega: https://docs.eyesopen.com/toolkits/python/
                # omegatk/OEConfGenConstants/OEFragBuilderMode.html.
                rms_cutoff=None if not is_elf_method else 0.05 * unit.angstrom,
                make_carboxylic_acids_cis=True,
            )
        else:
            temp_mol._conformers = None
            for conformer in use_conformers:
                temp_mol._add_conformer(conformer)
        if temp_mol.n_conformers == 0:
            raise Exception(
                "No conformers present in molecule submitted for fractional bond order calculation. Consider "
                "loading the molecule from a file with geometry already present or running "
                "molecule.generate_conformers() before calling molecule.compute_wiberg_bond_orders()"
            )

        if is_elf_method:
            # Apply the ELF10 conformer selection method.
            temp_mol.apply_elf_conformer_selection()

        # Set the options to use when computing the WBOs. This is based on example at
        # https://docs.eyesopen.com/toolkits/python/quacpactk/examples_summary_wibergbondorders.html
        am1 = oequacpac.OEAM1()

        am1results = oequacpac.OEAM1Results()
        am1options = am1.GetOptions()

        if bond_order_model.startswith("am1-wiberg"):
            am1options.SetSemiMethod(oequacpac.OEMethodType_AM1)
        elif bond_order_model.startswith("pm3-wiberg"):
            # TODO: Make sure that modifying am1options actually works
            am1options.SetSemiMethod(oequacpac.OEMethodType_PM3)
        else:
            raise ValueError(
                f"Bond order model '{bond_order_model}' is not supported by "
                f"OpenEyeToolkitWrapper. Supported models are ['am1-wiberg', "
                f"'am1-wiberg-elf10', 'pm3-wiberg', 'pm3-wiberg-elf10']."
            )

        # Convert the conformers into OE friendly objects to make setting them one
        # at a time easier.
        oe_conformers = [
            oechem.OEFloatArray(conformer.m_as(unit.angstrom).flatten())
            for conformer in temp_mol.conformers
        ]

        oemol = self.to_openeye(temp_mol)
        bond_orders = defaultdict(list)

        for oe_conformer in oe_conformers:

            oemol.DeleteConfs()
            oemol.NewConf(oe_conformer)

            status = am1.CalcAM1(am1results, oemol)

            if status is False:

                raise Exception(
                    "Unable to assign charges (in the process of calculating "
                    "fractional bond orders)"
                )

            for bond in oemol.GetBonds():

                bond_orders[bond.GetIdx()].append(
                    am1results.GetBondOrder(bond.GetBgnIdx(), bond.GetEndIdx())
                )

        # TODO: Will bonds always map back to the same index? Consider doing a
        #       topology mapping.
        for bond_idx, conformer_bond_orders in bond_orders.items():

            # Get bond order
            order = np.mean(conformer_bond_orders)

            mol_bond = molecule._bonds[bond_idx]
            mol_bond.fractional_bond_order = order

    def get_tagged_smarts_connectivity(self, smarts):
        """
        Returns a tuple of tuples indicating connectivity between tagged atoms in a SMARTS string. Does not
        return bond order.

        Parameters
        ----------
        smarts : str
            The tagged SMARTS to analyze

        Returns
        -------
        unique_tags : tuple of int
            A sorted tuple of all unique tagged atom map indices.
        tagged_atom_connectivity : tuple of tuples of int, shape n_tagged_bonds x 2
            A tuple of tuples, where each inner tuple is a pair of tagged atoms
            (tag_idx_1, tag_idx_2) which are bonded. The inner tuples are ordered
            smallest-to-largest, and the tuple of tuples is ordered lexically. The
            return value for an improper torsion would be ((1, 2), (2, 3), (2, 4)).

        Raises
        ------
        SMIRKSParsingError
            If OpenEye toolkit was unable to parse the provided smirks/tagged smarts
        """
        from openeye import oechem

        from openff.toolkit.typing.chemistry import SMIRKSParsingError

        qmol = oechem.OEQMol()
        status = oechem.OEParseSmarts(qmol, smarts)
        if not status:
            raise SMIRKSParsingError(
                f"OpenEye Toolkit was unable to parse SMIRKS {smarts}"
            )

        unique_tags = set()
        connections = set()
        for at1 in qmol.GetAtoms():
            if at1.GetMapIdx() == 0:
                continue
            unique_tags.add(at1.GetMapIdx())
            for at2 in at1.GetAtoms():
                if at2.GetMapIdx() == 0:
                    continue
                cxn_to_add = sorted([at1.GetMapIdx(), at2.GetMapIdx()])
                connections.add(tuple(cxn_to_add))
        connections = tuple(sorted(list(connections)))
        unique_tags = tuple(sorted(list(unique_tags)))
        return tuple(unique_tags), tuple(connections)

    @staticmethod
    def _find_smarts_matches(
        oemol,
        smarts,
        aromaticity_model=DEFAULT_AROMATICITY_MODEL,
        unique=False,
    ):
        """Find all sets of atoms in the provided OpenEye molecule that match the provided SMARTS string.

        Parameters
        ----------
        oemol : openeye.oechem.OEMol or similar
            oemol to process with the SMIRKS in order to find matches
        smarts : str
            SMARTS string with any number of sequentially tagged atoms.
            If there are N tagged atoms numbered 1..N, the resulting matches will be N-tuples of
            atoms that match the corresponding tagged atoms.
        aromaticity_model : str, optional, default=None
            OpenEye aromaticity model designation as a string, such as ``OEAroModel_MDL``.
            Molecule is prepared with this aromaticity model prior to querying.

        Returns
        -------
        matches : list of tuples of atoms indices within the ``oemol``
            matches[index] is an N-tuple of atom numbers from the ``oemol``
            Matches are returned in no guaranteed order.
            # TODO: What is returned if no matches are found? An empty list, or None?
            # TODO: Ensure that SMARTS numbers 1, 2, 3... are rendered into order of returned
            #    matches indexed by 0, 1, 2...

        .. notes ::

           * Raises ``LicenseError`` if valid OpenEye tools license is not found, rather than
               causing program to terminate
           * Raises ``ValueError`` if ``smarts`` query is malformed

        """
        from openeye import oechem
        from openeye.oechem import OESubSearch

        # Make a copy of molecule so we don't influence original (probably safer than deepcopy per C Bayly)
        mol = oechem.OEMol(oemol)
        # Set up query
        qmol = oechem.OEQMol()
        if not oechem.OEParseSmarts(qmol, smarts):
            raise ValueError(f"Error parsing SMARTS '{smarts}'")

        # Apply aromaticity model
        if type(aromaticity_model) == str:
            # Check if the user has provided a manually-specified aromaticity_model
            if hasattr(oechem, aromaticity_model):
                oearomodel = getattr(oechem, aromaticity_model)
            else:
                raise ValueError(
                    "Error: provided aromaticity model not recognized by oechem."
                )
        else:
            raise ValueError("Error: provided aromaticity model must be a string.")

        # OEPrepareSearch will clobber our desired aromaticity model if we don't sync up mol
        # and qmol ahead of time.
        # Prepare molecule
        # oechem.OEClearAromaticFlags(mol)
        # oechem.OEAssignAromaticFlags(mol, oearomodel)

        # If aromaticity model was provided, prepare query molecule
        oechem.OEClearAromaticFlags(qmol)
        oechem.OEAssignAromaticFlags(qmol, oearomodel)
        # oechem.OEAssignHybridization(mol)
        oechem.OEAssignHybridization(qmol)

        # Build list of matches
        # TODO: The MoleculeImage mapping should preserve ordering of template molecule for equivalent atoms
        #       and speed matching for larger molecules.
        substructure_search = OESubSearch(qmol)
        # TODO: max_matches = int(max_matches) if max_matches is not None else 0
        max_matches = 0
        substructure_search.SetMaxMatches(max_matches)
        oechem.OEPrepareSearch(mol, substructure_search)
        matches = list()
        for match in substructure_search.Match(mol, unique):
            # Compile list of atom indices that match the pattern tags
            atom_indices = dict()
            for matched_atom in match.GetAtoms():
                if matched_atom.pattern.GetMapIdx() != 0:
                    atom_indices[
                        matched_atom.pattern.GetMapIdx() - 1
                    ] = matched_atom.target.GetIdx()
            # Compress into list
            atom_indices = [atom_indices[index] for index in range(len(atom_indices))]
            # Convert to tuple
            matches.append(tuple(atom_indices))
        return matches

    def find_smarts_matches(
        self,
        molecule,
        smarts,
        aromaticity_model="OEAroModel_MDL",
        unique=False,
    ):
        """
        Find all SMARTS matches for the specified molecule, using the specified aromaticity model.

        .. warning :: This API is experimental and subject to change.

        Parameters
        ----------
        molecule : openff.toolkit.topology.Molecule
            The molecule for which all specified SMARTS matches are to be located
        smarts : str
            SMARTS string with optional SMIRKS-style atom tagging
        aromaticity_model : str, optional, default='OEAroModel_MDL'
            Molecule is prepared with this aromaticity model prior to querying.

        .. note :: Currently, the only supported ``aromaticity_model`` is ``OEAroModel_MDL``

        """
        oemol, _ = self._connection_table_to_openeye(molecule)
        return self._find_smarts_matches(
            oemol,
            smarts,
            aromaticity_model=aromaticity_model,
            unique=unique,
        )


def requires_openeye_module(module_name):
    def inner_decorator(function):
        @wraps(function)
        def wrapper(*args, **kwargs):
            try:
                module = importlib.import_module("openeye." + module_name)
            except (ImportError, ModuleNotFoundError):
                # TODO: Custom exception
                raise Exception("openeye." + module_name)
            try:
                license_func = OpenEyeToolkitWrapper._license_functions[module_name]
            except KeyError:
                # TODO: Custom exception
                raise Exception(f"we do not currently use {module_name}")

            # TODO: Custom exception
            assert getattr(module, license_func)()

            return function(*args, **kwargs)

        return wrapper

    return inner_decorator<|MERGE_RESOLUTION|>--- conflicted
+++ resolved
@@ -32,11 +32,8 @@
     InconsistentStereochemistryError,
     InvalidIUPACNameError,
     LicenseError,
-<<<<<<< HEAD
+    NotAttachedToMoleculeError,
     RadicalsNotSupportedError,
-=======
-    NotAttachedToMoleculeError,
->>>>>>> 60014820
     SMILESParseError,
     ToolkitUnavailableException,
     UndefinedStereochemistryError,
