--- conflicted
+++ resolved
@@ -812,15 +812,10 @@
         return offmol_w_stereo_and_aro
 
     def enumerate_protomers(
-<<<<<<< HEAD
-        self, molecule: "FrozenMolecule", max_states: int = 10
-    ) -> list["FrozenMolecule"]:
-=======
         self,
-        molecule: "Molecule",
+        molecule: "FrozenMolecule",
         max_states: int = 0,
     ) -> list["Molecule"]:
->>>>>>> 3c56d299
         """
         Enumerate the formal charges of a molecule to generate different protomers.
         Note that, in cases where the input molecule has an uncommon protonation state
@@ -832,23 +827,14 @@
             The molecule whose state we should enumerate
 
         max_states
-<<<<<<< HEAD
-            The maximum number of protomer states to be returned.
-
-        Returns
-        -------
-        molecules
-            A list of the protomers of the input molecules not including the input.
-=======
             The maximum number of protomer states to be returned. If 0, the default,
             attempt to return all protomers.
 
         Returns
-        -------
-        molecules: list[openff.toolkit.Molecule],
+        ------
+        molecules
             A list of the protomers of the input molecules, including the input molecule if found
             by Quacpac and not pruned by `max_states`.
->>>>>>> 3c56d299
         """
 
         from openeye import oequacpac
