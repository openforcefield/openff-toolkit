"Registry for ToolkitWrapper objects"

__all__ = ("ToolkitRegistry",)

import inspect
import logging
from contextlib import contextmanager
from typing import Union

from openff.toolkit.utils.ambertools_wrapper import AmberToolsToolkitWrapper
from openff.toolkit.utils.base_wrapper import ToolkitWrapper
from openff.toolkit.utils.builtin_wrapper import BuiltInToolkitWrapper
from openff.toolkit.utils.exceptions import (
    InvalidToolkitError,
    ToolkitUnavailableException,
)
from openff.toolkit.utils.openeye_wrapper import OpenEyeToolkitWrapper
from openff.toolkit.utils.rdkit_wrapper import RDKitToolkitWrapper
from openff.toolkit.utils.utils import all_subclasses

# =============================================================================================
# CONFIGURE LOGGER
# =============================================================================================

logger = logging.getLogger(__name__)


# =============================================================================================
# Implementation
# =============================================================================================


class ToolkitRegistry:
    """
    Registry for ToolkitWrapper objects

    Examples
    --------

    Register toolkits in a specified order, skipping if unavailable

    >>> from openff.toolkit.utils.toolkits import ToolkitRegistry
    >>> toolkit_precedence = [OpenEyeToolkitWrapper, RDKitToolkitWrapper, AmberToolsToolkitWrapper]
    >>> toolkit_registry = ToolkitRegistry(toolkit_precedence)
    >>> toolkit_registry
    ToolkitRegistry containing OpenEye Toolkit, The RDKit, AmberTools

    Register all available toolkits (in the order OpenEye, RDKit, AmberTools, built-in)

    >>> toolkits = [OpenEyeToolkitWrapper, RDKitToolkitWrapper, AmberToolsToolkitWrapper, BuiltInToolkitWrapper]
    >>> toolkit_registry = ToolkitRegistry(toolkit_precedence=toolkits)
    >>> toolkit_registry
    ToolkitRegistry containing OpenEye Toolkit, The RDKit, AmberTools, Built-in Toolkit

    Retrieve the global singleton toolkit registry, which is created when this module is imported from all available
    toolkits:

    >>> from openff.toolkit.utils.toolkits import GLOBAL_TOOLKIT_REGISTRY as toolkit_registry
    >>> toolkit_registry
    ToolkitRegistry containing OpenEye Toolkit, The RDKit, AmberTools, Built-in Toolkit

    Note that this will contain different ToolkitWrapper objects based on what toolkits
    are currently installed.

    .. warning :: This API is experimental and subject to change.
    """

    def __init__(
        self,
        toolkit_precedence=[],
        exception_if_unavailable=True,
        _register_imported_toolkit_wrappers=False,
    ):
        """
        Create an empty toolkit registry.

        Parameters
        ----------
        toolkit_precedence : list, default=[]
            List of toolkit wrapper classes, in order of desired precedence when performing molecule operations. If
            None, no toolkits will be registered.

        exception_if_unavailable : bool, optional, default=True
            If True, an exception will be raised if the toolkit is unavailable

        _register_imported_toolkit_wrappers : bool, optional, default=False
            If True, will attempt to register all imported ToolkitWrapper subclasses that can be
            found in the order of toolkit_precedence, if specified. If toolkit_precedence is not
            specified, the default order is [OpenEyeToolkitWrapper, RDKitToolkitWrapper,
            AmberToolsToolkitWrapper, BuiltInToolkitWrapper].

        """
        self._toolkits = list()

        toolkits_to_register = list()

        if _register_imported_toolkit_wrappers:
            if toolkit_precedence is None:
                toolkit_precedence = [
                    OpenEyeToolkitWrapper,
                    RDKitToolkitWrapper,
                    AmberToolsToolkitWrapper,
                    BuiltInToolkitWrapper,
                ]
            all_importable_toolkit_wrappers = all_subclasses(ToolkitWrapper)
            for toolkit in toolkit_precedence:
                if toolkit in all_importable_toolkit_wrappers:
                    toolkits_to_register.append(toolkit)
        else:
            if toolkit_precedence:
                toolkits_to_register = toolkit_precedence

        if toolkits_to_register:
            for toolkit in toolkits_to_register:
                self.register_toolkit(
                    toolkit, exception_if_unavailable=exception_if_unavailable
                )

    @property
    def registered_toolkits(self):
        """
        List registered toolkits.

        .. warning :: This API is experimental and subject to change.

        .. todo :: Should this return a generator? Deep copies? Classes? Toolkit names?

        Returns
        -------
        toolkits : iterable of toolkit objects
        """
        return list(self._toolkits)

    @property
    def registered_toolkit_versions(self):
        """
        Return a dict containing the version of each registered toolkit.

        .. warning :: This API is experimental and subject to change.

        Returns
        -------
        toolkit_versions : dict[str, str]
            A dictionary mapping names and versions of wrapped toolkits

        """
        return dict(
            (tk.toolkit_name, tk.toolkit_version) for tk in self.registered_toolkits
        )

    def register_toolkit(self, toolkit_wrapper, exception_if_unavailable=True):
        """
        Register the provided toolkit wrapper class, instantiating an object of it.

        .. warning :: This API is experimental and subject to change.

        .. todo ::

           This method should raise an exception if the toolkit is unavailable, unless an optional argument
           is specified that silently avoids registration of toolkits that are unavailable.

        Parameters
        ----------
        toolkit_wrapper : instance or subclass of ToolkitWrapper
            The toolkit wrapper to register or its class.
        exception_if_unavailable : bool, optional, default=True
            If True, an exception will be raised if the toolkit is unavailable

        """
        # Instantiate class if class, or just add if already instantiated.
        if isinstance(toolkit_wrapper, type):
            try:
                toolkit_wrapper = toolkit_wrapper()
            except ToolkitUnavailableException:
                msg = "Unable to load toolkit '{}'. ".format(
                    toolkit_wrapper._toolkit_name
                )
                if exception_if_unavailable:
                    raise ToolkitUnavailableException(msg)
                else:
                    if "OpenEye" in msg:
                        msg += (
                            "The Open Force Field Toolkit does not require the OpenEye Toolkits, and can "
                            "use RDKit/AmberTools instead. However, if you have a valid license for the "
                            "OpenEye Toolkits, consider installing them for faster performance and additional "
                            "file format support: "
                            "https://docs.eyesopen.com/toolkits/python/quickstart-python/linuxosx.html "
                            "OpenEye offers free Toolkit licenses for academics: "
                            "https://www.eyesopen.com/academic-licensing"
                        )
                    logger.warning(f"Warning: {msg}")
                return

        # Add toolkit to the registry.
        self._toolkits.append(toolkit_wrapper)

    def deregister_toolkit(self, toolkit_wrapper):
        """
        Remove a ToolkitWrapper from the list of toolkits in this ToolkitRegistry

        .. warning :: This API is experimental and subject to change.

        Parameters
        ----------
        toolkit_wrapper : instance or subclass of ToolkitWrapper
            The toolkit wrapper to remove from the registry

        Raises
        ------
        InvalidToolkitError
            If toolkit_wrapper is not a ToolkitWrapper or subclass
        ToolkitUnavailableException
            If toolkit_wrapper is not found in the registry
        """
        # If passed a class, instantiate it
        if inspect.isclass(toolkit_wrapper):
            toolkit_wrapper = toolkit_wrapper()

        if not isinstance(toolkit_wrapper, ToolkitWrapper):
            msg = (
                f"Argument {toolkit_wrapper} must an ToolkitWrapper "
                f"or subclass of it. Found type {type(toolkit_wrapper)}."
            )
            raise InvalidToolkitError(msg)

        toolkits_to_remove = []

        for toolkit in self._toolkits:
            if type(toolkit) == type(toolkit_wrapper):
                toolkits_to_remove.append(toolkit)

        if not toolkits_to_remove:
            msg = (
                f"Did not find {toolkit_wrapper} in registry. "
                f"Currently registered toolkits are {self._toolkits}"
            )
            raise ToolkitUnavailableException(msg)

        for toolkit_to_remove in toolkits_to_remove:
            self._toolkits.remove(toolkit_to_remove)

    def add_toolkit(self, toolkit_wrapper):
        """
        Append a ToolkitWrapper onto the list of toolkits in this ToolkitRegistry

        .. warning :: This API is experimental and subject to change.

        Parameters
        ----------
        toolkit_wrapper : openff.toolkit.utils.ToolkitWrapper
            The ToolkitWrapper object to add to the list of registered toolkits

        Raises
        ------
        InvalidToolkitError
            If toolkit_wrapper is not a ToolkitWrapper or subclass
        """
        if not isinstance(toolkit_wrapper, ToolkitWrapper):
            msg = "Something other than a ToolkitWrapper object was passed to ToolkitRegistry.add_toolkit()\n"
            msg += "Given object {} of type {}".format(
                toolkit_wrapper, type(toolkit_wrapper)
            )
            raise InvalidToolkitError(msg)
        self._toolkits.append(toolkit_wrapper)

    # TODO: Can we automatically resolve calls to methods that are not explicitly defined using some Python magic?

    def resolve(self, method_name):
        """
        Resolve the requested method name by checking all registered toolkits in
        order of precedence for one that provides the requested method.

        Parameters
        ----------
        method_name : str
            The name of the method to resolve

        Returns
        -------
        method
            The method of the first registered toolkit that provides the requested method name

        Raises
        ------
        NotImplementedError if the requested method cannot be found among the registered toolkits

        Examples
        --------

        Create a molecule, and call the toolkit ``to_smiles()`` method directly

        >>> from openff.toolkit import Molecule
        >>> molecule = Molecule.from_smiles('Cc1ccccc1')
        >>> toolkit_registry = ToolkitRegistry([OpenEyeToolkitWrapper, RDKitToolkitWrapper, AmberToolsToolkitWrapper])
        >>> method = toolkit_registry.resolve('to_smiles')
        >>> smiles = method(molecule)

        .. todo :: Is there a better way to figure out which toolkits implement given methods by introspection?

        """
        for toolkit in self._toolkits:
            if hasattr(toolkit, method_name):
                method = getattr(toolkit, method_name)
                return method

        # No toolkit was found to provide the requested capability
        # TODO: Can we help developers by providing a check for typos in expected method names?
        msg = 'No registered toolkits can provide the capability "{}".\n'.format(
            method_name
        )
        msg += "Available toolkits are: {}\n".format(self.registered_toolkits)
        raise NotImplementedError(msg)

    # TODO: Can we instead register available methods directly with `ToolkitRegistry`,
    # so we can just use `ToolkitRegistry.method()`?
    def call(self, method_name, *args, raise_exception_types=None, **kwargs):
        """
        Execute the requested method by attempting to use all registered toolkits in order of precedence.

        ``*args`` and ``**kwargs`` are passed to the desired method, and return values of the method are returned

        This is a convenient shorthand for ``toolkit_registry.resolve_method(method_name)(*args, **kwargs)``

        Parameters
        ----------
        method_name : str
            The name of the method to execute
        raise_exception_types : list of Exception subclasses, default=None
            A list of exception-derived types to catch and raise immediately. If None, this will be set to [Exception],
            which will raise an error immediately if the first ToolkitWrapper in the registry fails. To try each
            ToolkitWrapper that provides a suitably-named method, set this to the empty list ([]). If all
            ToolkitWrappers run without raising any exceptions in this list, a single ValueError will be raised
            containing the each ToolkitWrapper that was tried and the exception it raised.

        Raises
        ------
        NotImplementedError if the requested method cannot be found among the registered toolkits

        ValueError if no exceptions in the raise_exception_types list were raised by ToolkitWrappers, and
        all ToolkitWrappers in the ToolkitRegistry were tried.

        Other forms of exceptions are possible if raise_exception_types is specified.
        These are defined by the ToolkitWrapper method being called.

        Examples
        --------

        Create a molecule, and call the toolkit ``to_smiles()`` method directly

        >>> from openff.toolkit import Molecule
        >>> molecule = Molecule.from_smiles('Cc1ccccc1')
        >>> toolkit_registry = ToolkitRegistry([OpenEyeToolkitWrapper, RDKitToolkitWrapper])
        >>> smiles = toolkit_registry.call('to_smiles', molecule)

        """
        if raise_exception_types is None:
            raise_exception_types = [Exception]

        errors = list()
        for toolkit in self._toolkits:
            if hasattr(toolkit, method_name):
                method = getattr(toolkit, method_name)
                try:
                    return method(*args, **kwargs)
                except Exception as e:
                    for exception_type in raise_exception_types:
                        if isinstance(e, exception_type):
                            raise e
                    errors.append((toolkit, e))

        # No toolkit was found to provide the requested capability
        # TODO: Can we help developers by providing a check for typos in expected method names?
        msg = (
            f'No registered toolkits can provide the capability "{method_name}" '
            f'for args "{args}" and kwargs "{kwargs}"\n'
        )

        msg += "Available toolkits are: {}\n".format(self.registered_toolkits)
        # Append information about toolkits that implemented the method, but could not handle the provided parameters
        for toolkit, error in errors:
            msg += " {} {} : {}\n".format(toolkit, type(error), error)
        raise ValueError(msg)

    def __repr__(self):
<<<<<<< HEAD
        return "ToolkitRegistry containing " + ", ".join(
            [tk.toolkit_name for tk in self._toolkits]
        )


# Coped from https://github.com/openforcefield/openff-fragmenter/blob/4a290b866a8ed43eabcbd3231c62b01f0c6d7df6/openff/fragmenter/utils.py#L97-L123
@contextmanager
def _toolkit_registry_manager(toolkit_registry: Union[ToolkitRegistry, ToolkitWrapper]):
    from openff.toolkit.utils.toolkits import GLOBAL_TOOLKIT_REGISTRY

    if isinstance(toolkit_registry, ToolkitRegistry):
        context_toolkits = toolkit_registry.registered_toolkits
    elif isinstance(toolkit_registry, ToolkitWrapper):
        context_toolkits = [toolkit_registry]
    else:
        raise NotImplementedError(
            "Only ``ToolkitRegistry`` and ``ToolkitWrapper`` are supported."
        )

    original_toolkits = GLOBAL_TOOLKIT_REGISTRY.registered_toolkits

    for toolkit in original_toolkits:
        GLOBAL_TOOLKIT_REGISTRY.deregister_toolkit(toolkit)

    for toolkit in context_toolkits:
        GLOBAL_TOOLKIT_REGISTRY.register_toolkit(toolkit)

    try:
        yield
    finally:
        for toolkit in context_toolkits:
            GLOBAL_TOOLKIT_REGISTRY.deregister_toolkit(toolkit)
        for toolkit in original_toolkits:
            GLOBAL_TOOLKIT_REGISTRY.register_toolkit(toolkit)
=======
        return (
            "<ToolkitRegistry containing "
            + ", ".join([tk.toolkit_name for tk in self._toolkits])
            + ">"
        )
>>>>>>> 01075442
<|MERGE_RESOLUTION|>--- conflicted
+++ resolved
@@ -382,9 +382,10 @@
         raise ValueError(msg)
 
     def __repr__(self):
-<<<<<<< HEAD
-        return "ToolkitRegistry containing " + ", ".join(
-            [tk.toolkit_name for tk in self._toolkits]
+        return (
+            "<ToolkitRegistry containing "
+            + ", ".join([tk.toolkit_name for tk in self._toolkits])
+            + ">"
         )
 
 
@@ -416,11 +417,4 @@
         for toolkit in context_toolkits:
             GLOBAL_TOOLKIT_REGISTRY.deregister_toolkit(toolkit)
         for toolkit in original_toolkits:
-            GLOBAL_TOOLKIT_REGISTRY.register_toolkit(toolkit)
-=======
-        return (
-            "<ToolkitRegistry containing "
-            + ", ".join([tk.toolkit_name for tk in self._toolkits])
-            + ">"
-        )
->>>>>>> 01075442
+            GLOBAL_TOOLKIT_REGISTRY.register_toolkit(toolkit)