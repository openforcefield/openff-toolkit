"Registry for ToolkitWrapper objects"

__all__ = ("ToolkitRegistry",)

import inspect
import logging
from contextlib import contextmanager
from typing import Union

from openff.toolkit.utils.ambertools_wrapper import AmberToolsToolkitWrapper
from openff.toolkit.utils.base_wrapper import ToolkitWrapper
from openff.toolkit.utils.builtin_wrapper import BuiltInToolkitWrapper
from openff.toolkit.utils.exceptions import (
    InvalidToolkitError,
    ToolkitUnavailableException,
)
from openff.toolkit.utils.openeye_wrapper import OpenEyeToolkitWrapper
from openff.toolkit.utils.rdkit_wrapper import RDKitToolkitWrapper
from openff.toolkit.utils.utils import all_subclasses

# =============================================================================================
# CONFIGURE LOGGER
# =============================================================================================

logger = logging.getLogger(__name__)


# =============================================================================================
# Implementation
# =============================================================================================


class ToolkitRegistry:
    """
    Registry for ToolkitWrapper objects

    Examples
    --------

    Register toolkits in a specified order, skipping if unavailable

    >>> from openff.toolkit.utils.toolkits import ToolkitRegistry
    >>> toolkit_precedence = [OpenEyeToolkitWrapper, RDKitToolkitWrapper, AmberToolsToolkitWrapper]
    >>> toolkit_registry = ToolkitRegistry(toolkit_precedence)
    >>> toolkit_registry
    ToolkitRegistry containing OpenEye Toolkit, The RDKit, AmberTools

    Register all available toolkits (in the order OpenEye, RDKit, AmberTools, built-in)

    >>> toolkits = [OpenEyeToolkitWrapper, RDKitToolkitWrapper, AmberToolsToolkitWrapper, BuiltInToolkitWrapper]
    >>> toolkit_registry = ToolkitRegistry(toolkit_precedence=toolkits)
    >>> toolkit_registry
    ToolkitRegistry containing OpenEye Toolkit, The RDKit, AmberTools, Built-in Toolkit

    Retrieve the global singleton toolkit registry, which is created when this module is imported from all available
    toolkits:

    >>> from openff.toolkit.utils.toolkits import GLOBAL_TOOLKIT_REGISTRY as toolkit_registry
    >>> toolkit_registry
    ToolkitRegistry containing OpenEye Toolkit, The RDKit, AmberTools, Built-in Toolkit

    Note that this will contain different ToolkitWrapper objects based on what toolkits
    are currently installed.

    .. warning :: This API is experimental and subject to change.
    """

    def __init__(
        self,
        toolkit_precedence=[],
        exception_if_unavailable=True,
        _register_imported_toolkit_wrappers=False,
    ):
        """
        Create an empty toolkit registry.

        Parameters
        ----------
        toolkit_precedence : list, default=[]
            List of toolkit wrapper classes, in order of desired precedence when performing molecule operations. If
            None, no toolkits will be registered.

        exception_if_unavailable : bool, optional, default=True
            If True, an exception will be raised if the toolkit is unavailable

        _register_imported_toolkit_wrappers : bool, optional, default=False
            If True, will attempt to register all imported ToolkitWrapper subclasses that can be
            found in the order of toolkit_precedence, if specified. If toolkit_precedence is not
            specified, the default order is [OpenEyeToolkitWrapper, RDKitToolkitWrapper,
            AmberToolsToolkitWrapper, BuiltInToolkitWrapper].

        """
        self._toolkits = list()

        toolkits_to_register = list()

        if _register_imported_toolkit_wrappers:
            if toolkit_precedence is None:
                toolkit_precedence = [
                    OpenEyeToolkitWrapper,
                    RDKitToolkitWrapper,
                    AmberToolsToolkitWrapper,
                    BuiltInToolkitWrapper,
                ]
            all_importable_toolkit_wrappers = all_subclasses(ToolkitWrapper)
            for toolkit in toolkit_precedence:
                if toolkit in all_importable_toolkit_wrappers:
                    toolkits_to_register.append(toolkit)
        else:
            if toolkit_precedence:
                toolkits_to_register = toolkit_precedence

        if toolkits_to_register:
            for toolkit in toolkits_to_register:
                self.register_toolkit(
                    toolkit, exception_if_unavailable=exception_if_unavailable
                )

    @property
    def registered_toolkits(self):
        """
        List registered toolkits.

        .. warning :: This API is experimental and subject to change.

        .. todo :: Should this return a generator? Deep copies? Classes? Toolkit names?

        Returns
        -------
        toolkits : iterable of toolkit objects
        """
        return list(self._toolkits)

    @property
    def registered_toolkit_versions(self):
        """
        Return a dict containing the version of each registered toolkit.

        .. warning :: This API is experimental and subject to change.

        Returns
        -------
        toolkit_versions : dict[str, str]
            A dictionary mapping names and versions of wrapped toolkits

        """
        return dict(
            (tk.toolkit_name, tk.toolkit_version) for tk in self.registered_toolkits
        )

    def register_toolkit(self, toolkit_wrapper, exception_if_unavailable=True):
        """
        Register the provided toolkit wrapper class, instantiating an object of it.

        .. warning :: This API is experimental and subject to change.

        .. todo ::

           This method should raise an exception if the toolkit is unavailable, unless an optional argument
           is specified that silently avoids registration of toolkits that are unavailable.

        Parameters
        ----------
        toolkit_wrapper : instance or subclass of ToolkitWrapper
            The toolkit wrapper to register or its class.
        exception_if_unavailable : bool, optional, default=True
            If True, an exception will be raised if the toolkit is unavailable

        """
        # Instantiate class if class, or just add if already instantiated.
        if isinstance(toolkit_wrapper, type):
            try:
                toolkit_wrapper = toolkit_wrapper()
            except ToolkitUnavailableException:
                msg = "Unable to load toolkit '{}'. ".format(
                    toolkit_wrapper._toolkit_name
                )
                if exception_if_unavailable:
                    raise ToolkitUnavailableException(msg)
                else:
                    if "OpenEye" in msg:
                        msg += (
                            "The Open Force Field Toolkit does not require the OpenEye Toolkits, and can "
                            "use RDKit/AmberTools instead. However, if you have a valid license for the "
                            "OpenEye Toolkits, consider installing them for faster performance and additional "
                            "file format support: "
                            "https://docs.eyesopen.com/toolkits/python/quickstart-python/linuxosx.html "
                            "OpenEye offers free Toolkit licenses for academics: "
                            "https://www.eyesopen.com/academic-licensing"
                        )
                    logger.warning(f"Warning: {msg}")
                return

        # Add toolkit to the registry.
        self._toolkits.append(toolkit_wrapper)

    def deregister_toolkit(self, toolkit_wrapper):
        """
        Remove a ToolkitWrapper from the list of toolkits in this ToolkitRegistry

        .. warning :: This API is experimental and subject to change.

        Parameters
        ----------
        toolkit_wrapper : instance or subclass of ToolkitWrapper
            The toolkit wrapper to remove from the registry

        Raises
        ------
        InvalidToolkitError
            If toolkit_wrapper is not a ToolkitWrapper or subclass
        ToolkitUnavailableException
            If toolkit_wrapper is not found in the registry
        """
        # If passed a class, instantiate it
        if inspect.isclass(toolkit_wrapper):
            toolkit_wrapper = toolkit_wrapper()

        if not isinstance(toolkit_wrapper, ToolkitWrapper):
            msg = (
                f"Argument {toolkit_wrapper} must an ToolkitWrapper "
                f"or subclass of it. Found type {type(toolkit_wrapper)}."
            )
            raise InvalidToolkitError(msg)

        toolkits_to_remove = []

        for toolkit in self._toolkits:
            if type(toolkit) == type(toolkit_wrapper):
                toolkits_to_remove.append(toolkit)

        if not toolkits_to_remove:
            msg = (
                f"Did not find {toolkit_wrapper} in registry. "
                f"Currently registered toolkits are {self._toolkits}"
            )
            raise ToolkitUnavailableException(msg)

        for toolkit_to_remove in toolkits_to_remove:
            self._toolkits.remove(toolkit_to_remove)

    def add_toolkit(self, toolkit_wrapper):
        """
        Append a ToolkitWrapper onto the list of toolkits in this ToolkitRegistry

        .. warning :: This API is experimental and subject to change.

        Parameters
        ----------
        toolkit_wrapper : openff.toolkit.utils.ToolkitWrapper
            The ToolkitWrapper object to add to the list of registered toolkits

        Raises
        ------
        InvalidToolkitError
            If toolkit_wrapper is not a ToolkitWrapper or subclass
        """
        if not isinstance(toolkit_wrapper, ToolkitWrapper):
            msg = "Something other than a ToolkitWrapper object was passed to ToolkitRegistry.add_toolkit()\n"
            msg += "Given object {} of type {}".format(
                toolkit_wrapper, type(toolkit_wrapper)
            )
            raise InvalidToolkitError(msg)
        self._toolkits.append(toolkit_wrapper)

    # TODO: Can we automatically resolve calls to methods that are not explicitly defined using some Python magic?

    def resolve(self, method_name):
        """
        Resolve the requested method name by checking all registered toolkits in
        order of precedence for one that provides the requested method.

        Parameters
        ----------
        method_name : str
            The name of the method to resolve

        Returns
        -------
        method
            The method of the first registered toolkit that provides the requested method name

        Raises
        ------
        NotImplementedError if the requested method cannot be found among the registered toolkits

        Examples
        --------

        Create a molecule, and call the toolkit ``to_smiles()`` method directly

        >>> from openff.toolkit import Molecule
        >>> molecule = Molecule.from_smiles('Cc1ccccc1')
        >>> toolkit_registry = ToolkitRegistry([OpenEyeToolkitWrapper, RDKitToolkitWrapper, AmberToolsToolkitWrapper])
        >>> method = toolkit_registry.resolve('to_smiles')
        >>> smiles = method(molecule)

        .. todo :: Is there a better way to figure out which toolkits implement given methods by introspection?

        """
        for toolkit in self._toolkits:
            if hasattr(toolkit, method_name):
                method = getattr(toolkit, method_name)
                return method

        # No toolkit was found to provide the requested capability
        # TODO: Can we help developers by providing a check for typos in expected method names?
        msg = 'No registered toolkits can provide the capability "{}".\n'.format(
            method_name
        )
        msg += "Available toolkits are: {}\n".format(self.registered_toolkits)
        raise NotImplementedError(msg)

    # TODO: Can we instead register available methods directly with `ToolkitRegistry`,
    # so we can just use `ToolkitRegistry.method()`?
    def call(self, method_name, *args, raise_exception_types=None, **kwargs):
        """
        Execute the requested method by attempting to use all registered toolkits in order of precedence.

        ``*args`` and ``**kwargs`` are passed to the desired method, and return values of the method are returned

        This is a convenient shorthand for ``toolkit_registry.resolve_method(method_name)(*args, **kwargs)``

        Parameters
        ----------
        method_name : str
            The name of the method to execute
        raise_exception_types : list of Exception subclasses, default=None
            A list of exception-derived types to catch and raise immediately. If None, this will be set to [Exception],
            which will raise an error immediately if the first ToolkitWrapper in the registry fails. To try each
            ToolkitWrapper that provides a suitably-named method, set this to the empty list ([]). If all
            ToolkitWrappers run without raising any exceptions in this list, a single ValueError will be raised
            containing the each ToolkitWrapper that was tried and the exception it raised.

        Raises
        ------
        NotImplementedError if the requested method cannot be found among the registered toolkits

        ValueError if no exceptions in the raise_exception_types list were raised by ToolkitWrappers, and
        all ToolkitWrappers in the ToolkitRegistry were tried.

        Other forms of exceptions are possible if raise_exception_types is specified.
        These are defined by the ToolkitWrapper method being called.

        Examples
        --------

        Create a molecule, and call the toolkit ``to_smiles()`` method directly

        >>> from openff.toolkit import Molecule
        >>> molecule = Molecule.from_smiles('Cc1ccccc1')
        >>> toolkit_registry = ToolkitRegistry([OpenEyeToolkitWrapper, RDKitToolkitWrapper])
        >>> smiles = toolkit_registry.call('to_smiles', molecule)

        """
        if raise_exception_types is None:
            raise_exception_types = [Exception]

        errors = list()
        for toolkit in self._toolkits:
            if hasattr(toolkit, method_name):
                method = getattr(toolkit, method_name)
                try:
                    return method(*args, **kwargs)
                except Exception as e:
                    for exception_type in raise_exception_types:
                        if isinstance(e, exception_type):
                            raise e
                    errors.append((toolkit, e))

        # No toolkit was found to provide the requested capability
        # TODO: Can we help developers by providing a check for typos in expected method names?
        msg = (
            f'No registered toolkits can provide the capability "{method_name}" '
            f'for args "{args}" and kwargs "{kwargs}"\n'
        )

        msg += "Available toolkits are: {}\n".format(self.registered_toolkits)
        # Append information about toolkits that implemented the method, but could not handle the provided parameters
        for toolkit, error in errors:
            msg += " {} {} : {}\n".format(toolkit, type(error), error)
        raise ValueError(msg)

    def __repr__(self):
        return "ToolkitRegistry containing " + ", ".join(
            [tk.toolkit_name for tk in self._toolkits]
<<<<<<< HEAD
        )
=======
        )


# Coped from https://github.com/openforcefield/openff-fragmenter/blob/4a290b866a8ed43eabcbd3231c62b01f0c6d7df6/openff/fragmenter/utils.py#L97-L123
@contextmanager
def _toolkit_registry_manager(toolkit_registry: Union[ToolkitRegistry, ToolkitWrapper]):
    from openff.toolkit.utils.toolkits import GLOBAL_TOOLKIT_REGISTRY

    if isinstance(toolkit_registry, ToolkitRegistry):
        context_toolkits = toolkit_registry.registered_toolkits
    elif isinstance(toolkit_registry, ToolkitWrapper):
        context_toolkits = [toolkit_registry]
    else:
        raise NotImplementedError(
            "Only ``ToolkitRegistry`` and ``ToolkitWrapper`` are supported."
        )

    original_toolkits = GLOBAL_TOOLKIT_REGISTRY.registered_toolkits

    for toolkit in original_toolkits:
        GLOBAL_TOOLKIT_REGISTRY.deregister_toolkit(toolkit)

    for toolkit in context_toolkits:
        GLOBAL_TOOLKIT_REGISTRY.register_toolkit(toolkit)

    try:
        yield
    finally:
        for toolkit in context_toolkits:
            GLOBAL_TOOLKIT_REGISTRY.deregister_toolkit(toolkit)
        for toolkit in original_toolkits:
            GLOBAL_TOOLKIT_REGISTRY.register_toolkit(toolkit)
>>>>>>> 536c50c3
<|MERGE_RESOLUTION|>--- conflicted
+++ resolved
@@ -384,9 +384,6 @@
     def __repr__(self):
         return "ToolkitRegistry containing " + ", ".join(
             [tk.toolkit_name for tk in self._toolkits]
-<<<<<<< HEAD
-        )
-=======
         )
 
 
@@ -418,5 +415,4 @@
         for toolkit in context_toolkits:
             GLOBAL_TOOLKIT_REGISTRY.deregister_toolkit(toolkit)
         for toolkit in original_toolkits:
-            GLOBAL_TOOLKIT_REGISTRY.register_toolkit(toolkit)
->>>>>>> 536c50c3
+            GLOBAL_TOOLKIT_REGISTRY.register_toolkit(toolkit)