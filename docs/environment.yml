name: openforcefield
channels:
    # Avoids crashing RTD machines by pulling an empty cudatoolkit pacakge
    - jaimergp/label/unsupported-cudatoolkit-shim
    - conda-forge
    - defaults
dependencies:
    - pip
    # readthedocs dependencies
    - numpydoc
    - myst-nb
    - myst-parser>=0.13.6
    - testpath==0.3.1
    - docutils
    # conda build dependencies
    - python
    - setuptools
    - numpy
    - openmm
    - networkx
    - parmed
    - rdkit
    - ambertools
    - packaging
    # Serialization: Should these be optional?
    - toml
    - bson
    - msgpack-python
    - xmltodict
    - pyyaml
    - cairo >=1.16
<<<<<<< HEAD

    - pip:
        - moldoc
=======
    # Theme
    - pip:
        - git+https://github.com/openforcefield/openff-sphinx-theme.git@main
>>>>>>> 9310765a
<|MERGE_RESOLUTION|>--- conflicted
+++ resolved
@@ -29,12 +29,6 @@
     - xmltodict
     - pyyaml
     - cairo >=1.16
-<<<<<<< HEAD
-
-    - pip:
-        - moldoc
-=======
-    # Theme
     - pip:
         - git+https://github.com/openforcefield/openff-sphinx-theme.git@main
->>>>>>> 9310765a
+        - moldoc