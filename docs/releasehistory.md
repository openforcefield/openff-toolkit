--- conflicted
+++ resolved
@@ -30,12 +30,8 @@
 
 - [PR #1981](https://github.com/openforcefield/openff-toolkit/pull/1981): Updates documentation to run quicker and use new features, including some in Interchange 0.4.
 - [PR #2007](https://github.com/openforcefield/openff-toolkit/pull/2007): Documents that the dicts expected by various `from_dict` methods are expected to match the structure of the results of corresponding `to_dict` methods.
-<<<<<<< HEAD
 - [PR #2006](https://github.com/openforcefield/openff-toolkit/pull/2006): Fixes and adds some type hints to various methods. 
-
-=======
 - [PR #2018](https://github.com/openforcefield/openff-toolkit/pull/2018): Interlinking of docstrings for further clarity in use of `from_dict` and `to_dict` for `Atom`, `Bond`, and `Molecule` classes.
->>>>>>> 2f7bd4d7
 
 ### Miscellaneous
 
