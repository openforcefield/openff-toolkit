--- conflicted
+++ resolved
@@ -11,11 +11,9 @@
 
 ### New features
 - [PR #1502](https://github.com/openforcefield/openff-toolkit/pull/1502): Adds Gasteiger charge computation using the RDKit backend.
-<<<<<<< HEAD
 - [PR #1495](https://github.com/openforcefield/openff-toolkit/pull/1495):
   More of the `Molecule` API, if passed a `ToolkitWrapper` object to the `toolkit_registry` arguments, converts it to a `ToolkitRegistry` containing that wrapper. The same wrapper and underlying toolkits are still called, but some exceptions may appear or be slightly different. In general a `ValueError` is raised with verbose feedback about which wrapped toolkits attempted to resolve the method call.
-=======
->>>>>>> 5e4928b0
+
 
 ## 0.12.0
 
