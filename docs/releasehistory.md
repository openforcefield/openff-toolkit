--- conflicted
+++ resolved
@@ -6,17 +6,7 @@
 * `minor` increments add features but do not break API compatibility
 * `micro` increments represent bugfix releases or improvements in documentation
 
-<<<<<<< HEAD
 ## 0.16.0
-=======
-## Current development
-
-* #1837 Decouples vdW and virtual site parameters.
-* #1798 Adds type annotations to most of the codebase.
-* #1834 Adds `Molecule.get_available_charge_methods` and `BaseWrapper.supported_charge_methods`.
-
-### API-breaking changes
->>>>>>> 151cacee
 
 ### Behavior changes
 
@@ -43,6 +33,7 @@
   `io.StringIO`.
 - [PR #1808](https://github.com/openforcefield/openff-toolkit/pull/1808): Improves default representation of ValenceDict.
 - [PR #1834](https://github.com/openforcefield/openff-toolkit/pull/1834): Adds `Molecule.get_available_charge_methods` and `BaseWrapper.supported_charge_methods`.
+- [PR #1837](https://github.com/openforcefield/openff-toolkit/pull/1837): Decouples vdW and virtual site parameters.
 
 
 ### Improved documentation and warnings
