--- conflicted
+++ resolved
@@ -31,13 +31,10 @@
 - [PR #1852](https://github.com/openforcefield/openff-toolkit/pull/1852): Adds the `allow_duplicate_smirks` named
   argument to `ParameterHandler.add_parameter`. Previously it was possible to make a force field with duplicate
   SMIRKS by loading it from file or combining multiple FFs, so this also lets you do it using the API.
-<<<<<<< HEAD
 - [PR #1826](https://github.com/openforcefield/openff-toolkit/pull/1826): Allow writing molecules to `Path`s
-=======
 - [PR #1797](https://github.com/openforcefield/openff-toolkit/pull/1797): `Topology.from_pdb` can now load more file-like objects, including 
 `io.StringIO`.
 - [PR #1808](https://github.com/openforcefield/openff-toolkit/pull/1808): Improves default representation of ValenceDict.
->>>>>>> dde94691
 
 ### Improved documentation and warnings
 
