# Release History

Releases follow the `major.minor.micro` scheme recommended by [PEP440](https://www.python.org/dev/peps/pep-0440/#final-releases), where

* `major` increments denote a change that may break API compatibility with previous `major` releases
* `minor` increments add features but do not break API compatibility
* `micro` increments represent bugfix releases or improvements in documentation

## Current development

### New features

- [PR #1036](https://github.com/openforcefield/openforcefield/pull/1036): SMARTS matching
  logic for library charges was updated to use only one unique match instead of
  enumerating all possible matches. This results in faster matching, particularly
  with larger moldules.
- [PR #1001](https://github.com/openforcefield/openff-toolkit/pull/1001): Revamped the 
  [`Molecule.visualize()`](openff.toolkit.topology.Molecule.visualize) method's `rdkit` 
  backend for more pleasing and idiomatic 2D visualization by default.


### Bugfixes

- [PR #1030](https://github.com/openforcefield/openforcefield/pull/1030): Fixes a bug
  in which capitalization of the `bond_order_model` sometimes matters.

### Behavior changed

- [PR #1046](https://github.com/openforcefield/openforcefield/pull/1046): Changes OFFXML output to
  replace tabs with 4 spaces to standardize representation in different text viewers. 
- [PR #1036](https://github.com/openforcefield/openforcefield/pull/1036): SMARTS matching
  logic for library charges was updated to use only one unique match. No adverse side effects
  were found in testing, but could bad behavior may possibly exist in some unknown caes.
  Note that the default behavior for other parameter handlers was not updated.
<<<<<<< HEAD
- [PR #1058](https://github.com/openforcefield/openforcefield/pull/1058): Removes the unimplemented methods
  [`ForceField.create_parmed_structure`](openff.toolkit.typing.engines.smirnoff.ForceField.create_parmed_structure),
  [`Topology.to_parmed`](openff.toolkit.topology.Topology.to_parmed), and
  [`Topology.from_parmed`](openff.toolkit.topology.Topology.from_parmed).
=======
- [PR #1001](https://github.com/openforcefield/openff-toolkit/pull/1001): RDKit `Mol` objects 
  created through the [`Molecule.to_rdkit()`](openff.toolkit.topology.Molecule.to_rdkit)
  method have the `NoImplicit` property set to `True` on all atoms. This prevents RDKit from
  incorrectly adding hydrogen atoms to to molecule. 
>>>>>>> e0b632df

### Tests updated

- [PR #1017](https://github.com/openforcefield/openforcefield/pull/1017): Ensures that OpenEye-only CI builds really
  do lack both AmberTools and RDKit.  


## 0.10.0 Improvements for force field fitting

### Behaviors changed

- [PR #1021](https://github.com/openforcefield/openforcefield/pull/1021): Renames
  [`openff.toolkit.utils.exceptions.ParseError`](openff.toolkit.utils.exceptions.ParseError) to
  [`openff.toolkit.utils.exceptions.SMILESParseError`](openff.toolkit.utils.exceptions.SMILESParseError) to
  avoid a conflict with an identically-named exception in the SMIRNOFF XML parsing code.
- [PR #1021](https://github.com/openforcefield/openforcefield/pull/1021): Renames and moves
  [`openff.toolkit.typing.engines.smirnoff.forcefield.ParseError`](openff.toolkit.typing.engines.smirnoff.forcefield.ParseError) to
  [`openff.toolkit.utils.exceptions.SMIRNOFFParseError`](openff.toolkit.utils.exceptions.SMIRNOFFParseError).
  This `ParseError` is deprecated and will be removed in a future release.

## Current Development

### New features and behaviors changed

- [PR #1027](https://github.com/openforcefield/openforcefield/pull/1027): Corrects interconversion of Molecule objects 
  with OEMol objects by ensuring atom names are correctly accessible via the `OEAtomBase.GetName()` and 
  `OEAtomBase.SetName()` methods, rather that the non-standard `OEAtomBase.GetData("name")` and 
  `OEAtomBase.SetData("name", name)`.
- [PR #1007](https://github.com/openforcefield/openforcefield/pull/1007): Resolves
  [Issue #456](https://github.com/openforcefield/openff-toolkit/issues/456) by adding the 
  `normalize_partial_charges` (default is `True`) keyword argument to 
  [`Molecule.assign_partial_charges`](openff.toolkit.topology.Molecule.assign_partial_charges),
  [`AmberToolsToolkitWrapper.assign_partial_charges`](openff.toolkit.utils.toolkits.AmberToolsToolkitWrapper.assign_partial_charges),  
  [`OpenEyeToolkitWrapper.assign_partial_charges`](openff.toolkit.utils.toolkits.OpenEyeToolkitWrapper.assign_partial_charges), 
  [`RDKitToolkitWrapper.assign_partial_charges`](openff.toolkit.utils.toolkits.RDKitToolkitWrapper.assign_partial_charges), and
  [`BuiltInToolkitWrapper.assign_partial_charges`](openff.toolkit.utils.toolkits.BuiltInToolkitWrapper.assign_partial_charges).
  This adds an offset to each atom's partial charge to ensure that their sum is equal to the net charge on the molecule
  (to the limit of a python float's precision, generally less than 1e-6 electron charge). **Note that, because this new 
  behavior is ON by default, it may slightly affect the partial charges and energies of systems generated by running
  [`create_openmm_system`](openff.toolkit.typing.engines.smirnoff.ForceField.create_openmm_system).**
- [PR #954](https://github.com/openforcefield/openforcefield/pull/954): Adds
  [`LibraryChargeType.from_molecule`](openff.toolkit.typing.engines.smirnoff.parameters.LibraryChargeHandler.LibraryChargeType.from_molecule)
  which returns a 
  [`LibraryChargeType`](openff.toolkit.typing.engines.smirnoff.parameters.LibraryChargeHandler.LibraryChargeType)
   object that will match the full molecule being parameterized, and assign
  it the same partial charges as are set on the input molecule.
- [PR #923](https://github.com/openforcefield/openforcefield/pull/923): Adds
  [`Molecule.nth_degree_neighbors`](openff.toolkit.topology.Molecule.nth_degree_neighbors),
  [`Topology.nth_degree_neighbors`](openff.toolkit.topology.Topology.nth_degree_neighbors),
  [`TopologyMolecule.nth_degree_neighbors`](openff.toolkit.topology.TopologyMolecule.nth_degree_neighbors),
  which returns pairs of atoms that are separated in a molecule or topology by _exactly_ N atoms.
- [PR #917](https://github.com/openforcefield/openforcefield/pull/917):
  [`ForceField.create_openmm_system`](openff.toolkit.typing.engines.smirnoff.forcefield.ForceField.create_openmm_system) 
  now ensures that the cutoff of the `NonbondedForce` is set to
  the cutoff of the `vdWHandler` when it and a `Electrostatics` handler are present in the force field.
- [PR #850](https://github.com/openforcefield/openforcefield/pull/850):
  [`OpenEyeToolkitWrapper.is_available`](openff.toolkit.utils.toolkits.OpenEyeToolkitWrapper.is_available)
  now returns `True` if _any_ OpenEye tools are licensed (and installed). This allows, i.e,
  use of functionality that requires `OEChem` without having an `OEOmega` license.
- [PR #909](https://github.com/openforcefield/openforcefield/pull/909): Virtual site positions can now
  be computed directly in the toolkit. This functionality is accessed through
  - [`FrozenMolecule.compute_virtual_site_positions_from_conformer`](openff.toolkit.topology.FrozenMolecule.compute_virtual_site_positions_from_conformer)
  - [`VirtualSite.compute_positions_from_conformer`](openff.toolkit.topology.VirtualSite.compute_positions_from_conformer)
  - [`VirtualParticle.compute_position_from_conformer`](openff.toolkit.topology.VirtualParticle.compute_position_from_conformer)
  - [`FrozenMolecule.compute_virtual_site_positions_from_atom_positions`](openff.toolkit.topology.FrozenMolecule.compute_virtual_site_positions_from_atom_positions)
  - [`VirtualSite.compute_positions_from_atom_positions`](openff.toolkit.topology.VirtualSite.compute_positions_from_atom_positions)
  - [`VirtualParticle.compute_position_from_atom_positions`](openff.toolkit.topology.VirtualParticle.compute_position_from_atom_positions)
    where the positions can be computed from a stored conformer, or an input vector of atom positions.
  - Tests have been added (`TestMolecule.test_*_virtual_site_position`) to check for sane behavior. The tests do
    not directly compare OpenMM position equivalence, but offline tests show that they are equivalent.
  - The helper method 
    [`VirtualSiteHandler.create_openff_virtual_sites`](openff.toolkit.typing.engines.smirnoff.parameters.VirtualSiteHandler.create_openff_virtual_sites) 
    is now public, which returns a modified topology with virtual sites added.
  - Virtual sites now expose the parameters used to create its local frame via the read-only properties
    - [`VirtualSite.local_frame_weights`](openff.toolkit.topology.VirtualSite.local_frame_weights)
    - [`VirtualSite.local_frame_position`](openff.toolkit.topology.VirtualSite.local_frame_position)
  - Adding virtual sites via the `Molecule` API now have defaults for `sigma`, `epsilon`, and `charge_increment`
    set to 0 with appropriate units, rather than `None`
- [PR #956](https://github.com/openforcefield/openforcefield/pull/956): Added 
  [`ForceField.get_partial_charges()`](openff.toolkit.typing.engines.smirnoff.forcefield.ForceField.get_partial_charges)
  to more easily compute the partial charges assigned by a force field for a molecule.
- [PR  #1006](https://github.com/openforcefield/openff-toolkit/pull/1006):
  Two behavior changes in the SMILES output for `to_file()` and `to_file_obj()`:
  - The RDKit and OpenEye wrappers now output the same SMILES as `to_smiles()`.
   This uses explicit hydrogens rather than the toolkit's default of implicit hydrogens.
  - The RDKit wrapper no longer includes a header line. This improves
  the consistency between the OpenEye and RDKit outputs.



### Bugfixes

- [PR #1024](https://github.com/openforcefield/openforcefield/pull/1024): Small changes
  for compatibility with OpenMM 7.6.
- [PR #1003](https://github.com/openforcefield/openforcefield/pull/1003): Fixes
  [Issue #1000](https://github.com/openforcefield/openff-toolkit/issues/1000), where a stereochemistry
  warning is sometimes erroneously emitted when loading a stereogenic molecule using
  [`Molecule.from_pdb_and_smiles`](openff.toolkit.topology.Molecule.from_pdb_and_smiles)
- [PR #1002](https://github.com/openforcefield/openforcefield/pull/1002): Fixes a bug in which OFFXML files could
  inadvertently be loaded from subdirectories.
- [PR #969](https://github.com/openforcefield/openforcefield/pull/969): Fixes a bug in which the cutoff distance
  of the `NonbondedForce` generated by
  [`ForceField.create_openmm_system`](openff.toolkit.typing.engines.smirnoff.forcefield.ForceField.create_openmm_system)
  was not set to the value specified by the vdW and Electrostatics handlers.
- [PR #909](https://github.com/openforcefield/openforcefield/pull/909): Fixed several bugs related to creating an
  OpenMM system with virtual sites created via the `Molecule` virtual site API
- [PR  #1006](https://github.com/openforcefield/openff-toolkit/pull/1006):
  Many small fixes to the toolkit wrapper I/O for better error
  handling, improved consistency between reading from a file vs. file
  object, and improved consistency between the RDKit and OEChem
  toolkit wrappers. For the full list see
  [Issue #1005](https://github.com/openforcefield/openff-toolkit/issues/1005). Some
  of the more significant fixes are:
  - [`RDKitToolkitWrapper.from_file_obj()`](openff.toolkit.utils.toolkits.RDKitToolkitWrapper.from_file_obj) now uses the same
    structure normaliation as `from_file()`.
  - `from_smiles()` now raises an `openff.toolkit.utils.exceptions.SMILESParsingError` if
  the SMILES could not be parsed.
  - OEChem input and output files now raise an OSError if the file
  could not be opened.
  - All input file object readers now support file objects open in binary mode.

### Examples added

- [PR #763](https://github.com/openforcefield/openff-toolkit/pull/763):
  Adds an introductory example showcasing the toolkit parameterizing a protein-ligand simulation.
- [PR #955](https://github.com/openforcefield/openff-toolkit/pull/955): Refreshed the force field modification example
- [PR #934](https://github.com/openforcefield/openff-toolkit/pull/934)
  and [conda-forge/openff-toolkit-feedstock#9](https://github.com/conda-forge/openff-toolkit-feedstock/pull/9):
  Added `openff-toolkit-examples` Conda package for easy installation of examples and their
  dependencies. Simply `conda install -c conda-forge openff-toolkit-examples` and then run
  the `openff-toolkit-examples` script to copy the examples suite to a convenient place to
  run them!

### Tests updated

- [PR #963](https://github.com/openforcefield/openff-toolkit/pull/963):
  Several tests modules used functions from test_forcefield.py that created an OpenFF Molecule
  without a toolkit. These functions are now in their own module so they can be imported directly,
  without the overhead of going through test_forcefield.
- [PR #997](https://github.com/openforcefield/openff-toolkit/pull/997):
  Several XML snippets in `test_forcefield.py` that were scattered around inside of classes and
  functions are now moved to the module level.
  
  
## 0.9.2 Minor feature and bugfix release

### New features and behaviors changed

- [PR #762](https://github.com/openforcefield/openforcefield/pull/762):
  [`Molecule.from_rdkit`](openff.toolkit.topology.Molecule.from_rdkit) now converts
  implicit hydrogens into explicit hydrogens by default. This change may affect
  [`RDKitToolkitWrapper/Molecule.from_smiles`](openff.toolkit.utils.toolkits.RDKitToolkitWrapper.from_smiles),
  [`from_mapped_smiles`](openff.toolkit.topology.Molecule.from_mapped_smiles),
  [`from_file`](openff.toolkit.utils.toolkits.RDKitToolkitWrapper.from_file),
  [`from_file_obj`](openff.toolkit.utils.toolkits.RDKitToolkitWrapper.from_file_obj),
  [`from_inchi`](openff.toolkit.utils.toolkits.RDKitToolkitWrapper.from_inchi), and
  [`from_qcschema`](openff.toolkit.topology.Molecule.from_qcschema).
  This new behavior can be disabled using the
  `hydrogens_are_explicit=True` keyword argument to
  [`from_smiles`](openff.toolkit.utils.toolkits.RDKitToolkitWrapper.from_smiles),
  or loading the molecule into the desired explicit protonation state in RDKit, then calling
  [`from_rdkit`](openff.toolkit.utils.toolkits.RDKitToolkitWrapper.from_rdkit) on the RDKit molecule with
  `hydrogens_are_explicit=True`.
- [PR #894](https://github.com/openforcefield/openforcefield/pull/894): Calls to
  [`Molecule.from_openeye`](openff.toolkit.topology.Molecule.from_openeye),
  [`Molecule.from_rdkit`](openff.toolkit.topology.Molecule.from_rdkit),
  [`Molecule.from_smiles`](openff.toolkit.topology.Molecule.from_smiles),
  [`OpenEyeToolkitWrapper.from_smiles`](openff.toolkit.utils.toolkits.OpenEyeToolkitWrapper.from_smiles), and
  [`RDKitToolkitWrapper.from_smiles`](openff.toolkit.utils.toolkits.RDKitToolkitWrapper.from_smiles)
  will now load atom maps into the the resulting
  `Molecule's` `offmol.properties['atom_map']` field, even if not all atoms have map indices assigned.
- [PR #904](https://github.com/openforcefield/openforcefield/pull/904):
  [`TopologyAtom`](openff.toolkit.topology.TopologyAtom.element) objects now have
  an element getter [`TopologyAtom.element`](openff.toolkit.topology.TopologyAtom.element).

### Bugfixes

- [PR #891](https://github.com/openforcefield/openforcefield/pull/891): Calls to
  [`Molecule/OpenEyeToolkitWrapper.from_openeye`](openff.toolkit.utils.toolkits.OpenEyeToolkitWrapper.from_openeye)
  no longer mutate the input OE molecule.
- [PR #897](https://github.com/openforcefield/openforcefield/pull/897): Fixes enumeration of stereoisomers for
  molecules with already defined stereochemistry using
  [`RDKitToolkitWrapper.enumerate_stereoisomers`](openff.toolkit.utils.toolkits.RDKitToolkitWrapper.enumerate_stereoisomers).
- [PR #859](https://github.com/openforcefield/openforcefield/pull/859): Makes
  [`RDKitToolkitWrapper.enumerate_tautomers`](openff.toolkit.utils.toolkits.RDKitToolkitWrapper.enumerate_tautomers)
  actually use the `max_states` keyword argument during tautomer generation, which will reduce resource use in some
  cases.

### Improved documentation and warnings
- [PR #862](https://github.com/openforcefield/openforcefield/pull/862): Clarify that `System` objects produced by the
  toolkit are OpenMM `System`s in anticipation of forthcoming OpenFF `System`s. Fixes
  [Issue #618](https://github.com/openforcefield/openforcefield/issues/618).
- [PR #863](https://github.com/openforcefield/openff-toolkit/pull/863): Documented how to build the docs in the
  developers guide.
- [PR #870](https://github.com/openforcefield/openff-toolkit/pull/870): Reorganised documentation to improve
  discoverability and allow future additions.
- [PR #871](https://github.com/openforcefield/openff-toolkit/pull/871): Changed Markdown parser from m2r2 to MyST for
  improved documentation rendering.
- [PR #880](https://github.com/openforcefield/openff-toolkit/pull/880): Cleanup and partial rewrite of the developer's
  guide.
- [PR #906](https://github.com/openforcefield/openff-toolkit/pull/906): Cleaner instructions on how to setup
  development environment.

:::{TODO}
- Translate previous release history to MyST markdown
:::

:::{eval-rst}

0.9.1 - Minor feature and bugfix release
----------------------------------------

New features
""""""""""""
- `PR #839 <https://github.com/openforcefield/openforcefield/pull/839>`_: Add support for computing WBOs from multiple
  conformers using the AmberTools and OpenEye toolkits, and from ELF10 conformers using the OpenEye toolkit wrapper.
- `PR #832 <https://github.com/openforcefield/openforcefield/pull/832>`_: Expose ELF conformer selection through the
  ``Molecule`` API via a new ``apply_elf_conformer_selection`` function.
- `PR #831 <https://github.com/openforcefield/openff-toolkit/pull/831>`_: Expose ELF conformer selection through the
  OpenEye wrapper.
- `PR #790 <https://github.com/openforcefield/openforcefield/pull/790>`_: Fixes `Issue #720
  <https://github.com/openforcefield/openforcefield/issues/720>`_ where qcschema roundtrip to/from results
  in an error due to missing cmiles entry in attributes.
- `PR #793 <https://github.com/openforcefield/openff-toolkit/pull/793>`_: Add an initial ELF conformer selection
  implementation which uses RDKit.
- `PR #799 <https://github.com/openforcefield/openff-toolkit/pull/799>`_: Closes
  `Issue #746 <https://github.com/openforcefield/openff-toolkit/issues/746>`_ by adding
  :py:meth:`Molecule.smirnoff_impropers <openff.toolkit.topology.FrozenMolecule.smirnoff_impropers>`,
  :py:meth:`Molecule.amber_impropers <openff.toolkit.topology.FrozenMolecule.amber_impropers>`,
  :py:meth:`TopologyMolecule.smirnoff_impropers <openff.toolkit.topology.TopologyMolecule.smirnoff_impropers>`,
  :py:meth:`TopologyMolecule.amber_impropers <openff.toolkit.topology.TopologyMolecule.amber_impropers>`,
  :py:meth:`Topology.smirnoff_impropers <openff.toolkit.topology.Topology.smirnoff_impropers>`, and
  :py:meth:`Topology.amber_impropers <openff.toolkit.topology.Topology.amber_impropers>`.
- `PR #847 <https://github.com/openforcefield/openforcefield/pull/847>`_: Instances of
  :py:class:`ParameterAttribute <openff.toolkit.typing.engines.smirnoff.parameters.ParameterAttribute>`
  documentation can now specify their docstrings with the optional ``docstring`` argument to the
  ``__init__()`` method.
- `PR #827 <https://github.com/openforcefield/openff-toolkit/pull/827>`_: The
  setter for :py:class:`Topology.box_vectors <openff.toolkit.topology.Topology>` now infers box vectors
  when box lengths are pass as a list of length 3.

Behavior changed
""""""""""""""""
- `PR #802 <https://github.com/openforcefield/openforcefield/pull/802>`_: Fixes
  `Issue #408 <https://github.com/openforcefield/openforcefield/issues/408>`_. The 1-4 scaling
  factor for electrostatic interactions is now properly set by the value specified in the force
  field. Previously it fell back to a default value of 0.83333. The toolkit may now produce
  slightly different energies as a result of this change.
- `PR #839 <https://github.com/openforcefield/openforcefield/pull/839>`_: The average WBO will now be returned when
  multiple conformers are provided to ``assign_fractional_bond_orders`` using ``use_conformers``.
- `PR #816 <https://github.com/openforcefield/openforcefield/pull/816>`_: Force field file paths
  are now loaded in a case-insensitive manner.

Bugfixes
""""""""
- `PR #849 <https://github.com/openforcefield/openforcefield/pull/849>`_: Changes
  :py:meth:`create_openmm_system <openff.toolkit.typing.engines.smirnoff.forcefield.ForceField.create_openmm_system>` so
  that it no longer uses the conformers on existing reference molecules (if present) to calculate Wiberg
  bond orders. Instead, new conformers are always generated during parameterization.

Improved documentation and warnings
"""""""""""""""""""""""""""""""""""
- `PR #838 <https://github.com/openforcefield/openforcefield/pull/838>`_: Corrects spacing of "forcefield" to "force
  field" throughout documentation. Fixes `Issue #112 <https://github.com/openforcefield/openforcefield/issues/112>`_.
- `PR #846 <https://github.com/openforcefield/openff-toolkit/pull/846>`_: Corrects dead links throughout release history.
  Fixes `Issue #835 <https://github.com/openforcefield/openff-toolkit/issues/835>`_.
- `PR #847 <https://github.com/openforcefield/openforcefield/pull/847>`_: Documentation now compiles
  with far fewer warnings, and in many cases more correctly. Additionally, :py:class:`ParameterAttribute
  <openff.toolkit.typing.engines.smirnoff.parameters.ParameterAttribute>` documentation no longer
  appears incorrectly in classes where it is used. Fixes `Issue #397
  <https://github.com/openforcefield/openforcefield/issues/397>`_.

0.9.0 - Namespace Migration
---------------------------

This release marks the transition from the old ``openforcefield`` branding over to its new
identity as ``openff-toolkit``. This change has been made to better represent the role of the
toolkit, and highlight its place in the larger Open Force Field (OpenFF) ecosystem.

From version ``0.9.0`` onwards the toolkit will need to be imported as ``import openff.toolkit.XXX`` and
``from openff.toolkit import XXX``.

API-breaking changes
""""""""""""""""""""
- `PR #803 <https://github.com/openforcefield/openff-toolkit/pull/803>`_: Migrates ``openforcefield``
  imports to ``openff.toolkit``.


0.8.4 - Minor feature and bugfix release
----------------------------------------

**This release is intended to be functionally identical to 0.9.1.
The only difference is that it uses the "openforcefield" namespace.**

This release is a final patch for the ``0.8.X`` series of releases of the toolkit, and also marks the last
version of the toolkit which will be imported as ``import openforcefield.XXX`` / ``from openforcefield import XXX``.
From version ``0.9.0`` onwards the toolkit will be importable only as ``import openff.toolkit.XXX`` /
``from openff.toolkit import XXX``.

**Note** This change will also be accompanied by a renaming of the package from ``openforcefield`` to ``openff-toolkit``,
so users need not worry about accidentally pulling in a version with changed imports. Users will have to explicitly
choose to install the ``openff-toolkit`` package once released which will contain the breaking import changes.


0.8.3 - Major bugfix release
----------------------------

This release fixes a critical bug in van der Waals parameter assignment.

This release is also a final patch for the ``0.8.X`` series of releases of the toolkit, and also marks the last
version of the toolkit which will be imported as ``import openforcefield.XXX`` / ``from openforcefield import XXX``.
From version ``0.9.0`` onwards the toolkit will be importable only as ``import openff.toolkit.XXX`` /
``from openff.toolkit import XXX``.

**Note** This change will also be accompanied by a renaming of the package from ``openforcefield`` to ``openff-toolkit``,
so users need not worry about accidentally pulling in a version with changed imports. Users will have to explicitly
choose to install the ``openff-toolkit`` package once released which will contain the breaking import changes.

Bugfixes
""""""""
- `PR #808 <https://github.com/openforcefield/openff-toolkit/pull/808>`_: Fixes
  `Issue #807 <https://github.com/openforcefield/openff-toolkit/issues/807>`_,
  which tracks a major bug in the interconversion between a vdW ``sigma``
  and ``rmin_half`` parameter.


New features
""""""""""""
- `PR #794 <https://github.com/openforcefield/openff-toolkit/pull/794>`_: Adds a decorator
  ``@requires_package`` that denotes a function requires an optional dependency.
- `PR #805 <https://github.com/openforcefield/openff-toolkit/pull/805>`_: Adds a deprecation warning for the up-coming
  release of the ``openff-toolkit`` package and its import breaking changes.

0.8.2 - Bugfix release
----------------------

**WARNING: This release was later found to contain a major bug,**
`Issue #807 <https://github.com/openforcefield/openff-toolkit/issues/807>`_,
**and produces incorrect energies.**

Bugfixes
""""""""
- `PR #786 <https://github.com/openforcefield/openff-toolkit/pull/786>`_: Fixes `Issue #785
  <https://github.com/openforcefield/openff-toolkit/issues/785>`_ where RDKitToolkitWrapper would
  sometimes expect stereochemistry to be defined for non-stereogenic bonds when loading from
  SDF.
- `PR #786 <https://github.com/openforcefield/openff-toolkit/pull/786>`_: Fixes an issue where
  using the :py:class:`Molecule <openff.toolkit.topology.Molecule>` copy constructor
  (``newmol = Molecule(oldmol)``) would result
  in the copy sharing the same ``.properties`` dict as the original (as in, changes to the
  ``.properties`` dict of the copy would be reflected in the original).
- `PR #789 <https://github.com/openforcefield/openff-toolkit/pull/789>`_: Fixes a regression noted in
  `Issue #788 <https://github.com/openforcefield/openff-toolkit/issues/788>`_
  where creating
  :py:class:`vdWHandler.vdWType <openff.toolkit.typing.engines.smirnoff.parameters.vdWHandler.vdWType>`
  or setting ``sigma`` or ``rmin_half`` using Quantities represented as strings resulted in an error.


0.8.1 - Bugfix and minor feature release
----------------------------------------

**WARNING: This release was later found to contain a major bug,**
`Issue #807 <https://github.com/openforcefield/openff-toolkit/issues/807>`_,
**and produces incorrect energies.**

API-breaking changes
""""""""""""""""""""
- `PR #757 <https://github.com/openforcefield/openff-toolkit/pull/757>`_: Renames
  ``test_forcefields/smirnoff99Frosst.offxml`` to ``test_forcefields/test_forcefield.offxml``
  to avoid confusion with any of the ACTUAL released FFs in the
  `smirnoff99Frosst line <https://github.com/openforcefield/smirnoff99Frosst/>`_
- `PR #751 <https://github.com/openforcefield/openff-toolkit/pull/751>`_: Removes the
  optional ``oetools=("oechem", "oequacpac", "oeiupac", "oeomega")`` keyword argument from
  :py:meth:`OpenEyeToolkitWrapper.is_available <openff.toolkit.utils.toolkits.OpenEyeToolkitWrapper.is_available>`, as
  there are no special behaviors that are accessed in the case of partially-licensed OpenEye backends. The
  new behavior of this method is the same as if the default value above is always provided.

Behavior Changed
""""""""""""""""
- `PR #583 <https://github.com/openforcefield/openff-toolkit/pull/583>`_: Methods
  such as :py:meth:`Molecule.from_rdkit <openff.toolkit.topology.Molecule.from_rdkit>`
  and :py:meth:`Molecule.from_openeye <openff.toolkit.topology.Molecule.from_openeye>`,
  which delegate their internal logic to :py:class:`ToolkitRegistry <openff.toolkit.utils.toolkits.ToolkitRegistry>`
  functions, now guarantee that they will return an object of the correct type when being called on ``Molecule``-derived classes. Previously,
  running these constructors using subclasses of :py:class:`FrozenMolecule <openff.toolkit.topology.Molecule>`
  would not return an instance of that subclass, but rather just an instance of a
  :py:class:`Molecule <openff.toolkit.topology.Molecule>`.
- `PR #753 <https://github.com/openforcefield/openff-toolkit/pull/753>`_: ``ParameterLookupError``
  is now raised when passing to
  :py:meth:`ParameterList.index <openff.toolkit.typing.engines.smirnoff.parameters.ParameterList>`
  a SMIRKS pattern not found in the parameter list.

New features
""""""""""""
- `PR #751 <https://github.com/openforcefield/openff-toolkit/pull/751>`_: Adds
  ``LicenseError``, a subclass of ``ToolkitUnavailableException`` which is raised when attempting to
  add a cheminformatics :py:class:`ToolkitWrapper <openff.toolkit.utils.toolkits.ToolkitWrapper>` for
  a toolkit that is installed but unlicensed.
- `PR #678 <https://github.com/openforcefield/openff-toolkit/pull/678>`_: Adds
  :py:meth:`ForceField.deregister_parameter_handler <openff.toolkit.typing.engines.smirnoff.forcefield.ForceField.deregister_parameter_handler>`.
- `PR #730 <https://github.com/openforcefield/openff-toolkit/pull/730>`_: Adds
  :py:class:`Topology.is_periodic <openff.toolkit.topology.Topology>`.
- `PR #753 <https://github.com/openforcefield/openff-toolkit/pull/753>`_: Adds
  :py:meth:`ParameterHandler.__getitem__ <openff.toolkit.typing.engines.smirnoff.parameters.ParameterHandler>`
  to look up individual :py:class:`ParameterType <openff.toolkit.typing.engines.smirnoff.parameters.ParameterType>`
  objects.

Bugfixes
""""""""
- `PR #745 <https://github.com/openforcefield/openff-toolkit/pull/745>`_: Fixes bug when
  serializing molecule with conformers to JSON.
- `PR #750 <https://github.com/openforcefield/openff-toolkit/pull/750>`_: Fixes a bug causing either
  ``sigma`` or ``rmin_half`` to sometimes be missing on
  :py:class:`vdWHandler.vdWType <openff.toolkit.typing.engines.smirnoff.parameters.vdWHandler.vdWType>`
  objects.
- `PR #756 <https://github.com/openforcefield/openff-toolkit/pull/756>`_: Fixes bug when running
  :py:meth:`vdWHandler.create_force <openff.toolkit.typing.engines.smirnoff.parameters.vdWHandler>`
  using a ``vdWHandler`` that was initialized using the API.
- `PR #776 <https://github.com/openforcefield/openff-toolkit/pull/776>`_: Fixes a bug in which
  the :py:meth:`Topology.from_openmm <openff.toolkit.topology.Topology.from_openmm>` and
  :py:meth:`Topology.from_mdtraj <openff.toolkit.topology.Topology.from_mdtraj>` methods would
  dangerously allow ``unique_molecules=None``.
- `PR #777 <https://github.com/openforcefield/openff-toolkit/pull/777>`_:
  :py:class:`RDKitToolkitWrapper <openff.toolkit.utils.toolkits.RDKitToolkitWrapper>`
  now outputs the full warning message when ``allow_undefined_stereo=True`` (previously the
  description of which stereo was undefined was squelched)


0.8.0 - Virtual Sites
---------------------

**Major Feature: Support for the SMIRNOFF VirtualSite tag**

This release implements the SMIRNOFF virtual site specification. The implementation enables support
for models using off-site charges, including 4- and 5-point water models, in addition to lone pair
modeling on various functional groups. The primary focus was on the ability to parameterize a
system using virtual sites, and generating an OpenMM system with all virtual sites present and
ready for evaluation. Support for formats other than OpenMM has not be implemented in this release,
but may come with the appearance of the OpenFF system object. In addition to implementing the
specification, the toolkit :py:class:`Molecule <openff.toolkit.topology.Molecule>` objects now
allow the creation and manipulation of virtual sites.

This change is documented in the `Virtual sites page <virtualsites.html>`_ of the user guide.


**Minor Feature: Support for the 0.4 ChargeIncrementModel tag**

To allow for more convenient fitting of ``ChargeIncrement`` parameters, it is now possible to specify one less
``charge_increment`` value than there are tagged atoms in a ``ChargeIncrement``'s ``smirks``. The missing
``charge_increment`` value will be calculated at parameterization-time to make the sum of
the charge contributions from a ``ChargeIncrement`` parameter equal to zero.
Since this change allows for force fields that are incompatible with
the previous specification, this new style of ``ChargeIncrement`` must specify a ``ChargeIncrementModel``
section version of ``0.4``. All ``0.3``-compatible ``ChargeIncrement`` parameters are compatible with
the ``0.4`` ``ChargeIncrementModel`` specification.

More details and examples of this change are available in `The ChargeIncrementModel tag in the SMIRNOFF specification <https://open-forcefield-toolkit.readthedocs.io/en/latest/smirnoff.html#chargeincrementmodel-small-molecule-and-fragment-charges>`_


New features
""""""""""""
- `PR #726 <https://github.com/openforcefield/openff-toolkit/pull/726>`_: Adds support for the 0.4
  ChargeIncrementModel spec, allowing for the specification of one fewer ``charge_increment`` values
  than there are tagged atoms in the ``smirks``, and automatically assigning the final atom an offsetting charge.
- `PR #548 <https://github.com/openforcefield/openff-toolkit/pull/548>`_: Adds support for the ``VirtualSites`` tag in the SMIRNOFF specification

- `PR #548 <https://github.com/openforcefield/openff-toolkit/pull/548>`_: Adds ``replace`` and ``all_permutations`` kwarg to

  - :py:meth:`Molecule.add_bond_charge_virtual_site <openff.toolkit.topology.Molecule.add_bond_charge_virtual_site>`
  - :py:meth:`Molecule.add_monovalent_lone_pair_virtual_site <openff.toolkit.topology.Molecule.add_monovalent_lone_pair_virtual_site>`
  - :py:meth:`Molecule.add_divalent_lone_pair_virtual_site <openff.toolkit.topology.Molecule.add_divalent_lone_pair_virtual_site>`
  - :py:meth:`Molecule.add_trivalent_lone_pair_virtual_site <openff.toolkit.topology.Molecule.add_trivalent_lone_pair_virtual_site>`

- `PR #548 <https://github.com/openforcefield/openff-toolkit/pull/548>`_: Adds ``orientations`` to

  - :py:class:`BondChargeVirtualSite <openff.toolkit.topology.BondChargeVirtualSite>`
  - :py:class:`MonovalentLonePairVirtualSite <openff.toolkit.topology.MonovalentLonePairVirtualSite>`
  - :py:class:`DivalentLonePairVirtualSite <openff.toolkit.topology.DivalentLonePairVirtualSite>`
  - :py:class:`TrivalentLonePairVirtualSite <openff.toolkit.topology.TrivalentLonePairVirtualSite>`

- `PR #548 <https://github.com/openforcefield/openff-toolkit/pull/548>`_: Adds

  - :py:class:`VirtualParticle <openff.toolkit.topology.VirtualParticle>`
  - :py:class:`TopologyVirtualParticle <openff.toolkit.topology.TopologyVirtualParticle>`
  - :py:meth:`BondChargeVirtualSite.get_openmm_virtual_site <openff.toolkit.topology.BondChargeVirtualSite.get_openmm_virtual_site>`
  - :py:meth:`MonovalentLonePairVirtualSite.get_openmm_virtual_site <openff.toolkit.topology.MonovalentLonePairVirtualSite.get_openmm_virtual_site>`
  - :py:meth:`DivalentLonePairVirtualSite.get_openmm_virtual_site <openff.toolkit.topology.DivalentLonePairVirtualSite.get_openmm_virtual_site>`
  - :py:meth:`TrivalentLonePairVirtualSite.get_openmm_virtual_site <openff.toolkit.topology.TrivalentLonePairVirtualSite.get_openmm_virtual_site>`
  - :py:meth:`ValenceDict.key_transform <openff.toolkit.topology.ValenceDict.key_transform>`
  - :py:meth:`ValenceDict.index_of <openff.toolkit.topology.ValenceDict.index_of>`
  - :py:meth:`ImproperDict.key_transform <openff.toolkit.topology.ImproperDict.key_transform>`
  - :py:meth:`ImproperDict.index_of <openff.toolkit.topology.ImproperDict.index_of>`

- `PR #705 <https://github.com/openforcefield/openff-toolkit/pull/705>`_: Adds interpolation
  based on fractional bond orders for harmonic bonds. This includes interpolation for both
  the force constant ``k`` and/or equilibrium bond distance ``length``. This is accompanied by a
  bump in the ``<Bonds>`` section of the SMIRNOFF spec (but not the entire spec).
- `PR #718 <https://github.com/openforcefield/openff-toolkit/pull/718>`_: Adds ``.rings`` and
  ``.n_rings`` to :py:class:`Molecule <openff.toolkit.topology.Molecule>` and ``.is_in_ring``
  to :py:class:`Atom <openff.toolkit.topology.Atom>` and
  :py:class:`Bond <openff.toolkit.topology.Bond>`

Bugfixes
"""""""""
- `PR #682 <https://github.com/openforcefield/openff-toolkit/pull/682>`_: Catches failures in
  :py:meth:`Molecule.from_iupac <openff.toolkit.topology.Molecule.from_iupac>` instead of silently
  failing.
- `PR #743 <https://github.com/openforcefield/openff-toolkit/pull/743>`_: Prevents the non-bonded
  (vdW) cutoff from silently falling back to the OpenMM default of 1 nm in
  :py:meth:`Forcefield.create_openmm_system
  <openff.toolkit.typing.engines.smirnoff.forcefield.ForceField.create_openmm_system>` and instead
  sets its to the value specified by the force field.
- `PR #737 <https://github.com/openforcefield/openff-toolkit/pull/737>`_: Prevents OpenEye from
  incidentally being used in the conformer generation step of
  :py:class:`AmberToolsToolkitWrapper.assign_fractional_bond_orders
  <openff.toolkit.utils.toolkits.AmberToolsToolkitWrapper.assign_fractional_bond_orders>`.

Behavior changed
""""""""""""""""
- `PR #705 <https://github.com/openforcefield/openff-toolkit/pull/705>`_: Changes the default values
  in the ``<Bonds>`` section of the SMIRNOFF spec to ``fractional_bondorder_method="AM1-Wiberg"``
  and ``potential="(k/2)*(r-length)^2"``, which is backwards-compatible with and equivalent to
  ``potential="harmonic"``.

Examples added
""""""""""""""
- `PR #548 <https://github.com/openforcefield/openff-toolkit/pull/548>`_: Adds a virtual site example notebook to run
  an OpenMM simulation with virtual sites, and compares positions and potential energy of TIP5P water between OpenFF
  and OpenMM force fields.

API-breaking changes
""""""""""""""""""""
- `PR #548 <https://github.com/openforcefield/openff-toolkit/pull/548>`_: Methods

  - :py:meth:`Molecule.add_bond_charge_virtual_site <openff.toolkit.topology.Molecule.add_bond_charge_virtual_site>`
  - :py:meth:`Molecule.add_monovalent_lone_pair_virtual_site <openff.toolkit.topology.Molecule.add_monovalent_lone_pair_virtual_site>`
  - :py:meth:`Molecule.add_divalent_lone_pair_virtual_site <openff.toolkit.topology.Molecule.add_divalent_lone_pair_virtual_site>`
  - :py:meth:`Molecule.add_trivalent_lone_pair_virtual_site <openff.toolkit.topology.Molecule.add_trivalent_lone_pair_virtual_site>`
    now only accept a list of atoms, not a list of integers, to define to parent atoms

- `PR #548 <https://github.com/openforcefield/openff-toolkit/pull/548>`_: Removes
  :py:meth:`VirtualParticle.molecule_particle_index <openff.toolkit.topology.VirtualParticle.molecule_particle_index>`

- `PR #548 <https://github.com/openforcefield/openff-toolkit/pull/548>`_: Removes ``outOfPlaneAngle`` from

  - :py:class:`DivalentLonePairVirtualSite <openff.toolkit.topology.DivalentLonePairVirtualSite>`
  - :py:class:`TrivalentLonePairVirtualSite <openff.toolkit.topology.TrivalentLonePairVirtualSite>`

- `PR #548 <https://github.com/openforcefield/openff-toolkit/pull/548>`_: Removes ``inPlaneAngle`` from
  :py:class:`TrivalentLonePairVirtualSite <openff.toolkit.topology.TrivalentLonePairVirtualSite>`

- `PR #548 <https://github.com/openforcefield/openff-toolkit/pull/548>`_: Removes ``weights`` from

  - :py:class:`BondChargeVirtualSite <openff.toolkit.topology.BondChargeVirtualSite>`
  - :py:class:`MonovalentLonePairVirtualSite <openff.toolkit.topology.MonovalentLonePairVirtualSite>`
  - :py:class:`DivalentLonePairVirtualSite <openff.toolkit.topology.DivalentLonePairVirtualSite>`
  - :py:class:`TrivalentLonePairVirtualSite <openff.toolkit.topology.TrivalentLonePairVirtualSite>`

Tests added
"""""""""""

- `PR #548 <https://github.com/openforcefield/openff-toolkit/pull/548>`_: Adds test for

  - The virtual site parameter handler
  - TIP5P water dimer energy and positions
  - Adds tests to for virtual site/particle indexing/counting


0.7.2 - Bugfix and minor feature release
----------------------------------------

New features
""""""""""""
- `PR #662 <https://github.com/openforcefield/openff-toolkit/pull/662>`_: Adds ``.aromaticity_model``
  of :py:class:`ForceField <openff.toolkit.typing.engines.smirnoff.forcefield.ForceField>` and ``.TAGNAME``
  of :py:class:`ParameterHandler <openff.toolkit.typing.engines.smirnoff.parameters.ParameterHandler>` as
  public attributes.
- `PR #667 <https://github.com/openforcefield/openff-toolkit/pull/667>`_ and
  `PR #681 <https://github.com/openforcefield/openff-toolkit/pull/681>`_ linted the codebase with
  ``black`` and ``isort``, respectively.
- `PR #675 <https://github.com/openforcefield/openff-toolkit/pull/675>`_ adds
  ``.toolkit_version`` to
  :py:class:`ToolkitWrapper <openff.toolkit.utils.toolkits.ToolkitWrapper>` and
  ``.registered_toolkit_versions`` to
  :py:class:`ToolkitRegistry <openff.toolkit.utils.toolkits.ToolkitRegistry>`.
- `PR #696 <https://github.com/openforcefield/openff-toolkit/pull/696>`_ Exposes a setter for
  :py:class:`ForceField.aromaticity_model <openff.toolkit.typing.engines.smirnoff.forcefield.ForceField>`
- `PR #685 <https://github.com/openforcefield/openff-toolkit/pull/685>`_ Adds a custom ``__hash__``
  function to
  :py:class:`ForceField <openff.toolkit.typing.engines.smirnoff.forcefield.ForceField>`


Behavior changed
""""""""""""""""
- `PR #684 <https://github.com/openforcefield/openff-toolkit/pull/684>`_: Changes
  :py:class:`ToolkitRegistry <openff.toolkit.utils.toolkits.ToolkitRegistry>` to return an empty
  registry when initialized with no arguments, i.e. ``ToolkitRegistry()`` and makes the
  ``register_imported_toolkit_wrappers`` argument private.
- `PR #711 <https://github.com/openforcefield/openff-toolkit/pull/711>`_: The
  setter for :py:class:`Topology.box_vectors <openff.toolkit.topology.Topology>`
  now infers box vectors (a 3x3 matrix) when box lengths
  (a 3x1 array) are passed, assuming an orthogonal box.
- `PR #649 <https://github.com/openforcefield/openff-toolkit/pull/648>`_: Makes SMARTS
  searches stereochemistry-specific (if stereo is specified in the SMARTS) for both OpenEye
  and RDKit backends. Also ensures molecule
  aromaticity is re-perceived according to the ForceField's specified
  aromaticity model, which may overwrite user-specified aromaticity on the ``Molecule``
- `PR #648 <https://github.com/openforcefield/openff-toolkit/pull/648>`_: Removes the
  ``utils.structure`` module, which was deprecated in 0.2.0.
- `PR #670 <https://github.com/openforcefield/openff-toolkit/pull/670>`_: Makes the
  :py:class:`Topology <openff.toolkit.topology.Topology>` returned by ``create_openmm_system``
  contain the partial charges and partial bond orders (if any) assigned during parameterization.
- `PR #675 <https://github.com/openforcefield/openff-toolkit/pull/675>`_ changes the
  exception raised when no ``antechamber`` executable is found from ``IOError`` to
  ``AntechamberNotFoundError``
- `PR #696 <https://github.com/openforcefield/openff-toolkit/pull/696>`_ Adds an
  ``aromaticity_model`` keyword argument to the
  :py:class:`ForceField <openff.toolkit.typing.engines.smirnoff.forcefield.ForceField>`
  constructor, which defaults to ``DEFAULT_AROMATICITY_MODEL``.

Bugfixes
"""""""""
- `PR #715 <https://github.com/openforcefield/openff-toolkit/pull/715>`_: Closes issue `Issue #475
  <https://github.com/openforcefield/openff-toolkit/issues/475>`_ writing a "PDB" file using OE backend rearranges
  the order of the atoms by pushing the hydrogens to the bottom.
- `PR #649 <https://github.com/openforcefield/openff-toolkit/pull/648>`_: Prevents 2020 OE
  toolkit from issuing a warning caused by doing stereo-specific smarts searches on certain
  structures.
- `PR #724 <https://github.com/openforcefield/openff-toolkit/pull/724>`_: Closes issue `Issue #502
  <https://github.com/openforcefield/openff-toolkit/issues/502>`_ Adding a utility function Topology.to_file() to
  write topology and positions to a "PDB" file using openmm backend for pdb file write.

Tests added
"""""""""""
- `PR #694 <https://github.com/openforcefield/openff-toolkit/pull/694>`_: Adds automated testing
  to code snippets in docs.
- `PR #715 <https://github.com/openforcefield/openff-toolkit/pull/715>`_: Adds tests for pdb file writes using OE
  backend.
- `PR #724 <https://github.com/openforcefield/openff-toolkit/pull/724>`_: Adds tests for the utility function Topology.to_file().


0.7.1 - OETK2020 Compatibility and Minor Update
-----------------------------------------------

This is the first of our patch releases on our new planned monthly release schedule.

Detailed release notes are below, but the major new features of this release are updates for
compatibility with the new 2020 OpenEye Toolkits release, the
``get_available_force_fields`` function, and the disregarding of pyrimidal nitrogen stereochemistry
in molecule isomorphism checks.

Behavior changed
""""""""""""""""
- `PR #646 <https://github.com/openforcefield/openff-toolkit/pull/646>`_: Checking for
  :py:class:`Molecule <openff.toolkit.topology.Molecule>`
  equality using the ``==`` operator now disregards all pyrimidal nitrogen stereochemistry
  by default. To re-enable, use
  :py:class:`Molecule.{is|are}_isomorphic <openff.toolkit.topology.Molecule>`
  with the ``strip_pyrimidal_n_atom_stereo=False`` keyword argument.
- `PR #646 <https://github.com/openforcefield/openff-toolkit/pull/646>`_: Adds
  an optional ``toolkit_registry`` keyword argument to
  :py:class:`Molecule.are_isomorphic <openff.toolkit.topology.Molecule>`,
  which identifies the toolkit that should be used to search for pyrimidal nitrogens.


Bugfixes
""""""""
- `PR #647 <https://github.com/openforcefield/openff-toolkit/pull/647>`_: Updates
  :py:class:`OpenEyeToolkitWrapper <openff.toolkit.utils.toolkits.OpenEyeToolkitWrapper>`
  for 2020.0.4 OpenEye Toolkit behavior/API changes.
- `PR #646 <https://github.com/openforcefield/openff-toolkit/pull/646>`_: Fixes a bug where
  :py:class:`Molecule.chemical_environment_matches <openff.toolkit.topology.Molecule>`
  was not able to accept a :py:class:`ChemicalEnvironment <openff.toolkit.typing.chemistry.ChemicalEnvironment>` object
  as a query.
- `PR #634 <https://github.com/openforcefield/openff-toolkit/pull/634>`_: Fixes a bug in which calling
  :py:class:`RDKitToolkitWrapper.from_file <openff.toolkit.utils.toolkits.RDKitToolkitWrapper>` directly
  would not load files correctly if passed lowercase ``file_format``. Note that this bug did not occur when calling
  :py:class:`Molecule.from_file <openff.toolkit.topology.Molecule>`.
- `PR #631 <https://github.com/openforcefield/openff-toolkit/pull/631>`_: Fixes a bug in which calling
  :py:class:`unit_to_string <openff.toolkit.utils.utils.unit_to_string>` returned
  ``None`` when the unit is dimensionless. Now ``"dimensionless"`` is returned.
- `PR #630 <https://github.com/openforcefield/openff-toolkit/pull/630>`_: Closes issue `Issue #629
  <https://github.com/openforcefield/openff-toolkit/issues/629>`_ in which the wrong exception is raised when
  attempting to instantiate a :py:class:`ForceField <openff.toolkit.typing.engines.smirnoff.forcefield.ForceField>`
  from an unparsable string.

New features
""""""""""""
- `PR #632 <https://github.com/openforcefield/openff-toolkit/pull/632>`_: Adds
  :py:class:`ForceField.registered_parameter_handlers <openff.toolkit.typing.engines.smirnoff.forcefield.ForceField>`
- `PR #614 <https://github.com/openforcefield/openff-toolkit/pull/614>`_: Adds
  :py:class:`ToolkitRegistry.deregister_toolkit <openff.toolkit.utils.toolkits.ToolkitRegistry>`
  to de-register registered toolkits, which can include toolkit wrappers loaded into ``GLOBAL_TOOLKIT_REGISTRY``
  by default.
- `PR #656 <https://github.com/openforcefield/openff-toolkit/pull/656>`_: Adds
  a new allowed ``am1elf10`` option to the OpenEye implementation of
  :py:class:`assign_partial_charges <openff.toolkit.utils.toolkits.OpenEyeToolkitWrapper>` which
  calculates the average partial charges at the AM1 level of theory using conformers selected using the ELF10 method.
- `PR #643 <https://github.com/openforcefield/openff-toolkit/pull/643>`_: Adds
  :py:class:`openforcefield.typing.engines.smirnoff.forcefield.get_available_force_fields <openff.toolkit.typing.engines.smirnoff.forcefield.get_available_force_fields>`,
  which returns paths to the files of force fields available through entry point plugins.


0.7.0 - Charge Increment Model, Proper Torsion interpolation, and new Molecule methods
--------------------------------------------------------------------------------------

This is a relatively large release, motivated by the idea that changing existing functionality is bad
so we shouldn't do it too often, but when we do change things we should do it all at once.

Here's a brief rundown of what changed, migration tips, and how to find more details in the full release notes below:

* To provide more consistent partial charges for a given molecule, existing conformers are now disregarded by default
  by ``Molecule.assign_partial_charges``. Instead, new conformers are generated for use in semiempirical calculations.
  Search for ``use_conformers``.
* Formal charges are now always returned as ``simtk.unit.Quantity`` objects, with units of elementary charge.
  To convert them to integers, use ``from simtk import unit`` and
  ``atom.formal_charge.value_in_unit(unit.elementary_charge)`` or
  ``mol.total_charge.value_in_unit(unit.elementary_charge)``.
  Search ``atom.formal_charge``.
* The OpenFF Toolkit now automatically reads and writes partial charges in SDF files. Search for
  ``atom.dprop.PartialCharges``.
* The OpenFF Toolkit now has different behavior for handling multi-molecule and multi-conformer SDF files. Search
  ``multi-conformer``.
* The OpenFF Toolkit now distinguishes between partial charges that are all-zero and partial charges that are unknown.
  Search ``partial_charges = None``.
* ``Topology.to_openmm`` now assigns unique atoms names by default. Search ``ensure_unique_atom_names``.
* Molecule equality checks are now done by graph comparison instead of SMILES comparison.
  Search ``Molecule.are_isomorphic``.
* The ``ChemicalEnvironment`` module was almost entirely removed, as it is an outdated duplicate of some Chemper
  functionality. Search ``ChemicalEnvironment``.
* ``TopologyMolecule.topology_particle_start_index`` has been removed from the ``TopologyMolecule`` API, since atoms
  and virtualsites are no longer contiguous in the ``Topology`` particle indexing system. Search
  ``topology_particle_start_index``.
* ``compute_wiberg_bond_orders`` has been renamed to ``assign_fractional_bond_orders``.

There are also a number of new features, such as:

* Support for ``ChargeIncrementModel`` sections in force fields.
* Support for ``ProperTorsion`` ``k`` interpolation in force fields using fractional bond orders.
* Support for AM1-Mulliken, Gasteiger, and other charge methods using the new ``assign_partial_charges`` methods.
* Support for AM1-Wiberg bond order calculation using either the OpenEye or RDKit/AmberTools backends and the
  ``assign_fractional_bond_orders`` methods.
* Initial (limited) interoperability with QCArchive, via ``Molecule.to_qcschema`` and ``from_qcschema``.
* A ``Molecule.visualize`` method.
* Several additional ``Molecule`` methods, including state enumeration and mapped SMILES creation.

**Major Feature: Support for the SMIRNOFF ChargeIncrementModel tag**

`The ChargeIncrementModel tag in the SMIRNOFF specification <https://open-forcefield-toolkit.readthedocs.io/en/latest/smirnoff.html#chargeincrementmodel-small-molecule-and-fragment-charges>`_
provides analagous functionality to AM1-BCC, except that instead of AM1-Mulliken charges, a number of different charge
methods can be called, and instead of a fixed library of two-atom charge corrections, an arbitrary number of
SMIRKS-based, N-atom charge corrections can be defined in the SMIRNOFF format.

The initial implementation of the SMIRNOFF ``ChargeIncrementModel`` tag accepts keywords for ``version``,
``partial_charge_method``, and ``number_of_conformers``. ``partial_charge_method`` can be any string, and it is
up to the ``ToolkitWrapper``'s ``compute_partial_charges`` methods to understand what they mean. For
geometry-independent ``partial_charge_method`` choices, ``number_of_conformers`` should be set to zero.

SMIRKS-based parameter application for ``ChargeIncrement`` parameters is different than other SMIRNOFF sections.
The initial implementation of ``ChargeIncrementModelHandler`` follows these rules:

* an atom can be subject to many ``ChargeIncrement`` parameters, which combine additively.
* a ``ChargeIncrement`` that matches a set of atoms is overwritten only if another ``ChargeIncrement``
  matches the same group of atoms, regardless of order. This overriding follows the normal SMIRNOFF hierarchy.

To give a concise example, what if a molecule ``A-B(-C)-D`` were being parametrized, and the force field
defined ``ChargeIncrement`` SMIRKS in the following order?

1) ``[A:1]-[B:2]``
2) ``[B:1]-[A:2]``
3) ``[A:1]-[B:2]-[C:3]``
4) ``[*:1]-[B:2](-[*:3])-[*:4]``
5) ``[D:1]-[B:2](-[*:3])-[*:4]``

In the case above, the ChargeIncrement from parameters 1 and 4 would NOT be applied to the molecule,
since another parameter matching the same set of atoms is specified further down in the parameter hierarchy
(despite those subsequent matches being in a different order).

Ultimately, the ChargeIncrement contributions from parameters 2, 3, and 5 would be summed and applied.

It's also important to identify a behavior that these rules were written to *avoid*: if not for the
"regardless of order" clause in the second rule, parameters 4 and 5 could actually have been applied six and two times,
respectively (due to symmetry in the SMIRKS and the use of wildcards). This situation could also arise as a result
of molecular symmetry. For example, a methyl group could match the SMIRKS ``[C:1]([H:2])([H:3])([H:4])`` six ways
(with different orderings of the three hydrogen atoms), but the user would almost certainly not intend for the charge
increments to be applied six times. The "regardless of order" clause was added specifically to address this.

In short, the first time a group of atoms becomes involved in a ``ChargeIncrement`` together, the OpenMM ``System`` gains a new
parameter "slot". Only another ``ChargeIncrement`` which applies to the exact same group of atoms (in any order) can
take over the "slot", pushing the original ``ChargeIncrement`` out.

**Major Feature: Support for ProperTorsion k value interpolation**

`Chaya Stern's work <https://chayast.github.io/fragmenter-manuscript/>`_
showed that we may be able to produce higher-quality proper torsion parameters by taking into
account the "partial bond order" of the torsion's central bond. We now have the machinery to compute AM1-Wiberg
partial bond orders for entire molecules using the ``assign_fractional_bond_orders`` methods of either  ``OpenEyeToolkitWrapper`` or ``AmberToolsToolkitWrapper``. The thought is that, if some simple electron population analysis shows
that a certain aromatic bond's order is 1.53, maybe rotations about that bond can be described well by interpolating
53% of the way between the single and double bond k values.

Full details of how to define a torsion-interpolating SMIRNOFF force fields are available in
`the ProperTorsions section of the SMIRNOFF specification <https://open-forcefield-toolkit.readthedocs.io/en/latest/smirnoff.html#fractional-torsion-bond-orders>`_.

Behavior changed
""""""""""""""""
- `PR #508 <https://github.com/openforcefield/openff-toolkit/pull/508>`_:
  In order to provide the same results for the same chemical species, regardless of input
  conformation,
  :py:class:`Molecule <openff.toolkit.topology.Molecule>`
  ``assign_partial_charges``, ``compute_partial_charges_am1bcc``, and
  ``assign_fractional_bond_orders`` methods now default to ignore input conformers
  and generate new conformer(s) of the molecule before running semiempirical calculations.
  Users can override this behavior by specifying the keyword argument
  ``use_conformers=molecule.conformers``.
- `PR #281 <https://github.com/openforcefield/openff-toolkit/pull/281>`_: Closes
  `Issue #250 <https://github.com/openforcefield/openff-toolkit/issues/250>`_
  by adding support for partial charge I/O in SDF. The partial charges are stored as a property in the
  SDF molecule block under the tag ``<atom.dprop.PartialCharge>``.
- `PR #281 <https://github.com/openforcefield/openff-toolkit/pull/281>`_: If a
  :py:class:`Molecule <openff.toolkit.topology.Molecule>`'s
  ``partial_charges`` attribute is set to ``None`` (the default value), calling ``to_openeye`` will
  now produce a OE molecule with partial charges set to ``nan``. This would previously produce an OE
  molecule with partial charges of 0.0, which was a loss of information, since it wouldn't be clear
  whether the original OFFMol's partial charges were REALLY all-zero as opposed to ``None``. OpenEye toolkit
  wrapper methods such as ``from_smiles`` and ``from_file`` now produce OFFMols with
  ``partial_charges = None`` when appropriate (previously these would produce OFFMols with
  all-zero charges, for the same reasoning as above).
- `PR #281 <https://github.com/openforcefield/openff-toolkit/pull/281>`_:
  :py:class:`Molecule <openff.toolkit.topology.Molecule>`
  ``to_rdkit``
  now sets partial charges on the RDAtom's ``PartialCharges`` property (this was previously set
  on the ``partial_charges`` property). If the
  :py:class:`Molecule <openff.toolkit.topology.Molecule>`'s partial_charges attribute is ``None``, this property
  will not be defined on the RDAtoms.
- `PR #281 <https://github.com/openforcefield/openff-toolkit/pull/281>`_:
  Enforce the behavior during SDF I/O that a SDF may contain multiple
  `molecules`, but that the OFF Toolkit
  does not assume that it contains multiple `conformers of the same molecule`. This is an
  important distinction, since otherwise there is ambiguity around whether properties of one
  entry in a SDF are shared among several molecule blocks or not, or how to resolve conflicts if properties
  are defined differently for several "conformers" of chemically-identical species (More info
  `here <https://docs.eyesopen.com/toolkits/python/oechemtk/oemol.html#dude-where-s-my-sd-data>`_).
  If the user requests the OFF Toolkit to write a multi-conformer
  :py:class:`Molecule <openff.toolkit.topology.Molecule>` to SDF, only the first conformer will be written.
  For more fine-grained control of writing properties, conformers, and partial charges, consider
  using ``Molecule.to_rdkit`` or ``Molecule.to_openeye`` and using the functionality offered by
  those packages.
- `PR #281 <https://github.com/openforcefield/openff-toolkit/pull/281>`_: Due to different
  constraints placed on the data types allowed by external toolkits, we make our best effort to
  preserve :py:class:`Molecule <openff.toolkit.topology.Molecule>`
  ``properties`` when converting molecules to other packages, but users should be aware that
  no guarantee of data integrity is made. The only data format for keys and values in the property dict that
  we will try to support through a roundtrip to another toolkit's Molecule object is ``string``.
- `PR #574 <https://github.com/openforcefield/openff-toolkit/pull/574>`_: Removed check that all
  partial charges are zero after assignment by ``quacpac`` when AM1BCC used for charge assignment.
  This check fails erroneously for cases in which the partial charge assignments are correctly all zero,
  such as for ``N#N``. It is also an unnecessary check given that ``quacpac`` will reliably indicate when
  it has failed to assign charges.
- `PR #597 <https://github.com/openforcefield/openff-toolkit/pull/597>`_: Energy-minimized sample systems
  with Parsley 1.1.0.
- `PR #558 <https://github.com/openforcefield/openff-toolkit/pull/558>`_: The
  :py:class:`Topology <openff.toolkit.topology.Topology>`
  particle indexing system now orders :py:class:`TopologyVirtualSites <openff.toolkit.topology.TopologyVirtualSite>`
  after all atoms.
- `PR #469 <https://github.com/openforcefield/openff-toolkit/pull/469>`_:
  When running :py:meth:`Topology.to_openmm <openff.toolkit.topology.Topology.to_openmm>`, unique atom names
  are generated if the provided atom names are not unique (overriding any existing atom names). This
  uniqueness extends only to atoms in the same molecule. To disable this behavior, set the kwarg
  ``ensure_unique_atom_names=False``.
- `PR #472 <https://github.com/openforcefield/openff-toolkit/pull/472>`_:
  :py:meth:`Molecule.__eq__ <openff.toolkit.topology.Molecule>` now uses the new
  :py:meth:`Molecule.are_isomorphic <openff.toolkit.topology.Molecule.are_isomorphic>` to perform the
  similarity checking.
- `PR #472 <https://github.com/openforcefield/openff-toolkit/pull/472>`_:
  The :py:meth:`Topology.from_openmm <openff.toolkit.topology.Topology.from_openmm>` and
  :py:meth:`Topology.add_molecule <openff.toolkit.topology.Topology.add_molecule>` methods now use the
  :py:meth:`Molecule.are_isomorphic <openff.toolkit.topology.Molecule.are_isomorphic>` method to match
  molecules.
- `PR #551 <https://github.com/openforcefield/openff-toolkit/pull/551>`_: Implemented the
  :py:meth:`ParameterHandler.get_parameter <openff.toolkit.typing.engines.smirnoff.parameters.ParameterHandler.get_parameter>`
  function (would previously return ``None``).

API-breaking changes
""""""""""""""""""""
- `PR #471 <https://github.com/openforcefield/openff-toolkit/pull/471>`_: Closes
  `Issue #465 <https://github.com/openforcefield/openff-toolkit/issues/465>`_.
  ``atom.formal_charge`` and ``molecule.total_charge`` now return ``simtk.unit.Quantity`` objects
  instead of integers. To preserve backward compatibility, the setter for ``atom.formal_charge``
  can accept either a ``simtk.unit.Quantity`` or an integer.
- `PR #601 <https://github.com/openforcefield/openff-toolkit/pull/601>`_: Removes
  almost all of the previous
  :py:class:`ChemicalEnvironment <openff.toolkit.typing.chemistry.ChemicalEnvironment>`
  API, since this entire module was simply copied from
  `Chemper <https://github.com/MobleyLab/chemper>`_ several years ago and has fallen behind on updates.
  Currently only
  :py:meth:`ChemicalEnvironment.get_type <openff.toolkit.typing.chemistry.ChemicalEnvironment.get_type>`,
  :py:meth:`ChemicalEnvironment.validate <openff.toolkit.typing.chemistry.ChemicalEnvironment.validate>`,
  and an equivalent classmethod
  :py:meth:`ChemicalEnvironment.validate_smirks <openff.toolkit.typing.chemistry.ChemicalEnvironment.validate_smirks>`
  remain. Also, please comment on
  `this GitHub issue <https://github.com/MobleyLab/chemper/issues/90>`_ if you HAVE been using
  the previous extra functionality in this module and would like us to prioritize creation of a Chemper
  conda package.
- `PR #558 <https://github.com/openforcefield/openff-toolkit/pull/558>`_: Removes
  ``TopologyMolecule.topology_particle_start_index``, since the :py:class:`Topology <openff.toolkit.topology.Topology>`
  particle indexing system now orders :py:class:`TopologyVirtualSites <openff.toolkit.topology.TopologyVirtualSite>`
  after all atoms.
  :py:meth:`TopologyMolecule.atom_start_topology_index <openff.toolkit.topology.TopologyMolecule.atom_start_topology_index>`
  and
  :py:meth:`TopologyMolecule.virtual_particle_start_topology_index <openff.toolkit.topology.TopologyMolecule.virtual_particle_start_topology_index>`
  are still available to access the appropriate values in the respective topology indexing systems.
- `PR #508 <https://github.com/openforcefield/openff-toolkit/pull/508>`_:
  ``OpenEyeToolkitWrapper.compute_wiberg_bond_orders`` is now
  :py:meth:`OpenEyeToolkitWrapper.assign_fractional_bond_orders <openff.toolkit.utils.toolkits.OpenEyeToolkitWrapper.assign_fractional_bond_orders>`.
  The ``charge_model`` keyword is now ``bond_order_model``. The allowed values of this keyword have
  changed from ``am1`` and ``pm3`` to ``am1-wiberg`` and ``pm3-wiberg``, respectively.
- `PR #508 <https://github.com/openforcefield/openff-toolkit/pull/508>`_:
  ``Molecule.compute_wiberg_bond_orders`` is now
  :py:meth:`Molecule.assign_fractional_bond_orders <openff.toolkit.topology.Molecule.assign_fractional_bond_orders>`.
- `PR #595 <https://github.com/openforcefield/openff-toolkit/pull/595>`_: Removed functions
  ``openforcefield.utils.utils.temporary_directory`` and
  ``openforcefield.utils.utils.temporary_cd`` and replaced their behavior with
  ``tempfile.TemporaryDirectory()``.

New features
""""""""""""
- `PR #471 <https://github.com/openforcefield/openff-toolkit/pull/471>`_: Closes
  `Issue #208 <https://github.com/openforcefield/openff-toolkit/issues/208>`_
  by implementing support for the
  ``ChargeIncrementModel`` tag in the `SMIRNOFF specification <https://open-forcefield-toolkit.readthedocs.io/en/latest/smirnoff.html#chargeincrementmodel-small-molecule-and-fragment-charges>`_.
- `PR #471 <https://github.com/openforcefield/openff-toolkit/pull/471>`_: Implements
  ``Molecule.assign_partial_charges``, which calls one of the newly-implemented
  ``OpenEyeToolkitWrapper.assign_partial_charges``, and
  ``AmberToolsToolkitWrapper.assign_partial_charges``. ``strict_n_conformers`` is a
  optional boolean keyword argument indicating whether an ``IncorrectNumConformersError`` should be raised if an invalid
  number of conformers is supplied during partial charge calculation. For example, if two conformers are
  supplied, but ``partial_charge_method="AM1BCC"`` is also set, then there is no clear use for
  the second conformer. The previous behavior in this case was to raise a warning, and to preserve that
  behavior, ``strict_n_conformers`` defaults to a value of ``False``.
- `PR #471 <https://github.com/openforcefield/openff-toolkit/pull/471>`_: Adds
  keyword argument ``raise_exception_types`` (default: ``[Exception]``) to
  :py:meth:`ToolkitRegistry.call <openff.toolkit.utils.toolkits.ToolkitRegistry.call>`.
  The default value will provide the previous OpenFF Toolkit behavior, which is that the first ToolkitWrapper
  that can provide the requested method is called, and it either returns on success or raises an exception. This new
  keyword argument allows the ToolkitRegistry to *ignore* certain exceptions, but treat others as fatal.
  If ``raise_exception_types = []``, the ToolkitRegistry will attempt to call each ToolkitWrapper that provides the
  requested method and if none succeeds, a single ``ValueError`` will be raised, with text listing the
  errors that were raised by each ToolkitWrapper.
- `PR #601 <https://github.com/openforcefield/openff-toolkit/pull/601>`_: Adds
  :py:meth:`RDKitToolkitWrapper.get_tagged_smarts_connectivity <openff.toolkit.utils.toolkits.RDKitToolkitWrapper.get_tagged_smarts_connectivity>`
  and
  :py:meth:`OpenEyeToolkitWrapper.get_tagged_smarts_connectivity <openff.toolkit.utils.toolkits.OpenEyeToolkitWrapper.get_tagged_smarts_connectivity>`,
  which allow the use of either toolkit for smirks/tagged smarts validation.
- `PR #600 <https://github.com/openforcefield/openff-toolkit/pull/600>`_:
  Adds :py:meth:`ForceField.__getitem__ <openff.toolkit.typing.engines.smirnoff.forcefield.ForceField>`
  to look up ``ParameterHandler`` objects based on their string names.
- `PR #508 <https://github.com/openforcefield/openff-toolkit/pull/508>`_:
  Adds :py:meth:`AmberToolsToolkitWrapper.assign_fractional_bond_orders <openff.toolkit.utils.toolkits.AmberToolsToolkitWrapper.assign_fractional_bond_orders>`.
- `PR #469 <https://github.com/openforcefield/openff-toolkit/pull/469>`_: The
  :py:class:`Molecule <openff.toolkit.topology.Molecule>` class adds
  :py:meth:`Molecule.has_unique_atom_names <openff.toolkit.topology.Molecule.has_unique_atom_names>`
  and :py:meth:`Molecule.has_unique_atom_names <openff.toolkit.topology.Molecule.generate_unique_atom_names>`.
- `PR #472 <https://github.com/openforcefield/openff-toolkit/pull/472>`_:
  Adds to the :py:class:`Molecule <openff.toolkit.topology.Molecule>` class
  :py:meth:`Molecule.are_isomorphic <openff.toolkit.topology.Molecule.are_isomorphic>`
  and :py:meth:`Molecule.is_isomorphic_with <openff.toolkit.topology.Molecule.is_isomorphic_with>`
  and :py:meth:`Molecule.hill_formula <openff.toolkit.topology.Molecule.hill_formula>`
  and :py:meth:`Molecule.to_hill_formula <openff.toolkit.topology.Molecule.to_hill_formula>`
  and :py:meth:`Molecule.to_qcschema <openff.toolkit.topology.Molecule.to_qcschema>`
  and :py:meth:`Molecule.from_qcschema <openff.toolkit.topology.Molecule.from_qcschema>`
  and :py:meth:`Molecule.from_mapped_smiles <openff.toolkit.topology.Molecule.from_mapped_smiles>`
  and :py:meth:`Molecule.from_pdb_and_smiles <openff.toolkit.topology.Molecule.from_pdb_and_smiles>`
  and :py:meth:`Molecule.canonical_order_atoms <openff.toolkit.topology.Molecule.canonical_order_atoms>`
  and :py:meth:`Molecule.remap <openff.toolkit.topology.Molecule.remap>`

    .. note::
       The to_qcschema method accepts an extras dictionary which is passed into the validated qcelemental.models.Molecule
       object.

- `PR #506 <https://github.com/openforcefield/openff-toolkit/pull/506>`_:
  The :py:class:`Molecule <openff.toolkit.topology.Molecule>` class adds
  :py:meth:`Molecule.find_rotatable_bonds <openff.toolkit.topology.Molecule.find_rotatable_bonds>`
- `PR #521 <https://github.com/openforcefield/openff-toolkit/pull/521>`_:
  Adds :py:meth:`Molecule.to_inchi <openff.toolkit.topology.Molecule.to_inchi>`
  and :py:meth:`Molecule.to_inchikey <openff.toolkit.topology.Molecule.to_inchikey>`
  and :py:meth:`Molecule.from_inchi <openff.toolkit.topology.Molecule.from_inchi>`

    .. warning::
       InChI was not designed as an molecule interchange format and using it as one is not recommended. Many round trip
       tests will fail when using this format due to a loss of information. We have also added support for fixed
       hydrogen layer nonstandard InChI which can help in the case of tautomers, but overall creating molecules from InChI should be
       avoided.

- `PR #529 <https://github.com/openforcefield/openff-toolkit/pull/529>`_: Adds the ability to write out to XYZ files via
  :py:meth:`Molecule.to_file <openff.toolkit.topology.Molecule.to_file>` Both single frame and multiframe XYZ files are supported.
  Note reading from XYZ files will not be supported due to the lack of connectivity information.
- `PR #535 <https://github.com/openforcefield/openff-toolkit/pull/535>`_: Extends the the API for the
  :py:meth:`Molecule.to_smiles <openff.toolkit.topology.Molecule.to_smiles>` to allow for the creation of cmiles
  identifiers through combinations of isomeric, explicit hydrogen and mapped smiles, the default settings will return
  isomeric explicit hydrogen smiles as expected.

        .. warning::
           Atom maps can be supplied to the properties dictionary to modify which atoms have their map index included,
           if no map is supplied all atoms will be mapped in the order they appear in the
           :py:class:`Molecule <openff.toolkit.topology.Molecule>`.

- `PR #563 <https://github.com/openforcefield/openff-toolkit/pull/563>`_:
  Adds ``test_forcefields/ion_charges.offxml``, giving ``LibraryCharges`` for monatomic ions.
- `PR #543 <https://github.com/openforcefield/openff-toolkit/pull/543>`_:
  Adds 3 new methods to the :py:class:`Molecule <openff.toolkit.topology.Molecule>` class which allow the enumeration of molecule
  states. These are :py:meth:`Molecule.enumerate_tautomers <openff.toolkit.topology.Molecule.enumerate_tautomers>`,
  :py:meth:`Molecule.enumerate_stereoisomers <openff.toolkit.topology.Molecule.enumerate_stereoisomers>`,
  :py:meth:`Molecule.enumerate_protomers <openff.toolkit.topology.Molecule.enumerate_protomers>`

      .. warning::
         Enumerate protomers is currently only available through the OpenEye toolkit.

- `PR #573 <https://github.com/openforcefield/openff-toolkit/pull/573>`_:
  Adds ``quacpac`` error output to ``quacpac`` failure in ``Molecule.compute_partial_charges_am1bcc``.
- `PR #560 <https://github.com/openforcefield/openff-toolkit/issues/560>`_: Added visualization method to the the Molecule class.
- `PR #620 <https://github.com/openforcefield/openff-toolkit/pull/620>`_: Added the ability to register parameter handlers via entry point plugins. This functionality is accessible by initializing a ``ForceField`` with the ``load_plugins=True`` keyword argument.
- `PR #582 <https://github.com/openforcefield/openff-toolkit/pull/582>`_: Added fractional bond order interpolation
  Adds `return_topology` kwarg to
  :py:meth:`Forcefield.create_openmm_system <openff.toolkit.typing.engines.smirnoff.forcefield.ForceField.create_openmm_system>`,
  which returns the processed topology along with the OpenMM ``System`` when ``True`` (default ``False``).

Tests added
"""""""""""
- `PR #558 <https://github.com/openforcefield/openff-toolkit/pull/558>`_: Adds tests ensuring
  that the new Topology particle indexing system are properly implemented, and that TopologyVirtualSites
  reference the correct TopologyAtoms.
- `PR #469 <https://github.com/openforcefield/openff-toolkit/pull/469>`_: Added round-trip SMILES test
  to add coverage for :py:meth:`Molecule.from_smiles <openff.toolkit.topology.Molecule.from_smiles>`.
- `PR #469 <https://github.com/openforcefield/openff-toolkit/pull/469>`_: Added tests for unique atom
  naming behavior in  :py:meth:`Topology.to_openmm <openff.toolkit.topology.Topology.to_openmm>`, as
  well as tests of the ``ensure_unique_atom_names=False`` kwarg disabling this behavior.
- `PR #472 <https://github.com/openforcefield/openff-toolkit/pull/472>`_: Added tests for
  :py:meth:`Molecule.hill_formula <openff.toolkit.topology.Molecule.hill_formula>` and
  :py:meth:`Molecule.to_hill_formula <openff.toolkit.topology.Molecule.to_hill_formula>` for the
  various supported input types.
- `PR #472 <https://github.com/openforcefield/openff-toolkit/pull/472>`_: Added round-trip test for
  :py:meth:`Molecule.from_qcschema <openff.toolkit.topology.Molecule.from_qcschema>` and
  :py:meth:`Molecule.to_qcschema <openff.toolkit.topology.Molecule.to_qcschema>`.
- `PR #472 <https://github.com/openforcefield/openff-toolkit/pull/472>`_: Added tests for
  :py:meth:`Molecule.is_isomorphic_with <openff.toolkit.topology.Molecule.is_isomorphic_with>` and
  :py:meth:`Molecule.are_isomorphic <openff.toolkit.topology.Molecule.are_isomorphic>`
  with various levels of isomorphic graph matching.
- `PR #472 <https://github.com/openforcefield/openff-toolkit/pull/472>`_: Added toolkit dependent tests
  for :py:meth:`Molecule.canonical_order_atoms <openff.toolkit.topology.Molecule.canonical_order_atoms>`
  due to differences in the algorithms used.
- `PR #472 <https://github.com/openforcefield/openff-toolkit/pull/472>`_: Added a test for
  :py:meth:`Molecule.from_mapped_smiles <openff.toolkit.topology.Molecule.from_mapped_smiles>` using
  the molecule from issue #412 to ensure it is now fixed.
- `PR #472 <https://github.com/openforcefield/openff-toolkit/pull/472>`_: Added a test for
  :py:meth:`Molecule.remap <openff.toolkit.topology.Molecule.remap>`, this also checks for expected
  error when the mapping is not complete.
- `PR #472 <https://github.com/openforcefield/openff-toolkit/pull/472>`_: Added tests for
  :py:meth:`Molecule.from_pdb_and_smiles <openff.toolkit.topology.Molecule.from_pdb_and_smiles>`
  to check for a correct combination of smiles and PDB and incorrect combinations.
- `PR #509 <https://github.com/openforcefield/openff-toolkit/pull/509>`_: Added test for
  :py:meth:`Molecule.chemical_environment_matches <openff.toolkit.topology.Molecule.chemical_environment_matches>`
  to check that the complete set of matches is returned.
- `PR #509 <https://github.com/openforcefield/openff-toolkit/pull/509>`_: Added test for
  :py:meth:`Forcefield.create_openmm_system <openff.toolkit.typing.engines.smirnoff.forcefield.ForceField.create_openmm_system>`
  to check that a protein system can be created.
- `PR #506 <https://github.com/openforcefield/openff-toolkit/pull/506>`_: Added a test for the molecule
  identified in issue #513 as losing aromaticity when converted to rdkit.
- `PR #506 <https://github.com/openforcefield/openff-toolkit/pull/506>`_: Added a verity of toolkit dependent tests
  for identifying rotatable bonds while ignoring the user requested types.
- `PR #521 <https://github.com/openforcefield/openff-toolkit/pull/521>`_: Added toolkit independent round-trip InChI
  tests which add coverage for :py:meth:`Molecule.to_inchi <openff.toolkit.topology.Molecule.to_inchi>` and
  :py:meth:`Molecule.from_inchi <openff.toolkit.topology.Molecule.from_inchi>`. Also added coverage for bad inputs and
  :py:meth:`Molecule.to_inchikey <openff.toolkit.topology.Molecule.to_inchikey>`.
- `PR #529 <https://github.com/openforcefield/openff-toolkit/pull/529>`_: Added to XYZ file coverage tests.
- `PR #563 <https://github.com/openforcefield/openff-toolkit/pull/563>`_: Added `LibraryCharges` parameterization test
  for monatomic ions in ``test_forcefields/ion_charges.offxml``.
- `PR #543 <https://github.com/openforcefield/openff-toolkit/pull/543>`_: Added tests to assure that state enumeration can
  correctly find molecules tautomers, stereoisomers and protomers when possible.
- `PR #573 <https://github.com/openforcefield/openff-toolkit/pull/573>`_: Added test for ``quacpac`` error output
  for ``quacpac`` failure in ``Molecule.compute_partial_charges_am1bcc``.
- `PR #579 <https://github.com/openforcefield/openff-toolkit/pull/579>`_: Adds regression tests to ensure RDKit can be
  be used to write multi-model PDB files.
- `PR #582 <https://github.com/openforcefield/openff-toolkit/pull/582>`_: Added fractional bond order interpolation tests,
  tests for :py:class:`ValidatedDict <openff.toolkit.utils.collections.ValidatedDict>`.


Bugfixes
""""""""
- `PR #558 <https://github.com/openforcefield/openff-toolkit/pull/558>`_: Fixes a bug where
  :py:meth:`TopologyVirtualSite.atoms <openff.toolkit.topology.TopologyVirtualSite.atoms>` would
  not correctly apply ``TopologyMolecule`` atom ordering on top of the reference molecule ordering,
  in cases where the same molecule appears multiple times, but in a different order, in the same Topology.
- `Issue #460 <https://github.com/openforcefield/openff-toolkit/issues/460>`_: Creates unique atom
  names in :py:meth:`Topology.to_openmm <openff.toolkit.topology.Topology.to_openmm>` if the existing
  ones are not unique. The lack of unique atom names had been causing problems in workflows involving
  downstream tools that expect unique atom names.
- `Issue #448 <https://github.com/openforcefield/openff-toolkit/issues/448>`_: We can now make molecules
  from mapped smiles using :py:meth:`Molecule.from_mapped_smiles <openff.toolkit.topology.Molecule.from_mapped_smiles>`
  where the order will correspond to the indeing used in the smiles.
  Molecules can also be re-indexed at any time using the
  :py:meth:`Molecule.remap <openff.toolkit.topology.Molecule.remap>`.
- `Issue #462 <https://github.com/openforcefield/openff-toolkit/issues/462>`_: We can now instance the
  :py:class:`Molecule <openff.toolkit.topology.Molecule>` from a QCArchive entry record instance or dictionary
  representation.
- `Issue #412 <https://github.com/openforcefield/openff-toolkit/issues/412>`_: We can now instance the
  :py:class:`Molecule <openff.toolkit.topology.Molecule>` using
  :py:meth:`Molecule.from_mapped_smiles <openff.toolkit.topology.Molecule.from_mapped_smiles>`. This resolves
  an issue caused by RDKit considering atom map indices to be a distinguishing feature of an atom, which led
  to erroneous definition of chirality (as otherwise symmetric substituents would be seen as different).
  We anticipate that this will reduce the number of times you need to
  type ``allow_undefined_stereo=True`` when processing molecules that do not actually contain stereochemistrty.
- `Issue #513 <https://github.com/openforcefield/openff-toolkit/issues/513>`_: The
  :py:meth:`Molecule.to_rdkit <openff.toolkit.topology.Molecule.to_rdkit>` now re-sets the aromaticity model
  after sanitizing the molecule.
- `Issue #500 <https://github.com/openforcefield/openff-toolkit/issues/500>`_: The
  :py:meth:`Molecule.find_rotatable_bonds <openff.toolkit.topology.Molecule.find_rotatable_bonds>` has been added
  which returns a list of rotatable :py:class:`Bond <openff.toolkit.topology.Bond>` instances for the molecule.
- `Issue #491 <https://github.com/openforcefield/openff-toolkit/issues/491>`_: We can now parse large molecules without hitting a match limit cap.
- `Issue #474 <https://github.com/openforcefield/openff-toolkit/issues/474>`_: We can now  convert molecules to InChI and
  InChIKey and from InChI.
- `Issue #523 <https://github.com/openforcefield/openff-toolkit/issues/523>`_: The
  :py:meth:`Molecule.to_file <openff.toolkit.topology.Molecule.to_file>` method can now correctly write to ``MOL``
  files, in line with the supported file type list.
- `Issue #568 <https://github.com/openforcefield/openff-toolkit/issues/568>`_: The
  :py:meth:`Molecule.to_file <openff.toolkit.topology.Molecule.to_file>` can now correctly write multi-model PDB files
  when using the RDKit backend toolkit.


Examples added
""""""""""""""
- `PR #591 <https://github.com/openforcefield/openff-toolkit/pull/591>`_ and
  `PR #533 <https://github.com/openforcefield/openff-toolkit/pull/533>`_: Adds an
  `example notebook and utility to compute conformer energies <https://github.com/openforcefield/openff-toolkit/blob/master/examples/conformer_energies>`_.
  This example is made to be reverse-compatible with the 0.6.0 OpenFF Toolkit release.
- `PR #472 <https://github.com/openforcefield/openff-toolkit/pull/472>`_: Adds an example notebook
  `QCarchive_interface.ipynb <https://github.com/openforcefield/openff-toolkit/blob/master/examples/QCArchive_interface/QCarchive_interface.ipynb>`_
  which shows users how to instance the :py:class:`Molecule <openff.toolkit.topology.Molecule>` from
  a QCArchive entry level record and calculate the energy using RDKit through QCEngine.



0.6.0 - Library Charges
-----------------------

This release adds support for a new SMIRKS-based charge assignment method,
`Library Charges <https://open-forcefield-toolkit.readthedocs.io/en/latest/smirnoff.html#librarycharges-library-charges-for-polymeric-residues-and-special-solvent-models>`_.
The addition of more charge assignment methods opens the door for new types of
experimentation, but also introduces several complex behaviors and failure modes.
Accordingly, we have made changes
to the charge assignment infrastructure to check for cases when partial charges do
not sum to the formal charge of the molecule, or when no charge assignment method is able
to generate charges for a molecule. More detailed explanation of the new errors that may be raised and
keywords for overriding them are in the "Behavior Changed" section below.


With this release, we update ``test_forcefields/tip3p.offxml`` to be a working example of assigning LibraryCharges.
However, we do not provide any force field files to assign protein residue ``LibraryCharges``.
If you are interested in translating an existing protein FF to SMIRNOFF format or developing a new one, please
feel free to contact us on the `Issue tracker <https://github.com/openforcefield/openff-toolkit/issues>`_ or open a
`Pull Request <https://github.com/openforcefield/openff-toolkit/pulls>`_.


New features
""""""""""""
- `PR #433 <https://github.com/openforcefield/openff-toolkit/pull/433>`_: Closes
  `Issue #25 <https://github.com/openforcefield/openff-toolkit/issues/25>`_ by adding
  initial support for the
  `LibraryCharges tag in the SMIRNOFF specification <https://open-forcefield-toolkit.readthedocs.io/en/latest/smirnoff.html#librarycharges-library-charges-for-polymeric-residues-and-special-solvent-models>`_
  using
  :py:class:`LibraryChargeHandler <openff.toolkit.typing.engines.smirnoff.parameters.LibraryChargeHandler>`.
  For a molecule to have charges assigned using Library Charges, all of its atoms must be covered by
  at least one ``LibraryCharge``. If an atom is covered by multiple ``LibraryCharge`` s, then the last
  ``LibraryCharge`` matched will be applied (per the hierarchy rules in the SMIRNOFF format).

  This functionality is thus able to apply per-residue charges similar to those in traditional
  protein force fields. At this time, there is no concept of "residues" or "fragments" during
  parametrization, so it is not possible to assign charges to `some` atoms in a molecule using
  ``LibraryCharge`` s, but calculate charges for other atoms in the same molecule using a different
  method. To assign charges to a protein, LibraryCharges SMARTS must be provided for
  the residues and protonation states in the molecule, as well as for any capping groups
  and post-translational modifications that are present.

  It is valid for ``LibraryCharge`` SMARTS to `partially` overlap one another. For example, a molecule
  consisting of atoms ``A-B-C`` connected by single bonds could be matched by a SMIRNOFF
  ``LibraryCharges`` section containing two ``LibraryCharge`` SMARTS: ``A-B`` and ``B-C``. If
  listed in that order, the molecule would be assigned the ``A`` charge from the ``A-B`` ``LibraryCharge``
  element and the ``B`` and ``C`` charges from the ``B-C`` element. In testing, these types of
  partial overlaps were found to frequently be sources of undesired behavior, so it is recommended
  that users define whole-molecule ``LibraryCharge`` SMARTS whenever possible.

- `PR #455 <https://github.com/openforcefield/openff-toolkit/pull/455>`_: Addresses
  `Issue #393 <https://github.com/openforcefield/openff-toolkit/issues/393>`_ by adding
  :py:meth:`ParameterHandler.attribute_is_cosmetic <openff.toolkit.typing.engines.smirnoff.parameters.ParameterHandler.attribute_is_cosmetic>`
  and
  :py:meth:`ParameterType.attribute_is_cosmetic <openff.toolkit.typing.engines.smirnoff.parameters.ParameterType.attribute_is_cosmetic>`,
  which return True if the provided attribute name is defined for the queried object
  but does not correspond to an allowed value in the SMIRNOFF spec.

Behavior changed
""""""""""""""""
- `PR #433 <https://github.com/openforcefield/openff-toolkit/pull/433>`_: If a molecule
  can not be assigned charges by any charge-assignment method, an
  ``openforcefield.typing.engines.smirnoff.parameters.UnassignedMoleculeChargeException``
  will be raised. Previously, creating a system without either ``ToolkitAM1BCCHandler`` or
  the ``charge_from_molecules`` keyword argument to ``ForceField.create_openmm_system`` would
  produce an OpenMM ``System`` where the molecule has zero charge on all atoms. However, given that we
  will soon be adding more options for charge assignment, it is important that
  failures not be silent. Molecules with zero charge can still be produced by setting the
  ``Molecule.partial_charges`` array to be all zeroes, and including the molecule in the
  ``charge_from_molecules`` keyword argument to ``create_openmm_system``.
- `PR #433 <https://github.com/openforcefield/openff-toolkit/pull/433>`_: Due to risks
  introduced by permitting charge assignment using partially-overlapping ``LibraryCharge`` s,
  the toolkit will now raise a
  ``openforcefield.typing.engines.smirnoff.parameters.NonIntegralMoleculeChargeException``
  if the sum of partial charges on a molecule are found to be more than 0.01 elementary charge units
  different than the molecule's formal charge. This exception can be overridden by providing
  the ``allow_nonintegral_charges=True`` keyword argument to ``ForceField.create_openmm_system``.




Tests added
"""""""""""
- `PR #430 <https://github.com/openforcefield/openff-toolkit/pull/430>`_: Added test for
  Wiberg Bond Order implemented in OpenEye Toolkits. Molecules taken from
  DOI:10.5281/zenodo.3405489 . Added by Sukanya Sasmal.
- `PR #569 <https://github.com/openforcefield/openff-toolkit/pull/569>`_: Added round-trip tests for more serialization formats (dict, YAML, TOML, JSON, BSON, messagepack, pickle). Note that some are unsupported, but the tests raise the appropriate error.


Bugfixes
""""""""
- `PR #431 <https://github.com/openforcefield/openff-toolkit/pull/431>`_: Fixes an issue
  where ``ToolkitWrapper`` objects would improperly search for functionality in the
  ``GLOBAL_TOOLKIT_REGISTRY``, even though a specific ``ToolkitRegistry`` was requested for an
  operation.
- `PR #439 <https://github.com/openforcefield/openff-toolkit/pull/439>`_: Fixes
  `Issue #438 <https://github.com/openforcefield/openff-toolkit/issues/438>`_, by replacing
  call to NetworkX ``Graph.node`` with call to ``Graph.nodes``, per
  `2.4 migration guide <https://networkx.github.io/documentation/stable/release/release_2.4.html>`_.

Files modified
""""""""""""""
- `PR #433 <https://github.com/openforcefield/openff-toolkit/pull/433>`_: Updates
  the previously-nonfunctional ``test_forcefields/tip3p.offxml`` to a functional state
  by updating it to the SMIRNOFF
  0.3 specification, and specifying atomic charges using the ``LibraryCharges`` tag.


0.5.1 - Adding the parameter coverage example notebook
------------------------------------------------------

This release contains a new notebook example,
`check_parameter_coverage.ipynb <https://github.com/openforcefield/openff-toolkit/blob/master/examples/check_dataset_parameter_coverage/check_parameter_coverage.ipynb>`_,
which loads sets of molecules, checks whether they are parameterizable,
and generates reports of chemical motifs that are not.
It also fixes several simple issues, improves warnings and docstring text,
and removes unused files.

The parameter coverage example notebook goes hand-in-hand with the
release candidate of our initial force field,
`openff-1.0.0-RC1.offxml <https://github.com/openforcefield/openforcefields>`_
, which will be temporarily available until the official force
field release is made in October.
Our goal in publishing this notebook alongside our first major refitting is to allow interested
users to check whether there is parameter coverage for their molecules of interest.
If the force field is unable to parameterize a molecule, this notebook will generate
reports of the specific chemistry that is not covered. We understand that many organizations
in our field have restrictions about sharing specific molecules, and the outputs from this
notebook can easily be cropped to communicate unparameterizable chemistry without revealing
the full structure.

The force field release candidate is in our new refit force field package,
`openforcefields <https://github.com/openforcefield/openforcefields>`_.
This package is now a part of the Open Force Field Toolkit conda recipe, along with the original
`smirnoff99Frosst <https://github.com/openforcefield/smirnoff99Frosst>`_ line of force fields.

Once the ``openforcefields`` conda package is installed, you can load the release candidate using:

``ff = ForceField('openff-1.0.0-RC1.offxml')``

The release candidate will be removed when the official force field,
``openff-1.0.0.offxml``, is released in early October.

Complete details about this release are below.

Example added
"""""""""""""
- `PR #419 <https://github.com/openforcefield/openff-toolkit/pull/419>`_: Adds
  an example notebook
  `check_parameter_coverage.ipynb <https://github.com/openforcefield/openff-toolkit/blob/master/examples/check_dataset_parameter_coverage/check_parameter_coverage.ipynb>`_
  which shows how to use the toolkit to check a molecule
  dataset for missing parameter coverage, and provides functionality to output
  tagged SMILES and 2D drawings of the unparameterizable chemistry.


New features
""""""""""""
- `PR #419 <https://github.com/openforcefield/openff-toolkit/pull/419>`_: Unassigned
  valence parameter exceptions now include a list of tuples of
  :py:class:`TopologyAtom <openff.toolkit.topology.TopologyAtom>`
  which were unable to be parameterized (``exception.unassigned_topology_atom_tuples``)
  and the class of the
  :py:class:`ParameterHandler <openff.toolkit.typing.engines.smirnoff.parameters.ParameterHandler>`
  that raised the exception (``exception.handler_class``).
- `PR #425 <https://github.com/openforcefield/openff-toolkit/pull/425>`_: Implements
  Trevor Gokey's suggestion from
  `Issue #411 <https://github.com/openforcefield/openff-toolkit/issues/411>`_, which
  enables pickling of
  :py:class:`ForceFields <openff.toolkit.typing.engines.smirnoff.forcefield.ForceField>`
  and
  :py:class:`ParameterHandlers <openff.toolkit.typing.engines.smirnoff.parameters.ParameterHandler>`.
  Note that, while XML representations of ``ForceField``\ s are stable and conform to the SMIRNOFF
  specification, the pickled ``ForceField``\ s that this functionality enables are not guaranteed
  to be compatible with future toolkit versions.

Improved documentation and warnings
"""""""""""""""""""""""""""""""""""
- `PR #425 <https://github.com/openforcefield/openff-toolkit/pull/425>`_: Addresses
  `Issue #410 <https://github.com/openforcefield/openff-toolkit/issues/410>`_, by explicitly
  having toolkit warnings print ``Warning:`` at the beginning of each warning, and adding
  clearer language to the warning produced when the OpenEye Toolkits can not be loaded.
- `PR #425 <https://github.com/openforcefield/openff-toolkit/pull/425>`_: Addresses
  `Issue #421 <https://github.com/openforcefield/openff-toolkit/issues/421>`_ by
  adding type/shape information to all Molecule partial charge and conformer docstrings.
- `PR #425 <https://github.com/openforcefield/openff-toolkit/pull/425>`_: Addresses
  `Issue #407 <https://github.com/openforcefield/openff-toolkit/issues/421>`_ by
  providing a more extensive explanation of why we don't use RDKit's mol2 parser
  for molecule input.

Bugfixes
""""""""
- `PR #419 <https://github.com/openforcefield/openff-toolkit/pull/419>`_: Fixes
  `Issue #417 <https://github.com/openforcefield/openff-toolkit/issues/417>`_ and
  `Issue #418 <https://github.com/openforcefield/openff-toolkit/issues/418>`_, where
  :py:meth:`RDKitToolkitWrapper.from_file <openff.toolkit.utils.toolkits.RDKitToolkitWrapper.from_file>`
  would disregard the ``allow_undefined_stereo`` kwarg and skip the first molecule
  when reading a SMILES file.


Files removed
"""""""""""""
- `PR #425 <https://github.com/openforcefield/openff-toolkit/pull/425>`_: Addresses
  `Issue #424 <https://github.com/openforcefield/openff-toolkit/issues/424>`_ by
  deleting the unused files ``openforcefield/typing/engines/smirnoff/gbsaforces.py``
  and ``openforcefield/tests/test_smirnoff.py``. ``gbsaforces.py`` was only used internally
  and ``test_smirnoff.py`` tested unsupported functionality from before the 0.2.0 release.




0.5.0 - GBSA support and quality-of-life improvements
-----------------------------------------------------

This release adds support for the
`GBSA tag in the SMIRNOFF specification <https://open-forcefield-toolkit.readthedocs.io/en/0.5.0/smirnoff.html#gbsa>`_.
Currently, the ``HCT``, ``OBC1``, and ``OBC2`` models (corresponding to AMBER keywords
``igb=1``, ``2``, and ``5``, respectively) are supported, with the ``OBC2`` implementation being
the most flexible. Unfortunately, systems produced
using these keywords are not yet transferable to other simulation packages via ParmEd, so users are restricted
to using OpenMM to simulate systems with GBSA.

OFFXML files containing GBSA parameter definitions are available,
and can be loaded in addition to existing parameter sets (for example, with the command
``ForceField('test_forcefields/smirnoff99Frosst.offxml', 'test_forcefields/GBSA_OBC1-1.0.offxml')``).
A manifest of new SMIRNOFF-format GBSA files is below.


Several other user-facing improvements have been added, including easier access to indexed attributes,
which are now accessible as ``torsion.k1``, ``torsion.k2``, etc. (the previous access method
``torsion.k`` still works as well). More details of the new features and several bugfixes are listed below.

New features
""""""""""""
- `PR #363 <https://github.com/openforcefield/openff-toolkit/pull/363>`_: Implements
  :py:class:`GBSAHandler <openff.toolkit.typing.engines.smirnoff.parameters.GBSAHandler>`,
  which supports the
  `GBSA tag in the SMIRNOFF specification <https://open-forcefield-toolkit.readthedocs.io/en/0.5.0/smirnoff.html#gbsa>`_.
  Currently, only GBSAHandlers with ``gb_model="OBC2"`` support
  setting non-default values for the ``surface_area_penalty`` term (default ``5.4*calories/mole/angstroms**2``),
  though users can zero the SA term for ``OBC1`` and ``HCT`` models by setting ``sa_model="None"``.
  No model currently supports setting ``solvent_radius`` to any value other than ``1.4*angstroms``.
  Files containing experimental SMIRNOFF-format implementations of ``HCT``, ``OBC1``, and ``OBC2`` are
  included with this release (see below). Additional details of these models, including literature references,
  are available on the
  `SMIRNOFF specification page <https://open-forcefield-toolkit.readthedocs.io/en/latest/smirnoff.html#supported-generalized-born-gb-models>`_.

    .. warning :: The current release of ParmEd
      `can not transfer GBSA models produced by the Open Force Field Toolkit
      to other simulation packages
      <https://github.com/ParmEd/ParmEd/blob/3.2.0/parmed/openmm/topsystem.py#L148-L150>`_.
      These GBSA forces are currently only computable using OpenMM.

- `PR #363 <https://github.com/openforcefield/openff-toolkit/pull/363>`_: When using
  :py:meth:`Topology.to_openmm() <openff.toolkit.topology.Topology.to_openmm>`, periodic
  box vectors are now transferred from the Open Force Field Toolkit Topology
  into the newly-created OpenMM Topology.
- `PR #377 <https://github.com/openforcefield/openff-toolkit/pull/377>`_: Single indexed parameters in
  :py:class:`ParameterHandler <openff.toolkit.typing.engines.smirnoff.parameters.ParameterHandler>`
  and :py:class:`ParameterType <openff.toolkit.typing.engines.smirnoff.parameters.ParameterType>`
  can now be get/set through normal attribute syntax in addition to the list syntax.
- `PR #394 <https://github.com/openforcefield/openff-toolkit/pull/394>`_: Include element and atom name
  in error output when there are missing valence parameters during molecule parameterization.

Bugfixes
""""""""
- `PR #385 <https://github.com/openforcefield/openff-toolkit/pull/385>`_: Fixes
  `Issue #346 <https://github.com/openforcefield/openff-toolkit/issues/346>`_ by
  having :py:meth:`OpenEyeToolkitWrapper.compute_partial_charges_am1bcc <openff.toolkit.utils.toolkits.OpenEyeToolkitWrapper.compute_partial_charges_am1bcc>`
  fall back to using standard AM1-BCC if AM1-BCC ELF10 charge generation raises
  an error about "trans COOH conformers"
- `PR #399 <https://github.com/openforcefield/openff-toolkit/pull/399>`_: Fixes
  issue where
  :py:class:`ForceField <openff.toolkit.typing.engines.smirnoff.forcefield.ForceField>`
  constructor would ignore ``parameter_handler_classes`` kwarg.
- `PR #400 <https://github.com/openforcefield/openff-toolkit/pull/400>`_: Makes
  link-checking tests retry three times before failing.



Files added
"""""""""""
- `PR #363 <https://github.com/openforcefield/openff-toolkit/pull/363>`_: Adds
  ``test_forcefields/GBSA_HCT-1.0.offxml``, ``test_forcefields/GBSA_OBC1-1.0.offxml``,
  and ``test_forcefields/GBSA_OBC2-1.0.offxml``, which are experimental implementations
  of GBSA models. These are primarily used in validation tests against OpenMM's models, and
  their version numbers will increment if bugfixes are necessary.

0.4.1 - Bugfix Release
----------------------

This update fixes several toolkit bugs that have been reported by the community.
Details of these bugfixes are provided below.

It also refactors how
:py:class:`ParameterType <openff.toolkit.typing.engines.smirnoff.parameters.ParameterType>`
and
:py:class:`ParameterHandler <openff.toolkit.typing.engines.smirnoff.parameters.ParameterHandler>`
store their attributes, by introducing
:py:class:`ParameterAttribute <openff.toolkit.typing.engines.smirnoff.parameters.ParameterAttribute>`
and
:py:class:`IndexedParameterAttribute <openff.toolkit.typing.engines.smirnoff.parameters.IndexedParameterAttribute>`.
These new attribute-handling classes provide a consistent backend which should simplify manipulation of parameters
and implementation of new handlers.

Bug fixes
"""""""""
- `PR #329 <https://github.com/openforcefield/openff-toolkit/pull/329>`_: Fixed a
  bug where the two
  :py:class:`BondType <openff.toolkit.typing.engines.smirnoff.parameters.BondHandler.BondType>`
  parameter attributes ``k`` and ``length`` were treated as indexed attributes. (``k`` and
  ``length`` values that correspond to specific bond orders will be indexed under
  ``k_bondorder1``, ``k_bondorder2``, etc when implemented in the future)
- `PR #329 <https://github.com/openforcefield/openff-toolkit/pull/329>`_: Fixed a
  bug that allowed setting indexed attributes to single values instead of strictly lists.
- `PR #370 <https://github.com/openforcefield/openff-toolkit/pull/370>`_: Fixed a
  bug in the API where
  :py:class:`BondHandler <openff.toolkit.typing.engines.smirnoff.parameters.BondHandler>`,
  :py:class:`ProperTorsionHandler <openff.toolkit.typing.engines.smirnoff.parameters.ProperTorsionHandler>`
  , and
  :py:class:`ImproperTorsionHandler <openff.toolkit.typing.engines.smirnoff.parameters.ImproperTorsionHandler>`
  exposed non-functional indexed parameters.
- `PR #351 <https://github.com/openforcefield/openff-toolkit/pull/351>`_: Fixes
  `Issue #344 <https://github.com/openforcefield/openff-toolkit/issues/344>`_,
  in which the main :py:class:`FrozenMolecule <openff.toolkit.topology.FrozenMolecule>`
  constructor and several other Molecule-construction functions ignored or did not
  expose the ``allow_undefined_stereo`` keyword argument.
- `PR #351 <https://github.com/openforcefield/openff-toolkit/pull/351>`_: Fixes
  a bug where a molecule which previously generated a SMILES using one cheminformatics toolkit
  returns the same SMILES, even though a different toolkit (which would generate
  a different SMILES for the molecule) is explicitly called.
- `PR #354 <https://github.com/openforcefield/openff-toolkit/pull/354>`_: Fixes
  the error message that is printed if an unexpected parameter attribute is found while loading
  data into a :py:class:`ForceField <openff.toolkit.typing.engines.smirnoff.forcefield.ForceField>`
  (now instructs users to specify ``allow_cosmetic_attributes`` instead of ``permit_cosmetic_attributes``)
- `PR #364 <https://github.com/openforcefield/openff-toolkit/pull/364>`_: Fixes
  `Issue #362 <https://github.com/openforcefield/openff-toolkit/issues/362>`_ by
  modifying
  :py:meth:`OpenEyeToolkitWrapper.from_smiles <openff.toolkit.utils.toolkits.OpenEyeToolkitWrapper.from_smiles>`
  and
  :py:meth:`RDKitToolkitWrapper.from_smiles <openff.toolkit.utils.toolkits.RDKitToolkitWrapper.from_smiles>`
  to make implicit hydrogens explicit before molecule creation. These functions also
  now raise an error if the optional keyword ``hydrogens_are_explicit=True`` but the
  SMILES are interpreted by the backend cheminformatic toolkit as having implicit
  hydrogens.
- `PR #371 <https://github.com/openforcefield/openff-toolkit/pull/371>`_: Fixes
  error when reading early SMIRNOFF 0.1 spec files enclosed by a top-level ``SMIRFF`` tag.

.. note ::
  The enclosing ``SMIRFF`` tag is present only in legacy files.
  Since developing a formal specification, the only acceptable top-level tag value in a SMIRNOFF data structure is
  ``SMIRNOFF``.

Code enhancements
"""""""""""""""""
- `PR #329 <https://github.com/openforcefield/openff-toolkit/pull/329>`_:
  :py:class:`ParameterType <openff.toolkit.typing.engines.smirnoff.parameters.ParameterType>`
  was refactored to improve its extensibility. It is now possible to create new parameter
  types by using the new descriptors
  :py:class:`ParameterAttribute <openff.toolkit.typing.engines.smirnoff.parameters.ParameterAttribute>`
  and
  :py:class:`IndexedParameterAttribute <openff.toolkit.typing.engines.smirnoff.parameters.IndexedParameterAttribute>`.
- `PR #357 <https://github.com/openforcefield/openff-toolkit/pull/357>`_: Addresses
  `Issue #356 <https://github.com/openforcefield/openff-toolkit/issues/356>`_ by raising
  an informative error message if a user attempts to load an OpenMM topology which
  is probably missing connectivity information.



Force fields added
""""""""""""""""""
- `PR #368 <https://github.com/openforcefield/openff-toolkit/pull/368>`_: Temporarily adds
  ``test_forcefields/smirnoff99frosst_experimental.offxml`` to address hierarchy problems, redundancies, SMIRKS
  pattern typos etc., as documented in `issue #367 <https://github.com/openforcefield/openff-toolkit/issues/367>`_.
  Will ultimately be propagated to an updated force field in the ``openforcefield/smirnoff99frosst`` repo.
- `PR #371 <https://github.com/openforcefield/openff-toolkit/pull/371>`_: Adds
  ``test_forcefields/smirff99Frosst_reference_0_1_spec.offxml``, a SMIRNOFF 0.1 spec file enclosed by the legacy
  ``SMIRFF`` tag. This file is used in backwards-compatibility testing.



0.4.0 - Performance optimizations and support for SMIRNOFF 0.3 specification
----------------------------------------------------------------------------

This update contains performance enhancements that significantly reduce the time to create OpenMM systems for topologies containing many molecules via :py:meth:`ForceField.create_openmm_system <openff.toolkit.typing.engines.smirnoff.forcefield.ForceField.create_openmm_system>`.

This update also introduces the `SMIRNOFF 0.3 specification <https://open-forcefield-toolkit.readthedocs.io/en/0.4.0/smirnoff.html>`_.
The spec update is the result of discussions about how to handle the evolution of data and parameter types as further functional forms are added to the SMIRNOFF spec.


We provide methods to convert SMIRNOFF 0.1 and 0.2 force fields written with the XML serialization (``.offxml``) to the SMIRNOFF 0.3 specification.
These methods are called automatically when loading a serialized SMIRNOFF data representation written in the 0.1 or 0.2 specification.
This functionality allows the toolkit to continue to read files containing SMIRNOFF 0.2 spec force fields, and also implements backwards-compatibility for SMIRNOFF 0.1 spec force fields.


.. warning :: The SMIRNOFF 0.1 spec did not contain fields for several energy-determining parameters that are exposed in later SMIRNOFF specs.
  Thus, when reading SMIRNOFF 0.1 spec data, the toolkit must make assumptions about the values that should be added for the newly-required fields.
  The values that are added include 1-2, 1-3 and 1-5 scaling factors, cutoffs, and long-range treatments for nonbonded interactions.
  Each assumption is printed as a warning during the conversion process.
  Please carefully review the warning messages to ensure that the conversion is providing your desired behavior.



`SMIRNOFF 0.3 specification updates <https://open-forcefield-toolkit.readthedocs.io/en/0.4.0/smirnoff.html>`_
"""""""""""""""""""""""""""""""""""""""""""""""""""""""""""""""""""""""""""""""""""""""""""""""""""""""""""""
* The SMIRNOFF 0.3 spec introduces versioning for each individual parameter section, allowing asynchronous updates to the features of each parameter class.
  The top-level ``SMIRNOFF`` tag, containing information like ``aromaticity_model``, ``Author``, and ``Date``, still has a version (currently 0.3).
  But, to allow for independent development of individual parameter types, each section (such as ``Bonds``, ``Angles``, etc) now has its own version as well (currently all 0.3).
* All units are now stored in expressions with their corresponding values. For example, distances are now stored as ``1.526*angstrom``, instead of storing the unit separately in the section header.
* The current allowed value of the ``potential`` field for ``ProperTorsions`` and ``ImproperTorsions`` tags is no longer ``charmm``, but is rather ``k*(1+cos(periodicity*theta-phase))``.
  It was pointed out to us that CHARMM-style torsions deviate from this formula when the periodicity of a torsion term is 0, and we do not intend to reproduce that behavior.
* SMIRNOFF spec documentation has been updated with tables of keywords and their defaults for each parameter section and parameter type.
  These tables will track the allowed keywords and default behavior as updated versions of individual parameter sections are released.

Performance improvements and bugfixes
"""""""""""""""""""""""""""""""""""""

* `PR #329 <https://github.com/openforcefield/openff-toolkit/pull/329>`_: Performance improvements when creating systems for topologies with many atoms.
* `PR #347 <https://github.com/openforcefield/openff-toolkit/pull/347>`_: Fixes bug in charge assignment that occurs when charges are read from file, and reference and charge molecules have different atom orderings.


New features
""""""""""""

* `PR #311 <https://github.com/openforcefield/openff-toolkit/pull/311>`_: Several new experimental functions.

  * Adds :py:meth:`convert_0_2_smirnoff_to_0_3 <openff.toolkit.utils.utils.convert_0_2_smirnoff_to_0_3>`, which takes a SMIRNOFF 0.2-spec data dict, and updates it to 0.3.
    This function is called automatically when creating a ``ForceField`` from a SMIRNOFF 0.2 spec OFFXML file.
  * Adds :py:meth:`convert_0_1_smirnoff_to_0_2 <openff.toolkit.utils.utils.convert_0_1_smirnoff_to_0_2>`, which takes a SMIRNOFF 0.1-spec data dict, and updates it to 0.2.
    This function is called automatically when creating a ``ForceField`` from a SMIRNOFF 0.1 spec OFFXML file.
  * NOTE: The format of the "SMIRNOFF data dict" above is likely to change significantly in the future.
    Users that require a stable serialized ForceField object should use the output of :py:meth:`ForceField.to_string('XML') <openff.toolkit.typing.engines.smirnoff.forcefield.ForceField.to_string>` instead.
  * Adds :py:class:`ParameterHandler <openff.toolkit.typing.engines.smirnoff.parameters.ParameterHandler>` and :py:class:`ParameterType <openff.toolkit.typing.engines.smirnoff.parameters.ParameterType>` :py:meth:`add_cosmetic_attribute <openff.toolkit.typing.engines.smirnoff.parameters.ParameterType.add_cosmetic_attribute>` and :py:meth:`delete_cosmetic_attribute <openff.toolkit.typing.engines.smirnoff.parameters.ParameterType.delete_cosmetic_attribute>` functions.
    Once created, cosmetic attributes can be accessed and modified as attributes of the underlying object (eg. ``ParameterType.my_cosmetic_attrib = 'blue'``)
    These functions are experimental, and we are interested in feedback on how cosmetic attribute handling could be improved. (`See Issue #338 <https://github.com/openforcefield/openff-toolkit/issues/338>`_)
    Note that if a new cosmetic attribute is added to an object without using these functions, it will not be recognized by the toolkit and will not be written out during serialization.
  * Values for the top-level ``Author`` and ``Date`` tags are now kept during SMIRNOFF data I/O.
    If multiple data sources containing these fields are read, the values are concatenated using "AND" as a separator.


API-breaking changes
""""""""""""""""""""
* :py:meth:`ForceField.to_string <openff.toolkit.typing.engines.smirnoff.forcefield.ForceField.to_string>` and :py:meth:`ForceField.to_file <openff.toolkit.typing.engines.smirnoff.forcefield.ForceField.to_file>` have had the default value of their ``discard_cosmetic_attributes`` kwarg set to False.
* :py:class:`ParameterHandler <openff.toolkit.typing.engines.smirnoff.parameters.ParameterHandler>` and :py:class:`ParameterType <openff.toolkit.typing.engines.smirnoff.parameters.ParameterType>` constructors now expect the ``version`` kwarg (per the SMIRNOFF spec change above)
  This requirement can be skipped by providing the kwarg ``skip_version_check=True``
* :py:class:`ParameterHandler <openff.toolkit.typing.engines.smirnoff.parameters.ParameterHandler>` and :py:class:`ParameterType <openff.toolkit.typing.engines.smirnoff.parameters.ParameterType>` functions no longer handle ``X_unit`` attributes in SMIRNOFF data (per the SMIRNOFF spec change above).
* The scripts in ``utilities/convert_frosst`` are now deprecated.
  This functionality is important for provenance and will be migrated to the ``openforcefield/smirnoff99Frosst`` repository in the coming weeks.
* :py:class:`ParameterType <openff.toolkit.typing.engines.smirnoff.parameters.ParameterType>` ``._SMIRNOFF_ATTRIBS`` is now :py:class:`ParameterType <openff.toolkit.typing.engines.smirnoff.parameters.ParameterType>` ``._REQUIRED_SPEC_ATTRIBS``, to better parallel the structure of the ``ParameterHandler`` class.
* :py:class:`ParameterType <openff.toolkit.typing.engines.smirnoff.parameters.ParameterType>` ``._OPTIONAL_ATTRIBS`` is now :py:class:`ParameterType <openff.toolkit.typing.engines.smirnoff.parameters.ParameterType>` ``._OPTIONAL_SPEC_ATTRIBS``, to better parallel the structure of the ``ParameterHandler`` class.
* Added class-level dictionaries :py:class:`ParameterHandler <openff.toolkit.typing.engines.smirnoff.parameters.ParameterHandler>` ``._DEFAULT_SPEC_ATTRIBS`` and :py:class:`ParameterType <openff.toolkit.typing.engines.smirnoff.parameters.ParameterType>` ``._DEFAULT_SPEC_ATTRIBS``.

0.3.0 - API Improvements
------------------------

Several improvements and changes to public API.

New features
""""""""""""

* `PR #292 <https://github.com/openforcefield/openff-toolkit/pull/292>`_: Implement ``Topology.to_openmm`` and remove ``ToolkitRegistry.toolkit_is_available``
* `PR #322 <https://github.com/openforcefield/openff-toolkit/pull/322>`_: Install directories for the lookup of OFFXML files through the entry point group ``openforcefield.smirnoff_forcefield_directory``. The ``ForceField`` class doesn't search in the ``data/forcefield/`` folder anymore (now renamed ``data/test_forcefields/``), but only in ``data/``.

API-breaking Changes
""""""""""""""""""""
* `PR #278 <https://github.com/openforcefield/openff-toolkit/pull/278>`_: Standardize variable/method names
* `PR #291 <https://github.com/openforcefield/openff-toolkit/pull/291>`_: Remove ``ForceField.load/to_smirnoff_data``, add ``ForceField.to_file/string`` and ``ParameterHandler.add_parameters``. Change behavior of ``ForceField.register_X_handler`` functions.

Bugfixes
""""""""
* `PR #327 <https://github.com/openforcefield/openff-toolkit/pull/327>`_: Fix units in tip3p.offxml (note that this file is still not loadable by current toolkit)
* `PR #325 <https://github.com/openforcefield/openff-toolkit/pull/325>`_: Fix solvent box for provided test system to resolve periodic clashes.
* `PR #325 <https://github.com/openforcefield/openff-toolkit/pull/325>`_: Add informative message containing Hill formula when a molecule can't be matched in ``Topology.from_openmm``.
* `PR #325 <https://github.com/openforcefield/openff-toolkit/pull/325>`_: Provide warning or error message as appropriate when a molecule is missing stereochemistry.
* `PR #316 <https://github.com/openforcefield/openff-toolkit/pull/316>`_: Fix formatting issues in GBSA section of SMIRNOFF spec
* `PR #308 <https://github.com/openforcefield/openff-toolkit/pull/308>`_: Cache molecule SMILES to improve system creation speed
* `PR #306 <https://github.com/openforcefield/openff-toolkit/pull/306>`_: Allow single-atom molecules with all zero coordinates to be converted to OE/RDK mols
* `PR #313 <https://github.com/openforcefield/openff-toolkit/pull/313>`_: Fix issue where constraints are applied twice to constrained bonds

0.2.2 - Bugfix release
----------------------

This release modifies an example to show how to parameterize a solvated system, cleans up backend code, and makes several improvements to the README.

Bugfixes
""""""""
* `PR #279 <https://github.com/openforcefield/openff-toolkit/pull/279>`_: Cleanup of unused code/warnings in main package ``__init__``
* `PR #259 <https://github.com/openforcefield/openff-toolkit/pull/259>`_: Update T4 Lysozyme + toluene example to show how to set up solvated systems
* `PR #256 <https://github.com/openforcefield/openff-toolkit/pull/256>`_ and `PR #274 <https://github.com/openforcefield/openff-toolkit/pull/274>`_: Add functionality to ensure that links in READMEs resolve successfully


0.2.1 - Bugfix release
----------------------

This release features various documentation fixes, minor bugfixes, and code cleanup.

Bugfixes
""""""""
* `PR #267 <https://github.com/openforcefield/openff-toolkit/pull/267>`_: Add neglected ``<ToolkitAM1BCC>`` documentation to the SMIRNOFF 0.2 spec
* `PR #258 <https://github.com/openforcefield/openff-toolkit/pull/258>`_: General cleanup and removal of unused/inaccessible code.
* `PR #244 <https://github.com/openforcefield/openff-toolkit/pull/244>`_: Improvements and typo fixes for BRD4:inhibitor benchmark

0.2.0 - Initial RDKit support
-----------------------------

This version of the toolkit introduces many new features on the way to a 1.0.0 release.

New features
""""""""""""

* Major overhaul, resulting in the creation of the `SMIRNOFF 0.2 specification <https://open-forcefield-toolkit.readthedocs.io/en/master/smirnoff.html>`_ and its XML representation
* Updated API and infrastructure for reference SMIRNOFF :class:`ForceField <openff.toolkit.typing.engines.smirnoff.forcefield.ForceField>` implementation
* Implementation of modular :class:`ParameterHandler <openff.toolkit.typing.engines.smirnoff.parameters.ParameterHandler>` classes which process the topology to add all necessary forces to the system.
* Implementation of modular :class:`ParameterIOHandler <openff.toolkit.typing.engines.smirnoff.io.ParameterIOHandler>` classes for reading/writing different serialized SMIRNOFF force field representations
* Introduction of :class:`Molecule <openff.toolkit.topology.Molecule>` and :class:`Topology <openff.toolkit.topology.Topology>` classes for representing molecules and biomolecular systems
* New :class:`ToolkitWrapper <openff.toolkit.utils.toolkits.ToolkitWrapper>` interface to RDKit, OpenEye, and AmberTools toolkits, managed by :class:`ToolkitRegistry <openff.toolkit.utils.toolkits.ToolkitRegistry>`
* API improvements to more closely follow `PEP8 <https://www.python.org/dev/peps/pep-0008/>`_ guidelines
* Improved documentation and examples

0.1.0
-----

This is an early preview release of the toolkit that matches the functionality described in the preprint describing the SMIRNOFF v0.1 force field format: `[DOI] <https://doi.org/10.1101/286542>`_.

New features
""""""""""""

This release features additional documentation, code comments, and support for automated testing.

Bugfixes
""""""""

Treatment of improper torsions
''''''''''''''''''''''''''''''

A significant (though currently unused) problem in handling of improper torsions was corrected.
Previously, non-planar impropers did not behave correctly, as six-fold impropers have two potential chiralities.
To remedy this, SMIRNOFF impropers are now implemented as three-fold impropers with consistent chirality.
However, current force fields in the SMIRNOFF format had no non-planar impropers, so this change is mainly aimed at future work.

:::<|MERGE_RESOLUTION|>--- conflicted
+++ resolved
@@ -32,17 +32,14 @@
   logic for library charges was updated to use only one unique match. No adverse side effects
   were found in testing, but could bad behavior may possibly exist in some unknown caes.
   Note that the default behavior for other parameter handlers was not updated.
-<<<<<<< HEAD
+- [PR #1001](https://github.com/openforcefield/openff-toolkit/pull/1001): RDKit `Mol` objects 
+  created through the [`Molecule.to_rdkit()`](openff.toolkit.topology.Molecule.to_rdkit)
+  method have the `NoImplicit` property set to `True` on all atoms. This prevents RDKit from
+  incorrectly adding hydrogen atoms to to molecule. 
 - [PR #1058](https://github.com/openforcefield/openforcefield/pull/1058): Removes the unimplemented methods
   [`ForceField.create_parmed_structure`](openff.toolkit.typing.engines.smirnoff.ForceField.create_parmed_structure),
   [`Topology.to_parmed`](openff.toolkit.topology.Topology.to_parmed), and
   [`Topology.from_parmed`](openff.toolkit.topology.Topology.from_parmed).
-=======
-- [PR #1001](https://github.com/openforcefield/openff-toolkit/pull/1001): RDKit `Mol` objects 
-  created through the [`Molecule.to_rdkit()`](openff.toolkit.topology.Molecule.to_rdkit)
-  method have the `NoImplicit` property set to `True` on all atoms. This prevents RDKit from
-  incorrectly adding hydrogen atoms to to molecule. 
->>>>>>> e0b632df
 
 ### Tests updated
 
