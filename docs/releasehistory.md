# Release History

Releases follow the `major.minor.micro` scheme recommended by [PEP440](https://www.python.org/dev/peps/pep-0440/#final-releases), where

* `major` increments denote a change that may break API compatibility with previous `major` releases
* `minor` increments add features but do not break API compatibility
* `micro` increments represent bugfix releases or improvements in documentation

## Current development

<<<<<<< HEAD
- [PR #1808](https://github.com/openforcefield/openff-toolkit/pull/1808): Improves default representation of ValenceDict.
=======
* #1798 Adds type annotations to most of the codebase.
* #1834 Adds `Molecule.get_available_charge_methods` and `BaseWrapper.supported_charge_methods`.

### API-breaking changes

### Behavior changes

- [PR #1852](https://github.com/openforcefield/openff-toolkit/pull/1852): Fixes issue 
  [#1363](https://github.com/openforcefield/openff-toolkit/issues/1363): If multiple parameters have identical 
  SMIRKS, calls to `ParameterHandler[smirks]` and `ParameterList[smirks]` will now return the LAST parameter 
  with a matching SMIRKS. Previously this would return the FIRST parameter with a matching SMIRKS, which was 
  a confusing behavior given SMIRNOFF hierarchy rules.

### Bugfixes

- [PR #1846](https://github.com/openforcefield/openff-toolkit/pull/1846): Band-aids issue [#1842](https://github.com/openforcefield/openff-toolkit/issues/1846), where the Toolkit Showcase example would sporadically fail when run with one core.

### New features

- [PR #1827](https://github.com/openforcefield/openff-toolkit/pull/1827): Adds `Topology.clear_positions`
- [PR #1852](https://github.com/openforcefield/openff-toolkit/pull/1852): Adds the `allow_duplicate_smirks` named
  argument to `ParameterHandler.add_parameter`. Previously it was possible to make a force field with duplicate
  SMIRKS by loading it from file or combining multiple FFs, so this also lets you do it using the API.

### Improved documentation and warnings

- [PR #1795](https://github.com/openforcefield/openff-toolkit/pull/1795): Add `NAGLToolkitWrapper` to API reference
- [PR #1796](https://github.com/openforcefield/openff-toolkit/pull/1796): Update docs tooling and fix warnings
- [PR #1786](https://github.com/openforcefield/openff-toolkit/pull/1786): Describe contributing to documentation notebooks in developers guide.
- [PR #1845](https://github.com/openforcefield/openff-toolkit/pull/1845): Update convert_all_strings_to_quantity docstring.
- [PR #1849](https://github.com/openforcefield/openff-toolkit/pull/1849): Add "how are charges assigned?" section to FAQ. 

## 0.15.2

### New features

- [PR #1818](https://github.com/openforcefield/openff-toolkit/pull/1818): Several improvements to enable the practical use of ``Interchange.from_openmm``.


## 0.15.1

### Tests updated

- [PR #1814](https://github.com/openforcefield/openff-toolkit/pull/1814): Fixes a test to be compatible with both pydantic 1 and 2.

## 0.15.0

This release adds compatibility with QCFractal >=0.50.0, but removes compatibiltiy with QCFractal <0.50.0.
>>>>>>> 13bebaf7

### API-breaking changes

- [PR #1760](https://github.com/openforcefield/openff-toolkit/pull/1760): Removes the private, unused `ParameterHandler._OPENMMTYPE` attribute.
- [PR #1763](https://github.com/openforcefield/openff-toolkit/pull/1763): Updates the OpenFF Toolkit to be compatible with QCFractal >= 0.50. Removes the `client` named argument from `Molecule.from_qcschema`. 

### Behavior changes

- [PR #1779](https://github.com/openforcefield/openff-toolkit/pull/1779): Overhauls `Molecule.enumerate_protomers`:
  * By default, `max_states=0` and there is no limit to the number of returned protomers
  * The input molecule is returned if it is enumerated with default Quacpac formal charge enumeration settings

### Bugfixes

- [PR #1778](https://github.com/openforcefield/openff-toolkit/pull/1778): Ensures SD data tags are preserved in `Molecule.from_openeye` if the input is of type `oechem.OEGraphMol`.
* [PR #1811](https://github.com/openforcefield/openff-toolkit/pull/1811): Preserves hierarchy data in `_SimpleMolecule.from_molecule`

### New features

* [PR #1775](https://github.com/openforcefield/openff-toolkit/pull/1775): Re-exports `openff.units.unit` and `Quantity` at `openff.toolkit.unit` and `Quantity`.
* [PR #1805](https://github.com/openforcefield/openff-toolkit/pull/1805): Adds `_SimpleMolecule.__deepcopy__` and `_SimpleMolecule.to_topology`.


### Improved documentation and warnings
- [PR #1732](https://github.com/openforcefield/openff-toolkit/pull/1732): Add documentation describing the use of PDB files with the toolkit.
- [PR #1804](https://github.com/openforcefield/openff-toolkit/pull/1804): Makes `ForceField.parse_sources` docstring consistent with implementation.

## 0.14.5

### Bugfixes

- [PR #1740](https://github.com/openforcefield/openff-toolkit/pull/1740): Updates for Mypy 1.6.
- [PR #1749](https://github.com/openforcefield/openff-toolkit/pull/1749): Updates versioneer for Python 3.12 compatibility.
- [PR #1756](https://github.com/openforcefield/openff-toolkit/pull/1756): Fixes issue [#1739](https://github.com/openforcefield/openff-toolkit/issues/1739), where virtual sites would be double-created under some circumstances.

### New features

- [PR #1731](https://github.com/openforcefield/openff-toolkit/pull/1731): Support SMIRNOFF vdW version 0.5.

### Improved documentation and warnings

- [PR #1747](https://github.com/openforcefield/openff-toolkit/pull/1747): Warns if a SMILES with full atom mappings is passed to `Molecule.from_smiles`, which does not use the atom map for atom ordering (`Molecule.from_mapped_smiles` does).
- [PR #1743](https://github.com/openforcefield/openff-toolkit/pull/1743): Uses a longer stride in OpenMM DCD reporter in the toolkit showcase and should better utilize GPU resources, if available.
- [PR #1744](https://github.com/openforcefield/openff-toolkit/pull/1744): Updates the virtual site notebook to use new Interchange behavior.

## 0.14.4

### Behavior changes

- [PR #1705](https://github.com/openforcefield/openff-toolkit/pull/1705): Do not raise warning when `allow_undefined_stereo=True`.
- [PR #1695](https://github.com/openforcefield/openff-toolkit/pull/1695): `ChemicalEnvironmentParsingError` is now raised when an underlying toolkit fails to parse a SMARTS/SMIRKS pattern it is given during substructure matching.
- [PR #1716](https://github.com/openforcefield/openff-toolkit/pull/1716): Adds deprecation warnings to `Molecule.from_polymer_pdb`, `Molecule.from_pdb_and_smiles`, and `RDKitToolkitWrapper.from_pdb_and_smiles` instead pointing users toward `Topology.from_pdb`.


### Bugfixes

- [PR #1726](https://github.com/openforcefield/openff-toolkit/pull/1726): Fix error message in setting `scale12`, `scale13`, and `scale15` attributes.
- [PR #1728](https://github.com/openforcefield/openff-toolkit/pull/1728): Adds support for loading deprotonated cysteine (sometimes labeled as "CYM") residues in `Topology.from_pdb`

### New features

- [PR #1733](https://github.com/openforcefield/openff-toolkit/pull/1733): Makes `NAGLToolkitWrapper` and its associated module public.
- [PR #1698](https://github.com/openforcefield/openff-toolkit/pull/1698): Makes `openff.toolkit.utils.toolkit_registry.toolkit_registry_manager` public.
- [PR #1662](https://github.com/openforcefield/openff-toolkit/pull/1662): Adds hierarchy scheme iterators to `Topology`, i.e. `Topology.residues`, when schemes of the same iterator name are defines on all constituent `Molecule`s.
- [PR #1700](https://github.com/openforcefield/openff-toolkit/pull/1700): Use `openff-nagl` v0.3.0.
- [PR #1623](https://github.com/openforcefield/openff-toolkit/pull/1623): Adds `Topology.visualize`.

### Improved documentation and warnings

- [PR #1709](https://github.com/openforcefield/openff-toolkit/pull/1709): Update molecule cookbook to use the maximally capable `Topology.from_pdb` in lieu of the more limited `Molecule.from_pdb_and_smiles` and `Molecule.from_polymer_pdb`.
- [PR #1719](https://github.com/openforcefield/openff-toolkit/pull/1719): Remove out-of-date and unused `examples/environment.yaml` and various examples updates.  

## 0.14.3

### Bugfixes

- [PR #1689](https://github.com/openforcefield/openff-toolkit/pull/1689): Fixes [#1688](https://github.com/openforcefield/openff-toolkit/issues/1688) in which automatic up-conversion of version 0.3 of `vdWHandler` created via the Python API errored out if `method` was not specified.
- [PR #1690](https://github.com/openforcefield/openff-toolkit/pull/1690): Fixes a circular-import bug that occurs when attempting to print a "no cheminformatics toolkits available" warning.


## 0.14.2

### Behavior changes

- [PR #1679](https://github.com/openforcefield/openff-toolkit/pull/1679): Version 0.3 `<vdW>` sections of OFFXML files will automatically be up-converted (in memory) to version 0.4 according to the recomendations provided in [OFF-EP 0008](https://openforcefield.github.io/standards/enhancement-proposals/off-ep-0008/).

### New features

- [PR #1631](https://github.com/openforcefield/openff-toolkit/pull/1631): Adds support for Python 3.11.


## 0.14.1

### API-breaking changes

- [PR #1664](https://github.com/openforcefield/openff-toolkit/pull/1664): Removes `ChemicalEnvironment` and the entire `openff.toolkit.typing.chemistry` submodule, which was deprecated in 0.12.0.

### Behavior changes

- [PR #1675](https://github.com/openforcefield/openff-toolkit/pull/1675): Makes InChI parsing failures more informative and gives them their own exception type, `InChIParseError`.

### New features

- [PR #1627](https://github.com/openforcefield/openff-toolkit/pull/1627): (beta release of major new feature by @connordavel) Adds experimental support for custom substructure loading in `Topology.from_pdb`, via the `_custom_substructures` keyword argument. This will be added to the public API (by removing the leading underscore) in a future feature release, but is available for testing now. This feature should allow for easier loading of modified amino acids, nucleic acids, and other polymers.


### Bugfixes

- [PR #1662](https://github.com/openforcefield/openff-toolkit/pull/1662): Fixes issue [#1660](https://github.com/openforcefield/openff-toolkit/issues/1660) by forbidding the registration of `HierarchyScheme`s with iterator names that conflict with existing `Molecule` attributes.
- [PR #1667](https://github.com/openforcefield/openff-toolkit/pull/1667): A more helpful exception is now raised when `Topology.from_openmm` is given an OpenMM Topology with virtual sites.

### Examples updated
- [PR #1671](https://github.com/openforcefield/openff-toolkit/pull/1671): Re-rendered all examples using RDKit+AmberTools backend, and using most recent version of OFF Toolkit.

### Improved documentation and warnings


## 0.14.0

### API-breaking changes
- [PR #1649](https://github.com/openforcefield/openff-toolkit/pull/1649): Removes tests and associated modules from the public API.
- [PR #1508](https://github.com/openforcefield/openff-toolkit/pull/1508): Removes the `return_topology` kwawrg from `ForceField.create_openmm_system` which was [deprecated in version 0.11.0](https://docs.openforcefield.org/projects/toolkit/en/stable/releasehistory.html#breaking-change-interchange-now-responsible-for-system-parametrization). To access the `Topology` that results from parametrization, call `ForceField.create_interchange` and access the `.topology` attribute of the returned `Interchange` object.
- [PR #1506](https://github.com/openforcefield/openff-toolkit/pull/1506): Removes several classes and properties in the `topology` submodule that were [deprecated in version 0.11.0](https://docs.openforcefield.org/projects/toolkit/en/stable/releasehistory.html#breaking-change-topology-molecule-representation).


### Behavior changes
- [PR #1652](https://github.com/openforcefield/openff-toolkit/pull/1652): Fixes issue [#1642](https://github.com/openforcefield/openff-toolkit/issues/1642) by making AmberToolsToolkitWrapper thread-safe (previously `AmberToolsToolkitWrapper.assign_partial_charges` and `assign_fractional_bond_orders` were not)

### Bugfixes
- [PR #1654](https://github.com/openforcefield/openff-toolkit/pull/1654): Fixes issue [#1653](https://github.com/openforcefield/openff-toolkit/issues/1653), where a test that expected RDKit to fail began returning an error when RDKit became able to generate conformers for octahedral molecules.

### Improved documentation and warnings
- [PR #1572](https://github.com/openforcefield/openff-toolkit/pull/1572): Improved installation guide in line with ecosystem docs.

### Examples updated
- [PR #1644](https://github.com/openforcefield/openff-toolkit/pull/1644): Streamlines several examples by using `Interchange.to_openmm_simulation`.
- [PR #1651](https://github.com/openforcefield/openff-toolkit/pull/1651): Fix broken links in several examples.
- [PR #1648](https://github.com/openforcefield/openff-toolkit/pull/1648): Update examples to use `Topology.from_pdb` and other small cleanups.

## 0.13.2

### Bugfixes

- [PR #1640](https://github.com/openforcefield/openff-toolkit/pull/1640): Fixes issue [#1633](https://github.com/openforcefield/openff-toolkit/issues/1633) in which some force field attributes were erroneously parsed as `Quantity` objects and issue [#1635](https://github.com/openforcefield/openff-toolkit/issues/1635) in which OpenFF 2.1.0 ("Sage") could not be loaded with Pint 0.22.


### Improved documentation and warnings
- [PR #1636](https://github.com/openforcefield/openff-toolkit/pull/1636) and [PR #1643](https://github.com/openforcefield/openff-toolkit/pull/1643): Make the Molecule Cookbook and `Molecule.from_qcschema` docstring only pull down QCF records with fully defined stereo.


## 0.13.1

### Behavior changes
- [PR #1619](https://github.com/openforcefield/openff-toolkit/pull/1619): Fixes **silent error** [#1618](https://github.com/openforcefield/openff-toolkit/issues/1618), by making partial_charges.setter more comprehensive in type and shape checking.


### Bugfixes
- [PR #1617](https://github.com/openforcefield/openff-toolkit/pull/1617): Fixes [#1616](https://github.com/openforcefield/openff-toolkit/issues/1616), by converting NAGL charges to float and converting partial_charges to float before converting to_openeye()
- [PR #1622](https://github.com/openforcefield/openff-toolkit/pull/1622): Fixes [#1621](https://github.com/openforcefield/openff-toolkit/issues/1621) and [#1346](https://github.com/openforcefield/openff-toolkit/issues/1347) in which some file-loading methods would fail on `pathlib.Path`.

## 0.13.0

### New features
- [PR #1567](https://github.com/openforcefield/openff-toolkit/pull/1567): Allows setting `Molecule.name` in `Molecule.from_smiles`, `from_inchi`, `from_polymer_pdb`, and `from_pdb_and_smiles`.
- [PR #1565](https://github.com/openforcefield/openff-toolkit/pull/1565): Adds `Topology.from_pdb`.

### Behavior changes
- [PR #1569](https://github.com/openforcefield/openff-toolkit/pull/1569): Several instances of `Exception` being raised are now replaced with other exceptions being raised.
- [PR #1577](https://github.com/openforcefield/openff-toolkit/pull/1577): Drops support for Python 3.8, following [NEP-29](https://numpy.org/neps/nep-0029-deprecation_policy.html).

### Bugfixes
- [PR #1589](https://github.com/openforcefield/openff-toolkit/pull/1589): Fixes [Issue #1579](https://github.com/openforcefield/openff-toolkit/issues/1579), where Molecule.from_polymer_pdb could not handle NH2 caps at C termini.
- [PR #1591](https://github.com/openforcefield/openff-toolkit/pull/1591): Fixes [#1563](https://github.com/openforcefield/openff-toolkit/issues/1563), where `from_rdkit` would sometimes raise an error about radicals if a molecule using a non-MDL aromaticity model was provided.

### Improved documentation and warnings

- [PR #1564](https://github.com/openforcefield/openff-toolkit/pull/1564): Improve documentation of conformer selection in `Molecule.assign_partial_charges()`
- [PR #1574](https://github.com/openforcefield/openff-toolkit/pull/1574): Fix class method signature rendering throughout API docs
- [PR #1584](https://github.com/openforcefield/openff-toolkit/pull/1584): Update some outdated docstrings and add some annotations.

### Examples updates
- [PR #1575](https://github.com/openforcefield/openff-toolkit/pull/1575): The Toolkit Showcase example has been simplified via use of `Topology.from_pdb`

## 0.12.1

### New features
- [PR #1502](https://github.com/openforcefield/openff-toolkit/pull/1502): Adds Gasteiger charge computation using the RDKit backend.
- [PR #1498](https://github.com/openforcefield/openff-toolkit/pull/1498): `Molecule.remap()` now supports partial mappings with the `partial` argument.
- [PR #1528](https://github.com/openforcefield/openff-toolkit/pull/1528): `Topology.box_vectors` are can now be set with `openmm.unit.Quantity`s, which are internally converted.

### Behavior changes
- [PR #1498](https://github.com/openforcefield/openff-toolkit/pull/1498): New, more complete, and more descriptive errors for `Molecule.remap()`.
- [PR #1525](https://github.com/openforcefield/openff-toolkit/pull/1525): Some unreleased force fields previously accessible from `"openff/toolkit/data/test_forcefields/"` are no longer implicitly available to the `ForceField` constructor.
- [PR #1545](https://github.com/openforcefield/openff-toolkit/pull/1545): Replaced the logic that sorts `HierarchyElements` with dedicated code in the OpenFF Toolkit instead of relying on deprecated features in the `packaging` module.


### Bugfixes

- [PR #1543](https://github.com/openforcefield/openff-toolkit/pull/1543): Fixes a bug in which plugins are not loaded if a `ForceField` is constructed prior without plugins.

### Improved documentation and warnings
- [PR #1498](https://github.com/openforcefield/openff-toolkit/pull/1498): Improved documentation for `Molecule.remap()`, `Molecule.from_smiles()`, and `Molecule.from_mapped_smiles()`, emphasizing the relationships between these methods. In particular, the documentation now clearly states that `from_smiles()` will not reorder atoms based on SMILES atom mapping.
- [PR #1525](https://github.com/openforcefield/openff-toolkit/pull/1525): Improves reporting failures when loading force fields.
- [PR #1513](https://github.com/openforcefield/openff-toolkit/pull/1513): Improves error messages and documentation around supported aromaticity models (currently only "OEAroModel_MDL").


## 0.12.0

### New features
- [PR #1484](https://github.com/openforcefield/openff-toolkit/pull/1484): A `positions` argument has been added to `Topology.from_openmm()` and `Topology.from_mdtraj()`, which allows the topology's positions to be set more conveniently.
- [PR #1468](https://github.com/openforcefield/openff-toolkit/pull/1468): Track which `ParameterHandler`s are loaded as plugins.

### Behavior changes
- [PR #1481](https://github.com/openforcefield/openff-toolkit/pull/1481):
  Removes `compute_partial_charges_am1bcc`, which was deprecated in 0.11.0.
- [PR #1466](https://github.com/openforcefield/openff-toolkit/pull/1466):
  Replaces the use of `collections.OrderedDict` throughout the toolkit with
  the built-in `dict`.
  `attach_units`, `detach_units`, and `extract_serialized_units_from_dict` have been removed from
  `openff.toolkit.utils.utils`.
- [PR #1472](https://github.com/openforcefield/openff-toolkit/pull/1472):
  Removes `ParameterHandler._VALENCE_TYPE` and the same attribute of its subclasses, which were
  previously not used. Also deprecates `ChemicalEnvironment` and, by extension, the
  `openff.toolkit.typing.chemistry` submodule.


### Bugfixes
- [PR #1476](https://github.com/openforcefield/openff-toolkit/pull/1476): Fixes
  [#1475](https://github.com/openforcefield/openff-toolkit/issues/1475) by also registering
  a `ParameterHandler`'s class when calling `ForceField.register_parameter_handler`.
- [PR #1480](https://github.com/openforcefield/openff-toolkit/pull/1480): Fixes
  [#1479](https://github.com/openforcefield/openff-toolkit/issues/1479) by requiring that `Atom.atomic_number` is a positive integer.
- [PR #1494](https://github.com/openforcefield/openff-toolkit/pull/1494): Fixes
  [#1493](https://github.com/openforcefield/openff-toolkit/issues/1493) in which some OFFXML file
  contents were parsed to `unit.Quantity` objects despite not representing physical quantities.

[`Atom.atomic_number`]: Atom.atomic_number

### Improved documentation and warnings
- [PR #1484](https://github.com/openforcefield/openff-toolkit/pull/1484): The docstrings for `Topology.from_openmm()` and `Topology.from_mdtraj()` have been improved.
- [PR #1483](https://github.com/openforcefield/openff-toolkit/pull/1483): Simplified and clarified errors and warnings related to undefined stereochemistry with RDKit.

## 0.11.4 Bugfix release

### Behavior changes
- [PR #1462](https://github.com/openforcefield/openff-toolkit/pull/1462): Makes residue
  numbers added by `Molecule.perceive_residues` strings (previously they were ints), to 
  match the behavior of `Topology.from_openmm` and other hierarchy info-setting methods. 

### Bugfixes
- [PR #1459](https://github.com/openforcefield/openff-toolkit/pull/1459): Fixes
  [#1430](https://github.com/openforcefield/openff-toolkit/issues/1430), where 
  `Topology.from_openmm` would mis-assign atom names (and probably also 
  hierarchy metadata as well).
- [PR #1462](https://github.com/openforcefield/openff-toolkit/pull/1462): Fixes
  [#1461](https://github.com/openforcefield/openff-toolkit/issues/1461), where the 
  default `Molecule.residues` iterator wouldn't sort by residue number correctly 
  when residue information was added by `Molecule.perceive_residues`.


## 0.11.3 Bugfix release


- [PR #1460](https://github.com/openforcefield/openff-toolkit/pull/1460): Disables error causing 
  [Issue #1432](https://github.com/openforcefield/openff-toolkit/issues/1432), where 
  `Molecule.from_polymer_pdb` would sometimes issue stereochemistry errors when reading valid 
  PDBs using the RDKit backend.  


### Bugfixes
- [PR #1436](https://github.com/openforcefield/openff-toolkit/pull/1436): Fix a small bug introduced in 0.11.2, where running with OpenEye installed but not licensed could lead to a crash.
- [PR #1444](https://github.com/openforcefield/openff-toolkit/pull/1444): Update for pint 0.20.

### Examples updates
- [PR #1447](https://github.com/openforcefield/openff-toolkit/pull/1447): Fixed units of tolerance used in OpenMM minimization in Toolkit Showcase example notebook (from @ziyuanzhao2000)

### Improved documentation and warnings
- [PR #1442](https://github.com/openforcefield/openff-toolkit/pull/1442): Doctests added to CI, leading to numerous fixed docstrings and examples therein.

### Miscellaneous
- [PR #1413](https://github.com/openforcefield/openff-toolkit/pull/1413): Remove some large and unused data files from the test suite.
- [PR #1434](https://github.com/openforcefield/openff-toolkit/pull/1434): Remove dependency on `typing_extensions`.

## 0.11.2 Bugfix release

### Behavior changes
- [PR #1421](https://github.com/openforcefield/openff-toolkit/pull/1421): Allow `Molecule.from_rdkit()` to load D- and F- block radicals, which cannot have implicit hydrogens.

### Bug fixes
- [PR #1417](https://github.com/openforcefield/openff-toolkit/pull/1417): Ensure the properties dict is copied when a `Molecule` is.

### Improved documentation and warnings
- [PR #1426](https://github.com/openforcefield/openff-toolkit/pull/1426): A warning about OpenEye Toolkits being unavailable is only emitted when they are installed but the license file is not found.

## 0.11.1 Minor release forbidding loading radicals

### Behavior changes
- [PR #1398](https://github.com/openforcefield/openff-toolkit/pull/1398): Updates the `Bond.bond_order` setter to only accept int values.
- [PR #1236](https://github.com/openforcefield/openff-toolkit/pull/1236): `from_rdkit` and `from_openeye` now 
  raise an `RadicalsNotSupportedError` when loading radicals. It's not clear that the OpenFF Toolkit was ever safely 
  handling radicals - they appear to be the root cause of many instances of unintended hydrogen addition and other 
  connection table changes. If this change affects a workflow that was previously working correctly, please let us 
  know on [this issue](https://github.com/openforcefield/openff-toolkit/issues/1075) so we can refine this behavior. 

### Examples changed
- [PR #1236](https://github.com/openforcefield/openff-toolkit/pull/1236): `examples/check_dataset_parameter_coverage` has
  been deprecated. 

### Bug fixes
- [PR #1400](https://github.com/openforcefield/openff-toolkit/pull/1400): Fixes a bug where `Molecule.from_pdb_and_smiles` could incorrectly order coordinates.
- [PR #1404](https://github.com/openforcefield/openff-toolkit/pull/1404): Support default hierarchy schemes in outputs of `Molecule.from_pdb_and_smiles()` and `Topology.from_openmm()`

## 0.11.0 Major release adding support for proteins and refactoring the Topology class.

## Migration guide

### New [`Molecule.from_polymer_pdb()`] method for loading proteins from PDB files

The Toolkit now supports loading protein PDB files through the [`Molecule.from_polymer_pdb()`] class method. For now, PDB files must consist of only a single protein molecule composed only of the 20 standard amino acids, their common protonated and deprotonated conjugates, and the N-methyl and acetyl caps.

[`Molecule.from_polymer_pdb()`]: Molecule.from_polymer_pdb

### Important API points re-exported from `openff.toolkit`

A number of commonly used API points have been re-exported from the package root. This should make using the Toolkit simpler for most people. The previous API points remain available. These API points are lazy-loaded so that parts of the toolkit can still be loaded without loading the entire code-base.

The most important of these are the `ForceField`, `Molecule`, and `Topology` classes:

```diff
- from openff.toolkit.typing.engines.smirnoff import ForceField
- from openff.toolkit.topology import Molecule, Topology
+ from openff.toolkit import ForceField, Molecule, Topology
```

A number of other useful API points are also available through this mechanism:

```diff
- from openff.toolkit.typing.engines.smirnoff import get_available_force_fields
- from openff.toolkit.utils.toolkits import (
-     GLOBAL_TOOLKIT_REGISTRY,
-     AmberToolsToolkitWrapper,
-     BuiltInToolkitWrapper,
-     OpenEyeToolkitWrapper,
-     RDKitToolkitWrapper,
-     ToolkitRegistry,
- )
+ from openff.toolkit import (
+     get_available_force_fields,
+     GLOBAL_TOOLKIT_REGISTRY,
+     AmberToolsToolkitWrapper,
+     BuiltInToolkitWrapper,
+     OpenEyeToolkitWrapper,
+     RDKitToolkitWrapper,
+     ToolkitRegistry,
+ )
```

The `topology`, `typing`, and `utils` modules can also be lazy loaded after importing only the top-level module:

```diff
- import openff.toolkit.topology
+ import openff.toolkit
  atom = openff.toolkit.topology.Atom()
```

### Units

The use of OpenMM units has been replaced by the new OpenFF Units package, based on Pint.

Import the [unit registry](https://pint.readthedocs.io/en/stable/developers_reference.html?highlight=unitregistry#pint.UnitRegistry) provided by `openff-units`:

```
from openff.units import unit
```

Create a `unit.Quantity` object:
```
value = unit.Quantity(1.0, unit.nanometer)  # or 1.0 * unit.nanometer
```

Inspect the value and unit of this quantity:
```
print(value.magnitude)  # or value.m
# 1.0
print(value.units)
# <Unit('nanometer')>
```

Convert to compatible units:
```
converted = value.to(unit.angstrom)
print(converted)
# 10.0 <Unit('angstrom')>
```

Report the value in compatible units:
```
print(value.m_as(unit.angstrom))  # Note that value.magnitude_as() does not exist
# 10.0 <Unit('angstrom')>
```

Convert to and from OpenMM quantities:
```
from openff.units.openmm import to_openmm, from_openmm
value_openmm = to_openmm(value)
print(value_openmm)
# Quantity(value=1.0, unit=nanometer)
print(type(value_openmm))
# 1.0 <Unit('nanometer')>
value_roundtrip = from_openmm(value_openmm)
print(value_roundtrip)
# 1.0 <Unit('nanometer')>
```

#### Breaking change: Removal of `openff.toolkit.utils.check_units_are_compatible()`

The `openff.toolkit.utils.check_units_are_compatible()` function has been removed. Use [`openff.units.Quantity.is_compatible_with()`] and [`openff.units.openmm.from_openmm()`] instead:

```diff
- check_units_are_compatible("length", length, openmm.unit.angstrom)
+ from_openmm(length).is_compatible_with(openff.units.unit.angstrom)
```

[`openff.units.Quantity.is_compatible_with()`]: openff.units.Quantity.is_compatible_with
[`openff.units.openmm.from_openmm()`]: openff.units.openmm.from_openmm

### Breaking change: Interchange now responsible for system parametrization

Code for applying parameters to topologies has been removed from the Toolkit. This is now the responsibility of [OpenFF Interchange]. This change improves support for working with parametrized systems (through the [`Interchange`] class), and adds support for working with simulation engines other than OpenMM.

The [`ForceField.create_interchange()`] method has been added, and the [`ForceField.create_openmm_system()`] method now uses Interchange under the hood.

As part of this change, the `UnsupportedKeywordArgumentsError` has been removed;
passing unknown arguments to `create_openmm_system` now raises a `TypeError`, as is normal in Python.

The following classes and methods have been **removed** from `openff.toolkit.typing.engines.smirnoff.parameters`:
- `NonintegralMoleculeChargeException`
- `NonbondedMethod`
- `ParameterHandler.assign_parameters()`
- `ParameterHandler.postprocess_system()`
- `ParameterHandler.check_partial_bond_orders_from_molecules_duplicates()`
- `ParameterHandler.assign_partial_bond_orders_from_molecules()`

In addition, the `ParameterHandler.create_force()` method has been deprecated and its functionality has been removed. It will be removed in a future release. 

The `return_topology` argument of `create_openmm_system` has also been deprecated, and will be removed in 0.12.0. To create an OpenMM topology, use `Interchange`:

```diff
- omm_sys, off_top = force_field.create_openmm_system(
-     topology,
-     return_topology=True,
- )
- omm_top = off_top.to_openmm()
+ interchange = force_field.create_interchange(topology)
+ omm_sys = interchange.to_openmm(combine_nonbonded_forces=True)
+ omm_top = interchange.to_openmm_topology()
```

If you need access to the modified OpenFF topology for some other reason, create an `Interchange` and retrieve it there:

```diff
- omm_sys, off_top = force_field.create_openmm_system(
-     topology,
-     return_topology=True,
- )
+ interchange = force_field.create_interchange(topology)
+ off_top = interchange.topology
+ omm_sys = interchange.to_openmm(combine_nonbonded_forces=True)
```

[`Interchange`]: openff.interchange.Interchange
[`ForceField.create_interchange()`]: openff.toolkit.typing.engines.smirnoff.ForceField.create_interchange
[`ForceField.create_openmm_system()`]: openff.toolkit.typing.engines.smirnoff.ForceField.create_openmm_system
[OpenFF Interchange]: https://docs.openforcefield.org/interchange

### Breaking change: `Topology` molecule representation

`Topology` objects now store complete copies of their constituent `Molecule` objects, rather than using simplified classes specific to `Topology`. This dramatically simplifies the code base and allows the use of the full `Molecule` API on molecules inside topologies.

The following classes have been **removed**:
- `TopologyAtom` (use [`Atom`](Atom) instead)
- `TopologyBond` (use [`Bond`](Bond) instead)
- `TopologyMolecule` (use [`Molecule`](Molecule) instead)

The following properties have been **deprecated** and will be removed in a future release:
- `Topology.n_topology_atoms` (use [`Topology.n_atoms`](Topology.n_atoms) instead)
- `Topology.topology_atoms` (use [`Topology.atoms`](Topology.atoms) instead)
- `Topology.n_topology_bonds` (use [`Topology.n_bonds`](Topology.n_bonds) instead)
- `Topology.topology_bonds` (use [`Topology.bonds`](Topology.bonds) instead)
- `Topology.n_topology_particles` (use `Topology.n_particles` instead)
- `Topology.topology_particles` (use `Topology.particles` instead)
- `Topology.reference_molecules` (use [`Topology.unique_molecules`](Topology.unique_molecules) instead)
- `Topology.n_reference_molecules` (use [`Topology.n_unique_molecules`](Topology.n_unique_molecules) instead)
- `Topology.n_topology_molecules` (use [`Topology.n_molecules`](Topology.n_molecules) instead)
- `Topology.topology_molecules` (use [`Topology.molecules`](Topology.molecules) instead)
- `Topology.n_particles` (use [`Topology.n_atoms`](Topology.n_atoms) instead)
- `Topology.particles` (use [`Topology.atoms`](Topology.atoms) instead)
- `Topology.particle_index` (use [`Topology.atom_index`](Topology.atom_index) instead)

In addition, the [`Topology.identical_molecule_groups`] property has been added, to facilitate iterating over copies of isomorphic molecules in a `Topology`.

[`Topology.identical_molecule_groups`]: Topology.identical_molecule_groups

### Breaking change: Removed virtual site handling from topologies

To maintain a clear distinction between a model and the chemistry it represents, virtual site handling has been removed from the Toolkit's `Topology` and `Molecule` classes. Virtual site support remains in the force field side of the toolkit, but creating virtual sites for particular molecules is now the responsibility of OpenFF Interchange. This allows the same `Topology` to be used for force fields that use different virtual sites; for example, a topology representing a solvated protein might be parametrized separately with a 3-point and 4-point water model.

As part of this change, the distinction between `Atom` and `Particle` is deprecated. The `Particle` class will be removed in a future release.

The following classes have been **removed**:
- `BondChargeVirtualSite`
- `DivalentLonePairVirtualSite`
- `MonovalentLonePairVirtualSite`
- `TrivalentLonePairVirtualSite`
- `VirtualParticle`
- `VirtualSite`
- `TopologyVirtualParticle`
- `TopologyVirtualSite`

The following methods and properties have been **removed**:
- `Atom.add_virtual_site()`
- `Atom.virtual_sites`
- `FrozenMolecule.compute_virtual_site_positions_from_conformer()`
- `FrozenMolecule.compute_virtual_site_positions_from_atom_positions()`
- `FrozenMolecule.n_virtual_sites`
- `FrozenMolecule.n_virtual_particles`
- `FrozenMolecule.virtual_sites()`
- `Molecule.add_bond_charge_virtual_site()`
- `Molecule.add_monovalent_lone_pair_virtual_site()`
- `Molecule.add_divalent_lone_pair_virtual_site()`
- `Molecule.add_trivalent_lone_pair_virtual_site()`
- `Molecule.add_bond_charge_virtual_site()`
- `Topology.n_topology_virtual_sites`
- `Topology.topology_virtual_sites`
- `Topology.virtual_site()`
- `Topology.add_particle()`

The following properties have been **deprecated** and will be removed in a future release:

- `Molecule.n_particles` (use [`Molecule.n_atoms`](Molecule.n_atoms) instead)
- `Molecule.particles` (use [`Molecule.atoms`](Molecule.atoms) instead)
- `Molecule.particle` (use [`Molecule.atom`](Molecule.atom) instead)
- `Molecule.particle_index` (use [`Topology.n_atoms`](Topology.n_atoms) instead)

### Atom metadata and hierarchy schemes for iterating over residues, chains, etc.

The new `Atom.metadata` attribute is a dictionary that can store arbitrary metadata. Atom metadata commonly includes residue names, residue sequence numbers, chain identifiers, and other metadata that is not essential to the functioning of the Toolkit. Metadata can then be passed on when a `Molecule` is converted to another package; see [](users/molecule_conversion).

Metadata can also support iteration through the [`HierarchyScheme`](openff.toolkit.topology.HierarchyScheme) class. A hierarchy scheme is defined by some uniqueness criteria. Iterating over the scheme iterates over groups of atoms that have identical metadata values for the defined uniqueness criteria. For more information, see the API docs for [`HierarchyScheme`](openff.toolkit.topology.HierarchyScheme) and its related methods.

### Breaking change: Removed `Topology.charge_model` and `Topology.fractional_bond_order_model`

Due to flaws in previous versions of the OFF Toolkit, these properties never had an effect on the assigned parameters. To resolve this bug and maintain a clear distinction between a model and the chemistry it represents, the `Topology.charge_model` and `Topology.fractional_bond_order_model` properties have been removed. Charge models and FBOs are now the responsibility of the ForceField.

### Breaking change: Removed `Atom.element`

`Atom.element` has been removed to reduce our dependency on OpenMM for core functions:

```diff
- atomic_number = atom.element.atomic_number
+ atomic_number = atom.atomic_number
- atom_mass = atom.element.mass
+ atom_mass = atom.mass
- atom_elem_symbol = atom.element.symbol
+ atom_elem_symbol = atom.symbol
```

### `Topology.to_file()`

The [`Topology.to_file()`](openff.toolkit.topology.Topology.to_file) method has been significantly revised, including three breaking changes.

#### Breaking change: `filename` argument renamed `file`

The `filename` argument has been renamed `file`, and now supports file-like objects in addition to file names:

```diff
-  topology.to_file(filename="out.pdb", positions=xyz)
+  topology.to_file(file="out.pdb", positions=xyz)
```

#### Breaking change: Atom names guaranteed unique per residue by default

The default behavior is now to ensure that atom names are unique within a residue, rather than within a molecule. The `ensure_unique_atom_names` argument has been added to control this behavior. The previous behavior can be achieved by passing `True` to `ensure_unique_atom_names`:

```diff
- topology.to_file("out.pdb", xyz)
+ topology.to_file("out.pdb", xyz, ensure_unique_atom_names=True)
```

The `ensure_unique_atom_names` argument can also take the name of a `HierarchyScheme`, in which case atom names will be unique within the elements of that scheme (instead of within the atoms of a molecule). If the scheme is missing from a molecule, atom names will be unique within that molecule. The default value of this argument is `"residues"` to preserve atom names from the PDB.

#### Breaking change: `keepIds` argument renamed `keep_ids`

The `keepIds` argument has been renamed to the more Pythonic `keep_ids`. Its behavior and position in the argument list has not changed.

```diff
- topology.to_file("out.pdb", xyz, keepIds=True)
+ topology.to_file("out.pdb", xyz, keep_ids=True)
```

#### Non-breaking changes

In addition to these breaking changes, the `positions` argument is now optional. If it is not provided, positions will be taken from the first conformer of each molecule in the topology. If any molecule has no conformers, an error will be raised.

### Positions in topologies

The [`Topology.get_positions()`] and [`Topology.set_positions()`] methods have been added to facilitate working with coordinates in topologies. A topology's positions are defined by the zeroth conformer of each molecule. If any molecule lacks conformers, the entire topology has no positions.

[`Topology.get_positions()`]: Topology.get_positions
[`Topology.set_positions()`]: Topology.set_positions

### Parameter types moved out of handler classes

To facilitate their discovery and documentation, re-exports for the `ParameterType` classes have been added to the `openff.toolkit.typing.engines.smirnoff.parameters` module. Previously, they were accessible only within their associated `ParameterHandler` classes. This is not a breaking change.

```diff
- from openff.toolkit.typing.engines.smirnoff.parameters import BondHandler
- BondType = BondHandler.BondType
+ from openff.toolkit.typing.engines.smirnoff.parameters import BondType
```

### Breaking change: `MissingDependencyError` renamed `MissingPackageError`

The `MissingDependencyError` exception has been renamed [`MissingPackageError`] to better reflect its purpose.

```diff
  try:
      ...
- except MissingDependencyError:
+ except MissingPackageError:
      pass
```

[`MissingPackageError`]: openff.toolkit.utils.exceptions.MissingPackageError

### `compute_partial_charges_am1bcc()` deprecated

The `compute_partial_charges_am1bcc()` methods of the `Molecule`, `AmberToolsToolkitWrapper` and `OpenEyeToolkitWrapper` classes have been deprecated and will be removed in a future release. Their functionality has been incorporated into [`assign_partial_charges()`] for more consistency with other charge generation methods:

```diff
- mol.compute_partial_charges_am1bcc()
+ mol.assign_partial_charges(partial_charge_method='am1bcc')
```

[`assign_partial_charges()`]: Molecule.assign_partial_charges


### Additional changes and bugfixes

- [PR #1105](https://github.com/openforcefield/openff-toolkit/pull/1105), [PR #1195](https://github.com/openforcefield/openff-toolkit/pull/1195), [PR #1301](https://github.com/openforcefield/openff-toolkit/pull/1301), [PR #1331](https://github.com/openforcefield/openff-toolkit/pull/1331), [PR #1322](https://github.com/openforcefield/openff-toolkit/pull/1322), [PR #1372](https://github.com/openforcefield/openff-toolkit/pull/1372): Add `Molecule.from_polymer_pdb`
- [PR #1377](https://github.com/openforcefield/openff-toolkit/pull/1377): Adds 
  `Topology.unique_molecules`, which largely replaces `Topology.reference_molecules`. 
- [PR #1313](https://github.com/openforcefield/openff-toolkit/pull/1313): Fixes 
  [Issue #1287](https://github.com/openforcefield/openff-toolkit/issues/1287), where  
  `OpenEyeToolkitWrapper.assign_partial_charges` didn't request symmetrized charges when
  the charge model was set to `AM1-Mulliken`.
- [PR #1348](https://github.com/openforcefield/openff-toolkit/pull/1348): Allows
  `pathlib.Path` objects to be passed to
  [`Molecule.from_file`](openff.toolkit.topology.Molecule.from_file).
- [PR #1276](https://github.com/openforcefield/openff-toolkit/pull/1276): Removes the
  `use_interchange` argument to
  [`create_openmm_system`](openff.toolkit.typing.engines.smirnoff.ForceField.create_openmm_system).
  Deletes the `create_force` and `postprocess_system` methods of `ParameterHandler` and other methods related to creating OpenMM systems and forces. This is now handled in Interchange.
- [PR #1303](https://github.com/openforcefield/openff-toolkit/pull/1303): Deprecates `Topology.particles`,
  `Topology.n_particles`, `Topology.particle_index` as `Molecule` objects do not store virtual sites,
  only atoms.
- [PR #1297](https://github.com/openforcefield/openff-toolkit/pull/1297): Drops support
  for Python 3.7, following [NEP-29](https://numpy.org/neps/nep-0029-deprecation_policy.html).
- [PR #1194](https://github.com/openforcefield/openforcefield/pull/1194): Adds
  `Topology.__add__`, allowing `Topology` objects to be
  added together, including added in-place, using the `+` operator.
- [PR #1277](https://github.com/openforcefield/openff-toolkit/pull/1277): Adds support for version
  0.4 of the `<Electrostatics>` section of the SMIRNOFF specification.
- [PR #1279](https://github.com/openforcefield/openforcefield/pull/1279):
  `ParameterHandler.version` and the `.version` attribute of its subclasses is now a
  [`Version`](https://packaging.pypa.io/en/latest/version.html#packaging.version.Version)
  object. Previously it was a string, which is not safe for
  [PEP440](https://www.python.org/dev/peps/pep-0440/#final-releases)-style versioning.
- [PR #1250](https://github.com/openforcefield/openff-toolkit/pull/1250): Adds support for
  `return_topology` in the Interchange code path in
  [`create_openmm_system`](openff.toolkit.typing.engines.smirnoff.ForceField.create_openmm_system).
- [PR #964](https://github.com/openforcefield/openff-toolkit/pull/964): Adds initial implementation
  of atom metadata dictionaries.
- [PR #1097](https://github.com/openforcefield/openff-toolkit/pull/1097): Deprecates TopologyMolecule.
- [PR #1097](https://github.com/openforcefield/openff-toolkit/pull/1097): `Topology.from_openmm`
  is no longer guaranteed to maintain the ordering of bonds, but now explicitly guarantees that it maintains
  the order of atoms (Neither of these ordering guarantees were explicitly documented before, but this may be a
  change from the previous behavior).
- [PR #1165](https://github.com/openforcefield/openforcefield/pull/1165): Adds the boolean argument
  `use_interchange` to
  [`create_openmm_system`](openff.toolkit.typing.engines.smirnoff.ForceField.create_openmm_system)
  with a default value of False. Setting it to True routes `openmm.System` creation through
  Interchange.
- [PR #1192](https://github.com/openforcefield/openforcefield/pull/1192): Add re-exports for core classes to the new
  `openff.toolkit.app` module and re-exports for parameter types to the new `openff.toolkit.topology.parametertypes` module.
  This does not affect existing paths and gives some new, easier to remember paths to core objects.
- [PR #1198](https://github.com/openforcefield/openforcefield/pull/1198): Ensure the vdW switch
  width is correctly set and enabled.
- [PR #1213](https://github.com/openforcefield/openff-toolkit/pull/1213): Removes
  `Topology.charge_model` and `Topology.fractional_bond_order_model`.
- [PR #1140](https://github.com/openforcefield/openff-toolkit/pull/1140): Adds the `Topology.identical_molecule_groups` property, which provides a way of grouping the instances of a specific chemical species in the topology.
- [PR #1200](https://github.com/openforcefield/openforcefield/pull/1200): Fixes a bug
  ([Issue #1199](https://github.com/openforcefield/openff-toolkit/issues/428)) in which library
  charges were ignored in some force fields, including `openff-2.0.0` code name "Sage." This resulted in
  the TIP3P partial charges included Sage not being applied correctly in versions 0.10.1 and 0.10.2 of the
  OpenFF Toolkit. This regression was not present in version 0.10.0 and earlier and therefore is not
  believed to have any impact on the fitting or benchmarking of the first release of Sage (version
  2.0.0). The change causing regression only affected library charges and therefore no other
  parameter types are believed to be affected.
- [PR #1346](https://github.com/openforcefield/openff-toolkit/pull/1346): Conformer generation with RDKit
  will use `useRandomCoords=True` on a second attempt if the first attempt fails, which sometimes
  happens with large molecules.
- [PR #1277](https://github.com/openforcefield/openff-toolkit/pull/1277): Version 0.3 `<Electrostatics>`
  sections of OFFXML files will automatically be up-converted (in memory) to version 0.4 according
  to the recomendations provided in
  [OFF-EP 0005](https://openforcefield.github.io/standards/enhancement-proposals/off-ep-0005/). Note
  this means the `method` attribute is replaced by `periodic_potential`, `nonperiodic_potential`,
  and `exception_potential`.
- [PR #1277](https://github.com/openforcefield/openff-toolkit/pull/1277): Fixes a bug in which
  attempting to convert
  [`ElectrostaticsHandler.switch_width`](openff.toolkit.typing.engines.smirnoff.parameters.ElectrostaticsHandler)
  did nothing.
- [PR #1130](https://github.com/openforcefield/openforcefield/pull/1130): Running unit tests will
  no longer generate force field files in the local directory.
- [PR #1182](https://github.com/openforcefield/openforcefield/pull/1182): Removes `Atom.element`,
  thereby also removing `Atom.element.symbol`, `Atom.element.mass` and `Atom.element.atomic_number`.
  These are replaced with corresponding properties directly on the
  [`Atom`](openff.toolkit.topology.Atom) class:
  [`Atom.symbol`](openff.toolkit.topology.Atom.symbol),
  [`Atom.mass`](openff.toolkit.topology.Atom.mass), and
  [`Atom.atomic_number`](openff.toolkit.topology.Atom.atomic_number).
- [PR #1209](https://github.com/openforcefield/openforcefield/pull/1209): Fixes
  [Issue #1073](https://github.com/openforcefield/openff-toolkit/issues/1073), where the
  `fractional_bondorder_method` kwarg to the 
  [`BondHandler`](openff.toolkit.typing.engines.smirnoff.parameters.BondHandler) initializer 
  was being ignored.
- [PR #1214](https://github.com/openforcefield/openforcefield/pull/1214): A long overdue fix
  for [Issue #837](https://github.com/openforcefield/openff-toolkit/issues/837)! If OpenEye is
  available, the `ToolkitAM1BCCHandler` will use the ELF10 method to select conformers for AM1BCC
  charge assignment. 
- [PR #1160](https://github.com/openforcefield/openforcefield/pull/1160): Fixes the bug identified in
  [Issue #1159](https://github.com/openforcefield/openff-toolkit/issues/1159), in which the order of 
  atoms defining a `BondChargeVirtualSite` (and possibly other virtual sites types too) might be reversed 
  if the `match` attribute of the virtual site has a value of `"once"`.
- [PR #1231](https://github.com/openforcefield/openforcefield/pull/1231): Fixes
  [Issue #1181](https://github.com/openforcefield/openff-toolkit/issues/1181) and
  [Issue #1190](https://github.com/openforcefield/openff-toolkit/issues/1190), where in rare cases 
  double bond stereo would cause `to_rdkit` to raise an error. The transfer of double bond stereochemistry
  from OpenFF's E/Z representation to RDKit's local representation is now handled as a constraint
  satisfaction problem.
- [PR #1368](https://github.com/openforcefield/openff-toolkit/pull/1368): Adds the `Topology.get_positions()` and `Topology.set_positions()` methods for working with topology positions. Positions are represented as the first conformer of each molecule in the topology.
- [PR #1368](https://github.com/openforcefield/openff-toolkit/pull/1368): Allows setting the `ensure_unique_atom_names` argument of `Topology.to_openmm()`to the name of a hierarchy scheme, in which case atom names are guaranteed unique per element of that scheme rather than per molecule. Changes the default value to `"residues"`.
- [PR #1368](https://github.com/openforcefield/openff-toolkit/pull/1368): Adds the `ensure_unique_atom_names` argument to the `Topology.to_file()`, which mimics the same argument in `Topology.to_openmm()`. Renames the `keepIds` argument to `keep_ids`. Renames the `filename` argument to `file` and allows a file-like object to be passed instead of a filename. Makes the `positions` argument optional; if it is not given, positions are take from the first conformer of each molecule in the Topology.
- [PR #1290](https://github.com/openforcefield/openforcefield/pull/1290): Fixes
  [Issue #1216](https://github.com/openforcefield/openff-toolkit/issues/1216) by adding internal logic to handle
  the possibility that multiple vsites share the same parent atom, and makes the return value of 
  `VirtualSiteHandler.find_matches` be closer to the base class.

### Examples added

- [PR #1113](https://github.com/openforcefield/openff-toolkit/pull/1113): Updates the Amber/GROMACS
  example to use Interchange.

- [PR #1368](https://github.com/openforcefield/openff-toolkit/pull/1368): Updates the Toolkit showcase with the new polymer handling and Interchange support

### Tests updated

- [PR #1188](https://github.com/openforcefield/openff-toolkit/pull/1188): Add an `<Electrostatics>`
  section to the TIP3P force field file used in testing (`test_forcefields/tip3p.offxml`)



## 0.10.5 Bugfix release

- [PR #1252](https://github.com/openforcefield/openforcefield/pull/1252): Refactors virtual 
  site support, resolving
  [Issue #1235](https://github.com/openforcefield/openff-toolkit/issues/1235), 
  [Issue #1233](https://github.com/openforcefield/openff-toolkit/issues/1233), 
  [Issue #1222](https://github.com/openforcefield/openff-toolkit/issues/1222),
  [Issue #1221](https://github.com/openforcefield/openff-toolkit/issues/1221), and
  [Issue #1206](https://github.com/openforcefield/openff-toolkit/issues/1206).
  
  - Attempts to make virtual site handler more resilient through code simplification.
  - Virtual sites are now associated with a particular 'parent' atom, rather than with a set of atoms. In particular, when checking if a v-site has been assigned we now only check the main 'parent' atom associated with the v-site, rather than all additional orientation atoms. As an example, if a force field contained a bond-charge v-site that matches [O:1]=[C:2] and a monovalent lone pair that matches [O:1]=[C:2]-[*:3] in that order, then only the monovalent lone pair will be assigned to formaldehyde as the oxygen is the main atom that would be associated with both v-sites, and the monovalent lone pair appears later in the hierarchy. This constitutes a behaviour change over previous versions.
  - All v-site exclusion policies have been removed except for 'parents' which has been updated to match [OFF-EP 0006](https://openforcefield.github.io/standards/enhancement-proposals/off-ep-0006/).
  - checks have been added to enforce that the 'match' keyword complies with the SMIRNOFF spec.
  - Molecule virtual site classes no longer store FF data such as epsilon and sigma.
  - Sanity checks have been added when matching chemical environments for v-sites that ensure the environment looks like one of our expected test cases.
  - Fixes di- and trivalent lone pairs mixing the `:1` and `:2` indices.
  - Fixes trivalent v-site positioning.
  - Correctly splits `TopologyVirtualSite` and `TopologyVirtualParticle` so that virtual particles no longer have attributes such as `particles`, and ensure that indexing methods now work correctly.

## 0.10.4 Bugfix release

### Critical bugfixes

- [PR #1242](https://github.com/openforcefield/openforcefield/pull/1242): Fixes
  [Issue #837](https://github.com/openforcefield/openff-toolkit/issues/837).
  If OpenEye Toolkits are available,
  [`ToolkitAM1BCCHandler`](openff.toolkit.typing.engines.smirnoff.parameters.ToolkitAM1BCCHandler)
  will use the ELF10 method to select conformers for AM1-BCC charge assignment.
- [PR #1184](https://github.com/openforcefield/openforcefield/pull/1184): Fixes
  [Issue #1181](https://github.com/openforcefield/openff-toolkit/issues/1181) and
  [Issue #1190](https://github.com/openforcefield/openff-toolkit/issues/1190), where in rare cases
  double bond stereochemistry would cause
  [`Molecule.to_rdkit`](openff.toolkit.topology.Molecule.to_rdkit) to raise an error. The transfer
  of double bond stereochemistry from OpenFF's E/Z representation to RDKit's local representation is
  now handled as a constraint satisfaction problem.

## 0.10.3 Bugfix release

### Critical bugfixes

- [PR #1200](https://github.com/openforcefield/openforcefield/pull/1200): Fixes a bug
  ([Issue #1199](https://github.com/openforcefield/openff-toolkit/issues/428)) in which library
  charges were ignored in some force fields, including `openff-2.0.0` code name "Sage." This resulted in
  the TIP3P partial charges included Sage not being applied correctly in versions 0.10.1 and 0.10.2 of the
  OpenFF Toolkit. This regression was not present in version 0.10.0 and earlier and therefore is not
  believed to have any impact on the fitting or benchmarking of the first release of Sage (version
  2.0.0). The change causing the regression only affected library charges and therefore no other
  parameter types are believed to be affected.

### API breaking changes
- [PR #855](https://github.com/openforcefield/openff-toolkit/pull/855): In earlier
  versions of the toolkit, we had mistakenly made the assumption that cheminformatics
  toolkits agreed on the number and membership of rings. However we later learned that this
  was not true. This PR removes `Molecule.rings` and `Molecule.n_rings`. To find rings in
  a molecule, directly use a cheminformatics toolkit after using
  [`Molecule.to_rdkit`](openff.toolkit.topology.Molecule.to_rdkit) or
  [`Molecule.to_openeye`](openff.toolkit.topology.Molecule.to_openeye).
  [`Atom.is_in_ring`](openff.toolkit.topology.Atom.is_in_ring) and
  [`Bond.is_in_ring`](openff.toolkit.topology.Bond.is_in_ring) are now methods, not properties.

### Behaviors changed and bugfixes

- [PR #1171](https://github.com/openforcefield/openforcefield/pull/1171): Failure of
  [`Molecule.apply_elf_conformer_selection()`] due to excluding all available conformations ([Issue #428](https://github.com/openforcefield/openff-toolkit/issues/428))
  now provides a better error. The `make_carboxylic_acids_cis` argument (`False` by default) has been added to
  [`Molecule.generate_conformers()`] to mitigate a common cause of this error. By setting this argument to `True` in internal use of this method, trans carboxylic
  acids are no longer generated in [`Molecule.assign_partial_charges()`] and
  [`Molecule.assign_fractional_bond_orders()`] methods (though users may still pass trans conformers in, they'll just be pruned by ELF methods). This should work around most instances
  of the OpenEye Omega bug where trans carboxylic acids are more common than they should be.

[`Molecule.apply_elf_conformer_selection()`]: openff.toolkit.topology.Molecule.apply_elf_conformer_selection
[`Molecule.generate_conformers()`]: openff.toolkit.topology.Molecule.generate_conformers
[`Molecule.assign_partial_charges()`]: openff.toolkit.topology.Molecule.assign_partial_charges
[`Molecule.assign_fractional_bond_orders()`]: openff.toolkit.topology.Molecule.assign_fractional_bond_orders

### Behaviors changed and bugfixes
- [PR #1185](https://github.com/openforcefield/openff-toolkit/pull/1185):
  Removed length check in ValenceDict and fixed checking the permutations of dihedrals

### Improved documentation and warnings
- [PR #1172](https://github.com/openforcefield/openff-toolkit/pull/1172): Adding
  discussion about constraints to the FAQ
- [PR #1173](https://github.com/openforcefield/openforcefield/pull/1173): Expand
  on the SMIRNOFF section of the toolkit docs
- [PR #855](https://github.com/openforcefield/openff-toolkit/pull/855): Refactors
  [`Atom.is_in_ring`](openff.toolkit.topology.Atom.is_in_ring) and
  [`Bond.is_in_ring`](openff.toolkit.topology.Bond.is_in_ring) to use corresponding
  functionality in OpenEye and RDKit wrappers.

### API breaking changes
- [PR #855](https://github.com/openforcefield/openff-toolkit/pull/855): Removes
  `Molecule.rings` and `Molecule.n_rings`. To find rings in
  a molecule, directly use a cheminformatics toolkit after using
  [`Molecule.to_rdkit`](openff.toolkit.topology.Molecule.to_rdkit) or
  [`Molecule.to_openeye`](openff.toolkit.topology.Molecule.to_openeye).
  [`Atom.is_in_ring`](openff.toolkit.topology.Atom.is_in_ring) and
  [`Bond.is_in_ring`](openff.toolkit.topology.Bond.is_in_ring) are now methods, not properties.


## 0.10.2 Bugfix release

### API-breaking changes

- [PR #1118](https://github.com/openforcefield/openforcefield/pull/1118):
  [`Molecule.to_hill_formula`](openff.toolkit.topology.Molecule.to_hill_formula) is now a class method
  and no longer accepts input of NetworkX graphs.

### Behaviors changed and bugfixes

- [PR #1160](https://github.com/openforcefield/openforcefield/pull/1160): Fixes a major bug identified in
  [Issue #1159](https://github.com/openforcefield/openff-toolkit/issues/1159), in which the order of
  atoms defining a `BondChargeVirtualSite` (and possibly other virtual sites types too) might be reversed
  if the `match` attribute of the virtual site has a value of `"once"`.
- [PR #1130](https://github.com/openforcefield/openforcefield/pull/1130): Running unit tests will
  no longer generate force field files in the local directory.
- [PR #1148](https://github.com/openforcefield/openforcefield/pull/1148): Adds a new exception
  [`UnsupportedFileTypeError`](openff.toolkit.utils.exceptions.UnsupportedFileTypeError) and
  descriptive error message when attempting to use
  [`Molecule.from_file`](openff.toolkit.topology.Molecule.from_file) to parse XYZ/`.xyz` files.
- [PR #1153](https://github.com/openforcefield/openforcefield/pull/1153): Fixes
  [Issue #1152](https://github.com/openforcefield/openff-toolkit/issues/1052) in which running
  [`Molecule.generate_conformers`](openff.toolkit.topology.Molecule.generate_conformers)
  using the OpenEye backend would use the stereochemistry from an existing conformer instead 
  of the stereochemistry from the molecular graph, leading to undefined behavior if the molecule had a 2D conformer. 
- [PR #1158](https://github.com/openforcefield/openff-toolkit/pull/1158): Fixes the default
  representation of [`Molecule`](openff.toolkit.topology.Molecule) failing in Jupyter notebooks when
  NGLview is not installed.
- [PR #1151](https://github.com/openforcefield/openforcefield/pull/1151): Fixes 
  [Issue #1150](https://github.com/openforcefield/openff-toolkit/issues/1150), in which calling 
  [`Molecule.assign_fractional_bond_orders`](openff.toolkit.topology.Molecule.assign_fractional_bond_orders)
  with all default arguments would lead to an error as a result of trying to lowercase `None`.
- [PR #1149](https://github.com/openforcefield/openforcefield/pull/1149):
  `TopologyAtom`, `TopologyBond`, and `TopologyVirtualSite` now properly reference their
  reference molecule from their `.molecule` attribute.
- [PR #1155](https://github.com/openforcefield/openforcefield/pull/1155): Ensures big-endian
  byte order of NumPy arrays when serialized to dictionaries or files formats except JSON.
- [PR #1163](https://github.com/openforcefield/openforcefield/pull/1163): Fixes the bug identified in
  [Issue #1161](https://github.com/openforcefield/openff-toolkit/issues/1161), which was caused by the use
  of the deprecated `pkg_resources` package. Now the recommended `importlib_metadata` package is used instead.


### Breaking changes
- [PR #1118](https://github.com/openforcefield/openforcefield/pull/1118):
  [`Molecule.to_hill_formula`](openff.toolkit.topology.Molecule.to_hill_formula) is now a class method
  and no longer accepts input of NetworkX graphs.
- [PR #1156](https://github.com/openforcefield/openforcefield/pull/1156): Removes `ParseError` and
  `MessageException`, which has been deprecated since version 0.10.0.

### Examples added

- [PR #1113](https://github.com/openforcefield/openff-toolkit/pull/1113): Updates the Amber/GROMACS
  example to use Interchange.

## 0.10.1 Minor feature and bugfix release

### Behaviors changed and bugfixes

- [PR #1096](https://github.com/openforcefield/openforcefield/pull/1096): Atom names generated by
  [`Molecule.generate_unique_atom_names`](openff.toolkit.topology.Molecule.generate_unique_atom_names)
  are now appended with an `"x"`. See the linked issue for more details.
- [PR #1050](https://github.com/openforcefield/openforcefield/pull/1050): In
  [`Molecule.generate_conformers`](openff.toolkit.topology.Molecule.generate_conformers), a single
  toolkit wrapper failing to generate conformers is no longer fatal, but if all wrappers in a registry
  fail, then a `ValueError` will be raised. This mirrors the behavior of
  [`Molecule.assign_partial_charges`](openff.toolkit.topology.Molecule.assign_partial_charges).
- [PR #1050](https://github.com/openforcefield/openforcefield/pull/1050): Conformer generation
  failures in
  [`OpenEyeToolkitWrapper.generate_conformers`](openff.toolkit.utils.toolkits.OpenEyeToolkitWrapper.generate_conformers), and
  [`RDKitToolkitWrapper.generate_conformers`](openff.toolkit.utils.toolkits.RDKitToolkitWrapper.generate_conformers)
  now each raise
  [`openff.toolkit.utils.exceptions.ConformerGenerationError`](openff.toolkit.utils.exceptions.ConformerGenerationError)
  if conformer generation fails. The same behavior occurs in
  [`Molecule.generate_conformers`](openff.toolkit.topology.Molecule.generate_conformers), but only
  when the `toolkit_registry` argument is a
  [`ToolkitWrapper`](openff.toolkit.utils.toolkits.ToolkitWrapper), not when it is a
  [`ToolkitRegistry`](openff.toolkit.utils.toolkits.ToolkitRegistry). 
- [PR #1046](https://github.com/openforcefield/openforcefield/pull/1046): Changes OFFXML output to
  replace tabs with 4 spaces to standardize representation in different text viewers. 
- [PR #1001](https://github.com/openforcefield/openff-toolkit/pull/1001): RDKit `Mol` objects 
  created through the [`Molecule.to_rdkit()`](openff.toolkit.topology.Molecule.to_rdkit)
  method have the `NoImplicit` property set to `True` on all atoms. This prevents RDKit from
  incorrectly adding hydrogen atoms to to molecule. 
- [PR #1058](https://github.com/openforcefield/openforcefield/pull/1058): Removes the unimplemented methods
  `ForceField.create_parmed_structure`, `Topology.to_parmed`, and `Topology.from_parmed`.
- [PR #1065](https://github.com/openforcefield/openforcefield/pull/1065): The example `conformer_energies.py` script
  now uses the Sage 2.0.0 force field.
- [PR #1036](https://github.com/openforcefield/openforcefield/pull/1036): SMARTS matching
  logic for library charges was updated to use only one unique match instead of
  enumerating all possible matches. This results in faster matching, particularly
  with larger molecules. No adverse side effects
  were found in testing, but bad behavior may possibly exist in some unknown cases.
  Note that the default behavior for other parameter handlers was not updated.
- [PR #1001](https://github.com/openforcefield/openff-toolkit/pull/1001): Revamped the 
  [`Molecule.visualize()`](openff.toolkit.topology.Molecule.visualize) method's `rdkit` 
  backend for more pleasing and idiomatic 2D visualization by default.
- [PR #1087](https://github.com/openforcefield/openff-toolkit/pull/1087): Fixes
  [Issue #1073](https://github.com/openforcefield/openff-toolkit/issues/1073) in which
  `Molecule.__repr__` fails if the molecule can not be represented as 
  a SMILES pattern. Now, if SMILES generation fails, the molecule will be described by its Hill formula.
- [PR #1052](https://github.com/openforcefield/openff-toolkit/pull/1052): Fixes
  [Issue #986](https://github.com/openforcefield/openff-toolkit/issues/986)
  by raising a subclass of `AttributeError` in
  `_ParameterAttributeHandler.__getattr__`
- [PR #1030](https://github.com/openforcefield/openforcefield/pull/1030): Fixes a bug
  in which the expectations for capitalization for values of `bond_order_model` attributes and 
  keywords are inconsistent.
- [PR #1101](https://github.com/openforcefield/openff-toolkit/pull/1101): Fixes a bug
  in which calling `to_qcschema` on a molecule with no connectivity feeds
  `QCElemental.Molecule` an empty list for the `connectivity` field; now feeds `None`.

### Tests updated
- [PR #1017](https://github.com/openforcefield/openforcefield/pull/1017): Ensures that OpenEye-only CI builds really
  do lack both AmberTools and RDKit.  

### Improved documentation and warnings
 - [PR #1065](https://github.com/openforcefield/openforcefield/pull/1017): Example notebooks were updated to use the
   Sage Open Force Field
 - [PR #1062](https://github.com/openforcefield/openforcefield/pull/1062): 
   Rewrote installation guide for clarity and comprehensiveness.

## 0.10.0 Improvements for force field fitting

### Behaviors changed

- [PR #1021](https://github.com/openforcefield/openforcefield/pull/1021): Renames
  `openff.toolkit.utils.exceptions.ParseError` to
  [`openff.toolkit.utils.exceptions.SMILESParseError`](openff.toolkit.utils.exceptions.SMILESParseError) to
  avoid a conflict with an identically-named exception in the SMIRNOFF XML parsing code.
- [PR #1021](https://github.com/openforcefield/openforcefield/pull/1021): Renames and moves
  `openff.toolkit.typing.engines.smirnoff.forcefield.ParseError` to
  [`openff.toolkit.utils.exceptions.SMIRNOFFParseError`](openff.toolkit.utils.exceptions.SMIRNOFFParseError).
  This `ParseError` is deprecated and will be removed in a future release.

### New features and behaviors changed

- [PR #1027](https://github.com/openforcefield/openforcefield/pull/1027): Corrects interconversion of Molecule objects 
  with OEMol objects by ensuring atom names are correctly accessible via the `OEAtomBase.GetName()` and 
  `OEAtomBase.SetName()` methods, rather that the non-standard `OEAtomBase.GetData("name")` and 
  `OEAtomBase.SetData("name", name)`.
- [PR #1007](https://github.com/openforcefield/openforcefield/pull/1007): Resolves
  [Issue #456](https://github.com/openforcefield/openff-toolkit/issues/456) by adding the 
  `normalize_partial_charges` (default is `True`) keyword argument to 
  [`Molecule.assign_partial_charges`](openff.toolkit.topology.Molecule.assign_partial_charges),
  [`AmberToolsToolkitWrapper.assign_partial_charges`](openff.toolkit.utils.toolkits.AmberToolsToolkitWrapper.assign_partial_charges),  
  [`OpenEyeToolkitWrapper.assign_partial_charges`](openff.toolkit.utils.toolkits.OpenEyeToolkitWrapper.assign_partial_charges), 
  [`RDKitToolkitWrapper.assign_partial_charges`](openff.toolkit.utils.toolkits.RDKitToolkitWrapper.assign_partial_charges), and
  [`BuiltInToolkitWrapper.assign_partial_charges`](openff.toolkit.utils.toolkits.BuiltInToolkitWrapper.assign_partial_charges).
  This adds an offset to each atom's partial charge to ensure that their sum is equal to the net charge on the molecule
  (to the limit of a python float's precision, generally less than 1e-6 electron charge). **Note that, because this new 
  behavior is ON by default, it may slightly affect the partial charges and energies of systems generated by running
  [`create_openmm_system`](openff.toolkit.typing.engines.smirnoff.ForceField.create_openmm_system).**
- [PR #954](https://github.com/openforcefield/openforcefield/pull/954): Adds
  [`LibraryChargeType.from_molecule`](openff.toolkit.typing.engines.smirnoff.parameters.LibraryChargeHandler.LibraryChargeType.from_molecule)
  which returns a 
  [`LibraryChargeType`](openff.toolkit.typing.engines.smirnoff.parameters.LibraryChargeHandler.LibraryChargeType)
   object that will match the full molecule being parameterized, and assign
  it the same partial charges as are set on the input molecule.
- [PR #923](https://github.com/openforcefield/openforcefield/pull/923): Adds `Molecule.nth_degree_neighbors`,
  `Topology.nth_degree_neighbors`, `TopologyMolecule.nth_degree_neighbors`, which returns pairs of atoms that 
  are separated in a molecule or topology by _exactly_ N atoms.
- [PR #917](https://github.com/openforcefield/openforcefield/pull/917):
  [`ForceField.create_openmm_system`](openff.toolkit.typing.engines.smirnoff.ForceField.create_openmm_system) 
  now ensures that the cutoff of the `NonbondedForce` is set to
  the cutoff of the `vdWHandler` when it and a `Electrostatics` handler are present in the force field.
- [PR #850](https://github.com/openforcefield/openforcefield/pull/850):
  [`OpenEyeToolkitWrapper.is_available`](openff.toolkit.utils.toolkits.OpenEyeToolkitWrapper.is_available)
  now returns `True` if _any_ OpenEye tools are licensed (and installed). This allows, i.e,
  use of functionality that requires `OEChem` without having an `OEOmega` license.
- [PR #909](https://github.com/openforcefield/openforcefield/pull/909): Virtual site positions can now
  be computed directly in the toolkit. This functionality is accessed through
  - `FrozenMolecule.compute_virtual_site_positions_from_conformer`
  - `VirtualSite.compute_positions_from_conformer`
  - `VirtualParticle.compute_position_from_conformer`
  - `FrozenMolecule.compute_virtual_site_positions_from_atom_positions`
  - `VirtualSite.compute_positions_from_atom_positions`
  - `VirtualParticle.compute_position_from_atom_positions`
    where the positions can be computed from a stored conformer, or an input vector of atom positions.
  - Tests have been added (`TestMolecule.test_*_virtual_site_position`) to check for sane behavior. The tests do
    not directly compare OpenMM position equivalence, but offline tests show that they are equivalent.
  - The helper method `VirtualSiteHandler.create_openff_virtual_sites` is now public, which returns a modified
    topology with virtual sites added.
  - Virtual sites now expose the parameters used to create its local frame via the read-only properties
    - `VirtualSite.local_frame_weights`
    - `VirtualSite.local_frame_position`
  - Adding virtual sites via the `Molecule` API now have defaults for `sigma`, `epsilon`, and `charge_increment`
    set to 0 with appropriate units, rather than `None`
- [PR #956](https://github.com/openforcefield/openforcefield/pull/956): Added 
  `ForceField.get_partial_charges()` to more easily compute the partial charges assigned by a force field for a 
  molecule.
- [PR  #1006](https://github.com/openforcefield/openff-toolkit/pull/1006):
  Two behavior changes in the SMILES output for `to_file()` and `to_file_obj()`:
  - The RDKit and OpenEye wrappers now output the same SMILES as `to_smiles()`.
   This uses explicit hydrogens rather than the toolkit's default of implicit hydrogens.
  - The RDKit wrapper no longer includes a header line. This improves
  the consistency between the OpenEye and RDKit outputs.

### Bugfixes

- [PR #1024](https://github.com/openforcefield/openforcefield/pull/1024): Small changes
  for compatibility with OpenMM 7.6.
- [PR #1003](https://github.com/openforcefield/openforcefield/pull/1003): Fixes
  [Issue #1000](https://github.com/openforcefield/openff-toolkit/issues/1000), where a stereochemistry
  warning is sometimes erroneously emitted when loading a stereogenic molecule using
  [`Molecule.from_pdb_and_smiles`](openff.toolkit.topology.Molecule.from_pdb_and_smiles)
- [PR #1002](https://github.com/openforcefield/openforcefield/pull/1002): Fixes a bug in which OFFXML files could
  inadvertently be loaded from subdirectories.
- [PR #969](https://github.com/openforcefield/openforcefield/pull/969): Fixes a bug in which the cutoff distance
  of the `NonbondedForce` generated by `ForceField.create_openmm_system`
  was not set to the value specified by the vdW and Electrostatics handlers.
- [PR #909](https://github.com/openforcefield/openforcefield/pull/909): Fixed several bugs related to creating an
  OpenMM system with virtual sites created via the `Molecule` virtual site API
- [PR  #1006](https://github.com/openforcefield/openff-toolkit/pull/1006):
  Many small fixes to the toolkit wrapper I/O for better error
  handling, improved consistency between reading from a file vs. file
  object, and improved consistency between the RDKit and OEChem
  toolkit wrappers. For the full list see
  [Issue #1005](https://github.com/openforcefield/openff-toolkit/issues/1005). Some
  of the more significant fixes are:
  - [`RDKitToolkitWrapper.from_file_obj()`](openff.toolkit.utils.toolkits.RDKitToolkitWrapper.from_file_obj) now uses the same
    structure normaliation as `from_file()`.
  - `from_smiles()` now raises an `openff.toolkit.utils.exceptions.SMILESParsingError` if
  the SMILES could not be parsed.
  - OEChem input and output files now raise an OSError if the file
  could not be opened.
  - All input file object readers now support file objects open in binary mode.

### Examples added

- [PR #763](https://github.com/openforcefield/openff-toolkit/pull/763):
  Adds an introductory example showcasing the toolkit parameterizing a protein-ligand simulation.
- [PR #955](https://github.com/openforcefield/openff-toolkit/pull/955): Refreshed the force field modification example
- [PR #934](https://github.com/openforcefield/openff-toolkit/pull/934)
  and [conda-forge/openff-toolkit-feedstock#9](https://github.com/conda-forge/openff-toolkit-feedstock/pull/9):
  Added `openff-toolkit-examples` Conda package for easy installation of examples and their
  dependencies. Simply `conda install -c conda-forge openff-toolkit-examples` and then run
  the `openff-toolkit-examples` script to copy the examples suite to a convenient place to
  run them!

### Tests updated

- [PR #963](https://github.com/openforcefield/openff-toolkit/pull/963):
  Several tests modules used functions from test_forcefield.py that created an OpenFF Molecule
  without a toolkit. These functions are now in their own module so they can be imported directly,
  without the overhead of going through test_forcefield.
- [PR #997](https://github.com/openforcefield/openff-toolkit/pull/997):
  Several XML snippets in `test_forcefield.py` that were scattered around inside of classes and
  functions are now moved to the module level.
  
  
## 0.9.2 Minor feature and bugfix release

### New features and behaviors changed

- [PR #762](https://github.com/openforcefield/openforcefield/pull/762):
  [`Molecule.from_rdkit`](openff.toolkit.topology.Molecule.from_rdkit) now converts
  implicit hydrogens into explicit hydrogens by default. This change may affect
  [`RDKitToolkitWrapper/Molecule.from_smiles`](openff.toolkit.utils.toolkits.RDKitToolkitWrapper.from_smiles),
  [`from_mapped_smiles`](openff.toolkit.topology.Molecule.from_mapped_smiles),
  [`from_file`](openff.toolkit.utils.toolkits.RDKitToolkitWrapper.from_file),
  [`from_file_obj`](openff.toolkit.utils.toolkits.RDKitToolkitWrapper.from_file_obj),
  [`from_inchi`](openff.toolkit.utils.toolkits.RDKitToolkitWrapper.from_inchi), and
  [`from_qcschema`](openff.toolkit.topology.Molecule.from_qcschema).
  This new behavior can be disabled using the
  `hydrogens_are_explicit=True` keyword argument to
  [`from_smiles`](openff.toolkit.utils.toolkits.RDKitToolkitWrapper.from_smiles),
  or loading the molecule into the desired explicit protonation state in RDKit, then calling
  [`from_rdkit`](openff.toolkit.utils.toolkits.RDKitToolkitWrapper.from_rdkit) on the RDKit molecule with
  `hydrogens_are_explicit=True`.
- [PR #894](https://github.com/openforcefield/openforcefield/pull/894): Calls to
  [`Molecule.from_openeye`](openff.toolkit.topology.Molecule.from_openeye),
  [`Molecule.from_rdkit`](openff.toolkit.topology.Molecule.from_rdkit),
  [`Molecule.from_smiles`](openff.toolkit.topology.Molecule.from_smiles),
  [`OpenEyeToolkitWrapper.from_smiles`](openff.toolkit.utils.toolkits.OpenEyeToolkitWrapper.from_smiles), and
  [`RDKitToolkitWrapper.from_smiles`](openff.toolkit.utils.toolkits.RDKitToolkitWrapper.from_smiles)
  will now load atom maps into the the resulting
  `Molecule's` `offmol.properties['atom_map']` field, even if not all atoms have map indices assigned.
- [PR #904](https://github.com/openforcefield/openforcefield/pull/904):
  `TopologyAtom` objects now have an element getter `TopologyAtom.element`.

### Bugfixes

- [PR #891](https://github.com/openforcefield/openforcefield/pull/891): Calls to
  [`Molecule/OpenEyeToolkitWrapper.from_openeye`](openff.toolkit.utils.toolkits.OpenEyeToolkitWrapper.from_openeye)
  no longer mutate the input OE molecule.
- [PR #897](https://github.com/openforcefield/openforcefield/pull/897): Fixes enumeration of stereoisomers for
  molecules with already defined stereochemistry using
  [`RDKitToolkitWrapper.enumerate_stereoisomers`](openff.toolkit.utils.toolkits.RDKitToolkitWrapper.enumerate_stereoisomers).
- [PR #859](https://github.com/openforcefield/openforcefield/pull/859): Makes
  [`RDKitToolkitWrapper.enumerate_tautomers`](openff.toolkit.utils.toolkits.RDKitToolkitWrapper.enumerate_tautomers)
  actually use the `max_states` keyword argument during tautomer generation, which will reduce resource use in some
  cases.

### Improved documentation and warnings
- [PR #862](https://github.com/openforcefield/openforcefield/pull/862): Clarify that `System` objects produced by the
  toolkit are OpenMM `System`s in anticipation of forthcoming OpenFF `System`s. Fixes
  [Issue #618](https://github.com/openforcefield/openforcefield/issues/618).
- [PR #863](https://github.com/openforcefield/openff-toolkit/pull/863): Documented how to build the docs in the
  developers guide.
- [PR #870](https://github.com/openforcefield/openff-toolkit/pull/870): Reorganised documentation to improve
  discoverability and allow future additions.
- [PR #871](https://github.com/openforcefield/openff-toolkit/pull/871): Changed Markdown parser from m2r2 to MyST for
  improved documentation rendering.
- [PR #880](https://github.com/openforcefield/openff-toolkit/pull/880): Cleanup and partial rewrite of the developer's
  guide.
- [PR #906](https://github.com/openforcefield/openff-toolkit/pull/906): Cleaner instructions on how to setup
  development environment.


## 0.9.1 - Minor feature and bugfix release

### New features
- [PR #839](https://github.com/openforcefield/openforcefield/pull/839): Add support for computing WBOs from multiple
  conformers using the AmberTools and OpenEye toolkits, and from ELF10 conformers using the OpenEye toolkit wrapper.
- [PR #832](https://github.com/openforcefield/openforcefield/pull/832): Expose ELF conformer selection through the
  `Molecule` API via a new `apply_elf_conformer_selection` function.
- [PR #831](https://github.com/openforcefield/openff-toolkit/pull/831): Expose ELF conformer selection through the
  OpenEye wrapper.
- [PR #790](https://github.com/openforcefield/openforcefield/pull/790): Fixes [Issue #720
 ](https://github.com/openforcefield/openforcefield/issues/720) where qcschema roundtrip to/from results
  in an error due to missing cmiles entry in attributes.
- [PR #793](https://github.com/openforcefield/openff-toolkit/pull/793): Add an initial ELF conformer selection
  implementation which uses RDKit.
- [PR #799](https://github.com/openforcefield/openff-toolkit/pull/799): Closes
  [Issue #746](https://github.com/openforcefield/openff-toolkit/issues/746) by adding
  [`Molecule.smirnoff_impropers`](openff.toolkit.topology.FrozenMolecule.smirnoff_impropers),
  [`Molecule.amber_impropers`](openff.toolkit.topology.FrozenMolecule.amber_impropers),
  `TopologyMolecule.smirnoff_impropers`, `TopologyMolecule.amber_impropers`,
  [`Topology.smirnoff_impropers`](openff.toolkit.topology.Topology.smirnoff_impropers), and
  [`Topology.amber_impropers`](openff.toolkit.topology.Topology.amber_impropers).
- [PR #847](https://github.com/openforcefield/openforcefield/pull/847): Instances of
  [`ParameterAttribute`](openff.toolkit.typing.engines.smirnoff.parameters.ParameterAttribute)
  documentation can now specify their docstrings with the optional `docstring` argument to the
  `__init__()` method.
- [PR #827](https://github.com/openforcefield/openff-toolkit/pull/827): The
  setter for [`Topology.box_vectors`](openff.toolkit.topology.Topology) now infers box vectors
  when box lengths are pass as a list of length 3.

### Behavior changed
- [PR #802](https://github.com/openforcefield/openforcefield/pull/802): Fixes
  [Issue #408](https://github.com/openforcefield/openforcefield/issues/408). The 1-4 scaling
  factor for electrostatic interactions is now properly set by the value specified in the force
  field. Previously it fell back to a default value of 0.83333. The toolkit may now produce
  slightly different energies as a result of this change.
- [PR #839](https://github.com/openforcefield/openforcefield/pull/839): The average WBO will now be returned when
  multiple conformers are provided to `assign_fractional_bond_orders` using `use_conformers`.
- [PR #816](https://github.com/openforcefield/openforcefield/pull/816): Force field file paths
  are now loaded in a case-insensitive manner.

### Bugfixes
- [PR #849](https://github.com/openforcefield/openforcefield/pull/849): Changes
  `create_openmm_system` so that it no longer uses the conformers on existing reference molecules (if present) to calculate Wiberg
  bond orders. Instead, new conformers are always generated during parameterization.

### Improved documentation and warnings
- [PR #838](https://github.com/openforcefield/openforcefield/pull/838): Corrects spacing of "forcefield" to "force
  field" throughout documentation. Fixes [Issue #112](https://github.com/openforcefield/openforcefield/issues/112).
- [PR #846](https://github.com/openforcefield/openff-toolkit/pull/846): Corrects dead links throughout release history.
  Fixes [Issue #835](https://github.com/openforcefield/openff-toolkit/issues/835).
- [PR #847](https://github.com/openforcefield/openforcefield/pull/847): Documentation now compiles
  with far fewer warnings, and in many cases more correctly. Additionally, [`ParameterAttribute
 `](openff.toolkit.typing.engines.smirnoff.parameters.ParameterAttribute) documentation no longer
  appears incorrectly in classes where it is used. Fixes [Issue #397
 ](https://github.com/openforcefield/openforcefield/issues/397).

## 0.9.0 - Namespace Migration

This release marks the transition from the old `openforcefield` branding over to its new
identity as `openff-toolkit`. This change has been made to better represent the role of the
toolkit, and highlight its place in the larger Open Force Field (OpenFF) ecosystem.

From version `0.9.0` onwards the toolkit will need to be imported as `import openff.toolkit.XXX` and
`from openff.toolkit import XXX`.

### API-breaking changes
- [PR #803](https://github.com/openforcefield/openff-toolkit/pull/803): Migrates `openforcefield`
  imports to `openff.toolkit`.


## 0.8.4 - Minor feature and bugfix release

**This release is intended to be functionally identical to 0.9.1.
The only difference is that it uses the "openforcefield" namespace.**

This release is a final patch for the `0.8.X` series of releases of the toolkit, and also marks the last
version of the toolkit which will be imported as `import openforcefield.XXX` / `from openforcefield import XXX`.
From version `0.9.0` onwards the toolkit will be importable only as `import openff.toolkit.XXX` /
`from openff.toolkit import XXX`.

**Note** This change will also be accompanied by a renaming of the package from `openforcefield` to `openff-toolkit`,
so users need not worry about accidentally pulling in a version with changed imports. Users will have to explicitly
choose to install the `openff-toolkit` package once released which will contain the breaking import changes.


## 0.8.3 - Major bugfix release

This release fixes a critical bug in van der Waals parameter assignment.

This release is also a final patch for the `0.8.X` series of releases of the toolkit, and also marks the last
version of the toolkit which will be imported as `import openforcefield.XXX` / `from openforcefield import XXX`.
From version `0.9.0` onwards the toolkit will be importable only as `import openff.toolkit.XXX` /
`from openff.toolkit import XXX`.

**Note** This change will also be accompanied by a renaming of the package from `openforcefield` to `openff-toolkit`,
so users need not worry about accidentally pulling in a version with changed imports. Users will have to explicitly
choose to install the `openff-toolkit` package once released which will contain the breaking import changes.

### Bugfixes
- [PR #808](https://github.com/openforcefield/openff-toolkit/pull/808): Fixes
  [Issue #807](https://github.com/openforcefield/openff-toolkit/issues/807),
  which tracks a major bug in the interconversion between a vdW `sigma`
  and `rmin_half` parameter.


### New features
- [PR #794](https://github.com/openforcefield/openff-toolkit/pull/794): Adds a decorator
  `@requires_package` that denotes a function requires an optional dependency.
- [PR #805](https://github.com/openforcefield/openff-toolkit/pull/805): Adds a deprecation warning for the up-coming
  release of the `openff-toolkit` package and its import breaking changes.

## 0.8.2 - Bugfix release

**WARNING: This release was later found to contain a major bug,**
[Issue #807](https://github.com/openforcefield/openff-toolkit/issues/807),
**and produces incorrect energies.**

### Bugfixes
- [PR #786](https://github.com/openforcefield/openff-toolkit/pull/786): Fixes [Issue #785
 ](https://github.com/openforcefield/openff-toolkit/issues/785) where RDKitToolkitWrapper would
  sometimes expect stereochemistry to be defined for non-stereogenic bonds when loading from
  SDF.
- [PR #786](https://github.com/openforcefield/openff-toolkit/pull/786): Fixes an issue where
  using the [`Molecule`](openff.toolkit.topology.Molecule) copy constructor
  (`newmol = Molecule(oldmol)`) would result
  in the copy sharing the same `.properties` dict as the original (as in, changes to the
  `.properties` dict of the copy would be reflected in the original).
- [PR #789](https://github.com/openforcefield/openff-toolkit/pull/789): Fixes a regression noted in
  [Issue #788](https://github.com/openforcefield/openff-toolkit/issues/788)
  where creating
  [`vdWHandler.vdWType`](openff.toolkit.typing.engines.smirnoff.parameters.vdWHandler.vdWType)
  or setting `sigma` or `rmin_half` using Quantities represented as strings resulted in an error.


## 0.8.1 - Bugfix and minor feature release

**WARNING: This release was later found to contain a major bug,**
[Issue #807](https://github.com/openforcefield/openff-toolkit/issues/807),
**and produces incorrect energies.**

### API-breaking changes
- [PR #757](https://github.com/openforcefield/openff-toolkit/pull/757): Renames
  `test_forcefields/smirnoff99Frosst.offxml` to `test_forcefields/test_forcefield.offxml`
  to avoid confusion with any of the ACTUAL released FFs in the
  [smirnoff99Frosst line](https://github.com/openforcefield/smirnoff99Frosst/)
- [PR #751](https://github.com/openforcefield/openff-toolkit/pull/751): Removes the
  optional `oetools=("oechem", "oequacpac", "oeiupac", "oeomega")` keyword argument from
  [`OpenEyeToolkitWrapper.is_available`](openff.toolkit.utils.toolkits.OpenEyeToolkitWrapper.is_available), as
  there are no special behaviors that are accessed in the case of partially-licensed OpenEye backends. The
  new behavior of this method is the same as if the default value above is always provided.

### Behavior Changed
- [PR #583](https://github.com/openforcefield/openff-toolkit/pull/583): Methods
  such as [`Molecule.from_rdkit`](openff.toolkit.topology.Molecule.from_rdkit)
  and [`Molecule.from_openeye`](openff.toolkit.topology.Molecule.from_openeye),
  which delegate their internal logic to [`ToolkitRegistry`](openff.toolkit.utils.toolkits.ToolkitRegistry)
  functions, now guarantee that they will return an object of the correct type when being called on `Molecule`-derived classes. Previously,
  running these constructors using subclasses of [`FrozenMolecule`](openff.toolkit.topology.Molecule)
  would not return an instance of that subclass, but rather just an instance of a
  [`Molecule`](openff.toolkit.topology.Molecule).
- [PR #753](https://github.com/openforcefield/openff-toolkit/pull/753): `ParameterLookupError`
  is now raised when passing to
  [`ParameterList.index`](openff.toolkit.typing.engines.smirnoff.parameters.ParameterList)
  a SMIRKS pattern not found in the parameter list.

### New features
- [PR #751](https://github.com/openforcefield/openff-toolkit/pull/751): Adds
  `LicenseError`, a subclass of `ToolkitUnavailableException` which is raised when attempting to
  add a cheminformatics [`ToolkitWrapper`](openff.toolkit.utils.toolkits.ToolkitWrapper) for
  a toolkit that is installed but unlicensed.
- [PR #678](https://github.com/openforcefield/openff-toolkit/pull/678): Adds
  `ForceField.deregister_parameter_handler`.
- [PR #730](https://github.com/openforcefield/openff-toolkit/pull/730): Adds
  [`Topology.is_periodic`](openff.toolkit.topology.Topology).
- [PR #753](https://github.com/openforcefield/openff-toolkit/pull/753): Adds
  [`ParameterHandler.__getitem__`](openff.toolkit.typing.engines.smirnoff.parameters.ParameterHandler)
  to look up individual [`ParameterType`](openff.toolkit.typing.engines.smirnoff.parameters.ParameterType)
  objects.

### Bugfixes
- [PR #745](https://github.com/openforcefield/openff-toolkit/pull/745): Fixes bug when
  serializing molecule with conformers to JSON.
- [PR #750](https://github.com/openforcefield/openff-toolkit/pull/750): Fixes a bug causing either
  `sigma` or `rmin_half` to sometimes be missing on
  [`vdWHandler.vdWType`](openff.toolkit.typing.engines.smirnoff.parameters.vdWHandler.vdWType)
  objects.
- [PR #756](https://github.com/openforcefield/openff-toolkit/pull/756): Fixes bug when running
  [`vdWHandler.create_force`](openff.toolkit.typing.engines.smirnoff.parameters.vdWHandler)
  using a `vdWHandler` that was initialized using the API.
- [PR #776](https://github.com/openforcefield/openff-toolkit/pull/776): Fixes a bug in which
  the [`Topology.from_openmm`](openff.toolkit.topology.Topology.from_openmm) and
  [`Topology.from_mdtraj`](openff.toolkit.topology.Topology.from_mdtraj) methods would
  dangerously allow `unique_molecules=None`.
- [PR #777](https://github.com/openforcefield/openff-toolkit/pull/777):
  [`RDKitToolkitWrapper`](openff.toolkit.utils.toolkits.RDKitToolkitWrapper)
  now outputs the full warning message when `allow_undefined_stereo=True` (previously the
  description of which stereo was undefined was squelched)


## 0.8.0 - Virtual Sites

**Major Feature: Support for the SMIRNOFF VirtualSite tag**

This release implements the SMIRNOFF virtual site specification. The implementation enables support
for models using off-site charges, including 4- and 5-point water models, in addition to lone pair
modeling on various functional groups. The primary focus was on the ability to parameterize a
system using virtual sites, and generating an OpenMM system with all virtual sites present and
ready for evaluation. Support for formats other than OpenMM has not be implemented in this release,
but may come with the appearance of the OpenFF system object. In addition to implementing the
specification, the toolkit [`Molecule`](openff.toolkit.topology.Molecule) objects now
allow the creation and manipulation of virtual sites.

This change is documented in the [Virtual sites page](users/virtualsites) of the user guide.


**Minor Feature: Support for the 0.4 ChargeIncrementModel tag**

To allow for more convenient fitting of `ChargeIncrement` parameters, it is now possible to specify one less
`charge_increment` value than there are tagged atoms in a `ChargeIncrement`'s `smirks`. The missing
`charge_increment` value will be calculated at parameterization-time to make the sum of
the charge contributions from a `ChargeIncrement` parameter equal to zero.
Since this change allows for force fields that are incompatible with
the previous specification, this new style of `ChargeIncrement` must specify a `ChargeIncrementModel`
section version of `0.4`. All `0.3`-compatible `ChargeIncrement` parameters are compatible with
the `0.4` `ChargeIncrementModel` specification.

More details and examples of this change are available in [The ChargeIncrementModel tag in the SMIRNOFF specification](https://openforcefield.github.io/standards/standards/smirnoff/#chargeincrementmodel-small-molecule-and-fragment-charges)


### New features
- [PR #726](https://github.com/openforcefield/openff-toolkit/pull/726): Adds support for the 0.4
  ChargeIncrementModel spec, allowing for the specification of one fewer `charge_increment` values
  than there are tagged atoms in the `smirks`, and automatically assigning the final atom an offsetting charge.
- [PR #548](https://github.com/openforcefield/openff-toolkit/pull/548): Adds support for the `VirtualSites` tag in the SMIRNOFF specification

- [PR #548](https://github.com/openforcefield/openff-toolkit/pull/548): Adds `replace` and `all_permutations` kwarg to

  - `Molecule.add_bond_charge_virtual_site`
  - `Molecule.add_monovalent_lone_pair_virtual_site`
  - `Molecule.add_divalent_lone_pair_virtual_site`
  - `Molecule.add_trivalent_lone_pair_virtual_site`

- [PR #548](https://github.com/openforcefield/openff-toolkit/pull/548): Adds `orientations` to

  - `BondChargeVirtualSite`
  - `MonovalentLonePairVirtualSite`
  - `DivalentLonePairVirtualSite`
  - `TrivalentLonePairVirtualSite`

- [PR #548](https://github.com/openforcefield/openff-toolkit/pull/548): Adds

  - `VirtualParticle`
  - `TopologyVirtualParticle`
  - `BondChargeVirtualSite.get_openmm_virtual_site`
  - `MonovalentLonePairVirtualSite.get_openmm_virtual_site`
  - `DivalentLonePairVirtualSite.get_openmm_virtual_site`
  - `TrivalentLonePairVirtualSite.get_openmm_virtual_site`
  - [`ValenceDict.key_transform`](openff.toolkit.topology.ValenceDict.key_transform)
  - [`ValenceDict.index_of`](openff.toolkit.topology.ValenceDict.index_of)
  - [`ImproperDict.key_transform`](openff.toolkit.topology.ImproperDict.key_transform)
  - [`ImproperDict.index_of`](openff.toolkit.topology.ImproperDict.index_of)

- [PR #705](https://github.com/openforcefield/openff-toolkit/pull/705): Adds interpolation
  based on fractional bond orders for harmonic bonds. This includes interpolation for both
  the force constant `k` and/or equilibrium bond distance `length`. This is accompanied by a
  bump in the `<Bonds>` section of the SMIRNOFF spec (but not the entire spec).
- [PR #718](https://github.com/openforcefield/openff-toolkit/pull/718): Adds `.rings` and
  `.n_rings` to [`Molecule`](openff.toolkit.topology.Molecule) and `.is_in_ring`
  to [`Atom`](openff.toolkit.topology.Atom) and
  [`Bond`](openff.toolkit.topology.Bond)

### Bugfixes
- [PR #682](https://github.com/openforcefield/openff-toolkit/pull/682): Catches failures in
  [`Molecule.from_iupac`](openff.toolkit.topology.Molecule.from_iupac) instead of silently
  failing.
- [PR #743](https://github.com/openforcefield/openff-toolkit/pull/743): Prevents the non-bonded
  (vdW) cutoff from silently falling back to the OpenMM default of 1 nm in
  `Forcefield.create_openmm_system` and instead sets its to the value specified by the force field.
- [PR #737](https://github.com/openforcefield/openff-toolkit/pull/737): Prevents OpenEye from
  incidentally being used in the conformer generation step of
  [`AmberToolsToolkitWrapper.assign_fractional_bond_orders
 `](openff.toolkit.utils.toolkits.AmberToolsToolkitWrapper.assign_fractional_bond_orders).

### Behavior changed
- [PR #705](https://github.com/openforcefield/openff-toolkit/pull/705): Changes the default values
  in the `<Bonds>` section of the SMIRNOFF spec to `fractional_bondorder_method="AM1-Wiberg"`
  and `potential="(k/2)*(r-length)^2"`, which is backwards-compatible with and equivalent to
  `potential="harmonic"`.

### Examples added
- [PR #548](https://github.com/openforcefield/openff-toolkit/pull/548): Adds a virtual site example notebook to run
  an OpenMM simulation with virtual sites, and compares positions and potential energy of TIP5P water between OpenFF
  and OpenMM force fields.

### API-breaking changes
- [PR #548](https://github.com/openforcefield/openff-toolkit/pull/548): Methods

  - `Molecule.add_bond_charge_virtual_site`
  - `Molecule.add_monovalent_lone_pair_virtual_site`
  - `Molecule.add_divalent_lone_pair_virtual_site`
  - `Molecule.add_trivalent_lone_pair_virtual_site`
    
  now only accept a list of atoms, not a list of integers, to define to parent atoms

- [PR #548](https://github.com/openforcefield/openff-toolkit/pull/548): Removes
  `VirtualParticle.molecule_particle_index`

- [PR #548](https://github.com/openforcefield/openff-toolkit/pull/548): Removes `outOfPlaneAngle` from

  - `DivalentLonePairVirtualSite`
  - `TrivalentLonePairVirtualSite`

- [PR #548](https://github.com/openforcefield/openff-toolkit/pull/548): Removes `inPlaneAngle` from
  `TrivalentLonePairVirtualSite`

- [PR #548](https://github.com/openforcefield/openff-toolkit/pull/548): Removes `weights` from

  - `BondChargeVirtualSite`
  - `MonovalentLonePairVirtualSite`
  - `DivalentLonePairVirtualSite`
  - `TrivalentLonePairVirtualSite`

### Tests added

- [PR #548](https://github.com/openforcefield/openff-toolkit/pull/548): Adds test for

  - The virtual site parameter handler
  - TIP5P water dimer energy and positions
  - Adds tests to for virtual site/particle indexing/counting


## 0.7.2 - Bugfix and minor feature release

### New features
- [PR #662](https://github.com/openforcefield/openff-toolkit/pull/662): Adds `.aromaticity_model`
  of [`ForceField`](openff.toolkit.typing.engines.smirnoff.forcefield.ForceField) and `.TAGNAME`
  of [`ParameterHandler`](openff.toolkit.typing.engines.smirnoff.parameters.ParameterHandler) as
  public attributes.
- [PR #667](https://github.com/openforcefield/openff-toolkit/pull/667) and
  [PR #681](https://github.com/openforcefield/openff-toolkit/pull/681) linted the codebase with
  `black` and `isort`, respectively.
- [PR #675](https://github.com/openforcefield/openff-toolkit/pull/675) adds
  `.toolkit_version` to
  [`ToolkitWrapper`](openff.toolkit.utils.toolkits.ToolkitWrapper) and
  `.registered_toolkit_versions` to
  [`ToolkitRegistry`](openff.toolkit.utils.toolkits.ToolkitRegistry).
- [PR #696](https://github.com/openforcefield/openff-toolkit/pull/696) Exposes a setter for
  [`ForceField.aromaticity_model`](openff.toolkit.typing.engines.smirnoff.forcefield.ForceField)
- [PR #685](https://github.com/openforcefield/openff-toolkit/pull/685) Adds a custom `__hash__`
  function to
  [`ForceField`](openff.toolkit.typing.engines.smirnoff.forcefield.ForceField)


### Behavior changed
- [PR #684](https://github.com/openforcefield/openff-toolkit/pull/684): Changes
  [`ToolkitRegistry`](openff.toolkit.utils.toolkits.ToolkitRegistry) to return an empty
  registry when initialized with no arguments, i.e. `ToolkitRegistry()` and makes the
  `register_imported_toolkit_wrappers` argument private.
- [PR #711](https://github.com/openforcefield/openff-toolkit/pull/711): The
  setter for [`Topology.box_vectors`](openff.toolkit.topology.Topology)
  now infers box vectors (a 3x3 matrix) when box lengths
  (a 3x1 array) are passed, assuming an orthogonal box.
- [PR #649](https://github.com/openforcefield/openff-toolkit/pull/648): Makes SMARTS
  searches stereochemistry-specific (if stereo is specified in the SMARTS) for both OpenEye
  and RDKit backends. Also ensures molecule
  aromaticity is re-perceived according to the ForceField's specified
  aromaticity model, which may overwrite user-specified aromaticity on the `Molecule`
- [PR #648](https://github.com/openforcefield/openff-toolkit/pull/648): Removes the
  `utils.structure` module, which was deprecated in 0.2.0.
- [PR #670](https://github.com/openforcefield/openff-toolkit/pull/670): Makes the
  [`Topology`](openff.toolkit.topology.Topology) returned by `create_openmm_system`
  contain the partial charges and partial bond orders (if any) assigned during parameterization.
- [PR #675](https://github.com/openforcefield/openff-toolkit/pull/675) changes the
  exception raised when no `antechamber` executable is found from `IOError` to
  `AntechamberNotFoundError`
- [PR #696](https://github.com/openforcefield/openff-toolkit/pull/696) Adds an
  `aromaticity_model` keyword argument to the
  [`ForceField`](openff.toolkit.typing.engines.smirnoff.forcefield.ForceField)
  constructor, which defaults to `DEFAULT_AROMATICITY_MODEL`.

### Bugfixes
- [PR #715](https://github.com/openforcefield/openff-toolkit/pull/715): Closes issue [Issue #475
 ](https://github.com/openforcefield/openff-toolkit/issues/475) writing a "PDB" file using OE backend rearranges
  the order of the atoms by pushing the hydrogens to the bottom.
- [PR #649](https://github.com/openforcefield/openff-toolkit/pull/648): Prevents 2020 OE
  toolkit from issuing a warning caused by doing stereo-specific smarts searches on certain
  structures.
- [PR #724](https://github.com/openforcefield/openff-toolkit/pull/724): Closes issue [Issue #502
 ](https://github.com/openforcefield/openff-toolkit/issues/502) Adding a utility function Topology.to_file() to
  write topology and positions to a "PDB" file using openmm backend for pdb file write.

### Tests added
- [PR #694](https://github.com/openforcefield/openff-toolkit/pull/694): Adds automated testing
  to code snippets in docs.
- [PR #715](https://github.com/openforcefield/openff-toolkit/pull/715): Adds tests for pdb file writes using OE
  backend.
- [PR #724](https://github.com/openforcefield/openff-toolkit/pull/724): Adds tests for the utility function Topology.to_file().


## 0.7.1 - OETK2020 Compatibility and Minor Update

This is the first of our patch releases on our new planned monthly release schedule.

Detailed release notes are below, but the major new features of this release are updates for
compatibility with the new 2020 OpenEye Toolkits release, the
`get_available_force_fields` function, and the disregarding of pyrimidal nitrogen stereochemistry
in molecule isomorphism checks.

### Behavior changed
- [PR #646](https://github.com/openforcefield/openff-toolkit/pull/646): Checking for
  [`Molecule`](openff.toolkit.topology.Molecule)
  equality using the `==` operator now disregards all pyrimidal nitrogen stereochemistry
  by default. To re-enable, use
  [`Molecule.{is|are}_isomorphic`](openff.toolkit.topology.Molecule)
  with the `strip_pyrimidal_n_atom_stereo=False` keyword argument.
- [PR #646](https://github.com/openforcefield/openff-toolkit/pull/646): Adds
  an optional `toolkit_registry` keyword argument to
  [`Molecule.are_isomorphic`](openff.toolkit.topology.Molecule),
  which identifies the toolkit that should be used to search for pyrimidal nitrogens.


### Bugfixes
- [PR #647](https://github.com/openforcefield/openff-toolkit/pull/647): Updates
  [`OpenEyeToolkitWrapper`](openff.toolkit.utils.toolkits.OpenEyeToolkitWrapper)
  for 2020.0.4 OpenEye Toolkit behavior/API changes.
- [PR #646](https://github.com/openforcefield/openff-toolkit/pull/646): Fixes a bug where
  [`Molecule.chemical_environment_matches`](openff.toolkit.topology.Molecule)
  was not able to accept a `ChemicalEnvironment` object as a query.
- [PR #634](https://github.com/openforcefield/openff-toolkit/pull/634): Fixes a bug in which calling
  [`RDKitToolkitWrapper.from_file`](openff.toolkit.utils.toolkits.RDKitToolkitWrapper) directly
  would not load files correctly if passed lowercase `file_format`. Note that this bug did not occur when calling
  [`Molecule.from_file`](openff.toolkit.topology.Molecule).
- [PR #631](https://github.com/openforcefield/openff-toolkit/pull/631): Fixes a bug in which calling
  [`unit_to_string`](openff.toolkit.utils.utils.unit_to_string) returned
  `None` when the unit is dimensionless. Now `"dimensionless"` is returned.
- [PR #630](https://github.com/openforcefield/openff-toolkit/pull/630): Closes issue [Issue #629
 ](https://github.com/openforcefield/openff-toolkit/issues/629) in which the wrong exception is raised when
  attempting to instantiate a [`ForceField`](openff.toolkit.typing.engines.smirnoff.forcefield.ForceField)
  from an unparsable string.

### New features
- [PR #632](https://github.com/openforcefield/openff-toolkit/pull/632): Adds
  [`ForceField.registered_parameter_handlers`](openff.toolkit.typing.engines.smirnoff.forcefield.ForceField)
- [PR #614](https://github.com/openforcefield/openff-toolkit/pull/614): Adds
  [`ToolkitRegistry.deregister_toolkit`](openff.toolkit.utils.toolkits.ToolkitRegistry)
  to de-register registered toolkits, which can include toolkit wrappers loaded into `GLOBAL_TOOLKIT_REGISTRY`
  by default.
- [PR #656](https://github.com/openforcefield/openff-toolkit/pull/656): Adds
  a new allowed `am1elf10` option to the OpenEye implementation of
  [`assign_partial_charges`](openff.toolkit.utils.toolkits.OpenEyeToolkitWrapper) which
  calculates the average partial charges at the AM1 level of theory using conformers selected using the ELF10 method.
- [PR #643](https://github.com/openforcefield/openff-toolkit/pull/643): Adds
  [`openforcefield.typing.engines.smirnoff.forcefield.get_available_force_fields`](openff.toolkit.typing.engines.smirnoff.get_available_force_fields),
  which returns paths to the files of force fields available through entry point plugins.


## 0.7.0 - Charge Increment Model, Proper Torsion interpolation, and new Molecule methods

This is a relatively large release, motivated by the idea that changing existing functionality is bad
so we shouldn't do it too often, but when we do change things we should do it all at once.

Here's a brief rundown of what changed, migration tips, and how to find more details in the full release notes below:

* To provide more consistent partial charges for a given molecule, existing conformers are now disregarded by default
  by `Molecule.assign_partial_charges`. Instead, new conformers are generated for use in semiempirical calculations.
  Search for `use_conformers`.
* Formal charges are now always returned as `simtk.unit.Quantity` objects, with units of elementary charge.
  To convert them to integers, use `from simtk import unit` and
  `atom.formal_charge.value_in_unit(unit.elementary_charge)` or
  `mol.total_charge.value_in_unit(unit.elementary_charge)`.
  Search `atom.formal_charge`.
* The OpenFF Toolkit now automatically reads and writes partial charges in SDF files. Search for
  `atom.dprop.PartialCharges`.
* The OpenFF Toolkit now has different behavior for handling multi-molecule and multi-conformer SDF files. Search
  `multi-conformer`.
* The OpenFF Toolkit now distinguishes between partial charges that are all-zero and partial charges that are unknown.
  Search `partial_charges = None`.
* `Topology.to_openmm` now assigns unique atoms names by default. Search `ensure_unique_atom_names`.
* Molecule equality checks are now done by graph comparison instead of SMILES comparison.
  Search `Molecule.are_isomorphic`.
* The `ChemicalEnvironment` module was almost entirely removed, as it is an outdated duplicate of some Chemper
  functionality. Search `ChemicalEnvironment`.
* `TopologyMolecule.topology_particle_start_index` has been removed from the `TopologyMolecule` API, since atoms
  and virtualsites are no longer contiguous in the `Topology` particle indexing system. Search
  `topology_particle_start_index`.
* `compute_wiberg_bond_orders` has been renamed to `assign_fractional_bond_orders`.

There are also a number of new features, such as:

* Support for `ChargeIncrementModel` sections in force fields.
* Support for `ProperTorsion` `k` interpolation in force fields using fractional bond orders.
* Support for AM1-Mulliken, Gasteiger, and other charge methods using the new `assign_partial_charges` methods.
* Support for AM1-Wiberg bond order calculation using either the OpenEye or RDKit/AmberTools backends and the
  `assign_fractional_bond_orders` methods.
* Initial (limited) interoperability with QCArchive, via `Molecule.to_qcschema` and `from_qcschema`.
* A `Molecule.visualize` method.
* Several additional `Molecule` methods, including state enumeration and mapped SMILES creation.

**Major Feature: Support for the SMIRNOFF ChargeIncrementModel tag**

[The ChargeIncrementModel tag in the SMIRNOFF specification](https://openforcefield.github.io/standards/standards/smirnoff/#chargeincrementmodel-small-molecule-and-fragment-charges)
provides analagous functionality to AM1-BCC, except that instead of AM1-Mulliken charges, a number of different charge
methods can be called, and instead of a fixed library of two-atom charge corrections, an arbitrary number of
SMIRKS-based, N-atom charge corrections can be defined in the SMIRNOFF format.

The initial implementation of the SMIRNOFF `ChargeIncrementModel` tag accepts keywords for `version`,
`partial_charge_method`, and `number_of_conformers`. `partial_charge_method` can be any string, and it is
up to the `ToolkitWrapper`'s `compute_partial_charges` methods to understand what they mean. For
geometry-independent `partial_charge_method` choices, `number_of_conformers` should be set to zero.

SMIRKS-based parameter application for `ChargeIncrement` parameters is different than other SMIRNOFF sections.
The initial implementation of `ChargeIncrementModelHandler` follows these rules:

* an atom can be subject to many `ChargeIncrement` parameters, which combine additively.
* a `ChargeIncrement` that matches a set of atoms is overwritten only if another `ChargeIncrement`
  matches the same group of atoms, regardless of order. This overriding follows the normal SMIRNOFF hierarchy.

To give a concise example, what if a molecule `A-B(-C)-D` were being parametrized, and the force field
defined `ChargeIncrement` SMIRKS in the following order?

1) `[A:1]-[B:2]`
2) `[B:1]-[A:2]`
3) `[A:1]-[B:2]-[C:3]`
4) `[*:1]-[B:2](-[*:3])-[*:4]`
5) `[D:1]-[B:2](-[*:3])-[*:4]`

In the case above, the ChargeIncrement from parameters 1 and 4 would NOT be applied to the molecule,
since another parameter matching the same set of atoms is specified further down in the parameter hierarchy
(despite those subsequent matches being in a different order).

Ultimately, the ChargeIncrement contributions from parameters 2, 3, and 5 would be summed and applied.

It's also important to identify a behavior that these rules were written to *avoid*: if not for the
"regardless of order" clause in the second rule, parameters 4 and 5 could actually have been applied six and two times,
respectively (due to symmetry in the SMIRKS and the use of wildcards). This situation could also arise as a result
of molecular symmetry. For example, a methyl group could match the SMIRKS `[C:1]([H:2])([H:3])([H:4])` six ways
(with different orderings of the three hydrogen atoms), but the user would almost certainly not intend for the charge
increments to be applied six times. The "regardless of order" clause was added specifically to address this.

In short, the first time a group of atoms becomes involved in a `ChargeIncrement` together, the OpenMM `System` gains a new
parameter "slot". Only another `ChargeIncrement` which applies to the exact same group of atoms (in any order) can
take over the "slot", pushing the original `ChargeIncrement` out.

**Major Feature: Support for ProperTorsion k value interpolation**

[Chaya Stern's work](https://chayast.github.io/fragmenter-manuscript/)
showed that we may be able to produce higher-quality proper torsion parameters by taking into
account the "partial bond order" of the torsion's central bond. We now have the machinery to compute AM1-Wiberg
partial bond orders for entire molecules using the `assign_fractional_bond_orders` methods of either  `OpenEyeToolkitWrapper` or `AmberToolsToolkitWrapper`. The thought is that, if some simple electron population analysis shows
that a certain aromatic bond's order is 1.53, maybe rotations about that bond can be described well by interpolating
53% of the way between the single and double bond k values.

Full details of how to define a torsion-interpolating SMIRNOFF force fields are available in
[the ProperTorsions section of the SMIRNOFF specification](https://openforcefield.github.io/standards/standards/smirnoff/#fractional-torsion-bond-orders).

### Behavior changed
- [PR #508](https://github.com/openforcefield/openff-toolkit/pull/508):
  In order to provide the same results for the same chemical species, regardless of input
  conformation,
  [`Molecule`](openff.toolkit.topology.Molecule)
  `assign_partial_charges`, `compute_partial_charges_am1bcc`, and
  `assign_fractional_bond_orders` methods now default to ignore input conformers
  and generate new conformer(s) of the molecule before running semiempirical calculations.
  Users can override this behavior by specifying the keyword argument
  `use_conformers=molecule.conformers`.
- [PR #281](https://github.com/openforcefield/openff-toolkit/pull/281): Closes
  [Issue #250](https://github.com/openforcefield/openff-toolkit/issues/250)
  by adding support for partial charge I/O in SDF. The partial charges are stored as a property in the
  SDF molecule block under the tag `<atom.dprop.PartialCharge>`.
- [PR #281](https://github.com/openforcefield/openff-toolkit/pull/281): If a
  [`Molecule`](openff.toolkit.topology.Molecule)'s
  `partial_charges` attribute is set to `None` (the default value), calling `to_openeye` will
  now produce a OE molecule with partial charges set to `nan`. This would previously produce an OE
  molecule with partial charges of 0.0, which was a loss of information, since it wouldn't be clear
  whether the original OFFMol's partial charges were REALLY all-zero as opposed to `None`. OpenEye toolkit
  wrapper methods such as `from_smiles` and `from_file` now produce OFFMols with
  `partial_charges = None` when appropriate (previously these would produce OFFMols with
  all-zero charges, for the same reasoning as above).
- [PR #281](https://github.com/openforcefield/openff-toolkit/pull/281):
  [`Molecule`](openff.toolkit.topology.Molecule)
  `to_rdkit`
  now sets partial charges on the RDAtom's `PartialCharges` property (this was previously set
  on the `partial_charges` property). If the
  [`Molecule`](openff.toolkit.topology.Molecule)'s partial_charges attribute is `None`, this property
  will not be defined on the RDAtoms.
- [PR #281](https://github.com/openforcefield/openff-toolkit/pull/281):
  Enforce the behavior during SDF I/O that a SDF may contain multiple
  `molecules`, but that the OFF Toolkit
  does not assume that it contains multiple `conformers of the same molecule`. This is an
  important distinction, since otherwise there is ambiguity around whether properties of one
  entry in a SDF are shared among several molecule blocks or not, or how to resolve conflicts if properties
  are defined differently for several "conformers" of chemically-identical species (More info
  [here](https://docs.eyesopen.com/toolkits/python/oechemtk/oemol.html#dude-where-s-my-sd-data)).
  If the user requests the OFF Toolkit to write a multi-conformer
  [`Molecule`](openff.toolkit.topology.Molecule) to SDF, only the first conformer will be written.
  For more fine-grained control of writing properties, conformers, and partial charges, consider
  using `Molecule.to_rdkit` or `Molecule.to_openeye` and using the functionality offered by
  those packages.
- [PR #281](https://github.com/openforcefield/openff-toolkit/pull/281): Due to different
  constraints placed on the data types allowed by external toolkits, we make our best effort to
  preserve [`Molecule`](openff.toolkit.topology.Molecule)
  `properties` when converting molecules to other packages, but users should be aware that
  no guarantee of data integrity is made. The only data format for keys and values in the property dict that
  we will try to support through a roundtrip to another toolkit's Molecule object is `string`.
- [PR #574](https://github.com/openforcefield/openff-toolkit/pull/574): Removed check that all
  partial charges are zero after assignment by `quacpac` when AM1BCC used for charge assignment.
  This check fails erroneously for cases in which the partial charge assignments are correctly all zero,
  such as for `N#N`. It is also an unnecessary check given that `quacpac` will reliably indicate when
  it has failed to assign charges.
- [PR #597](https://github.com/openforcefield/openff-toolkit/pull/597): Energy-minimized sample systems
  with Parsley 1.1.0.
- [PR #558](https://github.com/openforcefield/openff-toolkit/pull/558): The
  [`Topology`](openff.toolkit.topology.Topology) particle indexing system now orders `TopologyVirtualSites`
  after all atoms.
- [PR #469](https://github.com/openforcefield/openff-toolkit/pull/469):
  When running [`Topology.to_openmm`](openff.toolkit.topology.Topology.to_openmm), unique atom names
  are generated if the provided atom names are not unique (overriding any existing atom names). This
  uniqueness extends only to atoms in the same molecule. To disable this behavior, set the kwarg
  `ensure_unique_atom_names=False`.
- [PR #472](https://github.com/openforcefield/openff-toolkit/pull/472):
  [`Molecule.__eq__`](openff.toolkit.topology.Molecule) now uses the new
  [`Molecule.are_isomorphic`](openff.toolkit.topology.Molecule.are_isomorphic) to perform the
  similarity checking.
- [PR #472](https://github.com/openforcefield/openff-toolkit/pull/472):
  The [`Topology.from_openmm`](openff.toolkit.topology.Topology.from_openmm) and
  [`Topology.add_molecule`](openff.toolkit.topology.Topology.add_molecule) methods now use the
  [`Molecule.are_isomorphic`](openff.toolkit.topology.Molecule.are_isomorphic) method to match
  molecules.
- [PR #551](https://github.com/openforcefield/openff-toolkit/pull/551): Implemented the
  [`ParameterHandler.get_parameter`](openff.toolkit.typing.engines.smirnoff.parameters.ParameterHandler.get_parameter)
  function (would previously return `None`).

### API-breaking changes
- [PR #471](https://github.com/openforcefield/openff-toolkit/pull/471): Closes
  [Issue #465](https://github.com/openforcefield/openff-toolkit/issues/465).
  `atom.formal_charge` and `molecule.total_charge` now return `simtk.unit.Quantity` objects
  instead of integers. To preserve backward compatibility, the setter for `atom.formal_charge`
  can accept either a `simtk.unit.Quantity` or an integer.
- [PR #601](https://github.com/openforcefield/openff-toolkit/pull/601): Removes
  almost all of the previous `ChemicalEnvironment` API, since this entire module was simply copied from
  [Chemper](https://github.com/MobleyLab/chemper) several years ago and has fallen behind on updates.
  Currently only `ChemicalEnvironment.get_type`, `ChemicalEnvironment.validate`, and an equivalent classmethod
  `ChemicalEnvironment.validate_smirks` remain. Also, please comment on
  [this GitHub issue](https://github.com/MobleyLab/chemper/issues/90) if you HAVE been using
  the previous extra functionality in this module and would like us to prioritize creation of a Chemper
  conda package.
- [PR #558](https://github.com/openforcefield/openff-toolkit/pull/558): Removes
  `TopologyMolecule.topology_particle_start_index`, since the [`Topology`](openff.toolkit.topology.Topology)
  particle indexing system now orders `TopologyVirtualSites` after all atoms. `TopologyMolecule.atom_start_topology_index`
  and `TopologyMolecule.virtual_particle_start_topology_index` are still available to access the appropriate values in the 
  respective topology indexing systems.
- [PR #508](https://github.com/openforcefield/openff-toolkit/pull/508):
  `OpenEyeToolkitWrapper.compute_wiberg_bond_orders` is now
  [`OpenEyeToolkitWrapper.assign_fractional_bond_orders`](openff.toolkit.utils.toolkits.OpenEyeToolkitWrapper.assign_fractional_bond_orders).
  The `charge_model` keyword is now `bond_order_model`. The allowed values of this keyword have
  changed from `am1` and `pm3` to `am1-wiberg` and `pm3-wiberg`, respectively.
- [PR #508](https://github.com/openforcefield/openff-toolkit/pull/508):
  `Molecule.compute_wiberg_bond_orders` is now
  [`Molecule.assign_fractional_bond_orders`](openff.toolkit.topology.Molecule.assign_fractional_bond_orders).
- [PR #595](https://github.com/openforcefield/openff-toolkit/pull/595): Removed functions
  `openforcefield.utils.utils.temporary_directory` and
  `openforcefield.utils.utils.temporary_cd` and replaced their behavior with
  `tempfile.TemporaryDirectory()`.

### New features
- [PR #471](https://github.com/openforcefield/openff-toolkit/pull/471): Closes
  [Issue #208](https://github.com/openforcefield/openff-toolkit/issues/208)
  by implementing support for the
  `ChargeIncrementModel` tag in the [SMIRNOFF specification](https://openforcefield.github.io/standards/standards/smirnoff/#chargeincrementmodel-small-molecule-and-fragment-charges).
- [PR #471](https://github.com/openforcefield/openff-toolkit/pull/471): Implements
  `Molecule.assign_partial_charges`, which calls one of the newly-implemented
  `OpenEyeToolkitWrapper.assign_partial_charges`, and
  `AmberToolsToolkitWrapper.assign_partial_charges`. `strict_n_conformers` is a
  optional boolean keyword argument indicating whether an `IncorrectNumConformersError` should be raised if an invalid
  number of conformers is supplied during partial charge calculation. For example, if two conformers are
  supplied, but `partial_charge_method="AM1BCC"` is also set, then there is no clear use for
  the second conformer. The previous behavior in this case was to raise a warning, and to preserve that
  behavior, `strict_n_conformers` defaults to a value of `False`.
- [PR #471](https://github.com/openforcefield/openff-toolkit/pull/471): Adds
  keyword argument `raise_exception_types` (default: `[Exception]`) to
  [`ToolkitRegistry.call`](openff.toolkit.utils.toolkits.ToolkitRegistry.call).
  The default value will provide the previous OpenFF Toolkit behavior, which is that the first ToolkitWrapper
  that can provide the requested method is called, and it either returns on success or raises an exception. This new
  keyword argument allows the ToolkitRegistry to *ignore* certain exceptions, but treat others as fatal.
  If `raise_exception_types = []`, the ToolkitRegistry will attempt to call each ToolkitWrapper that provides the
  requested method and if none succeeds, a single `ValueError` will be raised, with text listing the
  errors that were raised by each ToolkitWrapper.
- [PR #601](https://github.com/openforcefield/openff-toolkit/pull/601): Adds
  [`RDKitToolkitWrapper.get_tagged_smarts_connectivity`](openff.toolkit.utils.toolkits.RDKitToolkitWrapper.get_tagged_smarts_connectivity)
  and
  [`OpenEyeToolkitWrapper.get_tagged_smarts_connectivity`](openff.toolkit.utils.toolkits.OpenEyeToolkitWrapper.get_tagged_smarts_connectivity),
  which allow the use of either toolkit for smirks/tagged smarts validation.
- [PR #600](https://github.com/openforcefield/openff-toolkit/pull/600):
  Adds [`ForceField.__getitem__`](openff.toolkit.typing.engines.smirnoff.forcefield.ForceField)
  to look up `ParameterHandler` objects based on their string names.
- [PR #508](https://github.com/openforcefield/openff-toolkit/pull/508):
  Adds [`AmberToolsToolkitWrapper.assign_fractional_bond_orders`](openff.toolkit.utils.toolkits.AmberToolsToolkitWrapper.assign_fractional_bond_orders).
- [PR #469](https://github.com/openforcefield/openff-toolkit/pull/469): The
  [`Molecule`](openff.toolkit.topology.Molecule) class adds
  [`Molecule.has_unique_atom_names`](openff.toolkit.topology.Molecule.has_unique_atom_names)
  and [`Molecule.has_unique_atom_names`](openff.toolkit.topology.Molecule.generate_unique_atom_names).
- [PR #472](https://github.com/openforcefield/openff-toolkit/pull/472):
  Adds to the [`Molecule`](openff.toolkit.topology.Molecule) class
  [`Molecule.are_isomorphic`](openff.toolkit.topology.Molecule.are_isomorphic)
  and [`Molecule.is_isomorphic_with`](openff.toolkit.topology.Molecule.is_isomorphic_with)
  and [`Molecule.hill_formula`](openff.toolkit.topology.Molecule.hill_formula)
  and [`Molecule.to_hill_formula`](openff.toolkit.topology.Molecule.to_hill_formula)
  and [`Molecule.to_qcschema`](openff.toolkit.topology.Molecule.to_qcschema)
  and [`Molecule.from_qcschema`](openff.toolkit.topology.Molecule.from_qcschema)
  and [`Molecule.from_mapped_smiles`](openff.toolkit.topology.Molecule.from_mapped_smiles)
  and [`Molecule.from_pdb_and_smiles`](openff.toolkit.topology.Molecule.from_pdb_and_smiles)
  and [`Molecule.canonical_order_atoms`](openff.toolkit.topology.Molecule.canonical_order_atoms)
  and [`Molecule.remap`](openff.toolkit.topology.Molecule.remap)

    .. note::
       The to_qcschema method accepts an extras dictionary which is passed into the validated qcelemental.models.Molecule
       object.

- [PR #506](https://github.com/openforcefield/openff-toolkit/pull/506):
  The [`Molecule`](openff.toolkit.topology.Molecule) class adds
  [`Molecule.find_rotatable_bonds`](openff.toolkit.topology.Molecule.find_rotatable_bonds)
- [PR #521](https://github.com/openforcefield/openff-toolkit/pull/521):
  Adds [`Molecule.to_inchi`](openff.toolkit.topology.Molecule.to_inchi)
  and [`Molecule.to_inchikey`](openff.toolkit.topology.Molecule.to_inchikey)
  and [`Molecule.from_inchi`](openff.toolkit.topology.Molecule.from_inchi)

    .. warning::
       InChI was not designed as an molecule interchange format and using it as one is not recommended. Many round trip
       tests will fail when using this format due to a loss of information. We have also added support for fixed
       hydrogen layer nonstandard InChI which can help in the case of tautomers, but overall creating molecules from InChI should be
       avoided.

- [PR #529](https://github.com/openforcefield/openff-toolkit/pull/529): Adds the ability to write out to XYZ files via
  [`Molecule.to_file`](openff.toolkit.topology.Molecule.to_file) Both single frame and multiframe XYZ files are supported.
  Note reading from XYZ files will not be supported due to the lack of connectivity information.
- [PR #535](https://github.com/openforcefield/openff-toolkit/pull/535): Extends the the API for the
  [`Molecule.to_smiles`](openff.toolkit.topology.Molecule.to_smiles) to allow for the creation of cmiles
  identifiers through combinations of isomeric, explicit hydrogen and mapped smiles, the default settings will return
  isomeric explicit hydrogen smiles as expected.

        .. warning::
           Atom maps can be supplied to the properties dictionary to modify which atoms have their map index included,
           if no map is supplied all atoms will be mapped in the order they appear in the
           [`Molecule`](openff.toolkit.topology.Molecule).

- [PR #563](https://github.com/openforcefield/openff-toolkit/pull/563):
  Adds `test_forcefields/ion_charges.offxml`, giving `LibraryCharges` for monatomic ions.
- [PR #543](https://github.com/openforcefield/openff-toolkit/pull/543):
  Adds 3 new methods to the [`Molecule`](openff.toolkit.topology.Molecule) class which allow the enumeration of molecule
  states. These are [`Molecule.enumerate_tautomers`](openff.toolkit.topology.Molecule.enumerate_tautomers),
  [`Molecule.enumerate_stereoisomers`](openff.toolkit.topology.Molecule.enumerate_stereoisomers),
  [`Molecule.enumerate_protomers`](openff.toolkit.topology.Molecule.enumerate_protomers)

      .. warning::
         Enumerate protomers is currently only available through the OpenEye toolkit.

- [PR #573](https://github.com/openforcefield/openff-toolkit/pull/573):
  Adds `quacpac` error output to `quacpac` failure in `Molecule.compute_partial_charges_am1bcc`.
- [PR #560](https://github.com/openforcefield/openff-toolkit/issues/560): Added visualization method to the the Molecule class.
- [PR #620](https://github.com/openforcefield/openff-toolkit/pull/620): Added the ability to register parameter handlers via entry 
  point plugins. This functionality is accessible by initializing a `ForceField` with the `load_plugins=True` keyword argument.
- [PR #582](https://github.com/openforcefield/openff-toolkit/pull/582): Added fractional bond order interpolation
  Adds `return_topology` kwarg to `Forcefield.create_openmm_system`, which returns the processed topology along with the OpenMM 
  `System` when `True` (default `False`).

### Tests added
- [PR #558](https://github.com/openforcefield/openff-toolkit/pull/558): Adds tests ensuring
  that the new Topology particle indexing system are properly implemented, and that TopologyVirtualSites
  reference the correct TopologyAtoms.
- [PR #469](https://github.com/openforcefield/openff-toolkit/pull/469): Added round-trip SMILES test
  to add coverage for [`Molecule.from_smiles`](openff.toolkit.topology.Molecule.from_smiles).
- [PR #469](https://github.com/openforcefield/openff-toolkit/pull/469): Added tests for unique atom
  naming behavior in  [`Topology.to_openmm`](openff.toolkit.topology.Topology.to_openmm), as
  well as tests of the `ensure_unique_atom_names=False` kwarg disabling this behavior.
- [PR #472](https://github.com/openforcefield/openff-toolkit/pull/472): Added tests for
  [`Molecule.hill_formula`](openff.toolkit.topology.Molecule.hill_formula) and
  [`Molecule.to_hill_formula`](openff.toolkit.topology.Molecule.to_hill_formula) for the
  various supported input types.
- [PR #472](https://github.com/openforcefield/openff-toolkit/pull/472): Added round-trip test for
  [`Molecule.from_qcschema`](openff.toolkit.topology.Molecule.from_qcschema) and
  [`Molecule.to_qcschema`](openff.toolkit.topology.Molecule.to_qcschema).
- [PR #472](https://github.com/openforcefield/openff-toolkit/pull/472): Added tests for
  [`Molecule.is_isomorphic_with`](openff.toolkit.topology.Molecule.is_isomorphic_with) and
  [`Molecule.are_isomorphic`](openff.toolkit.topology.Molecule.are_isomorphic)
  with various levels of isomorphic graph matching.
- [PR #472](https://github.com/openforcefield/openff-toolkit/pull/472): Added toolkit dependent tests
  for [`Molecule.canonical_order_atoms`](openff.toolkit.topology.Molecule.canonical_order_atoms)
  due to differences in the algorithms used.
- [PR #472](https://github.com/openforcefield/openff-toolkit/pull/472): Added a test for
  [`Molecule.from_mapped_smiles`](openff.toolkit.topology.Molecule.from_mapped_smiles) using
  the molecule from issue #412 to ensure it is now fixed.
- [PR #472](https://github.com/openforcefield/openff-toolkit/pull/472): Added a test for
  [`Molecule.remap`](openff.toolkit.topology.Molecule.remap), this also checks for expected
  error when the mapping is not complete.
- [PR #472](https://github.com/openforcefield/openff-toolkit/pull/472): Added tests for
  [`Molecule.from_pdb_and_smiles`](openff.toolkit.topology.Molecule.from_pdb_and_smiles)
  to check for a correct combination of smiles and PDB and incorrect combinations.
- [PR #509](https://github.com/openforcefield/openff-toolkit/pull/509): Added test for
  [`Molecule.chemical_environment_matches`](openff.toolkit.topology.Molecule.chemical_environment_matches)
  to check that the complete set of matches is returned.
- [PR #509](https://github.com/openforcefield/openff-toolkit/pull/509): Added test for
  `Forcefield.create_openmm_system` to check that a protein system can be created.
- [PR #506](https://github.com/openforcefield/openff-toolkit/pull/506): Added a test for the molecule
  identified in issue #513 as losing aromaticity when converted to rdkit.
- [PR #506](https://github.com/openforcefield/openff-toolkit/pull/506): Added a verity of toolkit dependent tests
  for identifying rotatable bonds while ignoring the user requested types.
- [PR #521](https://github.com/openforcefield/openff-toolkit/pull/521): Added toolkit independent round-trip InChI
  tests which add coverage for [`Molecule.to_inchi`](openff.toolkit.topology.Molecule.to_inchi) and
  [`Molecule.from_inchi`](openff.toolkit.topology.Molecule.from_inchi). Also added coverage for bad inputs and
  [`Molecule.to_inchikey`](openff.toolkit.topology.Molecule.to_inchikey).
- [PR #529](https://github.com/openforcefield/openff-toolkit/pull/529): Added to XYZ file coverage tests.
- [PR #563](https://github.com/openforcefield/openff-toolkit/pull/563): Added `LibraryCharges` parameterization test
  for monatomic ions in `test_forcefields/ion_charges.offxml`.
- [PR #543](https://github.com/openforcefield/openff-toolkit/pull/543): Added tests to assure that state enumeration can
  correctly find molecules tautomers, stereoisomers and protomers when possible.
- [PR #573](https://github.com/openforcefield/openff-toolkit/pull/573): Added test for `quacpac` error output
  for `quacpac` failure in `Molecule.compute_partial_charges_am1bcc`.
- [PR #579](https://github.com/openforcefield/openff-toolkit/pull/579): Adds regression tests to ensure RDKit can be
  be used to write multi-model PDB files.
- [PR #582](https://github.com/openforcefield/openff-toolkit/pull/582): Added fractional bond order interpolation tests,
  tests for [`ValidatedDict`](openff.toolkit.utils.collections.ValidatedDict).


### Bugfixes
- [PR #558](https://github.com/openforcefield/openff-toolkit/pull/558): Fixes a bug where
  `TopologyVirtualSite.atoms` would not correctly apply `TopologyMolecule` atom ordering 
  on top of the reference molecule ordering, in cases where the same molecule appears multiple times, 
  but in a different order, in the same Topology.
- [Issue #460](https://github.com/openforcefield/openff-toolkit/issues/460): Creates unique atom
  names in [`Topology.to_openmm`](openff.toolkit.topology.Topology.to_openmm) if the existing
  ones are not unique. The lack of unique atom names had been causing problems in workflows involving
  downstream tools that expect unique atom names.
- [Issue #448](https://github.com/openforcefield/openff-toolkit/issues/448): We can now make molecules
  from mapped smiles using [`Molecule.from_mapped_smiles`](openff.toolkit.topology.Molecule.from_mapped_smiles)
  where the order will correspond to the indeing used in the smiles.
  Molecules can also be re-indexed at any time using the
  [`Molecule.remap`](openff.toolkit.topology.Molecule.remap).
- [Issue #462](https://github.com/openforcefield/openff-toolkit/issues/462): We can now instance the
  [`Molecule`](openff.toolkit.topology.Molecule) from a QCArchive entry record instance or dictionary
  representation.
- [Issue #412](https://github.com/openforcefield/openff-toolkit/issues/412): We can now instance the
  [`Molecule`](openff.toolkit.topology.Molecule) using
  [`Molecule.from_mapped_smiles`](openff.toolkit.topology.Molecule.from_mapped_smiles). This resolves
  an issue caused by RDKit considering atom map indices to be a distinguishing feature of an atom, which led
  to erroneous definition of chirality (as otherwise symmetric substituents would be seen as different).
  We anticipate that this will reduce the number of times you need to
  type `allow_undefined_stereo=True` when processing molecules that do not actually contain stereochemistrty.
- [Issue #513](https://github.com/openforcefield/openff-toolkit/issues/513): The
  [`Molecule.to_rdkit`](openff.toolkit.topology.Molecule.to_rdkit) now re-sets the aromaticity model
  after sanitizing the molecule.
- [Issue #500](https://github.com/openforcefield/openff-toolkit/issues/500): The
  [`Molecule.find_rotatable_bonds`](openff.toolkit.topology.Molecule.find_rotatable_bonds) has been added
  which returns a list of rotatable [`Bond`](openff.toolkit.topology.Bond) instances for the molecule.
- [Issue #491](https://github.com/openforcefield/openff-toolkit/issues/491): We can now parse large molecules without hitting a match limit cap.
- [Issue #474](https://github.com/openforcefield/openff-toolkit/issues/474): We can now  convert molecules to InChI and
  InChIKey and from InChI.
- [Issue #523](https://github.com/openforcefield/openff-toolkit/issues/523): The
  [`Molecule.to_file`](openff.toolkit.topology.Molecule.to_file) method can now correctly write to `MOL`
  files, in line with the supported file type list.
- [Issue #568](https://github.com/openforcefield/openff-toolkit/issues/568): The
  [`Molecule.to_file`](openff.toolkit.topology.Molecule.to_file) can now correctly write multi-model PDB files
  when using the RDKit backend toolkit.


### Examples added
- [PR #591](https://github.com/openforcefield/openff-toolkit/pull/591) and
  [PR #533](https://github.com/openforcefield/openff-toolkit/pull/533): Adds an
  [example notebook and utility to compute conformer energies](https://github.com/openforcefield/openff-toolkit/blob/master/examples/conformer_energies).
  This example is made to be reverse-compatible with the 0.6.0 OpenFF Toolkit release.
- [PR #472](https://github.com/openforcefield/openff-toolkit/pull/472): Adds an example notebook
  [QCarchive_interface.ipynb](https://github.com/openforcefield/openff-toolkit/blob/master/examples/QCArchive_interface/QCarchive_interface.ipynb)
  which shows users how to instance the [`Molecule`](openff.toolkit.topology.Molecule) from
  a QCArchive entry level record and calculate the energy using RDKit through QCEngine.



## 0.6.0 - Library Charges

This release adds support for a new SMIRKS-based charge assignment method,
[Library Charges](https://openforcefield.github.io/standards/standards/smirnoff/#librarycharges-library-charges-for-polymeric-residues-and-special-solvent-models).
The addition of more charge assignment methods opens the door for new types of
experimentation, but also introduces several complex behaviors and failure modes.
Accordingly, we have made changes
to the charge assignment infrastructure to check for cases when partial charges do
not sum to the formal charge of the molecule, or when no charge assignment method is able
to generate charges for a molecule. More detailed explanation of the new errors that may be raised and
keywords for overriding them are in the "Behavior Changed" section below.


With this release, we update `test_forcefields/tip3p.offxml` to be a working example of assigning LibraryCharges.
However, we do not provide any force field files to assign protein residue `LibraryCharges`.
If you are interested in translating an existing protein FF to SMIRNOFF format or developing a new one, please
feel free to contact us on the [Issue tracker](https://github.com/openforcefield/openff-toolkit/issues) or open a
[Pull Request](https://github.com/openforcefield/openff-toolkit/pulls).


### New features
- [PR #433](https://github.com/openforcefield/openff-toolkit/pull/433): Closes
  [Issue #25](https://github.com/openforcefield/openff-toolkit/issues/25) by adding
  initial support for the
  [LibraryCharges tag in the SMIRNOFF specification](https://openforcefield.github.io/standards/standards/smirnoff/#librarycharges-library-charges-for-polymeric-residues-and-special-solvent-models)
  using
  [`LibraryChargeHandler`](openff.toolkit.typing.engines.smirnoff.parameters.LibraryChargeHandler).
  For a molecule to have charges assigned using Library Charges, all of its atoms must be covered by
  at least one `LibraryCharge`. If an atom is covered by multiple `LibraryCharge` s, then the last
  `LibraryCharge` matched will be applied (per the hierarchy rules in the SMIRNOFF format).

  This functionality is thus able to apply per-residue charges similar to those in traditional
  protein force fields. At this time, there is no concept of "residues" or "fragments" during
  parametrization, so it is not possible to assign charges to `some` atoms in a molecule using
  `LibraryCharge` s, but calculate charges for other atoms in the same molecule using a different
  method. To assign charges to a protein, LibraryCharges SMARTS must be provided for
  the residues and protonation states in the molecule, as well as for any capping groups
  and post-translational modifications that are present.

  It is valid for `LibraryCharge` SMARTS to `partially` overlap one another. For example, a molecule
  consisting of atoms `A-B-C` connected by single bonds could be matched by a SMIRNOFF
  `LibraryCharges` section containing two `LibraryCharge` SMARTS: `A-B` and `B-C`. If
  listed in that order, the molecule would be assigned the `A` charge from the `A-B` `LibraryCharge`
  element and the `B` and `C` charges from the `B-C` element. In testing, these types of
  partial overlaps were found to frequently be sources of undesired behavior, so it is recommended
  that users define whole-molecule `LibraryCharge` SMARTS whenever possible.

- [PR #455](https://github.com/openforcefield/openff-toolkit/pull/455): Addresses
  [Issue #393](https://github.com/openforcefield/openff-toolkit/issues/393) by adding
  [`ParameterHandler.attribute_is_cosmetic`](openff.toolkit.typing.engines.smirnoff.parameters.ParameterHandler.attribute_is_cosmetic)
  and
  [`ParameterType.attribute_is_cosmetic`](openff.toolkit.typing.engines.smirnoff.parameters.ParameterType.attribute_is_cosmetic),
  which return True if the provided attribute name is defined for the queried object
  but does not correspond to an allowed value in the SMIRNOFF spec.

### Behavior changed
- [PR #433](https://github.com/openforcefield/openff-toolkit/pull/433): If a molecule
  can not be assigned charges by any charge-assignment method, an
  `openforcefield.typing.engines.smirnoff.parameters.UnassignedMoleculeChargeException`
  will be raised. Previously, creating a system without either `ToolkitAM1BCCHandler` or
  the `charge_from_molecules` keyword argument to `ForceField.create_openmm_system` would
  produce an OpenMM `System` where the molecule has zero charge on all atoms. However, given that we
  will soon be adding more options for charge assignment, it is important that
  failures not be silent. Molecules with zero charge can still be produced by setting the
  `Molecule.partial_charges` array to be all zeroes, and including the molecule in the
  `charge_from_molecules` keyword argument to `create_openmm_system`.
- [PR #433](https://github.com/openforcefield/openff-toolkit/pull/433): Due to risks
  introduced by permitting charge assignment using partially-overlapping `LibraryCharge` s,
  the toolkit will now raise a
  `openforcefield.typing.engines.smirnoff.parameters.NonIntegralMoleculeChargeException`
  if the sum of partial charges on a molecule are found to be more than 0.01 elementary charge units
  different than the molecule's formal charge. This exception can be overridden by providing
  the `allow_nonintegral_charges=True` keyword argument to `ForceField.create_openmm_system`.




### Tests added
- [PR #430](https://github.com/openforcefield/openff-toolkit/pull/430): Added test for
  Wiberg Bond Order implemented in OpenEye Toolkits. Molecules taken from
  DOI:10.5281/zenodo.3405489 . Added by Sukanya Sasmal.
- [PR #569](https://github.com/openforcefield/openff-toolkit/pull/569): Added round-trip tests for more serialization formats (dict, YAML, TOML, JSON, BSON, messagepack, pickle). Note that some are unsupported, but the tests raise the appropriate error.


### Bugfixes
- [PR #431](https://github.com/openforcefield/openff-toolkit/pull/431): Fixes an issue
  where `ToolkitWrapper` objects would improperly search for functionality in the
  `GLOBAL_TOOLKIT_REGISTRY`, even though a specific `ToolkitRegistry` was requested for an
  operation.
- [PR #439](https://github.com/openforcefield/openff-toolkit/pull/439): Fixes
  [Issue #438](https://github.com/openforcefield/openff-toolkit/issues/438), by replacing
  call to NetworkX `Graph.node` with call to `Graph.nodes`, per
  [2.4 migration guide](https://networkx.github.io/documentation/stable/release/release_2.4.html).

### Files modified
- [PR #433](https://github.com/openforcefield/openff-toolkit/pull/433): Updates
  the previously-nonfunctional `test_forcefields/tip3p.offxml` to a functional state
  by updating it to the SMIRNOFF
  0.3 specification, and specifying atomic charges using the `LibraryCharges` tag.


## 0.5.1 - Adding the parameter coverage example notebook

This release contains a new notebook example,
[check_parameter_coverage.ipynb](https://github.com/openforcefield/openff-toolkit/blob/master/examples/check_dataset_parameter_coverage/check_parameter_coverage.ipynb),
which loads sets of molecules, checks whether they are parameterizable,
and generates reports of chemical motifs that are not.
It also fixes several simple issues, improves warnings and docstring text,
and removes unused files.

The parameter coverage example notebook goes hand-in-hand with the
release candidate of our initial force field,
[openff-1.0.0-RC1.offxml](https://github.com/openforcefield/openforcefields)
, which will be temporarily available until the official force
field release is made in October.
Our goal in publishing this notebook alongside our first major refitting is to allow interested
users to check whether there is parameter coverage for their molecules of interest.
If the force field is unable to parameterize a molecule, this notebook will generate
reports of the specific chemistry that is not covered. We understand that many organizations
in our field have restrictions about sharing specific molecules, and the outputs from this
notebook can easily be cropped to communicate unparameterizable chemistry without revealing
the full structure.

The force field release candidate is in our new refit force field package,
[openforcefields](https://github.com/openforcefield/openforcefields).
This package is now a part of the Open Force Field Toolkit conda recipe, along with the original
[smirnoff99Frosst](https://github.com/openforcefield/smirnoff99Frosst) line of force fields.

Once the `openforcefields` conda package is installed, you can load the release candidate using:

`ff = ForceField('openff-1.0.0-RC1.offxml')`

The release candidate will be removed when the official force field,
`openff-1.0.0.offxml`, is released in early October.

Complete details about this release are below.

### Example added
- [PR #419](https://github.com/openforcefield/openff-toolkit/pull/419): Adds
  an example notebook
  [check_parameter_coverage.ipynb](https://github.com/openforcefield/openff-toolkit/blob/master/examples/check_dataset_parameter_coverage/check_parameter_coverage.ipynb)
  which shows how to use the toolkit to check a molecule
  dataset for missing parameter coverage, and provides functionality to output
  tagged SMILES and 2D drawings of the unparameterizable chemistry.


### New features
- [PR #419](https://github.com/openforcefield/openff-toolkit/pull/419): Unassigned
  valence parameter exceptions now include a list of tuples of `TopologyAtom`
  which were unable to be parameterized (`exception.unassigned_topology_atom_tuples`)
  and the class of the
  [`ParameterHandler`](openff.toolkit.typing.engines.smirnoff.parameters.ParameterHandler)
  that raised the exception (`exception.handler_class`).
- [PR #425](https://github.com/openforcefield/openff-toolkit/pull/425): Implements
  Trevor Gokey's suggestion from
  [Issue #411](https://github.com/openforcefield/openff-toolkit/issues/411), which
  enables pickling of
  [`ForceFields`](openff.toolkit.typing.engines.smirnoff.forcefield.ForceField)
  and
  [`ParameterHandlers`](openff.toolkit.typing.engines.smirnoff.parameters.ParameterHandler).
  Note that, while XML representations of `ForceField`\ s are stable and conform to the SMIRNOFF
  specification, the pickled `ForceField`\ s that this functionality enables are not guaranteed
  to be compatible with future toolkit versions.

### Improved documentation and warnings
- [PR #425](https://github.com/openforcefield/openff-toolkit/pull/425): Addresses
  [Issue #410](https://github.com/openforcefield/openff-toolkit/issues/410), by explicitly
  having toolkit warnings print `Warning:` at the beginning of each warning, and adding
  clearer language to the warning produced when the OpenEye Toolkits can not be loaded.
- [PR #425](https://github.com/openforcefield/openff-toolkit/pull/425): Addresses
  [Issue #421](https://github.com/openforcefield/openff-toolkit/issues/421) by
  adding type/shape information to all Molecule partial charge and conformer docstrings.
- [PR #425](https://github.com/openforcefield/openff-toolkit/pull/425): Addresses
  [Issue #407](https://github.com/openforcefield/openff-toolkit/issues/421) by
  providing a more extensive explanation of why we don't use RDKit's mol2 parser
  for molecule input.

### Bugfixes
- [PR #419](https://github.com/openforcefield/openff-toolkit/pull/419): Fixes
  [Issue #417](https://github.com/openforcefield/openff-toolkit/issues/417) and
  [Issue #418](https://github.com/openforcefield/openff-toolkit/issues/418), where
  [`RDKitToolkitWrapper.from_file`](openff.toolkit.utils.toolkits.RDKitToolkitWrapper.from_file)
  would disregard the `allow_undefined_stereo` kwarg and skip the first molecule
  when reading a SMILES file.


### Files removed
- [PR #425](https://github.com/openforcefield/openff-toolkit/pull/425): Addresses
  [Issue #424](https://github.com/openforcefield/openff-toolkit/issues/424) by
  deleting the unused files `openforcefield/typing/engines/smirnoff/gbsaforces.py`
  and `openforcefield/tests/test_smirnoff.py`. `gbsaforces.py` was only used internally
  and `test_smirnoff.py` tested unsupported functionality from before the 0.2.0 release.




## 0.5.0 - GBSA support and quality-of-life improvements

This release adds support for the
[GBSA tag in the SMIRNOFF specification](https://openforcefield.github.io/standards/standards/smirnoff/#gbsa).
Currently, the `HCT`, `OBC1`, and `OBC2` models (corresponding to AMBER keywords
`igb=1`, `2`, and `5`, respectively) are supported, with the `OBC2` implementation being
the most flexible. Unfortunately, systems produced
using these keywords are not yet transferable to other simulation packages via ParmEd, so users are restricted
to using OpenMM to simulate systems with GBSA.

OFFXML files containing GBSA parameter definitions are available,
and can be loaded in addition to existing parameter sets (for example, with the command
`ForceField('test_forcefields/smirnoff99Frosst.offxml', 'test_forcefields/GBSA_OBC1-1.0.offxml')`).
A manifest of new SMIRNOFF-format GBSA files is below.


Several other user-facing improvements have been added, including easier access to indexed attributes,
which are now accessible as `torsion.k1`, `torsion.k2`, etc. (the previous access method
`torsion.k` still works as well). More details of the new features and several bugfixes are listed below.

### New features
- [PR #363](https://github.com/openforcefield/openff-toolkit/pull/363): Implements
  [`GBSAHandler`](openff.toolkit.typing.engines.smirnoff.parameters.GBSAHandler),
  which supports the
  [GBSA tag in the SMIRNOFF specification](https://openforcefield.github.io/standards/standards/smirnoff/#gbsa).
  Currently, only GBSAHandlers with `gb_model="OBC2"` support
  setting non-default values for the `surface_area_penalty` term (default `5.4*calories/mole/angstroms**2`),
  though users can zero the SA term for `OBC1` and `HCT` models by setting `sa_model="None"`.
  No model currently supports setting `solvent_radius` to any value other than `1.4*angstroms`.
  Files containing experimental SMIRNOFF-format implementations of `HCT`, `OBC1`, and `OBC2` are
  included with this release (see below). Additional details of these models, including literature references,
  are available on the
  [SMIRNOFF specification page](https://openforcefield.github.io/standards/standards/smirnoff/#supported-generalized-born-gb-models).

    .. warning :: The current release of ParmEd
      [can not transfer GBSA models produced by the Open Force Field Toolkit
      to other simulation packages
     ](https://github.com/ParmEd/ParmEd/blob/3.2.0/parmed/openmm/topsystem.py#L148-L150).
      These GBSA forces are currently only computable using OpenMM.

- [PR #363](https://github.com/openforcefield/openff-toolkit/pull/363): When using
  [`Topology.to_openmm()`](openff.toolkit.topology.Topology.to_openmm), periodic
  box vectors are now transferred from the Open Force Field Toolkit Topology
  into the newly-created OpenMM Topology.
- [PR #377](https://github.com/openforcefield/openff-toolkit/pull/377): Single indexed parameters in
  [`ParameterHandler`](openff.toolkit.typing.engines.smirnoff.parameters.ParameterHandler)
  and [`ParameterType`](openff.toolkit.typing.engines.smirnoff.parameters.ParameterType)
  can now be get/set through normal attribute syntax in addition to the list syntax.
- [PR #394](https://github.com/openforcefield/openff-toolkit/pull/394): Include element and atom name
  in error output when there are missing valence parameters during molecule parameterization.

### Bugfixes
- [PR #385](https://github.com/openforcefield/openff-toolkit/pull/385): Fixes
  [Issue #346](https://github.com/openforcefield/openff-toolkit/issues/346) by
  having `OpenEyeToolkitWrapper.compute_partial_charges_am1bcc` fall back to 
  using standard AM1-BCC if AM1-BCC ELF10 charge generation raises
  an error about "trans COOH conformers"
- [PR #399](https://github.com/openforcefield/openff-toolkit/pull/399): Fixes
  issue where
  [`ForceField`](openff.toolkit.typing.engines.smirnoff.forcefield.ForceField)
  constructor would ignore `parameter_handler_classes` kwarg.
- [PR #400](https://github.com/openforcefield/openff-toolkit/pull/400): Makes
  link-checking tests retry three times before failing.



### Files added
- [PR #363](https://github.com/openforcefield/openff-toolkit/pull/363): Adds
  `test_forcefields/GBSA_HCT-1.0.offxml`, `test_forcefields/GBSA_OBC1-1.0.offxml`,
  and `test_forcefields/GBSA_OBC2-1.0.offxml`, which are experimental implementations
  of GBSA models. These are primarily used in validation tests against OpenMM's models, and
  their version numbers will increment if bugfixes are necessary.

## 0.4.1 - Bugfix Release

This update fixes several toolkit bugs that have been reported by the community.
Details of these bugfixes are provided below.

It also refactors how
[`ParameterType`](openff.toolkit.typing.engines.smirnoff.parameters.ParameterType)
and
[`ParameterHandler`](openff.toolkit.typing.engines.smirnoff.parameters.ParameterHandler)
store their attributes, by introducing
[`ParameterAttribute`](openff.toolkit.typing.engines.smirnoff.parameters.ParameterAttribute)
and
[`IndexedParameterAttribute`](openff.toolkit.typing.engines.smirnoff.parameters.IndexedParameterAttribute).
These new attribute-handling classes provide a consistent backend which should simplify manipulation of parameters
and implementation of new handlers.

### Bug fixes
- [PR #329](https://github.com/openforcefield/openff-toolkit/pull/329): Fixed a
  bug where the two
  [`BondType`](openff.toolkit.typing.engines.smirnoff.parameters.BondHandler.BondType)
  parameter attributes `k` and `length` were treated as indexed attributes. (`k` and
  `length` values that correspond to specific bond orders will be indexed under
  `k_bondorder1`, `k_bondorder2`, etc when implemented in the future)
- [PR #329](https://github.com/openforcefield/openff-toolkit/pull/329): Fixed a
  bug that allowed setting indexed attributes to single values instead of strictly lists.
- [PR #370](https://github.com/openforcefield/openff-toolkit/pull/370): Fixed a
  bug in the API where
  [`BondHandler`](openff.toolkit.typing.engines.smirnoff.parameters.BondHandler),
  [`ProperTorsionHandler`](openff.toolkit.typing.engines.smirnoff.parameters.ProperTorsionHandler)
  , and
  [`ImproperTorsionHandler`](openff.toolkit.typing.engines.smirnoff.parameters.ImproperTorsionHandler)
  exposed non-functional indexed parameters.
- [PR #351](https://github.com/openforcefield/openff-toolkit/pull/351): Fixes
  [Issue #344](https://github.com/openforcefield/openff-toolkit/issues/344),
  in which the main [`FrozenMolecule`](openff.toolkit.topology.FrozenMolecule)
  constructor and several other Molecule-construction functions ignored or did not
  expose the `allow_undefined_stereo` keyword argument.
- [PR #351](https://github.com/openforcefield/openff-toolkit/pull/351): Fixes
  a bug where a molecule which previously generated a SMILES using one cheminformatics toolkit
  returns the same SMILES, even though a different toolkit (which would generate
  a different SMILES for the molecule) is explicitly called.
- [PR #354](https://github.com/openforcefield/openff-toolkit/pull/354): Fixes
  the error message that is printed if an unexpected parameter attribute is found while loading
  data into a [`ForceField`](openff.toolkit.typing.engines.smirnoff.forcefield.ForceField)
  (now instructs users to specify `allow_cosmetic_attributes` instead of `permit_cosmetic_attributes`)
- [PR #364](https://github.com/openforcefield/openff-toolkit/pull/364): Fixes
  [Issue #362](https://github.com/openforcefield/openff-toolkit/issues/362) by
  modifying
  [`OpenEyeToolkitWrapper.from_smiles`](openff.toolkit.utils.toolkits.OpenEyeToolkitWrapper.from_smiles)
  and
  [`RDKitToolkitWrapper.from_smiles`](openff.toolkit.utils.toolkits.RDKitToolkitWrapper.from_smiles)
  to make implicit hydrogens explicit before molecule creation. These functions also
  now raise an error if the optional keyword `hydrogens_are_explicit=True` but the
  SMILES are interpreted by the backend cheminformatic toolkit as having implicit
  hydrogens.
- [PR #371](https://github.com/openforcefield/openff-toolkit/pull/371): Fixes
  error when reading early SMIRNOFF 0.1 spec files enclosed by a top-level `SMIRFF` tag.

.. note ::
  The enclosing `SMIRFF` tag is present only in legacy files.
  Since developing a formal specification, the only acceptable top-level tag value in a SMIRNOFF data structure is
  `SMIRNOFF`.

### Code enhancements
- [PR #329](https://github.com/openforcefield/openff-toolkit/pull/329):
  [`ParameterType`](openff.toolkit.typing.engines.smirnoff.parameters.ParameterType)
  was refactored to improve its extensibility. It is now possible to create new parameter
  types by using the new descriptors
  [`ParameterAttribute`](openff.toolkit.typing.engines.smirnoff.parameters.ParameterAttribute)
  and
  [`IndexedParameterAttribute`](openff.toolkit.typing.engines.smirnoff.parameters.IndexedParameterAttribute).
- [PR #357](https://github.com/openforcefield/openff-toolkit/pull/357): Addresses
  [Issue #356](https://github.com/openforcefield/openff-toolkit/issues/356) by raising
  an informative error message if a user attempts to load an OpenMM topology which
  is probably missing connectivity information.



### Force fields added
- [PR #368](https://github.com/openforcefield/openff-toolkit/pull/368): Temporarily adds
  `test_forcefields/smirnoff99frosst_experimental.offxml` to address hierarchy problems, redundancies, SMIRKS
  pattern typos etc., as documented in [issue #367](https://github.com/openforcefield/openff-toolkit/issues/367).
  Will ultimately be propagated to an updated force field in the `openforcefield/smirnoff99frosst` repo.
- [PR #371](https://github.com/openforcefield/openff-toolkit/pull/371): Adds
  `test_forcefields/smirff99Frosst_reference_0_1_spec.offxml`, a SMIRNOFF 0.1 spec file enclosed by the legacy
  `SMIRFF` tag. This file is used in backwards-compatibility testing.



## 0.4.0 - Performance optimizations and support for SMIRNOFF 0.3 specification

This update contains performance enhancements that significantly reduce the time
to create OpenMM systems for topologies containing many molecules via
`ForceField.create_openmm_system`.

This update also introduces the [SMIRNOFF 0.3 specification](https://open-forcefield-toolkit.readthedocs.io/en/0.4.0/smirnoff.html).
The spec update is the result of discussions about how to handle the evolution of data and parameter types as further functional forms are added to the SMIRNOFF spec.


We provide methods to convert SMIRNOFF 0.1 and 0.2 force fields written with the XML serialization (`.offxml`) to the SMIRNOFF 0.3 specification.
These methods are called automatically when loading a serialized SMIRNOFF data representation written in the 0.1 or 0.2 specification.
This functionality allows the toolkit to continue to read files containing SMIRNOFF 0.2 spec force fields, and also implements backwards-compatibility for SMIRNOFF 0.1 spec force fields.


.. warning :: The SMIRNOFF 0.1 spec did not contain fields for several energy-determining parameters that are exposed in later SMIRNOFF specs.
  Thus, when reading SMIRNOFF 0.1 spec data, the toolkit must make assumptions about the values that should be added for the newly-required fields.
  The values that are added include 1-2, 1-3 and 1-5 scaling factors, cutoffs, and long-range treatments for nonbonded interactions.
  Each assumption is printed as a warning during the conversion process.
  Please carefully review the warning messages to ensure that the conversion is providing your desired behavior.



### [SMIRNOFF 0.3 specification updates](https://open-forcefield-toolkit.readthedocs.io/en/0.4.0/smirnoff.html)
* The SMIRNOFF 0.3 spec introduces versioning for each individual parameter section, allowing asynchronous updates to the features of each parameter class.
  The top-level `SMIRNOFF` tag, containing information like `aromaticity_model`, `Author`, and `Date`, still has a version (currently 0.3).
  But, to allow for independent development of individual parameter types, each section (such as `Bonds`, `Angles`, etc) now has its own version as well (currently all 0.3).
* All units are now stored in expressions with their corresponding values. For example, distances are now stored as `1.526*angstrom`, instead of storing the unit separately in the section header.
* The current allowed value of the `potential` field for `ProperTorsions` and `ImproperTorsions` tags is no longer `charmm`, but is rather `k*(1+cos(periodicity*theta-phase))`.
  It was pointed out to us that CHARMM-style torsions deviate from this formula when the periodicity of a torsion term is 0, and we do not intend to reproduce that behavior.
* SMIRNOFF spec documentation has been updated with tables of keywords and their defaults for each parameter section and parameter type.
  These tables will track the allowed keywords and default behavior as updated versions of individual parameter sections are released.

### Performance improvements and bugfixes

* [PR #329](https://github.com/openforcefield/openff-toolkit/pull/329): Performance improvements when creating systems for topologies with many atoms.
* [PR #347](https://github.com/openforcefield/openff-toolkit/pull/347): Fixes bug in charge assignment that occurs when charges are read from file, and reference and charge molecules have different atom orderings.


### New features

* [PR #311](https://github.com/openforcefield/openff-toolkit/pull/311): Several new experimental functions.

  * Adds [`convert_0_2_smirnoff_to_0_3`](openff.toolkit.utils.utils.convert_0_2_smirnoff_to_0_3), which takes a SMIRNOFF 0.2-spec data dict, and updates it to 0.3.
    This function is called automatically when creating a `ForceField` from a SMIRNOFF 0.2 spec OFFXML file.
  * Adds [`convert_0_1_smirnoff_to_0_2`](openff.toolkit.utils.utils.convert_0_1_smirnoff_to_0_2), which takes a SMIRNOFF 0.1-spec data dict, and updates it to 0.2.
    This function is called automatically when creating a `ForceField` from a SMIRNOFF 0.1 spec OFFXML file.
  * NOTE: The format of the "SMIRNOFF data dict" above is likely to change significantly in the future.
    Users that require a stable serialized ForceField object should use the output of [`ForceField.to_string('XML')`](openff.toolkit.typing.engines.smirnoff.ForceField.to_string) instead.
  * Adds [`ParameterHandler`](openff.toolkit.typing.engines.smirnoff.parameters.ParameterHandler) and [`ParameterType`](openff.toolkit.typing.engines.smirnoff.parameters.ParameterType) [`add_cosmetic_attribute`](openff.toolkit.typing.engines.smirnoff.parameters.ParameterType.add_cosmetic_attribute) and [`delete_cosmetic_attribute`](openff.toolkit.typing.engines.smirnoff.parameters.ParameterType.delete_cosmetic_attribute) functions.
    Once created, cosmetic attributes can be accessed and modified as attributes of the underlying object (eg. `ParameterType.my_cosmetic_attrib = 'blue'`)
    These functions are experimental, and we are interested in feedback on how cosmetic attribute handling could be improved. ([See Issue #338](https://github.com/openforcefield/openff-toolkit/issues/338))
    Note that if a new cosmetic attribute is added to an object without using these functions, it will not be recognized by the toolkit and will not be written out during serialization.
  * Values for the top-level `Author` and `Date` tags are now kept during SMIRNOFF data I/O.
    If multiple data sources containing these fields are read, the values are concatenated using "AND" as a separator.


### API-breaking changes
* [`ForceField.to_string`](openff.toolkit.typing.engines.smirnoff.ForceField.to_string) and [`ForceField.to_file`](openff.toolkit.typing.engines.smirnoff.ForceField.to_file) have had the default value of their `discard_cosmetic_attributes` kwarg set to False.
* [`ParameterHandler`](openff.toolkit.typing.engines.smirnoff.parameters.ParameterHandler) and [`ParameterType`](openff.toolkit.typing.engines.smirnoff.parameters.ParameterType) constructors now expect the `version` kwarg (per the SMIRNOFF spec change above)
  This requirement can be skipped by providing the kwarg `skip_version_check=True`
* [`ParameterHandler`](openff.toolkit.typing.engines.smirnoff.parameters.ParameterHandler) and [`ParameterType`](openff.toolkit.typing.engines.smirnoff.parameters.ParameterType) functions no longer handle `X_unit` attributes in SMIRNOFF data (per the SMIRNOFF spec change above).
* The scripts in `utilities/convert_frosst` are now deprecated.
  This functionality is important for provenance and will be migrated to the `openforcefield/smirnoff99Frosst` repository in the coming weeks.
* [`ParameterType`](openff.toolkit.typing.engines.smirnoff.parameters.ParameterType) `._SMIRNOFF_ATTRIBS` is now [`ParameterType`](openff.toolkit.typing.engines.smirnoff.parameters.ParameterType) `._REQUIRED_SPEC_ATTRIBS`, to better parallel the structure of the `ParameterHandler` class.
* [`ParameterType`](openff.toolkit.typing.engines.smirnoff.parameters.ParameterType) `._OPTIONAL_ATTRIBS` is now [`ParameterType`](openff.toolkit.typing.engines.smirnoff.parameters.ParameterType) `._OPTIONAL_SPEC_ATTRIBS`, to better parallel the structure of the `ParameterHandler` class.
* Added class-level dictionaries [`ParameterHandler`](openff.toolkit.typing.engines.smirnoff.parameters.ParameterHandler) `._DEFAULT_SPEC_ATTRIBS` and [`ParameterType`](openff.toolkit.typing.engines.smirnoff.parameters.ParameterType) `._DEFAULT_SPEC_ATTRIBS`.

## 0.3.0 - API Improvements

Several improvements and changes to public API.

### New features

* [PR #292](https://github.com/openforcefield/openff-toolkit/pull/292): Implement `Topology.to_openmm` and remove `ToolkitRegistry.toolkit_is_available`
* [PR #322](https://github.com/openforcefield/openff-toolkit/pull/322): Install directories for the lookup of OFFXML files through the entry point group `openforcefield.smirnoff_forcefield_directory`. The `ForceField` class doesn't search in the `data/forcefield/` folder anymore (now renamed `data/test_forcefields/`), but only in `data/`.

### API-breaking Changes
* [PR #278](https://github.com/openforcefield/openff-toolkit/pull/278): Standardize variable/method names
* [PR #291](https://github.com/openforcefield/openff-toolkit/pull/291): Remove `ForceField.load/to_smirnoff_data`, add `ForceField.to_file/string` and `ParameterHandler.add_parameters`. Change behavior of `ForceField.register_X_handler` functions.

### Bugfixes
* [PR #327](https://github.com/openforcefield/openff-toolkit/pull/327): Fix units in tip3p.offxml (note that this file is still not loadable by current toolkit)
* [PR #325](https://github.com/openforcefield/openff-toolkit/pull/325): Fix solvent box for provided test system to resolve periodic clashes.
* [PR #325](https://github.com/openforcefield/openff-toolkit/pull/325): Add informative message containing Hill formula when a molecule can't be matched in `Topology.from_openmm`.
* [PR #325](https://github.com/openforcefield/openff-toolkit/pull/325): Provide warning or error message as appropriate when a molecule is missing stereochemistry.
* [PR #316](https://github.com/openforcefield/openff-toolkit/pull/316): Fix formatting issues in GBSA section of SMIRNOFF spec
* [PR #308](https://github.com/openforcefield/openff-toolkit/pull/308): Cache molecule SMILES to improve system creation speed
* [PR #306](https://github.com/openforcefield/openff-toolkit/pull/306): Allow single-atom molecules with all zero coordinates to be converted to OE/RDK mols
* [PR #313](https://github.com/openforcefield/openff-toolkit/pull/313): Fix issue where constraints are applied twice to constrained bonds

## 0.2.2 - Bugfix release

This release modifies an example to show how to parameterize a solvated system, cleans up backend code, and makes several improvements to the README.

### Bugfixes
* [PR #279](https://github.com/openforcefield/openff-toolkit/pull/279): Cleanup of unused code/warnings in main package `__init__`
* [PR #259](https://github.com/openforcefield/openff-toolkit/pull/259): Update T4 Lysozyme + toluene example to show how to set up solvated systems
* [PR #256](https://github.com/openforcefield/openff-toolkit/pull/256) and [PR #274](https://github.com/openforcefield/openff-toolkit/pull/274): Add functionality to ensure that links in READMEs resolve successfully


## 0.2.1 - Bugfix release

This release features various documentation fixes, minor bugfixes, and code cleanup.

### Bugfixes
* [PR #267](https://github.com/openforcefield/openff-toolkit/pull/267): Add neglected `<ToolkitAM1BCC>` documentation to the SMIRNOFF 0.2 spec
* [PR #258](https://github.com/openforcefield/openff-toolkit/pull/258): General cleanup and removal of unused/inaccessible code.
* [PR #244](https://github.com/openforcefield/openff-toolkit/pull/244): Improvements and typo fixes for BRD4:inhibitor benchmark

## 0.2.0 - Initial RDKit support

This version of the toolkit introduces many new features on the way to a 1.0.0 release.

### New features

* Major overhaul, resulting in the creation of the [SMIRNOFF 0.2 specification](https://open-forcefield-toolkit.readthedocs.io/en/0.2.0/smirnoff.html) and its XML representation
* Updated API and infrastructure for reference SMIRNOFF [`ForceField`](openff.toolkit.typing.engines.smirnoff.forcefield.ForceField) implementation
* Implementation of modular [`ParameterHandler`](openff.toolkit.typing.engines.smirnoff.parameters.ParameterHandler) classes which process the topology to add all necessary forces to the system.
* Implementation of modular [`ParameterIOHandler`](openff.toolkit.typing.engines.smirnoff.io.ParameterIOHandler) classes for reading/writing different serialized SMIRNOFF force field representations
* Introduction of [`Molecule`](openff.toolkit.topology.Molecule) and [`Topology`](openff.toolkit.topology.Topology) classes for representing molecules and biomolecular systems
* New [`ToolkitWrapper`](openff.toolkit.utils.toolkits.ToolkitWrapper) interface to RDKit, OpenEye, and AmberTools toolkits, managed by [`ToolkitRegistry`](openff.toolkit.utils.toolkits.ToolkitRegistry)
* API improvements to more closely follow [PEP8](https://www.python.org/dev/peps/pep-0008/) guidelines
* Improved documentation and examples

## 0.1.0

This is an early preview release of the toolkit that matches the functionality described in the preprint describing the SMIRNOFF v0.1 force field format: [[DOI]](https://doi.org/10.1101/286542).

### New features

This release features additional documentation, code comments, and support for automated testing.

### Bugfixes

Treatment of improper torsions

A significant (though currently unused) problem in handling of improper torsions was corrected.
Previously, non-planar impropers did not behave correctly, as six-fold impropers have two potential chiralities.
To remedy this, SMIRNOFF impropers are now implemented as three-fold impropers with consistent chirality.
However, current force fields in the SMIRNOFF format had no non-planar impropers, so this change is mainly aimed at future work.

```<|MERGE_RESOLUTION|>--- conflicted
+++ resolved
@@ -8,9 +8,6 @@
 
 ## Current development
 
-<<<<<<< HEAD
-- [PR #1808](https://github.com/openforcefield/openff-toolkit/pull/1808): Improves default representation of ValenceDict.
-=======
 * #1798 Adds type annotations to most of the codebase.
 * #1834 Adds `Molecule.get_available_charge_methods` and `BaseWrapper.supported_charge_methods`.
 
@@ -34,6 +31,7 @@
 - [PR #1852](https://github.com/openforcefield/openff-toolkit/pull/1852): Adds the `allow_duplicate_smirks` named
   argument to `ParameterHandler.add_parameter`. Previously it was possible to make a force field with duplicate
   SMIRKS by loading it from file or combining multiple FFs, so this also lets you do it using the API.
+- [PR #1808](https://github.com/openforcefield/openff-toolkit/pull/1808): Improves default representation of ValenceDict.
 
 ### Improved documentation and warnings
 
@@ -59,7 +57,6 @@
 ## 0.15.0
 
 This release adds compatibility with QCFractal >=0.50.0, but removes compatibiltiy with QCFractal <0.50.0.
->>>>>>> 13bebaf7
 
 ### API-breaking changes
 
