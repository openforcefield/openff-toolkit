# Release History

Releases follow the `major.minor.micro` scheme recommended by [PEP440](https://www.python.org/dev/peps/pep-0440/#final-releases), where

* `major` increments denote a change that may break API compatibility with previous `major` releases
* `minor` increments add features but do not break API compatibility
* `micro` increments represent bugfix releases or improvements in documentation

## Current development

<<<<<<< HEAD
### New features
- [PR #1565](https://github.com/openforcefield/openff-toolkit/pull/1565): Adds :py:meth:`Topology.from_pdb`
=======
### Behavior changes
- [PR #1569](https://github.com/openforcefield/openff-toolkit/pull/1569): Several instances of `Exception` being raised are now replaced with other exceptions being raised.

### Improved documentation and warnings

- [PR #1564] Improve documentation of conformer selection in `Molecule.assign_partial_charges()`
>>>>>>> 3c22bc0a

## 0.12.1

### New features
- [PR #1502](https://github.com/openforcefield/openff-toolkit/pull/1502): Adds Gasteiger charge computation using the RDKit backend.
- [PR #1498](https://github.com/openforcefield/openff-toolkit/pull/1498): `Molecule.remap()` now supports partial mappings with the `partial` argument.
- [PR #1528](https://github.com/openforcefield/openff-toolkit/pull/1528): `Topology.box_vectors` are can now be set with `openmm.unit.Quantity`s, which are internally converted.

### Behavior changes
- [PR #1498](https://github.com/openforcefield/openff-toolkit/pull/1498): New, more complete, and more descriptive errors for `Molecule.remap()`.
- [PR #1525](https://github.com/openforcefield/openff-toolkit/pull/1525): Some unreleased force fields previously accessible from `"openff/toolkit/data/test_forcefields/"` are no longer implicitly available to the `ForceField` constructor.
- [PR #1545](https://github.com/openforcefield/openff-toolkit/pull/1545): Replaced the logic that sorts `HierarchyElements` with dedicated code in the OpenFF Toolkit instead of relying on deprecated features in the `packaging` module.


### Bugfixes

- [PR #1543](https://github.com/openforcefield/openff-toolkit/pull/1543): Fixes a bug in which plugins are not loaded if a `ForceField` is constructed prior without plugins.

### Improved documentation and warnings
- [PR #1498](https://github.com/openforcefield/openff-toolkit/pull/1498): Improved documentation for `Molecule.remap()`, `Molecule.from_smiles()`, and `Molecule.from_mapped_smiles()`, emphasizing the relationships between these methods. In particular, the documentation now clearly states that `from_smiles()` will not reorder atoms based on SMILES atom mapping.
- [PR #1525](https://github.com/openforcefield/openff-toolkit/pull/1525): Improves reporting failures when loading force fields.
- [PR #1513](https://github.com/openforcefield/openff-toolkit/pull/1513): Improves error messages and documentation around supported aromaticity models (currently only "OEAroModel_MDL").


## 0.12.0

### New features
- [PR #1484](https://github.com/openforcefield/openff-toolkit/pull/1484): A `positions` argument has been added to `Topology.from_openmm()` and `Topology.from_mdtraj()`, which allows the topology's positions to be set more conveniently.
- [PR #1468](https://github.com/openforcefield/openff-toolkit/pull/1468): Track which `ParameterHandler`s are loaded as plugins.

### Behavior changes
- [PR #1481](https://github.com/openforcefield/openff-toolkit/pull/1481):
  Removes `compute_partial_charges_am1bcc`, which was deprecated in 0.11.0.
- [PR #1466](https://github.com/openforcefield/openff-toolkit/pull/1466):
  Replaces the use of `collections.OrderedDict` throughout the toolkit with
  the built-in `dict`.
  `attach_units`, `detach_units`, and `extract_serialized_units_from_dict` have been removed from
  `openff.toolkit.utils.utils`.
- [PR #1472](https://github.com/openforcefield/openff-toolkit/pull/1472):
  Removes [`ParameterHandler._VALENCE_TYPE`] and the same attribute of its subclasses, which were
  previously not used. Also deprecates `ChemicalEnvironment` and, by extension, the
  `openff.toolkit.typing.chemistry` submodule.

[`ChemicalEnvironment`]: ChemicalEnvironment
[`ParameterHandler._VALENCE_TYPE`]: ParameterHandler._VALENCE_TYPE


### Bugfixes
- [PR #1476](https://github.com/openforcefield/openff-toolkit/pull/1476): Fixes
  [#1475](https://github.com/openforcefield/openff-toolkit/issues/1475) by also registering
  a `ParameterHandler`'s class when calling `ForceField.register_parameter_handler`.
- [PR #1480](https://github.com/openforcefield/openff-toolkit/pull/1480): Fixes
  [#1479](https://github.com/openforcefield/openff-toolkit/issues/1479) by requiring that `Atom.atomic_number` is a positive integer.
- [PR #1494](https://github.com/openforcefield/openff-toolkit/pull/1494): Fixes
  [#1493](https://github.com/openforcefield/openff-toolkit/issues/1493) in which some OFFXML file
  contents were parsed to `unit.Quantity` objects despite not representing physical quantities.

[`Atom.atomic_number`]: Atom.atomic_number

### Improved documentation and warnings
- [PR #1484](https://github.com/openforcefield/openff-toolkit/pull/1484): The docstrings for `Topology.from_openmm()` and `Topology.from_mdtraj()` have been improved.
- [PR #1483](https://github.com/openforcefield/openff-toolkit/pull/1483): Simplified and clarified errors and warnings related to undefined stereochemistry with RDKit.

## 0.11.4 Bugfix release

### Behavior changes
- [PR #1462](https://github.com/openforcefield/openff-toolkit/pull/1462): Makes residue
  numbers added by `Molecule.perceive_residues` strings (previously they were ints), to 
  match the behavior of `Topology.from_openmm` and other hierarchy info-setting methods. 

### Bugfixes
- [PR #1459](https://github.com/openforcefield/openff-toolkit/pull/1459): Fixes
  [#1430](https://github.com/openforcefield/openff-toolkit/issues/1430), where 
  `Topology.from_openmm` would mis-assign atom names (and probably also 
  hierarchy metadata as well).
- [PR #1462](https://github.com/openforcefield/openff-toolkit/pull/1462): Fixes
  [#1461](https://github.com/openforcefield/openff-toolkit/issues/1461), where the 
  default `Molecule.residues` iterator wouldn't sort by residue number correctly 
  when residue information was added by `Molecule.perceive_residues`.


## 0.11.3 Bugfix release


- [PR #1460](https://github.com/openforcefield/openff-toolkit/pull/1460): Disables error causing 
  [Issue #1432](https://github.com/openforcefield/openff-toolkit/issues/1432), where 
  `Molecule.from_polymer_pdb` would sometimes issue stereochemistry errors when reading valid 
  PDBs using the RDKit backend.  


### Bugfixes
- [PR #1436](https://github.com/openforcefield/openff-toolkit/pull/1436): Fix a small bug introduced in 0.11.2, where running with OpenEye installed but not licensed could lead to a crash.
- [PR #1444](https://github.com/openforcefield/openff-toolkit/pull/1444): Update for pint 0.20.

### Examples updates
- [PR #1447](https://github.com/openforcefield/openff-toolkit/pull/1447): Fixed units of tolerance used in OpenMM minimization in Toolkit Showcase example notebook (from @ziyuanzhao2000)

### Improved documentation and warnings
- [PR #1442](https://github.com/openforcefield/openff-toolkit/pull/1442): Doctests added to CI, leading to numerous fixed docstrings and examples therein.

### Miscellaneous
- [PR #1413](https://github.com/openforcefield/openff-toolkit/pull/1413): Remove some large and unused data files from the test suite.
- [PR #1434](https://github.com/openforcefield/openff-toolkit/pull/1434): Remove dependency on `typing_extensions`.

## 0.11.2 Bugfix release

### Behavior changes
- [PR #1421](https://github.com/openforcefield/openff-toolkit/pull/1421): Allow `Molecule.from_rdkit()` to load D- and F- block radicals, which cannot have implicit hydrogens.

### Bug fixes
- [PR #1417](https://github.com/openforcefield/openff-toolkit/pull/1417): Ensure the properties dict is copied when a `Molecule` is.

### Improved documentation and warnings
- [PR #1426](https://github.com/openforcefield/openff-toolkit/pull/1426): A warning about OpenEye Toolkits being unavailable is only emitted when they are installed but the license file is not found.

## 0.11.1 Minor release forbidding loading radicals

### Behavior changes
- [PR #1398](https://github.com/openforcefield/openff-toolkit/pull/1398): Updates the [`Bond.bond_order`] setter to only accept int values.
- [PR #1236](https://github.com/openforcefield/openff-toolkit/pull/1236): [`from_rdkit`] and [`from_openeye`] now 
  raise an `RadicalsNotSupportedError` when loading radicals. It's not clear that the OpenFF Toolkit was ever safely 
  handling radicals - they appear to be the root cause of many instances of unintended hydrogen addition and other 
  connection table changes. If this change affects a workflow that was previously working correctly, please let us 
  know on [this issue](https://github.com/openforcefield/openff-toolkit/issues/1075) so we can refine this behavior. 

### Examples changed
- [PR #1236](https://github.com/openforcefield/openff-toolkit/pull/1236): `examples/check_dataset_parameter_coverage` has
  been deprecated. 

[`Bond.bond_order`]: Bond.bond_order
[`from_rdkit`]: Molecule.from_rdkit
[`from_openeye`]: Molecule.from_openeye

### Bug fixes
- [PR #1400](https://github.com/openforcefield/openff-toolkit/pull/1400): Fixes a bug where `Molecule.from_pdb_and_smiles` could incorrectly order coordinates.
- [PR #1404](https://github.com/openforcefield/openff-toolkit/pull/1404): Support default hierarchy schemes in outputs of `Molecule.from_pdb_and_smiles()` and `Topology.from_openmm()`

## 0.11.0 Major release adding support for proteins and refactoring the Topology class.

## Migration guide

### New [`Molecule.from_polymer_pdb()`] method for loading proteins from PDB files

The Toolkit now supports loading protein PDB files through the [`Molecule.from_polymer_pdb()`] class method. For now, PDB files must consist of only a single protein molecule composed only of the 20 standard amino acids, their common protonated and deprotonated conjugates, and the N-methyl and acetyl caps.

[`Molecule.from_polymer_pdb()`]: Molecule.from_polymer_pdb

### Important API points re-exported from `openff.toolkit`

A number of commonly used API points have been re-exported from the package root. This should make using the Toolkit simpler for most people. The previous API points remain available. These API points are lazy-loaded so that parts of the toolkit can still be loaded without loading the entire code-base.

The most important of these are the `ForceField`, `Molecule`, and `Topology` classes:

```diff
- from openff.toolkit.typing.engines.smirnoff import ForceField
- from openff.toolkit.topology import Molecule, Topology
+ from openff.toolkit import ForceField, Molecule, Topology
```

A number of other useful API points are also available through this mechanism:

```diff
- from openff.toolkit.typing.engines.smirnoff import get_available_force_fields
- from openff.toolkit.utils.toolkits import (
-     GLOBAL_TOOLKIT_REGISTRY,
-     AmberToolsToolkitWrapper,
-     BuiltInToolkitWrapper,
-     OpenEyeToolkitWrapper,
-     RDKitToolkitWrapper,
-     ToolkitRegistry,
- )
+ from openff.toolkit import (
+     get_available_force_fields,
+     GLOBAL_TOOLKIT_REGISTRY,
+     AmberToolsToolkitWrapper,
+     BuiltInToolkitWrapper,
+     OpenEyeToolkitWrapper,
+     RDKitToolkitWrapper,
+     ToolkitRegistry,
+ )
```

The `topology`, `typing`, and `utils` modules can also be lazy loaded after importing only the top-level module:

```diff
- import openff.toolkit.topology
+ import openff.toolkit
  atom = openff.toolkit.topology.Atom()
```

### Units

The use of OpenMM units has been replaced by the new OpenFF Units package, based on Pint.

Import the [unit registry](https://pint.readthedocs.io/en/stable/developers_reference.html?highlight=unitregistry#pint.UnitRegistry) provided by `openff-units`:

```
from openff.units import unit
```

Create a `unit.Quantity` object:
```
value = unit.Quantity(1.0, unit.nanometer)  # or 1.0 * unit.nanometer
```

Inspect the value and unit of this quantity:
```
print(value.magnitude)  # or value.m
# 1.0
print(value.units)
# <Unit('nanometer')>
```

Convert to compatible units:
```
converted = value.to(unit.angstrom)
print(converted)
# 10.0 <Unit('angstrom')>
```

Report the value in compatible units:
```
print(value.m_as(unit.angstrom))  # Note that value.magnitude_as() does not exist
# 10.0 <Unit('angstrom')>
```

Convert to and from OpenMM quantities:
```
from openff.units.openmm import to_openmm, from_openmm
value_openmm = to_openmm(value)
print(value_openmm)
# Quantity(value=1.0, unit=nanometer)
print(type(value_openmm))
# 1.0 <Unit('nanometer')>
value_roundtrip = from_openmm(value_openmm)
print(value_roundtrip)
# 1.0 <Unit('nanometer')>
```

#### Breaking change: Removal of `openff.toolkit.utils.check_units_are_compatible()`

The `openff.toolkit.utils.check_units_are_compatible()` function has been removed. Use [`openff.units.Quantity.is_compatible_with()`] and [`openff.units.openmm.from_openmm()`] instead:

```diff
- check_units_are_compatible("length", length, openmm.unit.angstrom)
+ from_openmm(length).is_compatible_with(openff.units.unit.angstrom)
```

[`openff.units.Quantity.is_compatible_with()`]: openff.units.Quantity.is_compatible_with
[`openff.units.openmm.from_openmm()`]: openff.units.openmm.from_openmm

### Breaking change: Interchange now responsible for system parametrization

Code for applying parameters to topologies has been removed from the Toolkit. This is now the responsibility of [OpenFF Interchange]. This change improves support for working with parametrized systems (through the [`Interchange`] class), and adds support for working with simulation engines other than OpenMM.

The [`ForceField.create_interchange()`] method has been added, and the [`ForceField.create_openmm_system()`] method now uses Interchange under the hood.

As part of this change, the `UnsupportedKeywordArgumentsError` has been removed;
passing unknown arguments to `create_openmm_system` now raises a `TypeError`, as is normal in Python.

The following classes and methods have been **removed** from `openff.toolkit.typing.engines.smirnoff.parameters`:
- `NonintegralMoleculeChargeException`
- `NonbondedMethod`
- `ParameterHandler.assign_parameters()`
- `ParameterHandler.postprocess_system()`
- `ParameterHandler.check_partial_bond_orders_from_molecules_duplicates()`
- `ParameterHandler.assign_partial_bond_orders_from_molecules()`

In addition, the `ParameterHandler.create_force()` method has been deprecated and its functionality has been removed. It will be removed in a future release. 

The `return_topology` argument of `create_openmm_system` has also been deprecated, and will be removed in 0.12.0. To create an OpenMM topology, use `Interchange`:

```diff
- omm_sys, off_top = force_field.create_openmm_system(
-     topology,
-     return_topology=True,
- )
- omm_top = off_top.to_openmm()
+ interchange = force_field.create_interchange(topology)
+ omm_sys = interchange.to_openmm(combine_nonbonded_forces=True)
+ omm_top = interchange.to_openmm_topology()
```

If you need access to the modified OpenFF topology for some other reason, create an `Interchange` and retrieve it there:

```diff
- omm_sys, off_top = force_field.create_openmm_system(
-     topology,
-     return_topology=True,
- )
+ interchange = force_field.create_interchange(topology)
+ off_top = interchange.topology
+ omm_sys = interchange.to_openmm(combine_nonbonded_forces=True)
```

[`Interchange`]: openff.interchange.Interchange
[`ForceField.create_interchange()`]: openff.toolkit.typing.engines.smirnoff.forcefield.ForceField.create_interchange
[`ForceField.create_openmm_system()`]: openff.toolkit.typing.engines.smirnoff.forcefield.ForceField.create_openmm_system
[OpenFF Interchange]: https://docs.openforcefield.org/interchange

### Breaking change: `Topology` molecule representation

`Topology` objects now store complete copies of their constituent `Molecule` objects, rather than using simplified classes specific to `Topology`. This dramatically simplifies the code base and allows the use of the full `Molecule` API on molecules inside topologies.

The following classes have been **removed**:
- `TopologyAtom` (use [`Atom`](Atom) instead)
- `TopologyBond` (use [`Bond`](Bond) instead)
- `TopologyMolecule` (use [`Molecule`](Molecule) instead)

The following properties have been **deprecated** and will be removed in a future release:
- `Topology.n_topology_atoms` (use [`Topology.n_atoms`](Topology.n_atoms) instead)
- `Topology.topology_atoms` (use [`Topology.atoms`](Topology.atoms) instead)
- `Topology.n_topology_bonds` (use [`Topology.n_bonds`](Topology.n_bonds) instead)
- `Topology.topology_bonds` (use [`Topology.bonds`](Topology.bonds) instead)
- `Topology.n_topology_particles` (use [`Topology.n_particles`](Topology.n_particles) instead)
- `Topology.topology_particles` (use [`Topology.particles`](Topology.particles) instead)
- `Topology.reference_molecules` (use [`Topology.unique_molecules`](Topology.unique_molecules) instead)
- `Topology.n_reference_molecules` (use [`Topology.n_unique_molecules`](Topology.n_unique_molecules) instead)
- `Topology.n_topology_molecules` (use [`Topology.n_molecules`](Topology.n_molecules) instead)
- `Topology.topology_molecules` (use [`Topology.molecules`](Topology.molecules) instead)
- `Topology.n_particles` (use [`Topology.n_atoms`](Topology.n_atoms) instead)
- `Topology.particles` (use [`Topology.atoms`](Topology.atoms) instead)
- `Topology.particle_index` (use [`Topology.atom_index`](Topology.atom_index) instead)

In addition, the [`Topology.identical_molecule_groups`] property has been added, to facilitate iterating over copies of isomorphic molecules in a `Topology`.

[`Topology.identical_molecule_groups`]: Topology.identical_molecule_groups

### Breaking change: Removed virtual site handling from topologies

To maintain a clear distinction between a model and the chemistry it represents, virtual site handling has been removed from the Toolkit's `Topology` and `Molecule` classes. Virtual site support remains in the force field side of the toolkit, but creating virtual sites for particular molecules is now the responsibility of OpenFF Interchange. This allows the same `Topology` to be used for force fields that use different virtual sites; for example, a topology representing a solvated protein might be parametrized separately with a 3-point and 4-point water model.

As part of this change, the distinction between `Atom` and `Particle` is deprecated. The `Particle` class will be removed in a future release.

The following classes have been **removed**:
- `BondChargeVirtualSite`
- `DivalentLonePairVirtualSite`
- `MonovalentLonePairVirtualSite`
- `TrivalentLonePairVirtualSite`
- `VirtualParticle`
- `VirtualSite`
- `TopologyVirtualParticle`
- `TopologyVirtualSite`

The following methods and properties have been **removed**:
- `Atom.add_virtual_site()`
- `Atom.virtual_sites`
- `FrozenMolecule.compute_virtual_site_positions_from_conformer()`
- `FrozenMolecule.compute_virtual_site_positions_from_atom_positions()`
- `FrozenMolecule.n_virtual_sites`
- `FrozenMolecule.n_virtual_particles`
- `FrozenMolecule.virtual_sites()`
- `Molecule.add_bond_charge_virtual_site()`
- `Molecule.add_monovalent_lone_pair_virtual_site()`
- `Molecule.add_divalent_lone_pair_virtual_site()`
- `Molecule.add_trivalent_lone_pair_virtual_site()`
- `Molecule.add_bond_charge_virtual_site()`
- `Topology.n_topology_virtual_sites`
- `Topology.topology_virtual_sites`
- `Topology.virtual_site()`
- `Topology.add_particle()`

The following properties have been **deprecated** and will be removed in a future release:

- `Molecule.n_particles` (use [`Molecule.n_atoms`](Molecule.n_atoms) instead)
- `Molecule.particles` (use [`Molecule.atoms`](Molecule.atoms) instead)
- `Molecule.particle` (use [`Molecule.atom`](Molecule.atom) instead)
- `Molecule.particle_index` (use [`Topology.n_atoms`](Topology.n_atoms) instead)

### Atom metadata and hierarchy schemes for iterating over residues, chains, etc.

The new `Atom.metadata` attribute is a dictionary that can store arbitrary metadata. Atom metadata commonly includes residue names, residue sequence numbers, chain identifiers, and other metadata that is not essential to the functioning of the Toolkit. Metadata can then be passed on when a `Molecule` is converted to another package; see [](users/molecule_conversion).

Metadata can also support iteration through the [`HierarchyScheme`](openff.toolkit.topology.HierarchyScheme) class. A hierarchy scheme is defined by some uniqueness criteria. Iterating over the scheme iterates over groups of atoms that have identical metadata values for the defined uniqueness criteria. For more information, see the API docs for [`HierarchyScheme`](openff.toolkit.topology.HierarchyScheme) and its related methods.

### Breaking change: Removed `Topology.charge_model` and `Topology.fractional_bond_order_model`

Due to flaws in previous versions of the OFF Toolkit, these properties never had an effect on the assigned parameters. To resolve this bug and maintain a clear distinction between a model and the chemistry it represents, the `Topology.charge_model` and `Topology.fractional_bond_order_model` properties have been removed. Charge models and FBOs are now the responsibility of the ForceField.

### Breaking change: Removed `Atom.element`

`Atom.element` has been removed to reduce our dependency on OpenMM for core functions:

```diff
- atomic_number = atom.element.atomic_number
+ atomic_number = atom.atomic_number
- atom_mass = atom.element.mass
+ atom_mass = atom.mass
- atom_elem_symbol = atom.element.symbol
+ atom_elem_symbol = atom.symbol
```

### `Topology.to_file()`

The [`Topology.to_file()`](openff.toolkit.topology.Topology.to_file) method has been significantly revised, including three breaking changes.

#### Breaking change: `filename` argument renamed `file`

The `filename` argument has been renamed `file`, and now supports file-like objects in addition to file names:

```diff
-  topology.to_file(filename="out.pdb", positions=xyz)
+  topology.to_file(file="out.pdb", positions=xyz)
```

#### Breaking change: Atom names guaranteed unique per residue by default

The default behavior is now to ensure that atom names are unique within a residue, rather than within a molecule. The `ensure_unique_atom_names` argument has been added to control this behavior. The previous behavior can be achieved by passing `True` to `ensure_unique_atom_names`:

```diff
- topology.to_file("out.pdb", xyz)
+ topology.to_file("out.pdb", xyz, ensure_unique_atom_names=True)
```

The `ensure_unique_atom_names` argument can also take the name of a `HierarchyScheme`, in which case atom names will be unique within the elements of that scheme (instead of within the atoms of a molecule). If the scheme is missing from a molecule, atom names will be unique within that molecule. The default value of this argument is `"residues"` to preserve atom names from the PDB.

#### Breaking change: `keepIds` argument renamed `keep_ids`

The `keepIds` argument has been renamed to the more Pythonic `keep_ids`. Its behavior and position in the argument list has not changed.

```diff
- topology.to_file("out.pdb", xyz, keepIds=True)
+ topology.to_file("out.pdb", xyz, keep_ids=True)
```

#### Non-breaking changes

In addition to these breaking changes, the `positions` argument is now optional. If it is not provided, positions will be taken from the first conformer of each molecule in the topology. If any molecule has no conformers, an error will be raised.

### Positions in topologies

The [`Topology.get_positions()`] and [`Topology.set_positions()`] methods have been added to facilitate working with coordinates in topologies. A topology's positions are defined by the zeroth conformer of each molecule. If any molecule lacks conformers, the entire topology has no positions.

[`Topology.get_positions()`]: Topology.get_positions
[`Topology.set_positions()`]: Topology.set_positions

### Parameter types moved out of handler classes

To facilitate their discovery and documentation, re-exports for the `ParameterType` classes have been added to the `openff.toolkit.typing.engines.smirnoff.parameters` module. Previously, they were accessible only within their associated `ParameterHandler` classes. This is not a breaking change.

```diff
- from openff.toolkit.typing.engines.smirnoff.parameters import BondHandler
- BondType = BondHandler.BondType
+ from openff.toolkit.typing.engines.smirnoff.parameters import BondType
```

### Breaking change: `MissingDependencyError` renamed `MissingPackageError`

The `MissingDependencyError` exception has been renamed [`MissingPackageError`] to better reflect its purpose.

```diff
  try:
      ...
- except MissingDependencyError:
+ except MissingPackageError:
      pass
```

[`MissingPackageError`]: openff.toolkit.utils.exceptions.MissingPackageError

### `compute_partial_charges_am1bcc()` deprecated

The `compute_partial_charges_am1bcc()` methods of the `Molecule`, `AmberToolsToolkitWrapper` and `OpenEyeToolkitWrapper` classes have been deprecated and will be removed in a future release. Their functionality has been incorporated into [`assign_partial_charges()`] for more consistency with other charge generation methods:

```diff
- mol.compute_partial_charges_am1bcc()
+ mol.assign_partial_charges(partial_charge_method='am1bcc')
```

[`assign_partial_charges()`]: Molecule.assign_partial_charges


### Additional changes and bugfixes

- [PR #1105](https://github.com/openforcefield/openff-toolkit/pull/1105), [PR #1195](https://github.com/openforcefield/openff-toolkit/pull/1195), [PR #1301](https://github.com/openforcefield/openff-toolkit/pull/1301), [PR #1331](https://github.com/openforcefield/openff-toolkit/pull/1331), [PR #1322](https://github.com/openforcefield/openff-toolkit/pull/1322), [PR #1372](https://github.com/openforcefield/openff-toolkit/pull/1372): Add `Molecule.from_polymer_pdb`
- [PR #1377](https://github.com/openforcefield/openff-toolkit/pull/1377): Adds 
  `Topology.unique_molecules`, which largely replaces `Topology.reference_molecules`. 
- [PR #1313](https://github.com/openforcefield/openff-toolkit/pull/1313): Fixes 
  [Issue #1287](https://github.com/openforcefield/openff-toolkit/issues/1287), where  
  `OpenEyeToolkitWrapper.assign_partial_charges` didn't request symmetrized charges when
  the charge model was set to `AM1-Mulliken`.
- [PR #1348](https://github.com/openforcefield/openff-toolkit/pull/1348): Allows
  `pathlib.Path` objects to be passed to
  [`Molecule.from_file`](openff.toolkit.topology.Molecule.from_file).
- [PR #1276](https://github.com/openforcefield/openff-toolkit/pull/1276): Removes the
  `use_interchange` argument to
  [`create_openmm_system`](openff.toolkit.typing.engines.smirnoff.ForceField.create_openmm_system).
  Deletes the `create_force` and `postprocess_system` methods of `ParameterHandler`
  [`ParameterHandler.create_force`](openff.toolkit.typing.engines.smirnoff.parameters.ParameterHandler.create_force),
  [`ParameterHandler.postprocess_system`](openff.toolkit.typing.engines.smirnoff.parameters.ParameterHandler.postprocess_system) and other methods related to creating OpenMM systems and forces. This is now handled in Interchange.
- [PR #1303](https://github.com/openforcefield/openff-toolkit/pull/1303): Deprecates `Topology.particles`,
  `Topology.n_particles`, `Topology.particle_index` as `Molecule` objects do not store virtual sites,
  only atoms.
- [PR #1297](https://github.com/openforcefield/openff-toolkit/pull/1297): Drops support
  for Python 3.7, following [NEP-29](https://numpy.org/neps/nep-0029-deprecation_policy.html).
- [PR #1194](https://github.com/openforcefield/openforcefield/pull/1194): Adds
  [`Topology.__add__`](openff.toolkit.topology.Topology.__add__), allowing `Topology` objects to be
  added together, including added in-place, using the `+` operator.
- [PR #1277](https://github.com/openforcefield/openff-toolkit/pull/1277): Adds support for version
  0.4 of the `<Electrostatics>` section of the SMIRNOFF specification.
- [PR #1279](https://github.com/openforcefield/openforcefield/pull/1279):
  [`ParameterHandler.version`](openff.toolkit.typing.engines.smirnoff.parameters.ParameterHandler.version)
  and the ``.version`` attribute of its subclasses is now a
  [``Version``](https://packaging.pypa.io/en/latest/version.html#packaging.version.Version)
  object. Previously it was a string, which is not safe for
  [PEP440](https://www.python.org/dev/peps/pep-0440/#final-releases)-style versioning.
- [PR #1250](https://github.com/openforcefield/openff-toolkit/pull/1250): Adds support for
  `return_topology` in the Interchange code path in
  [`create_openmm_system`](openff.toolkit.typing.engines.smirnoff.ForceField.create_openmm_system).
- [PR #964](https://github.com/openforcefield/openff-toolkit/pull/964): Adds initial implementation
  of atom metadata dictionaries.
- [PR #1097](https://github.com/openforcefield/openff-toolkit/pull/1097): Deprecates TopologyMolecule.
- [PR #1097](https://github.com/openforcefield/openff-toolkit/pull/1097): Topology.from_openmm
  is no longer guaranteed to maintain the ordering of bonds, but now explicitly guarantees that it maintains
  the order of atoms (Neither of these ordering guarantees were explicitly documented before, but this may be a
  change from the previous behavior).
- [PR #1165](https://github.com/openforcefield/openforcefield/pull/1165): Adds the boolean argument
  `use_interchange` to
  [`create_openmm_system`](openff.toolkit.typing.engines.smirnoff.ForceField.create_openmm_system)
  with a default value of False. Setting it to True routes `openmm.System` creation through
  Interchange.
- [PR #1192](https://github.com/openforcefield/openforcefield/pull/1192): Add re-exports for core classes to the new
  `openff.toolkit.app` module and re-exports for parameter types to the new `openff.toolkit.topology.parametertypes` module.
  This does not affect existing paths and gives some new, easier to remember paths to core objects.
- [PR #1198](https://github.com/openforcefield/openforcefield/pull/1198): Ensure the vdW switch
  width is correctly set and enabled.
- [PR #1213](https://github.com/openforcefield/openff-toolkit/pull/1213): Removes
  `Topology.charge_model` and `Topology.fractional_bond_order_model`.
- [PR #1140](https://github.com/openforcefield/openff-toolkit/pull/1140): Adds the `Topology.identical_molecule_groups` property, which provides a way of grouping the instances of a specific chemical species in the topology.
- [PR #1200](https://github.com/openforcefield/openforcefield/pull/1200): Fixes a bug
  ([Issue #1199](https://github.com/openforcefield/openff-toolkit/issues/428)) in which library
  charges were ignored in some force fields, including `openff-2.0.0` code name "Sage." This resulted in
  the TIP3P partial charges included Sage not being applied correctly in versions 0.10.1 and 0.10.2 of the
  OpenFF Toolkit. This regression was not present in version 0.10.0 and earlier and therefore is not
  believed to have any impact on the fitting or benchmarking of the first release of Sage (version
  2.0.0). The change causing regression only affected library charges and therefore no other
  parameter types are believed to be affected.
- [PR #1346](https://github.com/openforcefield/openff-toolkit/pull/1346): Conformer generation with RDKit
  will use `useRandomCoords=True` on a second attempt if the first attempt fails, which sometimes
  happens with large molecules.
- [PR #1277](https://github.com/openforcefield/openff-toolkit/pull/1277): Version 0.3 `<Electrostatics>`
  sections of OFFXML files will automatically be up-converted (in memory) to version 0.4 according
  to the recomendations provided in
  [OFF-EP 0005](https://openforcefield.github.io/standards/enhancement-proposals/off-ep-0005/). Note
  this means the `method` attribute is replaced by `periodic_potential`, `nonperiodic_potential`,
  and `exception_potential`.
- [PR #1277](https://github.com/openforcefield/openff-toolkit/pull/1277): Fixes a bug in which
  attempting to convert
  [`ElectrostaticsHandler.switch_width`](openff.toolkit.typing.engines.smirnoff.parameters.ElectrostaticsHandler)
  did nothing.
- [PR #1130](https://github.com/openforcefield/openforcefield/pull/1130): Running unit tests will
  no longer generate force field files in the local directory.
- [PR #1182](https://github.com/openforcefield/openforcefield/pull/1182): Removes `Atom.element`,
  thereby also removing `Atom.element.symbol`, `Atom.element.mass` and `Atom.element.atomic_number`.
  These are replaced with corresponding properties directly on the
  [`Atom`](openff.toolkit.topology.molecule.Atom) class:
  [`Atom.symbol`](openff.toolkit.topology.molecule.Atom.symbol),
  [`Atom.mass`](openff.toolkit.topology.molecule.Atom.mass), and
  [`Atom.atomic_number`](openff.toolkit.topology.molecule.Atom.atomic_number).
- [PR #1209](https://github.com/openforcefield/openforcefield/pull/1209): Fixes
  [Issue #1073](https://github.com/openforcefield/openff-toolkit/issues/1073), where the
  `fractional_bondorder_method` kwarg to the 
  [`BondHandler`](openff.toolkit.typing.engines.smirnoff.parameters.BondHandler) initializer 
  was being ignored.
- [PR #1214](https://github.com/openforcefield/openforcefield/pull/1214): A long overdue fix
  for [Issue #837](https://github.com/openforcefield/openff-toolkit/issues/837)! If OpenEye is
  available, the `ToolkitAM1BCCHandler` will use the ELF10 method to select conformers for AM1BCC
  charge assignment. 
- [PR #1160](https://github.com/openforcefield/openforcefield/pull/1160): Fixes the bug identified in
  [Issue #1159](https://github.com/openforcefield/openff-toolkit/issues/1159), in which the order of 
  atoms defining a `BondChargeVirtualSite` (and possibly other virtual sites types too) might be reversed 
  if the `match` attribute of the virtual site has a value of `"once"`.
- [PR #1231](https://github.com/openforcefield/openforcefield/pull/1231): Fixes
  [Issue #1181](https://github.com/openforcefield/openff-toolkit/issues/1181) and
  [Issue #1190](https://github.com/openforcefield/openff-toolkit/issues/1190), where in rare cases 
  double bond stereo would cause `to_rdkit` to raise an error. The transfer of double bond stereochemistry
  from OpenFF's E/Z representation to RDKit's local representation is now handled as a constraint
  satisfaction problem.
- [PR #1368](https://github.com/openforcefield/openff-toolkit/pull/1368): Adds the `Topology.get_positions()` and `Topology.set_positions()` methods for working with topology positions. Positions are represented as the first conformer of each molecule in the topology.
- [PR #1368](https://github.com/openforcefield/openff-toolkit/pull/1368): Allows setting the `ensure_unique_atom_names` argument of `Topology.to_openmm()`to the name of a hierarchy scheme, in which case atom names are guaranteed unique per element of that scheme rather than per molecule. Changes the default value to `"residues"`.
- [PR #1368](https://github.com/openforcefield/openff-toolkit/pull/1368): Adds the `ensure_unique_atom_names` argument to the `Topology.to_file()`, which mimics the same argument in `Topology.to_openmm()`. Renames the `keepIds` argument to `keep_ids`. Renames the `filename` argument to `file` and allows a file-like object to be passed instead of a filename. Makes the `positions` argument optional; if it is not given, positions are take from the first conformer of each molecule in the Topology.
- [PR #1290](https://github.com/openforcefield/openforcefield/pull/1290): Fixes
  [Issue #1216](https://github.com/openforcefield/openff-toolkit/issues/1216) by adding internal logic to handle
  the possibility that multiple vsites share the same parent atom, and makes the return value of 
  `VirtualSiteHandler.find_matches` be closer to the base class.

### Examples added

- [PR #1113](https://github.com/openforcefield/openff-toolkit/pull/1113): Updates the Amber/GROMACS
  example to use Interchange.

- [PR #1368](https://github.com/openforcefield/openff-toolkit/pull/1368): Updates the Toolkit showcase with the new polymer handling and Interchange support

### Tests updated

- [PR #1188](https://github.com/openforcefield/openff-toolkit/pull/1188): Add an `<Electrostatics>`
  section to the TIP3P force field file used in testing (`test_forcefields/tip3p.offxml`)



## 0.10.5 Bugfix release

- [PR #1252](https://github.com/openforcefield/openforcefield/pull/1252): Refactors virtual 
  site support, resolving
  [Issue #1235](https://github.com/openforcefield/openff-toolkit/issues/1235), 
  [Issue #1233](https://github.com/openforcefield/openff-toolkit/issues/1233), 
  [Issue #1222](https://github.com/openforcefield/openff-toolkit/issues/1222),
  [Issue #1221](https://github.com/openforcefield/openff-toolkit/issues/1221), and
  [Issue #1206](https://github.com/openforcefield/openff-toolkit/issues/1206).
  
  - Attempts to make virtual site handler more resilient through code simplification.
  - Virtual sites are now associated with a particular 'parent' atom, rather than with a set of atoms. In particular, when checking if a v-site has been assigned we now only check the main 'parent' atom associated with the v-site, rather than all additional orientation atoms. As an example, if a force field contained a bond-charge v-site that matches [O:1]=[C:2] and a monovalent lone pair that matches [O:1]=[C:2]-[*:3] in that order, then only the monovalent lone pair will be assigned to formaldehyde as the oxygen is the main atom that would be associated with both v-sites, and the monovalent lone pair appears later in the hierarchy. This constitutes a behaviour change over previous versions.
  - All v-site exclusion policies have been removed except for 'parents' which has been updated to match [OFF-EP 0006](https://openforcefield.github.io/standards/enhancement-proposals/off-ep-0006/).
  - checks have been added to enforce that the 'match' keyword complies with the SMIRNOFF spec.
  - Molecule virtual site classes no longer store FF data such as epsilon and sigma.
  - Sanity checks have been added when matching chemical environments for v-sites that ensure the environment looks like one of our expected test cases.
  - Fixes di- and trivalent lone pairs mixing the `:1` and `:2` indices.
  - Fixes trivalent v-site positioning.
  - Correctly splits `TopologyVirtualSite` and `TopologyVirtualParticle` so that virtual particles no longer have attributes such as `particles`, and ensure that indexing methods now work correctly.

## 0.10.4 Bugfix release

### Critical bugfixes

- [PR #1242](https://github.com/openforcefield/openforcefield/pull/1242): Fixes
  [Issue #837](https://github.com/openforcefield/openff-toolkit/issues/837).
  If OpenEye Toolkits are available,
  [`ToolkitAM1BCCHandler`](openff.toolkit.typing.engines.smirnoff.parameters.ToolkitAM1BCCHandler)
  will use the ELF10 method to select conformers for AM1-BCC charge assignment.
- [PR #1184](https://github.com/openforcefield/openforcefield/pull/1184): Fixes
  [Issue #1181](https://github.com/openforcefield/openff-toolkit/issues/1181) and
  [Issue #1190](https://github.com/openforcefield/openff-toolkit/issues/1190), where in rare cases
  double bond stereochemistry would cause
  [`Molecule.to_rdkit`](openff.toolkit.topology.Molecule.to_rdkit) to raise an error. The transfer
  of double bond stereochemistry from OpenFF's E/Z representation to RDKit's local representation is
  now handled as a constraint satisfaction problem.

## 0.10.3 Bugfix release

### Critical bugfixes

- [PR #1200](https://github.com/openforcefield/openforcefield/pull/1200): Fixes a bug
  ([Issue #1199](https://github.com/openforcefield/openff-toolkit/issues/428)) in which library
  charges were ignored in some force fields, including `openff-2.0.0` code name "Sage." This resulted in
  the TIP3P partial charges included Sage not being applied correctly in versions 0.10.1 and 0.10.2 of the
  OpenFF Toolkit. This regression was not present in version 0.10.0 and earlier and therefore is not
  believed to have any impact on the fitting or benchmarking of the first release of Sage (version
  2.0.0). The change causing the regression only affected library charges and therefore no other
  parameter types are believed to be affected.

### API breaking changes
- [PR #855](https://github.com/openforcefield/openff-toolkit/pull/855): In earlier
  versions of the toolkit, we had mistakenly made the assumption that cheminformatics
  toolkits agreed on the number and membership of rings. However we later learned that this
  was not true. This PR removes
  [`Molecule.rings`](openff.toolkit.topology.Molecule.rings) and
  [`Molecule.n_rings`](openff.toolkit.topology.Molecule.n_rings). To find rings in
  a molecule, directly use a cheminformatics toolkit after using
  [`Molecule.to_rdkit`](openff.toolkit.topology.Molecule.to_rdkit) or
  [`Molecule.to_openeye`](openff.toolkit.topology.Molecule.to_openeye).
  [`Atom.is_in_ring`](openff.toolkit.topology.Atom.is_in_ring) and
  [`Bond.is_in_ring`](openff.toolkit.topology.Bond.is_in_ring) are now methods, not properties.

### Behaviors changed and bugfixes

- [PR #1171](https://github.com/openforcefield/openforcefield/pull/1171): Failure of
  [`Molecule.apply_elf_conformer_selection()`] due to excluding all available conformations ([Issue #428](https://github.com/openforcefield/openff-toolkit/issues/428))
  now provides a better error. The `make_carboxylic_acids_cis` argument (`False` by default) has been added to
  [`Molecule.generate_conformers()`] to mitigate a common cause of this error. By setting this argument to `True` in internal use of this method, trans carboxylic
  acids are no longer generated in [`Molecule.assign_partial_charges()`] and
  [`Molecule.assign_fractional_bond_orders()`] methods (though users may still pass trans conformers in, they'll just be pruned by ELF methods). This should work around most instances
  of the OpenEye Omega bug where trans carboxylic acids are more common than they should be.

[`Molecule.apply_elf_conformer_selection()`]: openff.toolkit.topology.Molecule.apply_elf_conformer_selection
[`Molecule.generate_conformers()`]: openff.toolkit.topology.Molecule.generate_conformers
[`Molecule.assign_partial_charges()`]: openff.toolkit.topology.Molecule.assign_partial_charges
[`Molecule.assign_fractional_bond_orders()`]: openff.toolkit.topology.Molecule.assign_fractional_bond_orders

### Behaviors changed and bugfixes
- [PR #1185](https://github.com/openforcefield/openff-toolkit/pull/1185):
  Removed length check in ValenceDict and fixed checking the permutations of dihedrals

### Improved documentation and warnings
- [PR #1172](https://github.com/openforcefield/openff-toolkit/pull/1172): Adding
  discussion about constraints to the FAQ
- [PR #1173](https://github.com/openforcefield/openforcefield/pull/1173): Expand
  on the SMIRNOFF section of the toolkit docs
- [PR #855](https://github.com/openforcefield/openff-toolkit/pull/855): Refactors
  [`Atom.is_in_ring`](openff.toolkit.topology.Atom.is_in_ring) and
  [`Bond.is_in_ring`](openff.toolkit.topology.Bond.is_in_ring) to use corresponding
  functionality in OpenEye and RDKit wrappers.

### API breaking changes
- [PR #855](https://github.com/openforcefield/openff-toolkit/pull/855): Removes
  [`Molecule.rings`](openff.toolkit.topology.Molecule.rings) and
  [`Molecule.n_rings`](openff.toolkit.topology.Molecule.n_rings). To find rings in
  a molecule, directly use a cheminformatics toolkit after using
  [`Molecule.to_rdkit`](openff.toolkit.topology.Molecule.to_rdkit) or
  [`Molecule.to_openeye`](openff.toolkit.topology.Molecule.to_openeye).
  [`Atom.is_in_ring`](openff.toolkit.topology.Atom.is_in_ring) and
  [`Bond.is_in_ring`](openff.toolkit.topology.Bond.is_in_ring) are now methods, not properties.


## 0.10.2 Bugfix release

### API-breaking changes

- [PR #1118](https://github.com/openforcefield/openforcefield/pull/1118):
  [`Molecule.to_hill_formula`](openff.toolkit.topology.Molecule.to_hill_formula) is now a class method
  and no longer accepts input of NetworkX graphs.

### Behaviors changed and bugfixes

- [PR #1160](https://github.com/openforcefield/openforcefield/pull/1160): Fixes a major bug identified in
  [Issue #1159](https://github.com/openforcefield/openff-toolkit/issues/1159), in which the order of
  atoms defining a `BondChargeVirtualSite` (and possibly other virtual sites types too) might be reversed
  if the `match` attribute of the virtual site has a value of `"once"`.
- [PR #1130](https://github.com/openforcefield/openforcefield/pull/1130): Running unit tests will
  no longer generate force field files in the local directory.
- [PR #1148](https://github.com/openforcefield/openforcefield/pull/1148): Adds a new exception
  [`UnsupportedFileTypeError`](openff.toolkit.utils.exceptions.UnsupportedFileTypeError) and
  descriptive error message when attempting to use
  [`Molecule.from_file`](openff.toolkit.topology.Molecule.from_file) to parse XYZ/`.xyz` files.
- [PR #1153](https://github.com/openforcefield/openforcefield/pull/1153): Fixes
  [Issue #1152](https://github.com/openforcefield/openff-toolkit/issues/1052) in which running
  [`Molecule.generate_conformers`](openff.toolkit.topology.Molecule.generate_conformers)
  using the OpenEye backend would use the stereochemistry from an existing conformer instead 
  of the stereochemistry from the molecular graph, leading to undefined behavior if the molecule had a 2D conformer. 
- [PR #1158](https://github.com/openforcefield/openff-toolkit/pull/1158): Fixes the default
  representation of [`Molecule`](openff.toolkit.topology.Molecule) failing in Jupyter notebooks when
  NGLview is not installed.
- [PR #1151](https://github.com/openforcefield/openforcefield/pull/1151): Fixes 
  [Issue #1150](https://github.com/openforcefield/openff-toolkit/issues/1150), in which calling 
  [`Molecule.assign_fractional_bond_orders`](openff.toolkit.topology.Molecule.assign_fractional_bond_orders)
  with all default arguments would lead to an error as a result of trying to lowercase `None`.
- [PR #1149](https://github.com/openforcefield/openforcefield/pull/1149):
  [`TopologyAtom`](openff.toolkit.topology.TopologyAtom),
  [`TopologyBond`](openff.toolkit.topology.TopologyBond), and
  [`TopologyVirtualSite`](openff.toolkit.topology.TopologyVirtualSite) now properly reference their
  reference molecule from their `.molecule` attribute.
- [PR #1155](https://github.com/openforcefield/openforcefield/pull/1155): Ensures big-endian
  byte order of NumPy arrays when serialized to dictionaries or files formats except JSON.
- [PR #1163](https://github.com/openforcefield/openforcefield/pull/1163): Fixes the bug identified in
  [Issue #1161](https://github.com/openforcefield/openff-toolkit/issues/1161), which was caused by the use
  of the deprecated `pkg_resources` package. Now the recommended `importlib_metadata` package is used instead.


### Breaking changes
- [PR #1118](https://github.com/openforcefield/openforcefield/pull/1118):
  [`Molecule.to_hill_formula`](openff.toolkit.topology.Molecule.to_hill_formula) is now a class method
  and no longer accepts input of NetworkX graphs.
- [PR #1156](https://github.com/openforcefield/openforcefield/pull/1156): Removes `ParseError` and
  `MessageException`, which has been deprecated since version 0.10.0.

### Examples added

- [PR #1113](https://github.com/openforcefield/openff-toolkit/pull/1113): Updates the Amber/GROMACS
  example to use Interchange.

## 0.10.1 Minor feature and bugfix release

### Behaviors changed and bugfixes

- [PR #1096](https://github.com/openforcefield/openforcefield/pull/1096): Atom names generated by
  [`Molecule.generate_unique_atom_names`](openff.toolkit.topology.Molecule.generate_unique_atom_names)
  are now appended with an `"x"`. See the linked issue for more details.
- [PR #1050](https://github.com/openforcefield/openforcefield/pull/1050): In
  [`Molecule.generate_conformers`](openff.toolkit.topology.Molecule.generate_conformers), a single
  toolkit wrapper failing to generate conformers is no longer fatal, but if all wrappers in a registry
  fail, then a `ValueError` will be raised. This mirrors the behavior of
  [`Molecule.assign_partial_charges`](openff.toolkit.topology.Molecule.assign_partial_charges).
- [PR #1050](https://github.com/openforcefield/openforcefield/pull/1050): Conformer generation
  failures in
  [`OpenEyeToolkitWrapper.generate_conformers`](openff.toolkit.utils.toolkits.OpenEyeToolkitWrapper.generate_conformers), and
  [`RDKitToolkitWrapper.generate_conformers`](openff.toolkit.utils.toolkits.RDKitToolkitWrapper.generate_conformers)
  now each raise
  [`openff.toolkit.utils.exceptions.ConformerGenerationError`](openff.toolkit.utils.exceptions.ConformerGenerationError)
  if conformer generation fails. The same behavior occurs in
  [`Molecule.generate_conformers`](openff.toolkit.topology.Molecule.generate_conformers), but only
  when the ``toolkit_registry`` argument is a
  [`ToolkitWrapper`](openff.toolkit.utils.toolkits.ToolkitWrapper), not when it is a
  [`ToolkitRegistry`](openff.toolkit.utils.toolkits.ToolkitRegistry). 
- [PR #1046](https://github.com/openforcefield/openforcefield/pull/1046): Changes OFFXML output to
  replace tabs with 4 spaces to standardize representation in different text viewers. 
- [PR #1001](https://github.com/openforcefield/openff-toolkit/pull/1001): RDKit `Mol` objects 
  created through the [`Molecule.to_rdkit()`](openff.toolkit.topology.Molecule.to_rdkit)
  method have the `NoImplicit` property set to `True` on all atoms. This prevents RDKit from
  incorrectly adding hydrogen atoms to to molecule. 
- [PR #1058](https://github.com/openforcefield/openforcefield/pull/1058): Removes the unimplemented methods
  [`ForceField.create_parmed_structure`](openff.toolkit.typing.engines.smirnoff.ForceField.create_parmed_structure),
  [`Topology.to_parmed`](openff.toolkit.topology.Topology.to_parmed), and
  [`Topology.from_parmed`](openff.toolkit.topology.Topology.from_parmed).
- [PR #1065](https://github.com/openforcefield/openforcefield/pull/1065): The example `conformer_energies.py` script
  now uses the Sage 2.0.0 force field.
- [PR #1036](https://github.com/openforcefield/openforcefield/pull/1036): SMARTS matching
  logic for library charges was updated to use only one unique match instead of
  enumerating all possible matches. This results in faster matching, particularly
  with larger molecules. No adverse side effects
  were found in testing, but bad behavior may possibly exist in some unknown cases.
  Note that the default behavior for other parameter handlers was not updated.
- [PR #1001](https://github.com/openforcefield/openff-toolkit/pull/1001): Revamped the 
  [`Molecule.visualize()`](openff.toolkit.topology.Molecule.visualize) method's `rdkit` 
  backend for more pleasing and idiomatic 2D visualization by default.
- [PR #1087](https://github.com/openforcefield/openff-toolkit/pull/1087): Fixes
  [Issue #1073](https://github.com/openforcefield/openff-toolkit/issues/1073) in which
  [`Molecule.__repr__`](openff.toolkit.topology.Molecule.__repr__) fails if the molecule can not be represented as 
  a SMILES pattern. Now, if SMILES generation fails, the molecule will be described by its Hill formula.
- [PR #1052](https://github.com/openforcefield/openff-toolkit/pull/1052): Fixes
  [Issue #986](https://github.com/openforcefield/openff-toolkit/issues/986)
  by raising a subclass of `AttributeError` in
  `_ParameterAttributeHandler.__getattr__`
- [PR #1030](https://github.com/openforcefield/openforcefield/pull/1030): Fixes a bug
  in which the expectations for capitalization for values of `bond_order_model` attributes and 
  keywords are inconsistent.
- [PR #1101](https://github.com/openforcefield/openff-toolkit/pull/1101): Fixes a bug
  in which calling `to_qcschema` on a molecule with no connectivity feeds
  `QCElemental.Molecule` an empty list for the `connectivity` field; now feeds `None`.

### Tests updated
- [PR #1017](https://github.com/openforcefield/openforcefield/pull/1017): Ensures that OpenEye-only CI builds really
  do lack both AmberTools and RDKit.  

### Improved documentation and warnings
 - [PR #1065](https://github.com/openforcefield/openforcefield/pull/1017): Example notebooks were updated to use the
   Sage Open Force Field
 - [PR #1062](https://github.com/openforcefield/openforcefield/pull/1062): 
   Rewrote installation guide for clarity and comprehensiveness.

## 0.10.0 Improvements for force field fitting

### Behaviors changed

- [PR #1021](https://github.com/openforcefield/openforcefield/pull/1021): Renames
  [`openff.toolkit.utils.exceptions.ParseError`](openff.toolkit.utils.exceptions.ParseError) to
  [`openff.toolkit.utils.exceptions.SMILESParseError`](openff.toolkit.utils.exceptions.SMILESParseError) to
  avoid a conflict with an identically-named exception in the SMIRNOFF XML parsing code.
- [PR #1021](https://github.com/openforcefield/openforcefield/pull/1021): Renames and moves
  [`openff.toolkit.typing.engines.smirnoff.forcefield.ParseError`](openff.toolkit.typing.engines.smirnoff.forcefield.ParseError) to
  [`openff.toolkit.utils.exceptions.SMIRNOFFParseError`](openff.toolkit.utils.exceptions.SMIRNOFFParseError).
  This `ParseError` is deprecated and will be removed in a future release.

### New features and behaviors changed

- [PR #1027](https://github.com/openforcefield/openforcefield/pull/1027): Corrects interconversion of Molecule objects 
  with OEMol objects by ensuring atom names are correctly accessible via the `OEAtomBase.GetName()` and 
  `OEAtomBase.SetName()` methods, rather that the non-standard `OEAtomBase.GetData("name")` and 
  `OEAtomBase.SetData("name", name)`.
- [PR #1007](https://github.com/openforcefield/openforcefield/pull/1007): Resolves
  [Issue #456](https://github.com/openforcefield/openff-toolkit/issues/456) by adding the 
  `normalize_partial_charges` (default is `True`) keyword argument to 
  [`Molecule.assign_partial_charges`](openff.toolkit.topology.Molecule.assign_partial_charges),
  [`AmberToolsToolkitWrapper.assign_partial_charges`](openff.toolkit.utils.toolkits.AmberToolsToolkitWrapper.assign_partial_charges),  
  [`OpenEyeToolkitWrapper.assign_partial_charges`](openff.toolkit.utils.toolkits.OpenEyeToolkitWrapper.assign_partial_charges), 
  [`RDKitToolkitWrapper.assign_partial_charges`](openff.toolkit.utils.toolkits.RDKitToolkitWrapper.assign_partial_charges), and
  [`BuiltInToolkitWrapper.assign_partial_charges`](openff.toolkit.utils.toolkits.BuiltInToolkitWrapper.assign_partial_charges).
  This adds an offset to each atom's partial charge to ensure that their sum is equal to the net charge on the molecule
  (to the limit of a python float's precision, generally less than 1e-6 electron charge). **Note that, because this new 
  behavior is ON by default, it may slightly affect the partial charges and energies of systems generated by running
  [`create_openmm_system`](openff.toolkit.typing.engines.smirnoff.ForceField.create_openmm_system).**
- [PR #954](https://github.com/openforcefield/openforcefield/pull/954): Adds
  [`LibraryChargeType.from_molecule`](openff.toolkit.typing.engines.smirnoff.parameters.LibraryChargeHandler.LibraryChargeType.from_molecule)
  which returns a 
  [`LibraryChargeType`](openff.toolkit.typing.engines.smirnoff.parameters.LibraryChargeHandler.LibraryChargeType)
   object that will match the full molecule being parameterized, and assign
  it the same partial charges as are set on the input molecule.
- [PR #923](https://github.com/openforcefield/openforcefield/pull/923): Adds
  [`Molecule.nth_degree_neighbors`](openff.toolkit.topology.Molecule.nth_degree_neighbors),
  [`Topology.nth_degree_neighbors`](openff.toolkit.topology.Topology.nth_degree_neighbors),
  [`TopologyMolecule.nth_degree_neighbors`](openff.toolkit.topology.TopologyMolecule.nth_degree_neighbors),
  which returns pairs of atoms that are separated in a molecule or topology by _exactly_ N atoms.
- [PR #917](https://github.com/openforcefield/openforcefield/pull/917):
  [`ForceField.create_openmm_system`](openff.toolkit.typing.engines.smirnoff.forcefield.ForceField.create_openmm_system) 
  now ensures that the cutoff of the `NonbondedForce` is set to
  the cutoff of the `vdWHandler` when it and a `Electrostatics` handler are present in the force field.
- [PR #850](https://github.com/openforcefield/openforcefield/pull/850):
  [`OpenEyeToolkitWrapper.is_available`](openff.toolkit.utils.toolkits.OpenEyeToolkitWrapper.is_available)
  now returns `True` if _any_ OpenEye tools are licensed (and installed). This allows, i.e,
  use of functionality that requires `OEChem` without having an `OEOmega` license.
- [PR #909](https://github.com/openforcefield/openforcefield/pull/909): Virtual site positions can now
  be computed directly in the toolkit. This functionality is accessed through
  - [`FrozenMolecule.compute_virtual_site_positions_from_conformer`](openff.toolkit.topology.FrozenMolecule.compute_virtual_site_positions_from_conformer)
  - [`VirtualSite.compute_positions_from_conformer`](openff.toolkit.topology.VirtualSite.compute_positions_from_conformer)
  - [`VirtualParticle.compute_position_from_conformer`](openff.toolkit.topology.VirtualParticle.compute_position_from_conformer)
  - [`FrozenMolecule.compute_virtual_site_positions_from_atom_positions`](openff.toolkit.topology.FrozenMolecule.compute_virtual_site_positions_from_atom_positions)
  - [`VirtualSite.compute_positions_from_atom_positions`](openff.toolkit.topology.VirtualSite.compute_positions_from_atom_positions)
  - [`VirtualParticle.compute_position_from_atom_positions`](openff.toolkit.topology.VirtualParticle.compute_position_from_atom_positions)
    where the positions can be computed from a stored conformer, or an input vector of atom positions.
  - Tests have been added (`TestMolecule.test_*_virtual_site_position`) to check for sane behavior. The tests do
    not directly compare OpenMM position equivalence, but offline tests show that they are equivalent.
  - The helper method 
    [`VirtualSiteHandler.create_openff_virtual_sites`](openff.toolkit.typing.engines.smirnoff.parameters.VirtualSiteHandler.create_openff_virtual_sites) 
    is now public, which returns a modified topology with virtual sites added.
  - Virtual sites now expose the parameters used to create its local frame via the read-only properties
    - [`VirtualSite.local_frame_weights`](openff.toolkit.topology.VirtualSite.local_frame_weights)
    - [`VirtualSite.local_frame_position`](openff.toolkit.topology.VirtualSite.local_frame_position)
  - Adding virtual sites via the `Molecule` API now have defaults for `sigma`, `epsilon`, and `charge_increment`
    set to 0 with appropriate units, rather than `None`
- [PR #956](https://github.com/openforcefield/openforcefield/pull/956): Added 
  [`ForceField.get_partial_charges()`](openff.toolkit.typing.engines.smirnoff.forcefield.ForceField.get_partial_charges)
  to more easily compute the partial charges assigned by a force field for a molecule.
- [PR  #1006](https://github.com/openforcefield/openff-toolkit/pull/1006):
  Two behavior changes in the SMILES output for `to_file()` and `to_file_obj()`:
  - The RDKit and OpenEye wrappers now output the same SMILES as `to_smiles()`.
   This uses explicit hydrogens rather than the toolkit's default of implicit hydrogens.
  - The RDKit wrapper no longer includes a header line. This improves
  the consistency between the OpenEye and RDKit outputs.

### Bugfixes

- [PR #1024](https://github.com/openforcefield/openforcefield/pull/1024): Small changes
  for compatibility with OpenMM 7.6.
- [PR #1003](https://github.com/openforcefield/openforcefield/pull/1003): Fixes
  [Issue #1000](https://github.com/openforcefield/openff-toolkit/issues/1000), where a stereochemistry
  warning is sometimes erroneously emitted when loading a stereogenic molecule using
  [`Molecule.from_pdb_and_smiles`](openff.toolkit.topology.Molecule.from_pdb_and_smiles)
- [PR #1002](https://github.com/openforcefield/openforcefield/pull/1002): Fixes a bug in which OFFXML files could
  inadvertently be loaded from subdirectories.
- [PR #969](https://github.com/openforcefield/openforcefield/pull/969): Fixes a bug in which the cutoff distance
  of the `NonbondedForce` generated by
  [`ForceField.create_openmm_system`](openff.toolkit.typing.engines.smirnoff.forcefield.ForceField.create_openmm_system)
  was not set to the value specified by the vdW and Electrostatics handlers.
- [PR #909](https://github.com/openforcefield/openforcefield/pull/909): Fixed several bugs related to creating an
  OpenMM system with virtual sites created via the `Molecule` virtual site API
- [PR  #1006](https://github.com/openforcefield/openff-toolkit/pull/1006):
  Many small fixes to the toolkit wrapper I/O for better error
  handling, improved consistency between reading from a file vs. file
  object, and improved consistency between the RDKit and OEChem
  toolkit wrappers. For the full list see
  [Issue #1005](https://github.com/openforcefield/openff-toolkit/issues/1005). Some
  of the more significant fixes are:
  - [`RDKitToolkitWrapper.from_file_obj()`](openff.toolkit.utils.toolkits.RDKitToolkitWrapper.from_file_obj) now uses the same
    structure normaliation as `from_file()`.
  - `from_smiles()` now raises an `openff.toolkit.utils.exceptions.SMILESParsingError` if
  the SMILES could not be parsed.
  - OEChem input and output files now raise an OSError if the file
  could not be opened.
  - All input file object readers now support file objects open in binary mode.

### Examples added

- [PR #763](https://github.com/openforcefield/openff-toolkit/pull/763):
  Adds an introductory example showcasing the toolkit parameterizing a protein-ligand simulation.
- [PR #955](https://github.com/openforcefield/openff-toolkit/pull/955): Refreshed the force field modification example
- [PR #934](https://github.com/openforcefield/openff-toolkit/pull/934)
  and [conda-forge/openff-toolkit-feedstock#9](https://github.com/conda-forge/openff-toolkit-feedstock/pull/9):
  Added `openff-toolkit-examples` Conda package for easy installation of examples and their
  dependencies. Simply `conda install -c conda-forge openff-toolkit-examples` and then run
  the `openff-toolkit-examples` script to copy the examples suite to a convenient place to
  run them!

### Tests updated

- [PR #963](https://github.com/openforcefield/openff-toolkit/pull/963):
  Several tests modules used functions from test_forcefield.py that created an OpenFF Molecule
  without a toolkit. These functions are now in their own module so they can be imported directly,
  without the overhead of going through test_forcefield.
- [PR #997](https://github.com/openforcefield/openff-toolkit/pull/997):
  Several XML snippets in `test_forcefield.py` that were scattered around inside of classes and
  functions are now moved to the module level.
  
  
## 0.9.2 Minor feature and bugfix release

### New features and behaviors changed

- [PR #762](https://github.com/openforcefield/openforcefield/pull/762):
  [`Molecule.from_rdkit`](openff.toolkit.topology.Molecule.from_rdkit) now converts
  implicit hydrogens into explicit hydrogens by default. This change may affect
  [`RDKitToolkitWrapper/Molecule.from_smiles`](openff.toolkit.utils.toolkits.RDKitToolkitWrapper.from_smiles),
  [`from_mapped_smiles`](openff.toolkit.topology.Molecule.from_mapped_smiles),
  [`from_file`](openff.toolkit.utils.toolkits.RDKitToolkitWrapper.from_file),
  [`from_file_obj`](openff.toolkit.utils.toolkits.RDKitToolkitWrapper.from_file_obj),
  [`from_inchi`](openff.toolkit.utils.toolkits.RDKitToolkitWrapper.from_inchi), and
  [`from_qcschema`](openff.toolkit.topology.Molecule.from_qcschema).
  This new behavior can be disabled using the
  `hydrogens_are_explicit=True` keyword argument to
  [`from_smiles`](openff.toolkit.utils.toolkits.RDKitToolkitWrapper.from_smiles),
  or loading the molecule into the desired explicit protonation state in RDKit, then calling
  [`from_rdkit`](openff.toolkit.utils.toolkits.RDKitToolkitWrapper.from_rdkit) on the RDKit molecule with
  `hydrogens_are_explicit=True`.
- [PR #894](https://github.com/openforcefield/openforcefield/pull/894): Calls to
  [`Molecule.from_openeye`](openff.toolkit.topology.Molecule.from_openeye),
  [`Molecule.from_rdkit`](openff.toolkit.topology.Molecule.from_rdkit),
  [`Molecule.from_smiles`](openff.toolkit.topology.Molecule.from_smiles),
  [`OpenEyeToolkitWrapper.from_smiles`](openff.toolkit.utils.toolkits.OpenEyeToolkitWrapper.from_smiles), and
  [`RDKitToolkitWrapper.from_smiles`](openff.toolkit.utils.toolkits.RDKitToolkitWrapper.from_smiles)
  will now load atom maps into the the resulting
  `Molecule's` `offmol.properties['atom_map']` field, even if not all atoms have map indices assigned.
- [PR #904](https://github.com/openforcefield/openforcefield/pull/904):
  [`TopologyAtom`](openff.toolkit.topology.TopologyAtom.element) objects now have
  an element getter [`TopologyAtom.element`](openff.toolkit.topology.TopologyAtom.element).

### Bugfixes

- [PR #891](https://github.com/openforcefield/openforcefield/pull/891): Calls to
  [`Molecule/OpenEyeToolkitWrapper.from_openeye`](openff.toolkit.utils.toolkits.OpenEyeToolkitWrapper.from_openeye)
  no longer mutate the input OE molecule.
- [PR #897](https://github.com/openforcefield/openforcefield/pull/897): Fixes enumeration of stereoisomers for
  molecules with already defined stereochemistry using
  [`RDKitToolkitWrapper.enumerate_stereoisomers`](openff.toolkit.utils.toolkits.RDKitToolkitWrapper.enumerate_stereoisomers).
- [PR #859](https://github.com/openforcefield/openforcefield/pull/859): Makes
  [`RDKitToolkitWrapper.enumerate_tautomers`](openff.toolkit.utils.toolkits.RDKitToolkitWrapper.enumerate_tautomers)
  actually use the `max_states` keyword argument during tautomer generation, which will reduce resource use in some
  cases.

### Improved documentation and warnings
- [PR #862](https://github.com/openforcefield/openforcefield/pull/862): Clarify that `System` objects produced by the
  toolkit are OpenMM `System`s in anticipation of forthcoming OpenFF `System`s. Fixes
  [Issue #618](https://github.com/openforcefield/openforcefield/issues/618).
- [PR #863](https://github.com/openforcefield/openff-toolkit/pull/863): Documented how to build the docs in the
  developers guide.
- [PR #870](https://github.com/openforcefield/openff-toolkit/pull/870): Reorganised documentation to improve
  discoverability and allow future additions.
- [PR #871](https://github.com/openforcefield/openff-toolkit/pull/871): Changed Markdown parser from m2r2 to MyST for
  improved documentation rendering.
- [PR #880](https://github.com/openforcefield/openff-toolkit/pull/880): Cleanup and partial rewrite of the developer's
  guide.
- [PR #906](https://github.com/openforcefield/openff-toolkit/pull/906): Cleaner instructions on how to setup
  development environment.

:::{TODO}
- Translate previous release history to MyST markdown
:::

## Earlier releases

:::{eval-rst}

0.9.1 - Minor feature and bugfix release
----------------------------------------

New features
""""""""""""
- `PR #839 <https://github.com/openforcefield/openforcefield/pull/839>`_: Add support for computing WBOs from multiple
  conformers using the AmberTools and OpenEye toolkits, and from ELF10 conformers using the OpenEye toolkit wrapper.
- `PR #832 <https://github.com/openforcefield/openforcefield/pull/832>`_: Expose ELF conformer selection through the
  ``Molecule`` API via a new ``apply_elf_conformer_selection`` function.
- `PR #831 <https://github.com/openforcefield/openff-toolkit/pull/831>`_: Expose ELF conformer selection through the
  OpenEye wrapper.
- `PR #790 <https://github.com/openforcefield/openforcefield/pull/790>`_: Fixes `Issue #720
  <https://github.com/openforcefield/openforcefield/issues/720>`_ where qcschema roundtrip to/from results
  in an error due to missing cmiles entry in attributes.
- `PR #793 <https://github.com/openforcefield/openff-toolkit/pull/793>`_: Add an initial ELF conformer selection
  implementation which uses RDKit.
- `PR #799 <https://github.com/openforcefield/openff-toolkit/pull/799>`_: Closes
  `Issue #746 <https://github.com/openforcefield/openff-toolkit/issues/746>`_ by adding
  :py:meth:`Molecule.smirnoff_impropers <openff.toolkit.topology.FrozenMolecule.smirnoff_impropers>`,
  :py:meth:`Molecule.amber_impropers <openff.toolkit.topology.FrozenMolecule.amber_impropers>`,
  :py:meth:`TopologyMolecule.smirnoff_impropers <openff.toolkit.topology.TopologyMolecule.smirnoff_impropers>`,
  :py:meth:`TopologyMolecule.amber_impropers <openff.toolkit.topology.TopologyMolecule.amber_impropers>`,
  :py:meth:`Topology.smirnoff_impropers <openff.toolkit.topology.Topology.smirnoff_impropers>`, and
  :py:meth:`Topology.amber_impropers <openff.toolkit.topology.Topology.amber_impropers>`.
- `PR #847 <https://github.com/openforcefield/openforcefield/pull/847>`_: Instances of
  :py:class:`ParameterAttribute <openff.toolkit.typing.engines.smirnoff.parameters.ParameterAttribute>`
  documentation can now specify their docstrings with the optional ``docstring`` argument to the
  ``__init__()`` method.
- `PR #827 <https://github.com/openforcefield/openff-toolkit/pull/827>`_: The
  setter for :py:class:`Topology.box_vectors <openff.toolkit.topology.Topology>` now infers box vectors
  when box lengths are pass as a list of length 3.

Behavior changed
""""""""""""""""
- `PR #802 <https://github.com/openforcefield/openforcefield/pull/802>`_: Fixes
  `Issue #408 <https://github.com/openforcefield/openforcefield/issues/408>`_. The 1-4 scaling
  factor for electrostatic interactions is now properly set by the value specified in the force
  field. Previously it fell back to a default value of 0.83333. The toolkit may now produce
  slightly different energies as a result of this change.
- `PR #839 <https://github.com/openforcefield/openforcefield/pull/839>`_: The average WBO will now be returned when
  multiple conformers are provided to ``assign_fractional_bond_orders`` using ``use_conformers``.
- `PR #816 <https://github.com/openforcefield/openforcefield/pull/816>`_: Force field file paths
  are now loaded in a case-insensitive manner.

Bugfixes
""""""""
- `PR #849 <https://github.com/openforcefield/openforcefield/pull/849>`_: Changes
  :py:meth:`create_openmm_system <openff.toolkit.typing.engines.smirnoff.forcefield.ForceField.create_openmm_system>` so
  that it no longer uses the conformers on existing reference molecules (if present) to calculate Wiberg
  bond orders. Instead, new conformers are always generated during parameterization.

Improved documentation and warnings
"""""""""""""""""""""""""""""""""""
- `PR #838 <https://github.com/openforcefield/openforcefield/pull/838>`_: Corrects spacing of "forcefield" to "force
  field" throughout documentation. Fixes `Issue #112 <https://github.com/openforcefield/openforcefield/issues/112>`_.
- `PR #846 <https://github.com/openforcefield/openff-toolkit/pull/846>`_: Corrects dead links throughout release history.
  Fixes `Issue #835 <https://github.com/openforcefield/openff-toolkit/issues/835>`_.
- `PR #847 <https://github.com/openforcefield/openforcefield/pull/847>`_: Documentation now compiles
  with far fewer warnings, and in many cases more correctly. Additionally, :py:class:`ParameterAttribute
  <openff.toolkit.typing.engines.smirnoff.parameters.ParameterAttribute>` documentation no longer
  appears incorrectly in classes where it is used. Fixes `Issue #397
  <https://github.com/openforcefield/openforcefield/issues/397>`_.

0.9.0 - Namespace Migration
---------------------------

This release marks the transition from the old ``openforcefield`` branding over to its new
identity as ``openff-toolkit``. This change has been made to better represent the role of the
toolkit, and highlight its place in the larger Open Force Field (OpenFF) ecosystem.

From version ``0.9.0`` onwards the toolkit will need to be imported as ``import openff.toolkit.XXX`` and
``from openff.toolkit import XXX``.

API-breaking changes
""""""""""""""""""""
- `PR #803 <https://github.com/openforcefield/openff-toolkit/pull/803>`_: Migrates ``openforcefield``
  imports to ``openff.toolkit``.


0.8.4 - Minor feature and bugfix release
----------------------------------------

**This release is intended to be functionally identical to 0.9.1.
The only difference is that it uses the "openforcefield" namespace.**

This release is a final patch for the ``0.8.X`` series of releases of the toolkit, and also marks the last
version of the toolkit which will be imported as ``import openforcefield.XXX`` / ``from openforcefield import XXX``.
From version ``0.9.0`` onwards the toolkit will be importable only as ``import openff.toolkit.XXX`` /
``from openff.toolkit import XXX``.

**Note** This change will also be accompanied by a renaming of the package from ``openforcefield`` to ``openff-toolkit``,
so users need not worry about accidentally pulling in a version with changed imports. Users will have to explicitly
choose to install the ``openff-toolkit`` package once released which will contain the breaking import changes.


0.8.3 - Major bugfix release
----------------------------

This release fixes a critical bug in van der Waals parameter assignment.

This release is also a final patch for the ``0.8.X`` series of releases of the toolkit, and also marks the last
version of the toolkit which will be imported as ``import openforcefield.XXX`` / ``from openforcefield import XXX``.
From version ``0.9.0`` onwards the toolkit will be importable only as ``import openff.toolkit.XXX`` /
``from openff.toolkit import XXX``.

**Note** This change will also be accompanied by a renaming of the package from ``openforcefield`` to ``openff-toolkit``,
so users need not worry about accidentally pulling in a version with changed imports. Users will have to explicitly
choose to install the ``openff-toolkit`` package once released which will contain the breaking import changes.

Bugfixes
""""""""
- `PR #808 <https://github.com/openforcefield/openff-toolkit/pull/808>`_: Fixes
  `Issue #807 <https://github.com/openforcefield/openff-toolkit/issues/807>`_,
  which tracks a major bug in the interconversion between a vdW ``sigma``
  and ``rmin_half`` parameter.


New features
""""""""""""
- `PR #794 <https://github.com/openforcefield/openff-toolkit/pull/794>`_: Adds a decorator
  ``@requires_package`` that denotes a function requires an optional dependency.
- `PR #805 <https://github.com/openforcefield/openff-toolkit/pull/805>`_: Adds a deprecation warning for the up-coming
  release of the ``openff-toolkit`` package and its import breaking changes.

0.8.2 - Bugfix release
----------------------

**WARNING: This release was later found to contain a major bug,**
`Issue #807 <https://github.com/openforcefield/openff-toolkit/issues/807>`_,
**and produces incorrect energies.**

Bugfixes
""""""""
- `PR #786 <https://github.com/openforcefield/openff-toolkit/pull/786>`_: Fixes `Issue #785
  <https://github.com/openforcefield/openff-toolkit/issues/785>`_ where RDKitToolkitWrapper would
  sometimes expect stereochemistry to be defined for non-stereogenic bonds when loading from
  SDF.
- `PR #786 <https://github.com/openforcefield/openff-toolkit/pull/786>`_: Fixes an issue where
  using the :py:class:`Molecule <openff.toolkit.topology.Molecule>` copy constructor
  (``newmol = Molecule(oldmol)``) would result
  in the copy sharing the same ``.properties`` dict as the original (as in, changes to the
  ``.properties`` dict of the copy would be reflected in the original).
- `PR #789 <https://github.com/openforcefield/openff-toolkit/pull/789>`_: Fixes a regression noted in
  `Issue #788 <https://github.com/openforcefield/openff-toolkit/issues/788>`_
  where creating
  :py:class:`vdWHandler.vdWType <openff.toolkit.typing.engines.smirnoff.parameters.vdWHandler.vdWType>`
  or setting ``sigma`` or ``rmin_half`` using Quantities represented as strings resulted in an error.


0.8.1 - Bugfix and minor feature release
----------------------------------------

**WARNING: This release was later found to contain a major bug,**
`Issue #807 <https://github.com/openforcefield/openff-toolkit/issues/807>`_,
**and produces incorrect energies.**

API-breaking changes
""""""""""""""""""""
- `PR #757 <https://github.com/openforcefield/openff-toolkit/pull/757>`_: Renames
  ``test_forcefields/smirnoff99Frosst.offxml`` to ``test_forcefields/test_forcefield.offxml``
  to avoid confusion with any of the ACTUAL released FFs in the
  `smirnoff99Frosst line <https://github.com/openforcefield/smirnoff99Frosst/>`_
- `PR #751 <https://github.com/openforcefield/openff-toolkit/pull/751>`_: Removes the
  optional ``oetools=("oechem", "oequacpac", "oeiupac", "oeomega")`` keyword argument from
  :py:meth:`OpenEyeToolkitWrapper.is_available <openff.toolkit.utils.toolkits.OpenEyeToolkitWrapper.is_available>`, as
  there are no special behaviors that are accessed in the case of partially-licensed OpenEye backends. The
  new behavior of this method is the same as if the default value above is always provided.

Behavior Changed
""""""""""""""""
- `PR #583 <https://github.com/openforcefield/openff-toolkit/pull/583>`_: Methods
  such as :py:meth:`Molecule.from_rdkit <openff.toolkit.topology.Molecule.from_rdkit>`
  and :py:meth:`Molecule.from_openeye <openff.toolkit.topology.Molecule.from_openeye>`,
  which delegate their internal logic to :py:class:`ToolkitRegistry <openff.toolkit.utils.toolkits.ToolkitRegistry>`
  functions, now guarantee that they will return an object of the correct type when being called on ``Molecule``-derived classes. Previously,
  running these constructors using subclasses of :py:class:`FrozenMolecule <openff.toolkit.topology.Molecule>`
  would not return an instance of that subclass, but rather just an instance of a
  :py:class:`Molecule <openff.toolkit.topology.Molecule>`.
- `PR #753 <https://github.com/openforcefield/openff-toolkit/pull/753>`_: ``ParameterLookupError``
  is now raised when passing to
  :py:meth:`ParameterList.index <openff.toolkit.typing.engines.smirnoff.parameters.ParameterList>`
  a SMIRKS pattern not found in the parameter list.

New features
""""""""""""
- `PR #751 <https://github.com/openforcefield/openff-toolkit/pull/751>`_: Adds
  ``LicenseError``, a subclass of ``ToolkitUnavailableException`` which is raised when attempting to
  add a cheminformatics :py:class:`ToolkitWrapper <openff.toolkit.utils.toolkits.ToolkitWrapper>` for
  a toolkit that is installed but unlicensed.
- `PR #678 <https://github.com/openforcefield/openff-toolkit/pull/678>`_: Adds
  :py:meth:`ForceField.deregister_parameter_handler <openff.toolkit.typing.engines.smirnoff.forcefield.ForceField.deregister_parameter_handler>`.
- `PR #730 <https://github.com/openforcefield/openff-toolkit/pull/730>`_: Adds
  :py:class:`Topology.is_periodic <openff.toolkit.topology.Topology>`.
- `PR #753 <https://github.com/openforcefield/openff-toolkit/pull/753>`_: Adds
  :py:meth:`ParameterHandler.__getitem__ <openff.toolkit.typing.engines.smirnoff.parameters.ParameterHandler>`
  to look up individual :py:class:`ParameterType <openff.toolkit.typing.engines.smirnoff.parameters.ParameterType>`
  objects.

Bugfixes
""""""""
- `PR #745 <https://github.com/openforcefield/openff-toolkit/pull/745>`_: Fixes bug when
  serializing molecule with conformers to JSON.
- `PR #750 <https://github.com/openforcefield/openff-toolkit/pull/750>`_: Fixes a bug causing either
  ``sigma`` or ``rmin_half`` to sometimes be missing on
  :py:class:`vdWHandler.vdWType <openff.toolkit.typing.engines.smirnoff.parameters.vdWHandler.vdWType>`
  objects.
- `PR #756 <https://github.com/openforcefield/openff-toolkit/pull/756>`_: Fixes bug when running
  :py:meth:`vdWHandler.create_force <openff.toolkit.typing.engines.smirnoff.parameters.vdWHandler>`
  using a ``vdWHandler`` that was initialized using the API.
- `PR #776 <https://github.com/openforcefield/openff-toolkit/pull/776>`_: Fixes a bug in which
  the :py:meth:`Topology.from_openmm <openff.toolkit.topology.Topology.from_openmm>` and
  :py:meth:`Topology.from_mdtraj <openff.toolkit.topology.Topology.from_mdtraj>` methods would
  dangerously allow ``unique_molecules=None``.
- `PR #777 <https://github.com/openforcefield/openff-toolkit/pull/777>`_:
  :py:class:`RDKitToolkitWrapper <openff.toolkit.utils.toolkits.RDKitToolkitWrapper>`
  now outputs the full warning message when ``allow_undefined_stereo=True`` (previously the
  description of which stereo was undefined was squelched)


0.8.0 - Virtual Sites
---------------------

**Major Feature: Support for the SMIRNOFF VirtualSite tag**

This release implements the SMIRNOFF virtual site specification. The implementation enables support
for models using off-site charges, including 4- and 5-point water models, in addition to lone pair
modeling on various functional groups. The primary focus was on the ability to parameterize a
system using virtual sites, and generating an OpenMM system with all virtual sites present and
ready for evaluation. Support for formats other than OpenMM has not be implemented in this release,
but may come with the appearance of the OpenFF system object. In addition to implementing the
specification, the toolkit :py:class:`Molecule <openff.toolkit.topology.Molecule>` objects now
allow the creation and manipulation of virtual sites.

This change is documented in the `Virtual sites page <virtualsites.html>`_ of the user guide.


**Minor Feature: Support for the 0.4 ChargeIncrementModel tag**

To allow for more convenient fitting of ``ChargeIncrement`` parameters, it is now possible to specify one less
``charge_increment`` value than there are tagged atoms in a ``ChargeIncrement``'s ``smirks``. The missing
``charge_increment`` value will be calculated at parameterization-time to make the sum of
the charge contributions from a ``ChargeIncrement`` parameter equal to zero.
Since this change allows for force fields that are incompatible with
the previous specification, this new style of ``ChargeIncrement`` must specify a ``ChargeIncrementModel``
section version of ``0.4``. All ``0.3``-compatible ``ChargeIncrement`` parameters are compatible with
the ``0.4`` ``ChargeIncrementModel`` specification.

More details and examples of this change are available in `The ChargeIncrementModel tag in the SMIRNOFF specification <https://openforcefield.github.io/standards/standards/smirnoff/#chargeincrementmodel-small-molecule-and-fragment-charges>`_


New features
""""""""""""
- `PR #726 <https://github.com/openforcefield/openff-toolkit/pull/726>`_: Adds support for the 0.4
  ChargeIncrementModel spec, allowing for the specification of one fewer ``charge_increment`` values
  than there are tagged atoms in the ``smirks``, and automatically assigning the final atom an offsetting charge.
- `PR #548 <https://github.com/openforcefield/openff-toolkit/pull/548>`_: Adds support for the ``VirtualSites`` tag in the SMIRNOFF specification

- `PR #548 <https://github.com/openforcefield/openff-toolkit/pull/548>`_: Adds ``replace`` and ``all_permutations`` kwarg to

  - :py:meth:`Molecule.add_bond_charge_virtual_site <openff.toolkit.topology.Molecule.add_bond_charge_virtual_site>`
  - :py:meth:`Molecule.add_monovalent_lone_pair_virtual_site <openff.toolkit.topology.Molecule.add_monovalent_lone_pair_virtual_site>`
  - :py:meth:`Molecule.add_divalent_lone_pair_virtual_site <openff.toolkit.topology.Molecule.add_divalent_lone_pair_virtual_site>`
  - :py:meth:`Molecule.add_trivalent_lone_pair_virtual_site <openff.toolkit.topology.Molecule.add_trivalent_lone_pair_virtual_site>`

- `PR #548 <https://github.com/openforcefield/openff-toolkit/pull/548>`_: Adds ``orientations`` to

  - :py:class:`BondChargeVirtualSite <openff.toolkit.topology.BondChargeVirtualSite>`
  - :py:class:`MonovalentLonePairVirtualSite <openff.toolkit.topology.MonovalentLonePairVirtualSite>`
  - :py:class:`DivalentLonePairVirtualSite <openff.toolkit.topology.DivalentLonePairVirtualSite>`
  - :py:class:`TrivalentLonePairVirtualSite <openff.toolkit.topology.TrivalentLonePairVirtualSite>`

- `PR #548 <https://github.com/openforcefield/openff-toolkit/pull/548>`_: Adds

  - :py:class:`VirtualParticle <openff.toolkit.topology.VirtualParticle>`
  - :py:class:`TopologyVirtualParticle <openff.toolkit.topology.TopologyVirtualParticle>`
  - :py:meth:`BondChargeVirtualSite.get_openmm_virtual_site <openff.toolkit.topology.BondChargeVirtualSite.get_openmm_virtual_site>`
  - :py:meth:`MonovalentLonePairVirtualSite.get_openmm_virtual_site <openff.toolkit.topology.MonovalentLonePairVirtualSite.get_openmm_virtual_site>`
  - :py:meth:`DivalentLonePairVirtualSite.get_openmm_virtual_site <openff.toolkit.topology.DivalentLonePairVirtualSite.get_openmm_virtual_site>`
  - :py:meth:`TrivalentLonePairVirtualSite.get_openmm_virtual_site <openff.toolkit.topology.TrivalentLonePairVirtualSite.get_openmm_virtual_site>`
  - :py:meth:`ValenceDict.key_transform <openff.toolkit.topology.ValenceDict.key_transform>`
  - :py:meth:`ValenceDict.index_of <openff.toolkit.topology.ValenceDict.index_of>`
  - :py:meth:`ImproperDict.key_transform <openff.toolkit.topology.ImproperDict.key_transform>`
  - :py:meth:`ImproperDict.index_of <openff.toolkit.topology.ImproperDict.index_of>`

- `PR #705 <https://github.com/openforcefield/openff-toolkit/pull/705>`_: Adds interpolation
  based on fractional bond orders for harmonic bonds. This includes interpolation for both
  the force constant ``k`` and/or equilibrium bond distance ``length``. This is accompanied by a
  bump in the ``<Bonds>`` section of the SMIRNOFF spec (but not the entire spec).
- `PR #718 <https://github.com/openforcefield/openff-toolkit/pull/718>`_: Adds ``.rings`` and
  ``.n_rings`` to :py:class:`Molecule <openff.toolkit.topology.Molecule>` and ``.is_in_ring``
  to :py:class:`Atom <openff.toolkit.topology.Atom>` and
  :py:class:`Bond <openff.toolkit.topology.Bond>`

Bugfixes
"""""""""
- `PR #682 <https://github.com/openforcefield/openff-toolkit/pull/682>`_: Catches failures in
  :py:meth:`Molecule.from_iupac <openff.toolkit.topology.Molecule.from_iupac>` instead of silently
  failing.
- `PR #743 <https://github.com/openforcefield/openff-toolkit/pull/743>`_: Prevents the non-bonded
  (vdW) cutoff from silently falling back to the OpenMM default of 1 nm in
  :py:meth:`Forcefield.create_openmm_system
  <openff.toolkit.typing.engines.smirnoff.forcefield.ForceField.create_openmm_system>` and instead
  sets its to the value specified by the force field.
- `PR #737 <https://github.com/openforcefield/openff-toolkit/pull/737>`_: Prevents OpenEye from
  incidentally being used in the conformer generation step of
  :py:class:`AmberToolsToolkitWrapper.assign_fractional_bond_orders
  <openff.toolkit.utils.toolkits.AmberToolsToolkitWrapper.assign_fractional_bond_orders>`.

Behavior changed
""""""""""""""""
- `PR #705 <https://github.com/openforcefield/openff-toolkit/pull/705>`_: Changes the default values
  in the ``<Bonds>`` section of the SMIRNOFF spec to ``fractional_bondorder_method="AM1-Wiberg"``
  and ``potential="(k/2)*(r-length)^2"``, which is backwards-compatible with and equivalent to
  ``potential="harmonic"``.

Examples added
""""""""""""""
- `PR #548 <https://github.com/openforcefield/openff-toolkit/pull/548>`_: Adds a virtual site example notebook to run
  an OpenMM simulation with virtual sites, and compares positions and potential energy of TIP5P water between OpenFF
  and OpenMM force fields.

API-breaking changes
""""""""""""""""""""
- `PR #548 <https://github.com/openforcefield/openff-toolkit/pull/548>`_: Methods

  - :py:meth:`Molecule.add_bond_charge_virtual_site <openff.toolkit.topology.Molecule.add_bond_charge_virtual_site>`
  - :py:meth:`Molecule.add_monovalent_lone_pair_virtual_site <openff.toolkit.topology.Molecule.add_monovalent_lone_pair_virtual_site>`
  - :py:meth:`Molecule.add_divalent_lone_pair_virtual_site <openff.toolkit.topology.Molecule.add_divalent_lone_pair_virtual_site>`
  - :py:meth:`Molecule.add_trivalent_lone_pair_virtual_site <openff.toolkit.topology.Molecule.add_trivalent_lone_pair_virtual_site>`
    now only accept a list of atoms, not a list of integers, to define to parent atoms

- `PR #548 <https://github.com/openforcefield/openff-toolkit/pull/548>`_: Removes
  :py:meth:`VirtualParticle.molecule_particle_index <openff.toolkit.topology.VirtualParticle.molecule_particle_index>`

- `PR #548 <https://github.com/openforcefield/openff-toolkit/pull/548>`_: Removes ``outOfPlaneAngle`` from

  - :py:class:`DivalentLonePairVirtualSite <openff.toolkit.topology.DivalentLonePairVirtualSite>`
  - :py:class:`TrivalentLonePairVirtualSite <openff.toolkit.topology.TrivalentLonePairVirtualSite>`

- `PR #548 <https://github.com/openforcefield/openff-toolkit/pull/548>`_: Removes ``inPlaneAngle`` from
  :py:class:`TrivalentLonePairVirtualSite <openff.toolkit.topology.TrivalentLonePairVirtualSite>`

- `PR #548 <https://github.com/openforcefield/openff-toolkit/pull/548>`_: Removes ``weights`` from

  - :py:class:`BondChargeVirtualSite <openff.toolkit.topology.BondChargeVirtualSite>`
  - :py:class:`MonovalentLonePairVirtualSite <openff.toolkit.topology.MonovalentLonePairVirtualSite>`
  - :py:class:`DivalentLonePairVirtualSite <openff.toolkit.topology.DivalentLonePairVirtualSite>`
  - :py:class:`TrivalentLonePairVirtualSite <openff.toolkit.topology.TrivalentLonePairVirtualSite>`

Tests added
"""""""""""

- `PR #548 <https://github.com/openforcefield/openff-toolkit/pull/548>`_: Adds test for

  - The virtual site parameter handler
  - TIP5P water dimer energy and positions
  - Adds tests to for virtual site/particle indexing/counting


0.7.2 - Bugfix and minor feature release
----------------------------------------

New features
""""""""""""
- `PR #662 <https://github.com/openforcefield/openff-toolkit/pull/662>`_: Adds ``.aromaticity_model``
  of :py:class:`ForceField <openff.toolkit.typing.engines.smirnoff.forcefield.ForceField>` and ``.TAGNAME``
  of :py:class:`ParameterHandler <openff.toolkit.typing.engines.smirnoff.parameters.ParameterHandler>` as
  public attributes.
- `PR #667 <https://github.com/openforcefield/openff-toolkit/pull/667>`_ and
  `PR #681 <https://github.com/openforcefield/openff-toolkit/pull/681>`_ linted the codebase with
  ``black`` and ``isort``, respectively.
- `PR #675 <https://github.com/openforcefield/openff-toolkit/pull/675>`_ adds
  ``.toolkit_version`` to
  :py:class:`ToolkitWrapper <openff.toolkit.utils.toolkits.ToolkitWrapper>` and
  ``.registered_toolkit_versions`` to
  :py:class:`ToolkitRegistry <openff.toolkit.utils.toolkits.ToolkitRegistry>`.
- `PR #696 <https://github.com/openforcefield/openff-toolkit/pull/696>`_ Exposes a setter for
  :py:class:`ForceField.aromaticity_model <openff.toolkit.typing.engines.smirnoff.forcefield.ForceField>`
- `PR #685 <https://github.com/openforcefield/openff-toolkit/pull/685>`_ Adds a custom ``__hash__``
  function to
  :py:class:`ForceField <openff.toolkit.typing.engines.smirnoff.forcefield.ForceField>`


Behavior changed
""""""""""""""""
- `PR #684 <https://github.com/openforcefield/openff-toolkit/pull/684>`_: Changes
  :py:class:`ToolkitRegistry <openff.toolkit.utils.toolkits.ToolkitRegistry>` to return an empty
  registry when initialized with no arguments, i.e. ``ToolkitRegistry()`` and makes the
  ``register_imported_toolkit_wrappers`` argument private.
- `PR #711 <https://github.com/openforcefield/openff-toolkit/pull/711>`_: The
  setter for :py:class:`Topology.box_vectors <openff.toolkit.topology.Topology>`
  now infers box vectors (a 3x3 matrix) when box lengths
  (a 3x1 array) are passed, assuming an orthogonal box.
- `PR #649 <https://github.com/openforcefield/openff-toolkit/pull/648>`_: Makes SMARTS
  searches stereochemistry-specific (if stereo is specified in the SMARTS) for both OpenEye
  and RDKit backends. Also ensures molecule
  aromaticity is re-perceived according to the ForceField's specified
  aromaticity model, which may overwrite user-specified aromaticity on the ``Molecule``
- `PR #648 <https://github.com/openforcefield/openff-toolkit/pull/648>`_: Removes the
  ``utils.structure`` module, which was deprecated in 0.2.0.
- `PR #670 <https://github.com/openforcefield/openff-toolkit/pull/670>`_: Makes the
  :py:class:`Topology <openff.toolkit.topology.Topology>` returned by ``create_openmm_system``
  contain the partial charges and partial bond orders (if any) assigned during parameterization.
- `PR #675 <https://github.com/openforcefield/openff-toolkit/pull/675>`_ changes the
  exception raised when no ``antechamber`` executable is found from ``IOError`` to
  ``AntechamberNotFoundError``
- `PR #696 <https://github.com/openforcefield/openff-toolkit/pull/696>`_ Adds an
  ``aromaticity_model`` keyword argument to the
  :py:class:`ForceField <openff.toolkit.typing.engines.smirnoff.forcefield.ForceField>`
  constructor, which defaults to ``DEFAULT_AROMATICITY_MODEL``.

Bugfixes
"""""""""
- `PR #715 <https://github.com/openforcefield/openff-toolkit/pull/715>`_: Closes issue `Issue #475
  <https://github.com/openforcefield/openff-toolkit/issues/475>`_ writing a "PDB" file using OE backend rearranges
  the order of the atoms by pushing the hydrogens to the bottom.
- `PR #649 <https://github.com/openforcefield/openff-toolkit/pull/648>`_: Prevents 2020 OE
  toolkit from issuing a warning caused by doing stereo-specific smarts searches on certain
  structures.
- `PR #724 <https://github.com/openforcefield/openff-toolkit/pull/724>`_: Closes issue `Issue #502
  <https://github.com/openforcefield/openff-toolkit/issues/502>`_ Adding a utility function Topology.to_file() to
  write topology and positions to a "PDB" file using openmm backend for pdb file write.

Tests added
"""""""""""
- `PR #694 <https://github.com/openforcefield/openff-toolkit/pull/694>`_: Adds automated testing
  to code snippets in docs.
- `PR #715 <https://github.com/openforcefield/openff-toolkit/pull/715>`_: Adds tests for pdb file writes using OE
  backend.
- `PR #724 <https://github.com/openforcefield/openff-toolkit/pull/724>`_: Adds tests for the utility function Topology.to_file().


0.7.1 - OETK2020 Compatibility and Minor Update
-----------------------------------------------

This is the first of our patch releases on our new planned monthly release schedule.

Detailed release notes are below, but the major new features of this release are updates for
compatibility with the new 2020 OpenEye Toolkits release, the
``get_available_force_fields`` function, and the disregarding of pyrimidal nitrogen stereochemistry
in molecule isomorphism checks.

Behavior changed
""""""""""""""""
- `PR #646 <https://github.com/openforcefield/openff-toolkit/pull/646>`_: Checking for
  :py:class:`Molecule <openff.toolkit.topology.Molecule>`
  equality using the ``==`` operator now disregards all pyrimidal nitrogen stereochemistry
  by default. To re-enable, use
  :py:class:`Molecule.{is|are}_isomorphic <openff.toolkit.topology.Molecule>`
  with the ``strip_pyrimidal_n_atom_stereo=False`` keyword argument.
- `PR #646 <https://github.com/openforcefield/openff-toolkit/pull/646>`_: Adds
  an optional ``toolkit_registry`` keyword argument to
  :py:class:`Molecule.are_isomorphic <openff.toolkit.topology.Molecule>`,
  which identifies the toolkit that should be used to search for pyrimidal nitrogens.


Bugfixes
""""""""
- `PR #647 <https://github.com/openforcefield/openff-toolkit/pull/647>`_: Updates
  :py:class:`OpenEyeToolkitWrapper <openff.toolkit.utils.toolkits.OpenEyeToolkitWrapper>`
  for 2020.0.4 OpenEye Toolkit behavior/API changes.
- `PR #646 <https://github.com/openforcefield/openff-toolkit/pull/646>`_: Fixes a bug where
  :py:class:`Molecule.chemical_environment_matches <openff.toolkit.topology.Molecule>`
  was not able to accept a :py:class:`ChemicalEnvironment <openff.toolkit.typing.chemistry.ChemicalEnvironment>` object
  as a query.
- `PR #634 <https://github.com/openforcefield/openff-toolkit/pull/634>`_: Fixes a bug in which calling
  :py:class:`RDKitToolkitWrapper.from_file <openff.toolkit.utils.toolkits.RDKitToolkitWrapper>` directly
  would not load files correctly if passed lowercase ``file_format``. Note that this bug did not occur when calling
  :py:class:`Molecule.from_file <openff.toolkit.topology.Molecule>`.
- `PR #631 <https://github.com/openforcefield/openff-toolkit/pull/631>`_: Fixes a bug in which calling
  :py:class:`unit_to_string <openff.toolkit.utils.utils.unit_to_string>` returned
  ``None`` when the unit is dimensionless. Now ``"dimensionless"`` is returned.
- `PR #630 <https://github.com/openforcefield/openff-toolkit/pull/630>`_: Closes issue `Issue #629
  <https://github.com/openforcefield/openff-toolkit/issues/629>`_ in which the wrong exception is raised when
  attempting to instantiate a :py:class:`ForceField <openff.toolkit.typing.engines.smirnoff.forcefield.ForceField>`
  from an unparsable string.

New features
""""""""""""
- `PR #632 <https://github.com/openforcefield/openff-toolkit/pull/632>`_: Adds
  :py:class:`ForceField.registered_parameter_handlers <openff.toolkit.typing.engines.smirnoff.forcefield.ForceField>`
- `PR #614 <https://github.com/openforcefield/openff-toolkit/pull/614>`_: Adds
  :py:class:`ToolkitRegistry.deregister_toolkit <openff.toolkit.utils.toolkits.ToolkitRegistry>`
  to de-register registered toolkits, which can include toolkit wrappers loaded into ``GLOBAL_TOOLKIT_REGISTRY``
  by default.
- `PR #656 <https://github.com/openforcefield/openff-toolkit/pull/656>`_: Adds
  a new allowed ``am1elf10`` option to the OpenEye implementation of
  :py:class:`assign_partial_charges <openff.toolkit.utils.toolkits.OpenEyeToolkitWrapper>` which
  calculates the average partial charges at the AM1 level of theory using conformers selected using the ELF10 method.
- `PR #643 <https://github.com/openforcefield/openff-toolkit/pull/643>`_: Adds
  :py:class:`openforcefield.typing.engines.smirnoff.forcefield.get_available_force_fields <openff.toolkit.typing.engines.smirnoff.forcefield.get_available_force_fields>`,
  which returns paths to the files of force fields available through entry point plugins.


0.7.0 - Charge Increment Model, Proper Torsion interpolation, and new Molecule methods
--------------------------------------------------------------------------------------

This is a relatively large release, motivated by the idea that changing existing functionality is bad
so we shouldn't do it too often, but when we do change things we should do it all at once.

Here's a brief rundown of what changed, migration tips, and how to find more details in the full release notes below:

* To provide more consistent partial charges for a given molecule, existing conformers are now disregarded by default
  by ``Molecule.assign_partial_charges``. Instead, new conformers are generated for use in semiempirical calculations.
  Search for ``use_conformers``.
* Formal charges are now always returned as ``simtk.unit.Quantity`` objects, with units of elementary charge.
  To convert them to integers, use ``from simtk import unit`` and
  ``atom.formal_charge.value_in_unit(unit.elementary_charge)`` or
  ``mol.total_charge.value_in_unit(unit.elementary_charge)``.
  Search ``atom.formal_charge``.
* The OpenFF Toolkit now automatically reads and writes partial charges in SDF files. Search for
  ``atom.dprop.PartialCharges``.
* The OpenFF Toolkit now has different behavior for handling multi-molecule and multi-conformer SDF files. Search
  ``multi-conformer``.
* The OpenFF Toolkit now distinguishes between partial charges that are all-zero and partial charges that are unknown.
  Search ``partial_charges = None``.
* ``Topology.to_openmm`` now assigns unique atoms names by default. Search ``ensure_unique_atom_names``.
* Molecule equality checks are now done by graph comparison instead of SMILES comparison.
  Search ``Molecule.are_isomorphic``.
* The ``ChemicalEnvironment`` module was almost entirely removed, as it is an outdated duplicate of some Chemper
  functionality. Search ``ChemicalEnvironment``.
* ``TopologyMolecule.topology_particle_start_index`` has been removed from the ``TopologyMolecule`` API, since atoms
  and virtualsites are no longer contiguous in the ``Topology`` particle indexing system. Search
  ``topology_particle_start_index``.
* ``compute_wiberg_bond_orders`` has been renamed to ``assign_fractional_bond_orders``.

There are also a number of new features, such as:

* Support for ``ChargeIncrementModel`` sections in force fields.
* Support for ``ProperTorsion`` ``k`` interpolation in force fields using fractional bond orders.
* Support for AM1-Mulliken, Gasteiger, and other charge methods using the new ``assign_partial_charges`` methods.
* Support for AM1-Wiberg bond order calculation using either the OpenEye or RDKit/AmberTools backends and the
  ``assign_fractional_bond_orders`` methods.
* Initial (limited) interoperability with QCArchive, via ``Molecule.to_qcschema`` and ``from_qcschema``.
* A ``Molecule.visualize`` method.
* Several additional ``Molecule`` methods, including state enumeration and mapped SMILES creation.

**Major Feature: Support for the SMIRNOFF ChargeIncrementModel tag**

`The ChargeIncrementModel tag in the SMIRNOFF specification <https://openforcefield.github.io/standards/standards/smirnoff/#chargeincrementmodel-small-molecule-and-fragment-charges>`_
provides analagous functionality to AM1-BCC, except that instead of AM1-Mulliken charges, a number of different charge
methods can be called, and instead of a fixed library of two-atom charge corrections, an arbitrary number of
SMIRKS-based, N-atom charge corrections can be defined in the SMIRNOFF format.

The initial implementation of the SMIRNOFF ``ChargeIncrementModel`` tag accepts keywords for ``version``,
``partial_charge_method``, and ``number_of_conformers``. ``partial_charge_method`` can be any string, and it is
up to the ``ToolkitWrapper``'s ``compute_partial_charges`` methods to understand what they mean. For
geometry-independent ``partial_charge_method`` choices, ``number_of_conformers`` should be set to zero.

SMIRKS-based parameter application for ``ChargeIncrement`` parameters is different than other SMIRNOFF sections.
The initial implementation of ``ChargeIncrementModelHandler`` follows these rules:

* an atom can be subject to many ``ChargeIncrement`` parameters, which combine additively.
* a ``ChargeIncrement`` that matches a set of atoms is overwritten only if another ``ChargeIncrement``
  matches the same group of atoms, regardless of order. This overriding follows the normal SMIRNOFF hierarchy.

To give a concise example, what if a molecule ``A-B(-C)-D`` were being parametrized, and the force field
defined ``ChargeIncrement`` SMIRKS in the following order?

1) ``[A:1]-[B:2]``
2) ``[B:1]-[A:2]``
3) ``[A:1]-[B:2]-[C:3]``
4) ``[*:1]-[B:2](-[*:3])-[*:4]``
5) ``[D:1]-[B:2](-[*:3])-[*:4]``

In the case above, the ChargeIncrement from parameters 1 and 4 would NOT be applied to the molecule,
since another parameter matching the same set of atoms is specified further down in the parameter hierarchy
(despite those subsequent matches being in a different order).

Ultimately, the ChargeIncrement contributions from parameters 2, 3, and 5 would be summed and applied.

It's also important to identify a behavior that these rules were written to *avoid*: if not for the
"regardless of order" clause in the second rule, parameters 4 and 5 could actually have been applied six and two times,
respectively (due to symmetry in the SMIRKS and the use of wildcards). This situation could also arise as a result
of molecular symmetry. For example, a methyl group could match the SMIRKS ``[C:1]([H:2])([H:3])([H:4])`` six ways
(with different orderings of the three hydrogen atoms), but the user would almost certainly not intend for the charge
increments to be applied six times. The "regardless of order" clause was added specifically to address this.

In short, the first time a group of atoms becomes involved in a ``ChargeIncrement`` together, the OpenMM ``System`` gains a new
parameter "slot". Only another ``ChargeIncrement`` which applies to the exact same group of atoms (in any order) can
take over the "slot", pushing the original ``ChargeIncrement`` out.

**Major Feature: Support for ProperTorsion k value interpolation**

`Chaya Stern's work <https://chayast.github.io/fragmenter-manuscript/>`_
showed that we may be able to produce higher-quality proper torsion parameters by taking into
account the "partial bond order" of the torsion's central bond. We now have the machinery to compute AM1-Wiberg
partial bond orders for entire molecules using the ``assign_fractional_bond_orders`` methods of either  ``OpenEyeToolkitWrapper`` or ``AmberToolsToolkitWrapper``. The thought is that, if some simple electron population analysis shows
that a certain aromatic bond's order is 1.53, maybe rotations about that bond can be described well by interpolating
53% of the way between the single and double bond k values.

Full details of how to define a torsion-interpolating SMIRNOFF force fields are available in
`the ProperTorsions section of the SMIRNOFF specification <https://openforcefield.github.io/standards/standards/smirnoff/#fractional-torsion-bond-orders>`_.

Behavior changed
""""""""""""""""
- `PR #508 <https://github.com/openforcefield/openff-toolkit/pull/508>`_:
  In order to provide the same results for the same chemical species, regardless of input
  conformation,
  :py:class:`Molecule <openff.toolkit.topology.Molecule>`
  ``assign_partial_charges``, ``compute_partial_charges_am1bcc``, and
  ``assign_fractional_bond_orders`` methods now default to ignore input conformers
  and generate new conformer(s) of the molecule before running semiempirical calculations.
  Users can override this behavior by specifying the keyword argument
  ``use_conformers=molecule.conformers``.
- `PR #281 <https://github.com/openforcefield/openff-toolkit/pull/281>`_: Closes
  `Issue #250 <https://github.com/openforcefield/openff-toolkit/issues/250>`_
  by adding support for partial charge I/O in SDF. The partial charges are stored as a property in the
  SDF molecule block under the tag ``<atom.dprop.PartialCharge>``.
- `PR #281 <https://github.com/openforcefield/openff-toolkit/pull/281>`_: If a
  :py:class:`Molecule <openff.toolkit.topology.Molecule>`'s
  ``partial_charges`` attribute is set to ``None`` (the default value), calling ``to_openeye`` will
  now produce a OE molecule with partial charges set to ``nan``. This would previously produce an OE
  molecule with partial charges of 0.0, which was a loss of information, since it wouldn't be clear
  whether the original OFFMol's partial charges were REALLY all-zero as opposed to ``None``. OpenEye toolkit
  wrapper methods such as ``from_smiles`` and ``from_file`` now produce OFFMols with
  ``partial_charges = None`` when appropriate (previously these would produce OFFMols with
  all-zero charges, for the same reasoning as above).
- `PR #281 <https://github.com/openforcefield/openff-toolkit/pull/281>`_:
  :py:class:`Molecule <openff.toolkit.topology.Molecule>`
  ``to_rdkit``
  now sets partial charges on the RDAtom's ``PartialCharges`` property (this was previously set
  on the ``partial_charges`` property). If the
  :py:class:`Molecule <openff.toolkit.topology.Molecule>`'s partial_charges attribute is ``None``, this property
  will not be defined on the RDAtoms.
- `PR #281 <https://github.com/openforcefield/openff-toolkit/pull/281>`_:
  Enforce the behavior during SDF I/O that a SDF may contain multiple
  `molecules`, but that the OFF Toolkit
  does not assume that it contains multiple `conformers of the same molecule`. This is an
  important distinction, since otherwise there is ambiguity around whether properties of one
  entry in a SDF are shared among several molecule blocks or not, or how to resolve conflicts if properties
  are defined differently for several "conformers" of chemically-identical species (More info
  `here <https://docs.eyesopen.com/toolkits/python/oechemtk/oemol.html#dude-where-s-my-sd-data>`_).
  If the user requests the OFF Toolkit to write a multi-conformer
  :py:class:`Molecule <openff.toolkit.topology.Molecule>` to SDF, only the first conformer will be written.
  For more fine-grained control of writing properties, conformers, and partial charges, consider
  using ``Molecule.to_rdkit`` or ``Molecule.to_openeye`` and using the functionality offered by
  those packages.
- `PR #281 <https://github.com/openforcefield/openff-toolkit/pull/281>`_: Due to different
  constraints placed on the data types allowed by external toolkits, we make our best effort to
  preserve :py:class:`Molecule <openff.toolkit.topology.Molecule>`
  ``properties`` when converting molecules to other packages, but users should be aware that
  no guarantee of data integrity is made. The only data format for keys and values in the property dict that
  we will try to support through a roundtrip to another toolkit's Molecule object is ``string``.
- `PR #574 <https://github.com/openforcefield/openff-toolkit/pull/574>`_: Removed check that all
  partial charges are zero after assignment by ``quacpac`` when AM1BCC used for charge assignment.
  This check fails erroneously for cases in which the partial charge assignments are correctly all zero,
  such as for ``N#N``. It is also an unnecessary check given that ``quacpac`` will reliably indicate when
  it has failed to assign charges.
- `PR #597 <https://github.com/openforcefield/openff-toolkit/pull/597>`_: Energy-minimized sample systems
  with Parsley 1.1.0.
- `PR #558 <https://github.com/openforcefield/openff-toolkit/pull/558>`_: The
  :py:class:`Topology <openff.toolkit.topology.Topology>`
  particle indexing system now orders :py:class:`TopologyVirtualSites <openff.toolkit.topology.TopologyVirtualSite>`
  after all atoms.
- `PR #469 <https://github.com/openforcefield/openff-toolkit/pull/469>`_:
  When running :py:meth:`Topology.to_openmm <openff.toolkit.topology.Topology.to_openmm>`, unique atom names
  are generated if the provided atom names are not unique (overriding any existing atom names). This
  uniqueness extends only to atoms in the same molecule. To disable this behavior, set the kwarg
  ``ensure_unique_atom_names=False``.
- `PR #472 <https://github.com/openforcefield/openff-toolkit/pull/472>`_:
  :py:meth:`Molecule.__eq__ <openff.toolkit.topology.Molecule>` now uses the new
  :py:meth:`Molecule.are_isomorphic <openff.toolkit.topology.Molecule.are_isomorphic>` to perform the
  similarity checking.
- `PR #472 <https://github.com/openforcefield/openff-toolkit/pull/472>`_:
  The :py:meth:`Topology.from_openmm <openff.toolkit.topology.Topology.from_openmm>` and
  :py:meth:`Topology.add_molecule <openff.toolkit.topology.Topology.add_molecule>` methods now use the
  :py:meth:`Molecule.are_isomorphic <openff.toolkit.topology.Molecule.are_isomorphic>` method to match
  molecules.
- `PR #551 <https://github.com/openforcefield/openff-toolkit/pull/551>`_: Implemented the
  :py:meth:`ParameterHandler.get_parameter <openff.toolkit.typing.engines.smirnoff.parameters.ParameterHandler.get_parameter>`
  function (would previously return ``None``).

API-breaking changes
""""""""""""""""""""
- `PR #471 <https://github.com/openforcefield/openff-toolkit/pull/471>`_: Closes
  `Issue #465 <https://github.com/openforcefield/openff-toolkit/issues/465>`_.
  ``atom.formal_charge`` and ``molecule.total_charge`` now return ``simtk.unit.Quantity`` objects
  instead of integers. To preserve backward compatibility, the setter for ``atom.formal_charge``
  can accept either a ``simtk.unit.Quantity`` or an integer.
- `PR #601 <https://github.com/openforcefield/openff-toolkit/pull/601>`_: Removes
  almost all of the previous
  :py:class:`ChemicalEnvironment <openff.toolkit.typing.chemistry.ChemicalEnvironment>`
  API, since this entire module was simply copied from
  `Chemper <https://github.com/MobleyLab/chemper>`_ several years ago and has fallen behind on updates.
  Currently only
  :py:meth:`ChemicalEnvironment.get_type <openff.toolkit.typing.chemistry.ChemicalEnvironment.get_type>`,
  :py:meth:`ChemicalEnvironment.validate <openff.toolkit.typing.chemistry.ChemicalEnvironment.validate>`,
  and an equivalent classmethod
  :py:meth:`ChemicalEnvironment.validate_smirks <openff.toolkit.typing.chemistry.ChemicalEnvironment.validate_smirks>`
  remain. Also, please comment on
  `this GitHub issue <https://github.com/MobleyLab/chemper/issues/90>`_ if you HAVE been using
  the previous extra functionality in this module and would like us to prioritize creation of a Chemper
  conda package.
- `PR #558 <https://github.com/openforcefield/openff-toolkit/pull/558>`_: Removes
  ``TopologyMolecule.topology_particle_start_index``, since the :py:class:`Topology <openff.toolkit.topology.Topology>`
  particle indexing system now orders :py:class:`TopologyVirtualSites <openff.toolkit.topology.TopologyVirtualSite>`
  after all atoms.
  :py:meth:`TopologyMolecule.atom_start_topology_index <openff.toolkit.topology.TopologyMolecule.atom_start_topology_index>`
  and
  :py:meth:`TopologyMolecule.virtual_particle_start_topology_index <openff.toolkit.topology.TopologyMolecule.virtual_particle_start_topology_index>`
  are still available to access the appropriate values in the respective topology indexing systems.
- `PR #508 <https://github.com/openforcefield/openff-toolkit/pull/508>`_:
  ``OpenEyeToolkitWrapper.compute_wiberg_bond_orders`` is now
  :py:meth:`OpenEyeToolkitWrapper.assign_fractional_bond_orders <openff.toolkit.utils.toolkits.OpenEyeToolkitWrapper.assign_fractional_bond_orders>`.
  The ``charge_model`` keyword is now ``bond_order_model``. The allowed values of this keyword have
  changed from ``am1`` and ``pm3`` to ``am1-wiberg`` and ``pm3-wiberg``, respectively.
- `PR #508 <https://github.com/openforcefield/openff-toolkit/pull/508>`_:
  ``Molecule.compute_wiberg_bond_orders`` is now
  :py:meth:`Molecule.assign_fractional_bond_orders <openff.toolkit.topology.Molecule.assign_fractional_bond_orders>`.
- `PR #595 <https://github.com/openforcefield/openff-toolkit/pull/595>`_: Removed functions
  ``openforcefield.utils.utils.temporary_directory`` and
  ``openforcefield.utils.utils.temporary_cd`` and replaced their behavior with
  ``tempfile.TemporaryDirectory()``.

New features
""""""""""""
- `PR #471 <https://github.com/openforcefield/openff-toolkit/pull/471>`_: Closes
  `Issue #208 <https://github.com/openforcefield/openff-toolkit/issues/208>`_
  by implementing support for the
  ``ChargeIncrementModel`` tag in the `SMIRNOFF specification <https://openforcefield.github.io/standards/standards/smirnoff/#chargeincrementmodel-small-molecule-and-fragment-charges>`_.
- `PR #471 <https://github.com/openforcefield/openff-toolkit/pull/471>`_: Implements
  ``Molecule.assign_partial_charges``, which calls one of the newly-implemented
  ``OpenEyeToolkitWrapper.assign_partial_charges``, and
  ``AmberToolsToolkitWrapper.assign_partial_charges``. ``strict_n_conformers`` is a
  optional boolean keyword argument indicating whether an ``IncorrectNumConformersError`` should be raised if an invalid
  number of conformers is supplied during partial charge calculation. For example, if two conformers are
  supplied, but ``partial_charge_method="AM1BCC"`` is also set, then there is no clear use for
  the second conformer. The previous behavior in this case was to raise a warning, and to preserve that
  behavior, ``strict_n_conformers`` defaults to a value of ``False``.
- `PR #471 <https://github.com/openforcefield/openff-toolkit/pull/471>`_: Adds
  keyword argument ``raise_exception_types`` (default: ``[Exception]``) to
  :py:meth:`ToolkitRegistry.call <openff.toolkit.utils.toolkits.ToolkitRegistry.call>`.
  The default value will provide the previous OpenFF Toolkit behavior, which is that the first ToolkitWrapper
  that can provide the requested method is called, and it either returns on success or raises an exception. This new
  keyword argument allows the ToolkitRegistry to *ignore* certain exceptions, but treat others as fatal.
  If ``raise_exception_types = []``, the ToolkitRegistry will attempt to call each ToolkitWrapper that provides the
  requested method and if none succeeds, a single ``ValueError`` will be raised, with text listing the
  errors that were raised by each ToolkitWrapper.
- `PR #601 <https://github.com/openforcefield/openff-toolkit/pull/601>`_: Adds
  :py:meth:`RDKitToolkitWrapper.get_tagged_smarts_connectivity <openff.toolkit.utils.toolkits.RDKitToolkitWrapper.get_tagged_smarts_connectivity>`
  and
  :py:meth:`OpenEyeToolkitWrapper.get_tagged_smarts_connectivity <openff.toolkit.utils.toolkits.OpenEyeToolkitWrapper.get_tagged_smarts_connectivity>`,
  which allow the use of either toolkit for smirks/tagged smarts validation.
- `PR #600 <https://github.com/openforcefield/openff-toolkit/pull/600>`_:
  Adds :py:meth:`ForceField.__getitem__ <openff.toolkit.typing.engines.smirnoff.forcefield.ForceField>`
  to look up ``ParameterHandler`` objects based on their string names.
- `PR #508 <https://github.com/openforcefield/openff-toolkit/pull/508>`_:
  Adds :py:meth:`AmberToolsToolkitWrapper.assign_fractional_bond_orders <openff.toolkit.utils.toolkits.AmberToolsToolkitWrapper.assign_fractional_bond_orders>`.
- `PR #469 <https://github.com/openforcefield/openff-toolkit/pull/469>`_: The
  :py:class:`Molecule <openff.toolkit.topology.Molecule>` class adds
  :py:meth:`Molecule.has_unique_atom_names <openff.toolkit.topology.Molecule.has_unique_atom_names>`
  and :py:meth:`Molecule.has_unique_atom_names <openff.toolkit.topology.Molecule.generate_unique_atom_names>`.
- `PR #472 <https://github.com/openforcefield/openff-toolkit/pull/472>`_:
  Adds to the :py:class:`Molecule <openff.toolkit.topology.Molecule>` class
  :py:meth:`Molecule.are_isomorphic <openff.toolkit.topology.Molecule.are_isomorphic>`
  and :py:meth:`Molecule.is_isomorphic_with <openff.toolkit.topology.Molecule.is_isomorphic_with>`
  and :py:meth:`Molecule.hill_formula <openff.toolkit.topology.Molecule.hill_formula>`
  and :py:meth:`Molecule.to_hill_formula <openff.toolkit.topology.Molecule.to_hill_formula>`
  and :py:meth:`Molecule.to_qcschema <openff.toolkit.topology.Molecule.to_qcschema>`
  and :py:meth:`Molecule.from_qcschema <openff.toolkit.topology.Molecule.from_qcschema>`
  and :py:meth:`Molecule.from_mapped_smiles <openff.toolkit.topology.Molecule.from_mapped_smiles>`
  and :py:meth:`Molecule.from_pdb_and_smiles <openff.toolkit.topology.Molecule.from_pdb_and_smiles>`
  and :py:meth:`Molecule.canonical_order_atoms <openff.toolkit.topology.Molecule.canonical_order_atoms>`
  and :py:meth:`Molecule.remap <openff.toolkit.topology.Molecule.remap>`

    .. note::
       The to_qcschema method accepts an extras dictionary which is passed into the validated qcelemental.models.Molecule
       object.

- `PR #506 <https://github.com/openforcefield/openff-toolkit/pull/506>`_:
  The :py:class:`Molecule <openff.toolkit.topology.Molecule>` class adds
  :py:meth:`Molecule.find_rotatable_bonds <openff.toolkit.topology.Molecule.find_rotatable_bonds>`
- `PR #521 <https://github.com/openforcefield/openff-toolkit/pull/521>`_:
  Adds :py:meth:`Molecule.to_inchi <openff.toolkit.topology.Molecule.to_inchi>`
  and :py:meth:`Molecule.to_inchikey <openff.toolkit.topology.Molecule.to_inchikey>`
  and :py:meth:`Molecule.from_inchi <openff.toolkit.topology.Molecule.from_inchi>`

    .. warning::
       InChI was not designed as an molecule interchange format and using it as one is not recommended. Many round trip
       tests will fail when using this format due to a loss of information. We have also added support for fixed
       hydrogen layer nonstandard InChI which can help in the case of tautomers, but overall creating molecules from InChI should be
       avoided.

- `PR #529 <https://github.com/openforcefield/openff-toolkit/pull/529>`_: Adds the ability to write out to XYZ files via
  :py:meth:`Molecule.to_file <openff.toolkit.topology.Molecule.to_file>` Both single frame and multiframe XYZ files are supported.
  Note reading from XYZ files will not be supported due to the lack of connectivity information.
- `PR #535 <https://github.com/openforcefield/openff-toolkit/pull/535>`_: Extends the the API for the
  :py:meth:`Molecule.to_smiles <openff.toolkit.topology.Molecule.to_smiles>` to allow for the creation of cmiles
  identifiers through combinations of isomeric, explicit hydrogen and mapped smiles, the default settings will return
  isomeric explicit hydrogen smiles as expected.

        .. warning::
           Atom maps can be supplied to the properties dictionary to modify which atoms have their map index included,
           if no map is supplied all atoms will be mapped in the order they appear in the
           :py:class:`Molecule <openff.toolkit.topology.Molecule>`.

- `PR #563 <https://github.com/openforcefield/openff-toolkit/pull/563>`_:
  Adds ``test_forcefields/ion_charges.offxml``, giving ``LibraryCharges`` for monatomic ions.
- `PR #543 <https://github.com/openforcefield/openff-toolkit/pull/543>`_:
  Adds 3 new methods to the :py:class:`Molecule <openff.toolkit.topology.Molecule>` class which allow the enumeration of molecule
  states. These are :py:meth:`Molecule.enumerate_tautomers <openff.toolkit.topology.Molecule.enumerate_tautomers>`,
  :py:meth:`Molecule.enumerate_stereoisomers <openff.toolkit.topology.Molecule.enumerate_stereoisomers>`,
  :py:meth:`Molecule.enumerate_protomers <openff.toolkit.topology.Molecule.enumerate_protomers>`

      .. warning::
         Enumerate protomers is currently only available through the OpenEye toolkit.

- `PR #573 <https://github.com/openforcefield/openff-toolkit/pull/573>`_:
  Adds ``quacpac`` error output to ``quacpac`` failure in ``Molecule.compute_partial_charges_am1bcc``.
- `PR #560 <https://github.com/openforcefield/openff-toolkit/issues/560>`_: Added visualization method to the the Molecule class.
- `PR #620 <https://github.com/openforcefield/openff-toolkit/pull/620>`_: Added the ability to register parameter handlers via entry point plugins. This functionality is accessible by initializing a ``ForceField`` with the ``load_plugins=True`` keyword argument.
- `PR #582 <https://github.com/openforcefield/openff-toolkit/pull/582>`_: Added fractional bond order interpolation
  Adds `return_topology` kwarg to
  :py:meth:`Forcefield.create_openmm_system <openff.toolkit.typing.engines.smirnoff.forcefield.ForceField.create_openmm_system>`,
  which returns the processed topology along with the OpenMM ``System`` when ``True`` (default ``False``).

Tests added
"""""""""""
- `PR #558 <https://github.com/openforcefield/openff-toolkit/pull/558>`_: Adds tests ensuring
  that the new Topology particle indexing system are properly implemented, and that TopologyVirtualSites
  reference the correct TopologyAtoms.
- `PR #469 <https://github.com/openforcefield/openff-toolkit/pull/469>`_: Added round-trip SMILES test
  to add coverage for :py:meth:`Molecule.from_smiles <openff.toolkit.topology.Molecule.from_smiles>`.
- `PR #469 <https://github.com/openforcefield/openff-toolkit/pull/469>`_: Added tests for unique atom
  naming behavior in  :py:meth:`Topology.to_openmm <openff.toolkit.topology.Topology.to_openmm>`, as
  well as tests of the ``ensure_unique_atom_names=False`` kwarg disabling this behavior.
- `PR #472 <https://github.com/openforcefield/openff-toolkit/pull/472>`_: Added tests for
  :py:meth:`Molecule.hill_formula <openff.toolkit.topology.Molecule.hill_formula>` and
  :py:meth:`Molecule.to_hill_formula <openff.toolkit.topology.Molecule.to_hill_formula>` for the
  various supported input types.
- `PR #472 <https://github.com/openforcefield/openff-toolkit/pull/472>`_: Added round-trip test for
  :py:meth:`Molecule.from_qcschema <openff.toolkit.topology.Molecule.from_qcschema>` and
  :py:meth:`Molecule.to_qcschema <openff.toolkit.topology.Molecule.to_qcschema>`.
- `PR #472 <https://github.com/openforcefield/openff-toolkit/pull/472>`_: Added tests for
  :py:meth:`Molecule.is_isomorphic_with <openff.toolkit.topology.Molecule.is_isomorphic_with>` and
  :py:meth:`Molecule.are_isomorphic <openff.toolkit.topology.Molecule.are_isomorphic>`
  with various levels of isomorphic graph matching.
- `PR #472 <https://github.com/openforcefield/openff-toolkit/pull/472>`_: Added toolkit dependent tests
  for :py:meth:`Molecule.canonical_order_atoms <openff.toolkit.topology.Molecule.canonical_order_atoms>`
  due to differences in the algorithms used.
- `PR #472 <https://github.com/openforcefield/openff-toolkit/pull/472>`_: Added a test for
  :py:meth:`Molecule.from_mapped_smiles <openff.toolkit.topology.Molecule.from_mapped_smiles>` using
  the molecule from issue #412 to ensure it is now fixed.
- `PR #472 <https://github.com/openforcefield/openff-toolkit/pull/472>`_: Added a test for
  :py:meth:`Molecule.remap <openff.toolkit.topology.Molecule.remap>`, this also checks for expected
  error when the mapping is not complete.
- `PR #472 <https://github.com/openforcefield/openff-toolkit/pull/472>`_: Added tests for
  :py:meth:`Molecule.from_pdb_and_smiles <openff.toolkit.topology.Molecule.from_pdb_and_smiles>`
  to check for a correct combination of smiles and PDB and incorrect combinations.
- `PR #509 <https://github.com/openforcefield/openff-toolkit/pull/509>`_: Added test for
  :py:meth:`Molecule.chemical_environment_matches <openff.toolkit.topology.Molecule.chemical_environment_matches>`
  to check that the complete set of matches is returned.
- `PR #509 <https://github.com/openforcefield/openff-toolkit/pull/509>`_: Added test for
  :py:meth:`Forcefield.create_openmm_system <openff.toolkit.typing.engines.smirnoff.forcefield.ForceField.create_openmm_system>`
  to check that a protein system can be created.
- `PR #506 <https://github.com/openforcefield/openff-toolkit/pull/506>`_: Added a test for the molecule
  identified in issue #513 as losing aromaticity when converted to rdkit.
- `PR #506 <https://github.com/openforcefield/openff-toolkit/pull/506>`_: Added a verity of toolkit dependent tests
  for identifying rotatable bonds while ignoring the user requested types.
- `PR #521 <https://github.com/openforcefield/openff-toolkit/pull/521>`_: Added toolkit independent round-trip InChI
  tests which add coverage for :py:meth:`Molecule.to_inchi <openff.toolkit.topology.Molecule.to_inchi>` and
  :py:meth:`Molecule.from_inchi <openff.toolkit.topology.Molecule.from_inchi>`. Also added coverage for bad inputs and
  :py:meth:`Molecule.to_inchikey <openff.toolkit.topology.Molecule.to_inchikey>`.
- `PR #529 <https://github.com/openforcefield/openff-toolkit/pull/529>`_: Added to XYZ file coverage tests.
- `PR #563 <https://github.com/openforcefield/openff-toolkit/pull/563>`_: Added `LibraryCharges` parameterization test
  for monatomic ions in ``test_forcefields/ion_charges.offxml``.
- `PR #543 <https://github.com/openforcefield/openff-toolkit/pull/543>`_: Added tests to assure that state enumeration can
  correctly find molecules tautomers, stereoisomers and protomers when possible.
- `PR #573 <https://github.com/openforcefield/openff-toolkit/pull/573>`_: Added test for ``quacpac`` error output
  for ``quacpac`` failure in ``Molecule.compute_partial_charges_am1bcc``.
- `PR #579 <https://github.com/openforcefield/openff-toolkit/pull/579>`_: Adds regression tests to ensure RDKit can be
  be used to write multi-model PDB files.
- `PR #582 <https://github.com/openforcefield/openff-toolkit/pull/582>`_: Added fractional bond order interpolation tests,
  tests for :py:class:`ValidatedDict <openff.toolkit.utils.collections.ValidatedDict>`.


Bugfixes
""""""""
- `PR #558 <https://github.com/openforcefield/openff-toolkit/pull/558>`_: Fixes a bug where
  :py:meth:`TopologyVirtualSite.atoms <openff.toolkit.topology.TopologyVirtualSite.atoms>` would
  not correctly apply ``TopologyMolecule`` atom ordering on top of the reference molecule ordering,
  in cases where the same molecule appears multiple times, but in a different order, in the same Topology.
- `Issue #460 <https://github.com/openforcefield/openff-toolkit/issues/460>`_: Creates unique atom
  names in :py:meth:`Topology.to_openmm <openff.toolkit.topology.Topology.to_openmm>` if the existing
  ones are not unique. The lack of unique atom names had been causing problems in workflows involving
  downstream tools that expect unique atom names.
- `Issue #448 <https://github.com/openforcefield/openff-toolkit/issues/448>`_: We can now make molecules
  from mapped smiles using :py:meth:`Molecule.from_mapped_smiles <openff.toolkit.topology.Molecule.from_mapped_smiles>`
  where the order will correspond to the indeing used in the smiles.
  Molecules can also be re-indexed at any time using the
  :py:meth:`Molecule.remap <openff.toolkit.topology.Molecule.remap>`.
- `Issue #462 <https://github.com/openforcefield/openff-toolkit/issues/462>`_: We can now instance the
  :py:class:`Molecule <openff.toolkit.topology.Molecule>` from a QCArchive entry record instance or dictionary
  representation.
- `Issue #412 <https://github.com/openforcefield/openff-toolkit/issues/412>`_: We can now instance the
  :py:class:`Molecule <openff.toolkit.topology.Molecule>` using
  :py:meth:`Molecule.from_mapped_smiles <openff.toolkit.topology.Molecule.from_mapped_smiles>`. This resolves
  an issue caused by RDKit considering atom map indices to be a distinguishing feature of an atom, which led
  to erroneous definition of chirality (as otherwise symmetric substituents would be seen as different).
  We anticipate that this will reduce the number of times you need to
  type ``allow_undefined_stereo=True`` when processing molecules that do not actually contain stereochemistrty.
- `Issue #513 <https://github.com/openforcefield/openff-toolkit/issues/513>`_: The
  :py:meth:`Molecule.to_rdkit <openff.toolkit.topology.Molecule.to_rdkit>` now re-sets the aromaticity model
  after sanitizing the molecule.
- `Issue #500 <https://github.com/openforcefield/openff-toolkit/issues/500>`_: The
  :py:meth:`Molecule.find_rotatable_bonds <openff.toolkit.topology.Molecule.find_rotatable_bonds>` has been added
  which returns a list of rotatable :py:class:`Bond <openff.toolkit.topology.Bond>` instances for the molecule.
- `Issue #491 <https://github.com/openforcefield/openff-toolkit/issues/491>`_: We can now parse large molecules without hitting a match limit cap.
- `Issue #474 <https://github.com/openforcefield/openff-toolkit/issues/474>`_: We can now  convert molecules to InChI and
  InChIKey and from InChI.
- `Issue #523 <https://github.com/openforcefield/openff-toolkit/issues/523>`_: The
  :py:meth:`Molecule.to_file <openff.toolkit.topology.Molecule.to_file>` method can now correctly write to ``MOL``
  files, in line with the supported file type list.
- `Issue #568 <https://github.com/openforcefield/openff-toolkit/issues/568>`_: The
  :py:meth:`Molecule.to_file <openff.toolkit.topology.Molecule.to_file>` can now correctly write multi-model PDB files
  when using the RDKit backend toolkit.


Examples added
""""""""""""""
- `PR #591 <https://github.com/openforcefield/openff-toolkit/pull/591>`_ and
  `PR #533 <https://github.com/openforcefield/openff-toolkit/pull/533>`_: Adds an
  `example notebook and utility to compute conformer energies <https://github.com/openforcefield/openff-toolkit/blob/master/examples/conformer_energies>`_.
  This example is made to be reverse-compatible with the 0.6.0 OpenFF Toolkit release.
- `PR #472 <https://github.com/openforcefield/openff-toolkit/pull/472>`_: Adds an example notebook
  `QCarchive_interface.ipynb <https://github.com/openforcefield/openff-toolkit/blob/master/examples/QCArchive_interface/QCarchive_interface.ipynb>`_
  which shows users how to instance the :py:class:`Molecule <openff.toolkit.topology.Molecule>` from
  a QCArchive entry level record and calculate the energy using RDKit through QCEngine.



0.6.0 - Library Charges
-----------------------

This release adds support for a new SMIRKS-based charge assignment method,
`Library Charges <https://openforcefield.github.io/standards/standards/smirnoff/#librarycharges-library-charges-for-polymeric-residues-and-special-solvent-models>`_.
The addition of more charge assignment methods opens the door for new types of
experimentation, but also introduces several complex behaviors and failure modes.
Accordingly, we have made changes
to the charge assignment infrastructure to check for cases when partial charges do
not sum to the formal charge of the molecule, or when no charge assignment method is able
to generate charges for a molecule. More detailed explanation of the new errors that may be raised and
keywords for overriding them are in the "Behavior Changed" section below.


With this release, we update ``test_forcefields/tip3p.offxml`` to be a working example of assigning LibraryCharges.
However, we do not provide any force field files to assign protein residue ``LibraryCharges``.
If you are interested in translating an existing protein FF to SMIRNOFF format or developing a new one, please
feel free to contact us on the `Issue tracker <https://github.com/openforcefield/openff-toolkit/issues>`_ or open a
`Pull Request <https://github.com/openforcefield/openff-toolkit/pulls>`_.


New features
""""""""""""
- `PR #433 <https://github.com/openforcefield/openff-toolkit/pull/433>`_: Closes
  `Issue #25 <https://github.com/openforcefield/openff-toolkit/issues/25>`_ by adding
  initial support for the
  `LibraryCharges tag in the SMIRNOFF specification <https://openforcefield.github.io/standards/standards/smirnoff/#librarycharges-library-charges-for-polymeric-residues-and-special-solvent-models>`_
  using
  :py:class:`LibraryChargeHandler <openff.toolkit.typing.engines.smirnoff.parameters.LibraryChargeHandler>`.
  For a molecule to have charges assigned using Library Charges, all of its atoms must be covered by
  at least one ``LibraryCharge``. If an atom is covered by multiple ``LibraryCharge`` s, then the last
  ``LibraryCharge`` matched will be applied (per the hierarchy rules in the SMIRNOFF format).

  This functionality is thus able to apply per-residue charges similar to those in traditional
  protein force fields. At this time, there is no concept of "residues" or "fragments" during
  parametrization, so it is not possible to assign charges to `some` atoms in a molecule using
  ``LibraryCharge`` s, but calculate charges for other atoms in the same molecule using a different
  method. To assign charges to a protein, LibraryCharges SMARTS must be provided for
  the residues and protonation states in the molecule, as well as for any capping groups
  and post-translational modifications that are present.

  It is valid for ``LibraryCharge`` SMARTS to `partially` overlap one another. For example, a molecule
  consisting of atoms ``A-B-C`` connected by single bonds could be matched by a SMIRNOFF
  ``LibraryCharges`` section containing two ``LibraryCharge`` SMARTS: ``A-B`` and ``B-C``. If
  listed in that order, the molecule would be assigned the ``A`` charge from the ``A-B`` ``LibraryCharge``
  element and the ``B`` and ``C`` charges from the ``B-C`` element. In testing, these types of
  partial overlaps were found to frequently be sources of undesired behavior, so it is recommended
  that users define whole-molecule ``LibraryCharge`` SMARTS whenever possible.

- `PR #455 <https://github.com/openforcefield/openff-toolkit/pull/455>`_: Addresses
  `Issue #393 <https://github.com/openforcefield/openff-toolkit/issues/393>`_ by adding
  :py:meth:`ParameterHandler.attribute_is_cosmetic <openff.toolkit.typing.engines.smirnoff.parameters.ParameterHandler.attribute_is_cosmetic>`
  and
  :py:meth:`ParameterType.attribute_is_cosmetic <openff.toolkit.typing.engines.smirnoff.parameters.ParameterType.attribute_is_cosmetic>`,
  which return True if the provided attribute name is defined for the queried object
  but does not correspond to an allowed value in the SMIRNOFF spec.

Behavior changed
""""""""""""""""
- `PR #433 <https://github.com/openforcefield/openff-toolkit/pull/433>`_: If a molecule
  can not be assigned charges by any charge-assignment method, an
  ``openforcefield.typing.engines.smirnoff.parameters.UnassignedMoleculeChargeException``
  will be raised. Previously, creating a system without either ``ToolkitAM1BCCHandler`` or
  the ``charge_from_molecules`` keyword argument to ``ForceField.create_openmm_system`` would
  produce an OpenMM ``System`` where the molecule has zero charge on all atoms. However, given that we
  will soon be adding more options for charge assignment, it is important that
  failures not be silent. Molecules with zero charge can still be produced by setting the
  ``Molecule.partial_charges`` array to be all zeroes, and including the molecule in the
  ``charge_from_molecules`` keyword argument to ``create_openmm_system``.
- `PR #433 <https://github.com/openforcefield/openff-toolkit/pull/433>`_: Due to risks
  introduced by permitting charge assignment using partially-overlapping ``LibraryCharge`` s,
  the toolkit will now raise a
  ``openforcefield.typing.engines.smirnoff.parameters.NonIntegralMoleculeChargeException``
  if the sum of partial charges on a molecule are found to be more than 0.01 elementary charge units
  different than the molecule's formal charge. This exception can be overridden by providing
  the ``allow_nonintegral_charges=True`` keyword argument to ``ForceField.create_openmm_system``.




Tests added
"""""""""""
- `PR #430 <https://github.com/openforcefield/openff-toolkit/pull/430>`_: Added test for
  Wiberg Bond Order implemented in OpenEye Toolkits. Molecules taken from
  DOI:10.5281/zenodo.3405489 . Added by Sukanya Sasmal.
- `PR #569 <https://github.com/openforcefield/openff-toolkit/pull/569>`_: Added round-trip tests for more serialization formats (dict, YAML, TOML, JSON, BSON, messagepack, pickle). Note that some are unsupported, but the tests raise the appropriate error.


Bugfixes
""""""""
- `PR #431 <https://github.com/openforcefield/openff-toolkit/pull/431>`_: Fixes an issue
  where ``ToolkitWrapper`` objects would improperly search for functionality in the
  ``GLOBAL_TOOLKIT_REGISTRY``, even though a specific ``ToolkitRegistry`` was requested for an
  operation.
- `PR #439 <https://github.com/openforcefield/openff-toolkit/pull/439>`_: Fixes
  `Issue #438 <https://github.com/openforcefield/openff-toolkit/issues/438>`_, by replacing
  call to NetworkX ``Graph.node`` with call to ``Graph.nodes``, per
  `2.4 migration guide <https://networkx.github.io/documentation/stable/release/release_2.4.html>`_.

Files modified
""""""""""""""
- `PR #433 <https://github.com/openforcefield/openff-toolkit/pull/433>`_: Updates
  the previously-nonfunctional ``test_forcefields/tip3p.offxml`` to a functional state
  by updating it to the SMIRNOFF
  0.3 specification, and specifying atomic charges using the ``LibraryCharges`` tag.


0.5.1 - Adding the parameter coverage example notebook
------------------------------------------------------

This release contains a new notebook example,
`check_parameter_coverage.ipynb <https://github.com/openforcefield/openff-toolkit/blob/master/examples/check_dataset_parameter_coverage/check_parameter_coverage.ipynb>`_,
which loads sets of molecules, checks whether they are parameterizable,
and generates reports of chemical motifs that are not.
It also fixes several simple issues, improves warnings and docstring text,
and removes unused files.

The parameter coverage example notebook goes hand-in-hand with the
release candidate of our initial force field,
`openff-1.0.0-RC1.offxml <https://github.com/openforcefield/openforcefields>`_
, which will be temporarily available until the official force
field release is made in October.
Our goal in publishing this notebook alongside our first major refitting is to allow interested
users to check whether there is parameter coverage for their molecules of interest.
If the force field is unable to parameterize a molecule, this notebook will generate
reports of the specific chemistry that is not covered. We understand that many organizations
in our field have restrictions about sharing specific molecules, and the outputs from this
notebook can easily be cropped to communicate unparameterizable chemistry without revealing
the full structure.

The force field release candidate is in our new refit force field package,
`openforcefields <https://github.com/openforcefield/openforcefields>`_.
This package is now a part of the Open Force Field Toolkit conda recipe, along with the original
`smirnoff99Frosst <https://github.com/openforcefield/smirnoff99Frosst>`_ line of force fields.

Once the ``openforcefields`` conda package is installed, you can load the release candidate using:

``ff = ForceField('openff-1.0.0-RC1.offxml')``

The release candidate will be removed when the official force field,
``openff-1.0.0.offxml``, is released in early October.

Complete details about this release are below.

Example added
"""""""""""""
- `PR #419 <https://github.com/openforcefield/openff-toolkit/pull/419>`_: Adds
  an example notebook
  `check_parameter_coverage.ipynb <https://github.com/openforcefield/openff-toolkit/blob/master/examples/check_dataset_parameter_coverage/check_parameter_coverage.ipynb>`_
  which shows how to use the toolkit to check a molecule
  dataset for missing parameter coverage, and provides functionality to output
  tagged SMILES and 2D drawings of the unparameterizable chemistry.


New features
""""""""""""
- `PR #419 <https://github.com/openforcefield/openff-toolkit/pull/419>`_: Unassigned
  valence parameter exceptions now include a list of tuples of
  :py:class:`TopologyAtom <openff.toolkit.topology.TopologyAtom>`
  which were unable to be parameterized (``exception.unassigned_topology_atom_tuples``)
  and the class of the
  :py:class:`ParameterHandler <openff.toolkit.typing.engines.smirnoff.parameters.ParameterHandler>`
  that raised the exception (``exception.handler_class``).
- `PR #425 <https://github.com/openforcefield/openff-toolkit/pull/425>`_: Implements
  Trevor Gokey's suggestion from
  `Issue #411 <https://github.com/openforcefield/openff-toolkit/issues/411>`_, which
  enables pickling of
  :py:class:`ForceFields <openff.toolkit.typing.engines.smirnoff.forcefield.ForceField>`
  and
  :py:class:`ParameterHandlers <openff.toolkit.typing.engines.smirnoff.parameters.ParameterHandler>`.
  Note that, while XML representations of ``ForceField``\ s are stable and conform to the SMIRNOFF
  specification, the pickled ``ForceField``\ s that this functionality enables are not guaranteed
  to be compatible with future toolkit versions.

Improved documentation and warnings
"""""""""""""""""""""""""""""""""""
- `PR #425 <https://github.com/openforcefield/openff-toolkit/pull/425>`_: Addresses
  `Issue #410 <https://github.com/openforcefield/openff-toolkit/issues/410>`_, by explicitly
  having toolkit warnings print ``Warning:`` at the beginning of each warning, and adding
  clearer language to the warning produced when the OpenEye Toolkits can not be loaded.
- `PR #425 <https://github.com/openforcefield/openff-toolkit/pull/425>`_: Addresses
  `Issue #421 <https://github.com/openforcefield/openff-toolkit/issues/421>`_ by
  adding type/shape information to all Molecule partial charge and conformer docstrings.
- `PR #425 <https://github.com/openforcefield/openff-toolkit/pull/425>`_: Addresses
  `Issue #407 <https://github.com/openforcefield/openff-toolkit/issues/421>`_ by
  providing a more extensive explanation of why we don't use RDKit's mol2 parser
  for molecule input.

Bugfixes
""""""""
- `PR #419 <https://github.com/openforcefield/openff-toolkit/pull/419>`_: Fixes
  `Issue #417 <https://github.com/openforcefield/openff-toolkit/issues/417>`_ and
  `Issue #418 <https://github.com/openforcefield/openff-toolkit/issues/418>`_, where
  :py:meth:`RDKitToolkitWrapper.from_file <openff.toolkit.utils.toolkits.RDKitToolkitWrapper.from_file>`
  would disregard the ``allow_undefined_stereo`` kwarg and skip the first molecule
  when reading a SMILES file.


Files removed
"""""""""""""
- `PR #425 <https://github.com/openforcefield/openff-toolkit/pull/425>`_: Addresses
  `Issue #424 <https://github.com/openforcefield/openff-toolkit/issues/424>`_ by
  deleting the unused files ``openforcefield/typing/engines/smirnoff/gbsaforces.py``
  and ``openforcefield/tests/test_smirnoff.py``. ``gbsaforces.py`` was only used internally
  and ``test_smirnoff.py`` tested unsupported functionality from before the 0.2.0 release.




0.5.0 - GBSA support and quality-of-life improvements
-----------------------------------------------------

This release adds support for the
`GBSA tag in the SMIRNOFF specification <https://openforcefield.github.io/standards/standards/smirnoff/#gbsa>`_.
Currently, the ``HCT``, ``OBC1``, and ``OBC2`` models (corresponding to AMBER keywords
``igb=1``, ``2``, and ``5``, respectively) are supported, with the ``OBC2`` implementation being
the most flexible. Unfortunately, systems produced
using these keywords are not yet transferable to other simulation packages via ParmEd, so users are restricted
to using OpenMM to simulate systems with GBSA.

OFFXML files containing GBSA parameter definitions are available,
and can be loaded in addition to existing parameter sets (for example, with the command
``ForceField('test_forcefields/smirnoff99Frosst.offxml', 'test_forcefields/GBSA_OBC1-1.0.offxml')``).
A manifest of new SMIRNOFF-format GBSA files is below.


Several other user-facing improvements have been added, including easier access to indexed attributes,
which are now accessible as ``torsion.k1``, ``torsion.k2``, etc. (the previous access method
``torsion.k`` still works as well). More details of the new features and several bugfixes are listed below.

New features
""""""""""""
- `PR #363 <https://github.com/openforcefield/openff-toolkit/pull/363>`_: Implements
  :py:class:`GBSAHandler <openff.toolkit.typing.engines.smirnoff.parameters.GBSAHandler>`,
  which supports the
  `GBSA tag in the SMIRNOFF specification <https://openforcefield.github.io/standards/standards/smirnoff/#gbsa>`_.
  Currently, only GBSAHandlers with ``gb_model="OBC2"`` support
  setting non-default values for the ``surface_area_penalty`` term (default ``5.4*calories/mole/angstroms**2``),
  though users can zero the SA term for ``OBC1`` and ``HCT`` models by setting ``sa_model="None"``.
  No model currently supports setting ``solvent_radius`` to any value other than ``1.4*angstroms``.
  Files containing experimental SMIRNOFF-format implementations of ``HCT``, ``OBC1``, and ``OBC2`` are
  included with this release (see below). Additional details of these models, including literature references,
  are available on the
  `SMIRNOFF specification page <https://openforcefield.github.io/standards/standards/smirnoff/#supported-generalized-born-gb-models>`_.

    .. warning :: The current release of ParmEd
      `can not transfer GBSA models produced by the Open Force Field Toolkit
      to other simulation packages
      <https://github.com/ParmEd/ParmEd/blob/3.2.0/parmed/openmm/topsystem.py#L148-L150>`_.
      These GBSA forces are currently only computable using OpenMM.

- `PR #363 <https://github.com/openforcefield/openff-toolkit/pull/363>`_: When using
  :py:meth:`Topology.to_openmm() <openff.toolkit.topology.Topology.to_openmm>`, periodic
  box vectors are now transferred from the Open Force Field Toolkit Topology
  into the newly-created OpenMM Topology.
- `PR #377 <https://github.com/openforcefield/openff-toolkit/pull/377>`_: Single indexed parameters in
  :py:class:`ParameterHandler <openff.toolkit.typing.engines.smirnoff.parameters.ParameterHandler>`
  and :py:class:`ParameterType <openff.toolkit.typing.engines.smirnoff.parameters.ParameterType>`
  can now be get/set through normal attribute syntax in addition to the list syntax.
- `PR #394 <https://github.com/openforcefield/openff-toolkit/pull/394>`_: Include element and atom name
  in error output when there are missing valence parameters during molecule parameterization.

Bugfixes
""""""""
- `PR #385 <https://github.com/openforcefield/openff-toolkit/pull/385>`_: Fixes
  `Issue #346 <https://github.com/openforcefield/openff-toolkit/issues/346>`_ by
  having :py:meth:`OpenEyeToolkitWrapper.compute_partial_charges_am1bcc <openff.toolkit.utils.toolkits.OpenEyeToolkitWrapper.compute_partial_charges_am1bcc>`
  fall back to using standard AM1-BCC if AM1-BCC ELF10 charge generation raises
  an error about "trans COOH conformers"
- `PR #399 <https://github.com/openforcefield/openff-toolkit/pull/399>`_: Fixes
  issue where
  :py:class:`ForceField <openff.toolkit.typing.engines.smirnoff.forcefield.ForceField>`
  constructor would ignore ``parameter_handler_classes`` kwarg.
- `PR #400 <https://github.com/openforcefield/openff-toolkit/pull/400>`_: Makes
  link-checking tests retry three times before failing.



Files added
"""""""""""
- `PR #363 <https://github.com/openforcefield/openff-toolkit/pull/363>`_: Adds
  ``test_forcefields/GBSA_HCT-1.0.offxml``, ``test_forcefields/GBSA_OBC1-1.0.offxml``,
  and ``test_forcefields/GBSA_OBC2-1.0.offxml``, which are experimental implementations
  of GBSA models. These are primarily used in validation tests against OpenMM's models, and
  their version numbers will increment if bugfixes are necessary.

0.4.1 - Bugfix Release
----------------------

This update fixes several toolkit bugs that have been reported by the community.
Details of these bugfixes are provided below.

It also refactors how
:py:class:`ParameterType <openff.toolkit.typing.engines.smirnoff.parameters.ParameterType>`
and
:py:class:`ParameterHandler <openff.toolkit.typing.engines.smirnoff.parameters.ParameterHandler>`
store their attributes, by introducing
:py:class:`ParameterAttribute <openff.toolkit.typing.engines.smirnoff.parameters.ParameterAttribute>`
and
:py:class:`IndexedParameterAttribute <openff.toolkit.typing.engines.smirnoff.parameters.IndexedParameterAttribute>`.
These new attribute-handling classes provide a consistent backend which should simplify manipulation of parameters
and implementation of new handlers.

Bug fixes
"""""""""
- `PR #329 <https://github.com/openforcefield/openff-toolkit/pull/329>`_: Fixed a
  bug where the two
  :py:class:`BondType <openff.toolkit.typing.engines.smirnoff.parameters.BondHandler.BondType>`
  parameter attributes ``k`` and ``length`` were treated as indexed attributes. (``k`` and
  ``length`` values that correspond to specific bond orders will be indexed under
  ``k_bondorder1``, ``k_bondorder2``, etc when implemented in the future)
- `PR #329 <https://github.com/openforcefield/openff-toolkit/pull/329>`_: Fixed a
  bug that allowed setting indexed attributes to single values instead of strictly lists.
- `PR #370 <https://github.com/openforcefield/openff-toolkit/pull/370>`_: Fixed a
  bug in the API where
  :py:class:`BondHandler <openff.toolkit.typing.engines.smirnoff.parameters.BondHandler>`,
  :py:class:`ProperTorsionHandler <openff.toolkit.typing.engines.smirnoff.parameters.ProperTorsionHandler>`
  , and
  :py:class:`ImproperTorsionHandler <openff.toolkit.typing.engines.smirnoff.parameters.ImproperTorsionHandler>`
  exposed non-functional indexed parameters.
- `PR #351 <https://github.com/openforcefield/openff-toolkit/pull/351>`_: Fixes
  `Issue #344 <https://github.com/openforcefield/openff-toolkit/issues/344>`_,
  in which the main :py:class:`FrozenMolecule <openff.toolkit.topology.FrozenMolecule>`
  constructor and several other Molecule-construction functions ignored or did not
  expose the ``allow_undefined_stereo`` keyword argument.
- `PR #351 <https://github.com/openforcefield/openff-toolkit/pull/351>`_: Fixes
  a bug where a molecule which previously generated a SMILES using one cheminformatics toolkit
  returns the same SMILES, even though a different toolkit (which would generate
  a different SMILES for the molecule) is explicitly called.
- `PR #354 <https://github.com/openforcefield/openff-toolkit/pull/354>`_: Fixes
  the error message that is printed if an unexpected parameter attribute is found while loading
  data into a :py:class:`ForceField <openff.toolkit.typing.engines.smirnoff.forcefield.ForceField>`
  (now instructs users to specify ``allow_cosmetic_attributes`` instead of ``permit_cosmetic_attributes``)
- `PR #364 <https://github.com/openforcefield/openff-toolkit/pull/364>`_: Fixes
  `Issue #362 <https://github.com/openforcefield/openff-toolkit/issues/362>`_ by
  modifying
  :py:meth:`OpenEyeToolkitWrapper.from_smiles <openff.toolkit.utils.toolkits.OpenEyeToolkitWrapper.from_smiles>`
  and
  :py:meth:`RDKitToolkitWrapper.from_smiles <openff.toolkit.utils.toolkits.RDKitToolkitWrapper.from_smiles>`
  to make implicit hydrogens explicit before molecule creation. These functions also
  now raise an error if the optional keyword ``hydrogens_are_explicit=True`` but the
  SMILES are interpreted by the backend cheminformatic toolkit as having implicit
  hydrogens.
- `PR #371 <https://github.com/openforcefield/openff-toolkit/pull/371>`_: Fixes
  error when reading early SMIRNOFF 0.1 spec files enclosed by a top-level ``SMIRFF`` tag.

.. note ::
  The enclosing ``SMIRFF`` tag is present only in legacy files.
  Since developing a formal specification, the only acceptable top-level tag value in a SMIRNOFF data structure is
  ``SMIRNOFF``.

Code enhancements
"""""""""""""""""
- `PR #329 <https://github.com/openforcefield/openff-toolkit/pull/329>`_:
  :py:class:`ParameterType <openff.toolkit.typing.engines.smirnoff.parameters.ParameterType>`
  was refactored to improve its extensibility. It is now possible to create new parameter
  types by using the new descriptors
  :py:class:`ParameterAttribute <openff.toolkit.typing.engines.smirnoff.parameters.ParameterAttribute>`
  and
  :py:class:`IndexedParameterAttribute <openff.toolkit.typing.engines.smirnoff.parameters.IndexedParameterAttribute>`.
- `PR #357 <https://github.com/openforcefield/openff-toolkit/pull/357>`_: Addresses
  `Issue #356 <https://github.com/openforcefield/openff-toolkit/issues/356>`_ by raising
  an informative error message if a user attempts to load an OpenMM topology which
  is probably missing connectivity information.



Force fields added
""""""""""""""""""
- `PR #368 <https://github.com/openforcefield/openff-toolkit/pull/368>`_: Temporarily adds
  ``test_forcefields/smirnoff99frosst_experimental.offxml`` to address hierarchy problems, redundancies, SMIRKS
  pattern typos etc., as documented in `issue #367 <https://github.com/openforcefield/openff-toolkit/issues/367>`_.
  Will ultimately be propagated to an updated force field in the ``openforcefield/smirnoff99frosst`` repo.
- `PR #371 <https://github.com/openforcefield/openff-toolkit/pull/371>`_: Adds
  ``test_forcefields/smirff99Frosst_reference_0_1_spec.offxml``, a SMIRNOFF 0.1 spec file enclosed by the legacy
  ``SMIRFF`` tag. This file is used in backwards-compatibility testing.



0.4.0 - Performance optimizations and support for SMIRNOFF 0.3 specification
----------------------------------------------------------------------------

This update contains performance enhancements that significantly reduce the time to create OpenMM systems for topologies containing many molecules via :py:meth:`ForceField.create_openmm_system <openff.toolkit.typing.engines.smirnoff.forcefield.ForceField.create_openmm_system>`.

This update also introduces the `SMIRNOFF 0.3 specification <https://open-forcefield-toolkit.readthedocs.io/en/0.4.0/smirnoff.html>`_.
The spec update is the result of discussions about how to handle the evolution of data and parameter types as further functional forms are added to the SMIRNOFF spec.


We provide methods to convert SMIRNOFF 0.1 and 0.2 force fields written with the XML serialization (``.offxml``) to the SMIRNOFF 0.3 specification.
These methods are called automatically when loading a serialized SMIRNOFF data representation written in the 0.1 or 0.2 specification.
This functionality allows the toolkit to continue to read files containing SMIRNOFF 0.2 spec force fields, and also implements backwards-compatibility for SMIRNOFF 0.1 spec force fields.


.. warning :: The SMIRNOFF 0.1 spec did not contain fields for several energy-determining parameters that are exposed in later SMIRNOFF specs.
  Thus, when reading SMIRNOFF 0.1 spec data, the toolkit must make assumptions about the values that should be added for the newly-required fields.
  The values that are added include 1-2, 1-3 and 1-5 scaling factors, cutoffs, and long-range treatments for nonbonded interactions.
  Each assumption is printed as a warning during the conversion process.
  Please carefully review the warning messages to ensure that the conversion is providing your desired behavior.



`SMIRNOFF 0.3 specification updates <https://open-forcefield-toolkit.readthedocs.io/en/0.4.0/smirnoff.html>`_
"""""""""""""""""""""""""""""""""""""""""""""""""""""""""""""""""""""""""""""""""""""""""""""""""""""""""""""
* The SMIRNOFF 0.3 spec introduces versioning for each individual parameter section, allowing asynchronous updates to the features of each parameter class.
  The top-level ``SMIRNOFF`` tag, containing information like ``aromaticity_model``, ``Author``, and ``Date``, still has a version (currently 0.3).
  But, to allow for independent development of individual parameter types, each section (such as ``Bonds``, ``Angles``, etc) now has its own version as well (currently all 0.3).
* All units are now stored in expressions with their corresponding values. For example, distances are now stored as ``1.526*angstrom``, instead of storing the unit separately in the section header.
* The current allowed value of the ``potential`` field for ``ProperTorsions`` and ``ImproperTorsions`` tags is no longer ``charmm``, but is rather ``k*(1+cos(periodicity*theta-phase))``.
  It was pointed out to us that CHARMM-style torsions deviate from this formula when the periodicity of a torsion term is 0, and we do not intend to reproduce that behavior.
* SMIRNOFF spec documentation has been updated with tables of keywords and their defaults for each parameter section and parameter type.
  These tables will track the allowed keywords and default behavior as updated versions of individual parameter sections are released.

Performance improvements and bugfixes
"""""""""""""""""""""""""""""""""""""

* `PR #329 <https://github.com/openforcefield/openff-toolkit/pull/329>`_: Performance improvements when creating systems for topologies with many atoms.
* `PR #347 <https://github.com/openforcefield/openff-toolkit/pull/347>`_: Fixes bug in charge assignment that occurs when charges are read from file, and reference and charge molecules have different atom orderings.


New features
""""""""""""

* `PR #311 <https://github.com/openforcefield/openff-toolkit/pull/311>`_: Several new experimental functions.

  * Adds :py:meth:`convert_0_2_smirnoff_to_0_3 <openff.toolkit.utils.utils.convert_0_2_smirnoff_to_0_3>`, which takes a SMIRNOFF 0.2-spec data dict, and updates it to 0.3.
    This function is called automatically when creating a ``ForceField`` from a SMIRNOFF 0.2 spec OFFXML file.
  * Adds :py:meth:`convert_0_1_smirnoff_to_0_2 <openff.toolkit.utils.utils.convert_0_1_smirnoff_to_0_2>`, which takes a SMIRNOFF 0.1-spec data dict, and updates it to 0.2.
    This function is called automatically when creating a ``ForceField`` from a SMIRNOFF 0.1 spec OFFXML file.
  * NOTE: The format of the "SMIRNOFF data dict" above is likely to change significantly in the future.
    Users that require a stable serialized ForceField object should use the output of :py:meth:`ForceField.to_string('XML') <openff.toolkit.typing.engines.smirnoff.forcefield.ForceField.to_string>` instead.
  * Adds :py:class:`ParameterHandler <openff.toolkit.typing.engines.smirnoff.parameters.ParameterHandler>` and :py:class:`ParameterType <openff.toolkit.typing.engines.smirnoff.parameters.ParameterType>` :py:meth:`add_cosmetic_attribute <openff.toolkit.typing.engines.smirnoff.parameters.ParameterType.add_cosmetic_attribute>` and :py:meth:`delete_cosmetic_attribute <openff.toolkit.typing.engines.smirnoff.parameters.ParameterType.delete_cosmetic_attribute>` functions.
    Once created, cosmetic attributes can be accessed and modified as attributes of the underlying object (eg. ``ParameterType.my_cosmetic_attrib = 'blue'``)
    These functions are experimental, and we are interested in feedback on how cosmetic attribute handling could be improved. (`See Issue #338 <https://github.com/openforcefield/openff-toolkit/issues/338>`_)
    Note that if a new cosmetic attribute is added to an object without using these functions, it will not be recognized by the toolkit and will not be written out during serialization.
  * Values for the top-level ``Author`` and ``Date`` tags are now kept during SMIRNOFF data I/O.
    If multiple data sources containing these fields are read, the values are concatenated using "AND" as a separator.


API-breaking changes
""""""""""""""""""""
* :py:meth:`ForceField.to_string <openff.toolkit.typing.engines.smirnoff.forcefield.ForceField.to_string>` and :py:meth:`ForceField.to_file <openff.toolkit.typing.engines.smirnoff.forcefield.ForceField.to_file>` have had the default value of their ``discard_cosmetic_attributes`` kwarg set to False.
* :py:class:`ParameterHandler <openff.toolkit.typing.engines.smirnoff.parameters.ParameterHandler>` and :py:class:`ParameterType <openff.toolkit.typing.engines.smirnoff.parameters.ParameterType>` constructors now expect the ``version`` kwarg (per the SMIRNOFF spec change above)
  This requirement can be skipped by providing the kwarg ``skip_version_check=True``
* :py:class:`ParameterHandler <openff.toolkit.typing.engines.smirnoff.parameters.ParameterHandler>` and :py:class:`ParameterType <openff.toolkit.typing.engines.smirnoff.parameters.ParameterType>` functions no longer handle ``X_unit`` attributes in SMIRNOFF data (per the SMIRNOFF spec change above).
* The scripts in ``utilities/convert_frosst`` are now deprecated.
  This functionality is important for provenance and will be migrated to the ``openforcefield/smirnoff99Frosst`` repository in the coming weeks.
* :py:class:`ParameterType <openff.toolkit.typing.engines.smirnoff.parameters.ParameterType>` ``._SMIRNOFF_ATTRIBS`` is now :py:class:`ParameterType <openff.toolkit.typing.engines.smirnoff.parameters.ParameterType>` ``._REQUIRED_SPEC_ATTRIBS``, to better parallel the structure of the ``ParameterHandler`` class.
* :py:class:`ParameterType <openff.toolkit.typing.engines.smirnoff.parameters.ParameterType>` ``._OPTIONAL_ATTRIBS`` is now :py:class:`ParameterType <openff.toolkit.typing.engines.smirnoff.parameters.ParameterType>` ``._OPTIONAL_SPEC_ATTRIBS``, to better parallel the structure of the ``ParameterHandler`` class.
* Added class-level dictionaries :py:class:`ParameterHandler <openff.toolkit.typing.engines.smirnoff.parameters.ParameterHandler>` ``._DEFAULT_SPEC_ATTRIBS`` and :py:class:`ParameterType <openff.toolkit.typing.engines.smirnoff.parameters.ParameterType>` ``._DEFAULT_SPEC_ATTRIBS``.

0.3.0 - API Improvements
------------------------

Several improvements and changes to public API.

New features
""""""""""""

* `PR #292 <https://github.com/openforcefield/openff-toolkit/pull/292>`_: Implement ``Topology.to_openmm`` and remove ``ToolkitRegistry.toolkit_is_available``
* `PR #322 <https://github.com/openforcefield/openff-toolkit/pull/322>`_: Install directories for the lookup of OFFXML files through the entry point group ``openforcefield.smirnoff_forcefield_directory``. The ``ForceField`` class doesn't search in the ``data/forcefield/`` folder anymore (now renamed ``data/test_forcefields/``), but only in ``data/``.

API-breaking Changes
""""""""""""""""""""
* `PR #278 <https://github.com/openforcefield/openff-toolkit/pull/278>`_: Standardize variable/method names
* `PR #291 <https://github.com/openforcefield/openff-toolkit/pull/291>`_: Remove ``ForceField.load/to_smirnoff_data``, add ``ForceField.to_file/string`` and ``ParameterHandler.add_parameters``. Change behavior of ``ForceField.register_X_handler`` functions.

Bugfixes
""""""""
* `PR #327 <https://github.com/openforcefield/openff-toolkit/pull/327>`_: Fix units in tip3p.offxml (note that this file is still not loadable by current toolkit)
* `PR #325 <https://github.com/openforcefield/openff-toolkit/pull/325>`_: Fix solvent box for provided test system to resolve periodic clashes.
* `PR #325 <https://github.com/openforcefield/openff-toolkit/pull/325>`_: Add informative message containing Hill formula when a molecule can't be matched in ``Topology.from_openmm``.
* `PR #325 <https://github.com/openforcefield/openff-toolkit/pull/325>`_: Provide warning or error message as appropriate when a molecule is missing stereochemistry.
* `PR #316 <https://github.com/openforcefield/openff-toolkit/pull/316>`_: Fix formatting issues in GBSA section of SMIRNOFF spec
* `PR #308 <https://github.com/openforcefield/openff-toolkit/pull/308>`_: Cache molecule SMILES to improve system creation speed
* `PR #306 <https://github.com/openforcefield/openff-toolkit/pull/306>`_: Allow single-atom molecules with all zero coordinates to be converted to OE/RDK mols
* `PR #313 <https://github.com/openforcefield/openff-toolkit/pull/313>`_: Fix issue where constraints are applied twice to constrained bonds

0.2.2 - Bugfix release
----------------------

This release modifies an example to show how to parameterize a solvated system, cleans up backend code, and makes several improvements to the README.

Bugfixes
""""""""
* `PR #279 <https://github.com/openforcefield/openff-toolkit/pull/279>`_: Cleanup of unused code/warnings in main package ``__init__``
* `PR #259 <https://github.com/openforcefield/openff-toolkit/pull/259>`_: Update T4 Lysozyme + toluene example to show how to set up solvated systems
* `PR #256 <https://github.com/openforcefield/openff-toolkit/pull/256>`_ and `PR #274 <https://github.com/openforcefield/openff-toolkit/pull/274>`_: Add functionality to ensure that links in READMEs resolve successfully


0.2.1 - Bugfix release
----------------------

This release features various documentation fixes, minor bugfixes, and code cleanup.

Bugfixes
""""""""
* `PR #267 <https://github.com/openforcefield/openff-toolkit/pull/267>`_: Add neglected ``<ToolkitAM1BCC>`` documentation to the SMIRNOFF 0.2 spec
* `PR #258 <https://github.com/openforcefield/openff-toolkit/pull/258>`_: General cleanup and removal of unused/inaccessible code.
* `PR #244 <https://github.com/openforcefield/openff-toolkit/pull/244>`_: Improvements and typo fixes for BRD4:inhibitor benchmark

0.2.0 - Initial RDKit support
-----------------------------

This version of the toolkit introduces many new features on the way to a 1.0.0 release.

New features
""""""""""""

* Major overhaul, resulting in the creation of the `SMIRNOFF 0.2 specification <https://open-forcefield-toolkit.readthedocs.io/en/0.2.0/smirnoff.html>`_ and its XML representation
* Updated API and infrastructure for reference SMIRNOFF :class:`ForceField <openff.toolkit.typing.engines.smirnoff.forcefield.ForceField>` implementation
* Implementation of modular :class:`ParameterHandler <openff.toolkit.typing.engines.smirnoff.parameters.ParameterHandler>` classes which process the topology to add all necessary forces to the system.
* Implementation of modular :class:`ParameterIOHandler <openff.toolkit.typing.engines.smirnoff.io.ParameterIOHandler>` classes for reading/writing different serialized SMIRNOFF force field representations
* Introduction of :class:`Molecule <openff.toolkit.topology.Molecule>` and :class:`Topology <openff.toolkit.topology.Topology>` classes for representing molecules and biomolecular systems
* New :class:`ToolkitWrapper <openff.toolkit.utils.toolkits.ToolkitWrapper>` interface to RDKit, OpenEye, and AmberTools toolkits, managed by :class:`ToolkitRegistry <openff.toolkit.utils.toolkits.ToolkitRegistry>`
* API improvements to more closely follow `PEP8 <https://www.python.org/dev/peps/pep-0008/>`_ guidelines
* Improved documentation and examples

0.1.0
-----

This is an early preview release of the toolkit that matches the functionality described in the preprint describing the SMIRNOFF v0.1 force field format: `[DOI] <https://doi.org/10.1101/286542>`_.

New features
""""""""""""

This release features additional documentation, code comments, and support for automated testing.

Bugfixes
""""""""

Treatment of improper torsions
''''''''''''''''''''''''''''''

A significant (though currently unused) problem in handling of improper torsions was corrected.
Previously, non-planar impropers did not behave correctly, as six-fold impropers have two potential chiralities.
To remedy this, SMIRNOFF impropers are now implemented as three-fold impropers with consistent chirality.
However, current force fields in the SMIRNOFF format had no non-planar impropers, so this change is mainly aimed at future work.

:::<|MERGE_RESOLUTION|>--- conflicted
+++ resolved
@@ -8,17 +8,15 @@
 
 ## Current development
 
-<<<<<<< HEAD
 ### New features
 - [PR #1565](https://github.com/openforcefield/openff-toolkit/pull/1565): Adds :py:meth:`Topology.from_pdb`
-=======
+
 ### Behavior changes
 - [PR #1569](https://github.com/openforcefield/openff-toolkit/pull/1569): Several instances of `Exception` being raised are now replaced with other exceptions being raised.
 
 ### Improved documentation and warnings
 
 - [PR #1564] Improve documentation of conformer selection in `Molecule.assign_partial_charges()`
->>>>>>> 3c22bc0a
 
 ## 0.12.1
 
