# Release History

Releases follow the `major.minor.micro` scheme recommended by [PEP440](https://www.python.org/dev/peps/pep-0440/#final-releases), where

* `major` increments denote a change that may break API compatibility with previous `major` releases
* `minor` increments add features but do not break API compatibility
* `micro` increments represent bugfix releases or improvements in documentation

## Current development

### API-breaking changes

### Behavior changes

### Bugfixes

### New features

### Improved documentation and warnings

<<<<<<< HEAD
- [PR #1572](https://github.com/openforcefield/openff-toolkit/pull/1572): Improved installation guide in line with ecosystem docs.
- [PR #1564] Improve documentation of conformer selection in `Molecule.assign_partial_charges()`
=======
### Examples updated
- [PR #1644](https://github.com/openforcefield/openff-toolkit/pull/1644): Streamlines several examples by using `Interchange.to_openmm_simulation`.


## 0.13.2

### Bugfixes

- [PR #1640](https://github.com/openforcefield/openff-toolkit/pull/1640): Fixes issue [#1633](https://github.com/openforcefield/openff-toolkit/issues/1633) in which some force field attributes were erroneously parsed as `Quantity` objects and  issue [#1635](https://github.com/openforcefield/openff-toolkit/issues/1635) in which OpenFF 2.1.0 ("Sage") could not be loaded with Pint 0.22.


### Improved documentation and warnings
- [PR #1636](https://github.com/openforcefield/openff-toolkit/pull/1636) and [PR #1643](https://github.com/openforcefield/openff-toolkit/pull/1643): Make the Molecule Cookbook and `Molecule.from_qcschema` docstring only pull down QCF records with fully defined stereo.


## 0.13.1

### Behavior changes
- [PR #1619](https://github.com/openforcefield/openff-toolkit/pull/1619): Fixes **silent error** [#1618](https://github.com/openforcefield/openff-toolkit/issues/1618), by making partial_charges.setter more comprehensive in type and shape checking.


### Bugfixes
- [PR #1617](https://github.com/openforcefield/openff-toolkit/pull/1617): Fixes [#1616](https://github.com/openforcefield/openff-toolkit/issues/1616), by converting NAGL charges to float and converting partial_charges to float before converting to_openeye()
- [PR #1622](https://github.com/openforcefield/openff-toolkit/pull/1622): Fixes [#1621](https://github.com/openforcefield/openff-toolkit/issues/1621) and [#1346](https://github.com/openforcefield/openff-toolkit/issues/1347) in which some file-loading methods would fail on `pathlib.Path`.

## 0.13.0

### New features
- [PR #1567](https://github.com/openforcefield/openff-toolkit/pull/1567): Allows setting `Molecule.name` in `Molecule.from_smiles`, `from_inchi`, `from_polymer_pdb`, and `from_pdb_and_smiles`.
- [PR #1565](https://github.com/openforcefield/openff-toolkit/pull/1565): Adds `Topology.from_pdb`.

### Behavior changes
- [PR #1569](https://github.com/openforcefield/openff-toolkit/pull/1569): Several instances of `Exception` being raised are now replaced with other exceptions being raised.
- [PR #1577](https://github.com/openforcefield/openff-toolkit/pull/1577): Drops support for Python 3.8, following [NEP-29](https://numpy.org/neps/nep-0029-deprecation_policy.html).

### Bugfixes
- [PR #1589](https://github.com/openforcefield/openff-toolkit/pull/1589): Fixes [Issue #1579](https://github.com/openforcefield/openff-toolkit/issues/1579), where Molecule.from_polymer_pdb could not handle NH2 caps at C termini.  
- [PR #1591](https://github.com/openforcefield/openff-toolkit/pull/1591): Fixes [#1563](https://github.com/openforcefield/openff-toolkit/issues/1563), where `from_rdkit` would sometimes raise an error about radicals if a molecule using a non-MDL aromaticity model was provided. 

### Improved documentation and warnings

- [PR #1564](https://github.com/openforcefield/openff-toolkit/pull/1564): Improve documentation of conformer selection in `Molecule.assign_partial_charges()`
- [PR #1574](https://github.com/openforcefield/openff-toolkit/pull/1574): Fix class method signature rendering throughout API docs
- [PR #1584](https://github.com/openforcefield/openff-toolkit/pull/1584): Update some outdated docstrings and add some annotations.

### Examples updates
- [PR #1575](https://github.com/openforcefield/openff-toolkit/pull/1575): The Toolkit Showcase example has been simplified via use of `Topology.from_pdb`
>>>>>>> c692be55

## 0.12.1

### New features
- [PR #1502](https://github.com/openforcefield/openff-toolkit/pull/1502): Adds Gasteiger charge computation using the RDKit backend.
- [PR #1498](https://github.com/openforcefield/openff-toolkit/pull/1498): `Molecule.remap()` now supports partial mappings with the `partial` argument.
- [PR #1528](https://github.com/openforcefield/openff-toolkit/pull/1528): `Topology.box_vectors` are can now be set with `openmm.unit.Quantity`s, which are internally converted.

### Behavior changes
- [PR #1498](https://github.com/openforcefield/openff-toolkit/pull/1498): New, more complete, and more descriptive errors for `Molecule.remap()`.
- [PR #1525](https://github.com/openforcefield/openff-toolkit/pull/1525): Some unreleased force fields previously accessible from `"openff/toolkit/data/test_forcefields/"` are no longer implicitly available to the `ForceField` constructor.
- [PR #1545](https://github.com/openforcefield/openff-toolkit/pull/1545): Replaced the logic that sorts `HierarchyElements` with dedicated code in the OpenFF Toolkit instead of relying on deprecated features in the `packaging` module.


### Bugfixes

- [PR #1543](https://github.com/openforcefield/openff-toolkit/pull/1543): Fixes a bug in which plugins are not loaded if a `ForceField` is constructed prior without plugins.

### Improved documentation and warnings
- [PR #1498](https://github.com/openforcefield/openff-toolkit/pull/1498): Improved documentation for `Molecule.remap()`, `Molecule.from_smiles()`, and `Molecule.from_mapped_smiles()`, emphasizing the relationships between these methods. In particular, the documentation now clearly states that `from_smiles()` will not reorder atoms based on SMILES atom mapping.
- [PR #1525](https://github.com/openforcefield/openff-toolkit/pull/1525): Improves reporting failures when loading force fields.
- [PR #1513](https://github.com/openforcefield/openff-toolkit/pull/1513): Improves error messages and documentation around supported aromaticity models (currently only "OEAroModel_MDL").


## 0.12.0

### New features
- [PR #1484](https://github.com/openforcefield/openff-toolkit/pull/1484): A `positions` argument has been added to `Topology.from_openmm()` and `Topology.from_mdtraj()`, which allows the topology's positions to be set more conveniently.
- [PR #1468](https://github.com/openforcefield/openff-toolkit/pull/1468): Track which `ParameterHandler`s are loaded as plugins.

### Behavior changes
- [PR #1481](https://github.com/openforcefield/openff-toolkit/pull/1481):
  Removes `compute_partial_charges_am1bcc`, which was deprecated in 0.11.0.
- [PR #1466](https://github.com/openforcefield/openff-toolkit/pull/1466):
  Replaces the use of `collections.OrderedDict` throughout the toolkit with
  the built-in `dict`.
  `attach_units`, `detach_units`, and `extract_serialized_units_from_dict` have been removed from
  `openff.toolkit.utils.utils`.
- [PR #1472](https://github.com/openforcefield/openff-toolkit/pull/1472):
  Removes `ParameterHandler._VALENCE_TYPE` and the same attribute of its subclasses, which were
  previously not used. Also deprecates `ChemicalEnvironment` and, by extension, the
  `openff.toolkit.typing.chemistry` submodule.


### Bugfixes
- [PR #1476](https://github.com/openforcefield/openff-toolkit/pull/1476): Fixes
  [#1475](https://github.com/openforcefield/openff-toolkit/issues/1475) by also registering
  a `ParameterHandler`'s class when calling `ForceField.register_parameter_handler`.
- [PR #1480](https://github.com/openforcefield/openff-toolkit/pull/1480): Fixes
  [#1479](https://github.com/openforcefield/openff-toolkit/issues/1479) by requiring that `Atom.atomic_number` is a positive integer.
- [PR #1494](https://github.com/openforcefield/openff-toolkit/pull/1494): Fixes
  [#1493](https://github.com/openforcefield/openff-toolkit/issues/1493) in which some OFFXML file
  contents were parsed to `unit.Quantity` objects despite not representing physical quantities.

[`Atom.atomic_number`]: Atom.atomic_number

### Improved documentation and warnings
- [PR #1484](https://github.com/openforcefield/openff-toolkit/pull/1484): The docstrings for `Topology.from_openmm()` and `Topology.from_mdtraj()` have been improved.
- [PR #1483](https://github.com/openforcefield/openff-toolkit/pull/1483): Simplified and clarified errors and warnings related to undefined stereochemistry with RDKit.

## 0.11.4 Bugfix release

### Behavior changes
- [PR #1462](https://github.com/openforcefield/openff-toolkit/pull/1462): Makes residue
  numbers added by `Molecule.perceive_residues` strings (previously they were ints), to 
  match the behavior of `Topology.from_openmm` and other hierarchy info-setting methods. 

### Bugfixes
- [PR #1459](https://github.com/openforcefield/openff-toolkit/pull/1459): Fixes
  [#1430](https://github.com/openforcefield/openff-toolkit/issues/1430), where 
  `Topology.from_openmm` would mis-assign atom names (and probably also 
  hierarchy metadata as well).
- [PR #1462](https://github.com/openforcefield/openff-toolkit/pull/1462): Fixes
  [#1461](https://github.com/openforcefield/openff-toolkit/issues/1461), where the 
  default `Molecule.residues` iterator wouldn't sort by residue number correctly 
  when residue information was added by `Molecule.perceive_residues`.


## 0.11.3 Bugfix release


- [PR #1460](https://github.com/openforcefield/openff-toolkit/pull/1460): Disables error causing 
  [Issue #1432](https://github.com/openforcefield/openff-toolkit/issues/1432), where 
  `Molecule.from_polymer_pdb` would sometimes issue stereochemistry errors when reading valid 
  PDBs using the RDKit backend.  


### Bugfixes
- [PR #1436](https://github.com/openforcefield/openff-toolkit/pull/1436): Fix a small bug introduced in 0.11.2, where running with OpenEye installed but not licensed could lead to a crash.
- [PR #1444](https://github.com/openforcefield/openff-toolkit/pull/1444): Update for pint 0.20.

### Examples updates
- [PR #1447](https://github.com/openforcefield/openff-toolkit/pull/1447): Fixed units of tolerance used in OpenMM minimization in Toolkit Showcase example notebook (from @ziyuanzhao2000)

### Improved documentation and warnings
- [PR #1442](https://github.com/openforcefield/openff-toolkit/pull/1442): Doctests added to CI, leading to numerous fixed docstrings and examples therein.

### Miscellaneous
- [PR #1413](https://github.com/openforcefield/openff-toolkit/pull/1413): Remove some large and unused data files from the test suite.
- [PR #1434](https://github.com/openforcefield/openff-toolkit/pull/1434): Remove dependency on `typing_extensions`.

## 0.11.2 Bugfix release

### Behavior changes
- [PR #1421](https://github.com/openforcefield/openff-toolkit/pull/1421): Allow `Molecule.from_rdkit()` to load D- and F- block radicals, which cannot have implicit hydrogens.

### Bug fixes
- [PR #1417](https://github.com/openforcefield/openff-toolkit/pull/1417): Ensure the properties dict is copied when a `Molecule` is.

### Improved documentation and warnings
- [PR #1426](https://github.com/openforcefield/openff-toolkit/pull/1426): A warning about OpenEye Toolkits being unavailable is only emitted when they are installed but the license file is not found.

## 0.11.1 Minor release forbidding loading radicals

### Behavior changes
- [PR #1398](https://github.com/openforcefield/openff-toolkit/pull/1398): Updates the `Bond.bond_order` setter to only accept int values.
- [PR #1236](https://github.com/openforcefield/openff-toolkit/pull/1236): `from_rdkit` and `from_openeye` now 
  raise an `RadicalsNotSupportedError` when loading radicals. It's not clear that the OpenFF Toolkit was ever safely 
  handling radicals - they appear to be the root cause of many instances of unintended hydrogen addition and other 
  connection table changes. If this change affects a workflow that was previously working correctly, please let us 
  know on [this issue](https://github.com/openforcefield/openff-toolkit/issues/1075) so we can refine this behavior. 

### Examples changed
- [PR #1236](https://github.com/openforcefield/openff-toolkit/pull/1236): `examples/check_dataset_parameter_coverage` has
  been deprecated. 

### Bug fixes
- [PR #1400](https://github.com/openforcefield/openff-toolkit/pull/1400): Fixes a bug where `Molecule.from_pdb_and_smiles` could incorrectly order coordinates.
- [PR #1404](https://github.com/openforcefield/openff-toolkit/pull/1404): Support default hierarchy schemes in outputs of `Molecule.from_pdb_and_smiles()` and `Topology.from_openmm()`

## 0.11.0 Major release adding support for proteins and refactoring the Topology class.

## Migration guide

### New [`Molecule.from_polymer_pdb()`] method for loading proteins from PDB files

The Toolkit now supports loading protein PDB files through the [`Molecule.from_polymer_pdb()`] class method. For now, PDB files must consist of only a single protein molecule composed only of the 20 standard amino acids, their common protonated and deprotonated conjugates, and the N-methyl and acetyl caps.

[`Molecule.from_polymer_pdb()`]: Molecule.from_polymer_pdb

### Important API points re-exported from `openff.toolkit`

A number of commonly used API points have been re-exported from the package root. This should make using the Toolkit simpler for most people. The previous API points remain available. These API points are lazy-loaded so that parts of the toolkit can still be loaded without loading the entire code-base.

The most important of these are the `ForceField`, `Molecule`, and `Topology` classes:

```diff
- from openff.toolkit.typing.engines.smirnoff import ForceField
- from openff.toolkit.topology import Molecule, Topology
+ from openff.toolkit import ForceField, Molecule, Topology
```

A number of other useful API points are also available through this mechanism:

```diff
- from openff.toolkit.typing.engines.smirnoff import get_available_force_fields
- from openff.toolkit.utils.toolkits import (
-     GLOBAL_TOOLKIT_REGISTRY,
-     AmberToolsToolkitWrapper,
-     BuiltInToolkitWrapper,
-     OpenEyeToolkitWrapper,
-     RDKitToolkitWrapper,
-     ToolkitRegistry,
- )
+ from openff.toolkit import (
+     get_available_force_fields,
+     GLOBAL_TOOLKIT_REGISTRY,
+     AmberToolsToolkitWrapper,
+     BuiltInToolkitWrapper,
+     OpenEyeToolkitWrapper,
+     RDKitToolkitWrapper,
+     ToolkitRegistry,
+ )
```

The `topology`, `typing`, and `utils` modules can also be lazy loaded after importing only the top-level module:

```diff
- import openff.toolkit.topology
+ import openff.toolkit
  atom = openff.toolkit.topology.Atom()
```

### Units

The use of OpenMM units has been replaced by the new OpenFF Units package, based on Pint.

Import the [unit registry](https://pint.readthedocs.io/en/stable/developers_reference.html?highlight=unitregistry#pint.UnitRegistry) provided by `openff-units`:

```
from openff.units import unit
```

Create a `unit.Quantity` object:
```
value = unit.Quantity(1.0, unit.nanometer)  # or 1.0 * unit.nanometer
```

Inspect the value and unit of this quantity:
```
print(value.magnitude)  # or value.m
# 1.0
print(value.units)
# <Unit('nanometer')>
```

Convert to compatible units:
```
converted = value.to(unit.angstrom)
print(converted)
# 10.0 <Unit('angstrom')>
```

Report the value in compatible units:
```
print(value.m_as(unit.angstrom))  # Note that value.magnitude_as() does not exist
# 10.0 <Unit('angstrom')>
```

Convert to and from OpenMM quantities:
```
from openff.units.openmm import to_openmm, from_openmm
value_openmm = to_openmm(value)
print(value_openmm)
# Quantity(value=1.0, unit=nanometer)
print(type(value_openmm))
# 1.0 <Unit('nanometer')>
value_roundtrip = from_openmm(value_openmm)
print(value_roundtrip)
# 1.0 <Unit('nanometer')>
```

#### Breaking change: Removal of `openff.toolkit.utils.check_units_are_compatible()`

The `openff.toolkit.utils.check_units_are_compatible()` function has been removed. Use [`openff.units.Quantity.is_compatible_with()`] and [`openff.units.openmm.from_openmm()`] instead:

```diff
- check_units_are_compatible("length", length, openmm.unit.angstrom)
+ from_openmm(length).is_compatible_with(openff.units.unit.angstrom)
```

[`openff.units.Quantity.is_compatible_with()`]: openff.units.Quantity.is_compatible_with
[`openff.units.openmm.from_openmm()`]: openff.units.openmm.from_openmm

### Breaking change: Interchange now responsible for system parametrization

Code for applying parameters to topologies has been removed from the Toolkit. This is now the responsibility of [OpenFF Interchange]. This change improves support for working with parametrized systems (through the [`Interchange`] class), and adds support for working with simulation engines other than OpenMM.

The [`ForceField.create_interchange()`] method has been added, and the [`ForceField.create_openmm_system()`] method now uses Interchange under the hood.

As part of this change, the `UnsupportedKeywordArgumentsError` has been removed;
passing unknown arguments to `create_openmm_system` now raises a `TypeError`, as is normal in Python.

The following classes and methods have been **removed** from `openff.toolkit.typing.engines.smirnoff.parameters`:
- `NonintegralMoleculeChargeException`
- `NonbondedMethod`
- `ParameterHandler.assign_parameters()`
- `ParameterHandler.postprocess_system()`
- `ParameterHandler.check_partial_bond_orders_from_molecules_duplicates()`
- `ParameterHandler.assign_partial_bond_orders_from_molecules()`

In addition, the `ParameterHandler.create_force()` method has been deprecated and its functionality has been removed. It will be removed in a future release. 

The `return_topology` argument of `create_openmm_system` has also been deprecated, and will be removed in 0.12.0. To create an OpenMM topology, use `Interchange`:

```diff
- omm_sys, off_top = force_field.create_openmm_system(
-     topology,
-     return_topology=True,
- )
- omm_top = off_top.to_openmm()
+ interchange = force_field.create_interchange(topology)
+ omm_sys = interchange.to_openmm(combine_nonbonded_forces=True)
+ omm_top = interchange.to_openmm_topology()
```

If you need access to the modified OpenFF topology for some other reason, create an `Interchange` and retrieve it there:

```diff
- omm_sys, off_top = force_field.create_openmm_system(
-     topology,
-     return_topology=True,
- )
+ interchange = force_field.create_interchange(topology)
+ off_top = interchange.topology
+ omm_sys = interchange.to_openmm(combine_nonbonded_forces=True)
```

[`Interchange`]: openff.interchange.Interchange
[`ForceField.create_interchange()`]: openff.toolkit.typing.engines.smirnoff.ForceField.create_interchange
[`ForceField.create_openmm_system()`]: openff.toolkit.typing.engines.smirnoff.ForceField.create_openmm_system
[OpenFF Interchange]: https://docs.openforcefield.org/interchange

### Breaking change: `Topology` molecule representation

`Topology` objects now store complete copies of their constituent `Molecule` objects, rather than using simplified classes specific to `Topology`. This dramatically simplifies the code base and allows the use of the full `Molecule` API on molecules inside topologies.

The following classes have been **removed**:
- `TopologyAtom` (use [`Atom`](Atom) instead)
- `TopologyBond` (use [`Bond`](Bond) instead)
- `TopologyMolecule` (use [`Molecule`](Molecule) instead)

The following properties have been **deprecated** and will be removed in a future release:
- `Topology.n_topology_atoms` (use [`Topology.n_atoms`](Topology.n_atoms) instead)
- `Topology.topology_atoms` (use [`Topology.atoms`](Topology.atoms) instead)
- `Topology.n_topology_bonds` (use [`Topology.n_bonds`](Topology.n_bonds) instead)
- `Topology.topology_bonds` (use [`Topology.bonds`](Topology.bonds) instead)
- `Topology.n_topology_particles` (use [`Topology.n_particles`](Topology.n_particles) instead)
- `Topology.topology_particles` (use [`Topology.particles`](Topology.particles) instead)
- `Topology.reference_molecules` (use [`Topology.unique_molecules`](Topology.unique_molecules) instead)
- `Topology.n_reference_molecules` (use [`Topology.n_unique_molecules`](Topology.n_unique_molecules) instead)
- `Topology.n_topology_molecules` (use [`Topology.n_molecules`](Topology.n_molecules) instead)
- `Topology.topology_molecules` (use [`Topology.molecules`](Topology.molecules) instead)
- `Topology.n_particles` (use [`Topology.n_atoms`](Topology.n_atoms) instead)
- `Topology.particles` (use [`Topology.atoms`](Topology.atoms) instead)
- `Topology.particle_index` (use [`Topology.atom_index`](Topology.atom_index) instead)

In addition, the [`Topology.identical_molecule_groups`] property has been added, to facilitate iterating over copies of isomorphic molecules in a `Topology`.

[`Topology.identical_molecule_groups`]: Topology.identical_molecule_groups

### Breaking change: Removed virtual site handling from topologies

To maintain a clear distinction between a model and the chemistry it represents, virtual site handling has been removed from the Toolkit's `Topology` and `Molecule` classes. Virtual site support remains in the force field side of the toolkit, but creating virtual sites for particular molecules is now the responsibility of OpenFF Interchange. This allows the same `Topology` to be used for force fields that use different virtual sites; for example, a topology representing a solvated protein might be parametrized separately with a 3-point and 4-point water model.

As part of this change, the distinction between `Atom` and `Particle` is deprecated. The `Particle` class will be removed in a future release.

The following classes have been **removed**:
- `BondChargeVirtualSite`
- `DivalentLonePairVirtualSite`
- `MonovalentLonePairVirtualSite`
- `TrivalentLonePairVirtualSite`
- `VirtualParticle`
- `VirtualSite`
- `TopologyVirtualParticle`
- `TopologyVirtualSite`

The following methods and properties have been **removed**:
- `Atom.add_virtual_site()`
- `Atom.virtual_sites`
- `FrozenMolecule.compute_virtual_site_positions_from_conformer()`
- `FrozenMolecule.compute_virtual_site_positions_from_atom_positions()`
- `FrozenMolecule.n_virtual_sites`
- `FrozenMolecule.n_virtual_particles`
- `FrozenMolecule.virtual_sites()`
- `Molecule.add_bond_charge_virtual_site()`
- `Molecule.add_monovalent_lone_pair_virtual_site()`
- `Molecule.add_divalent_lone_pair_virtual_site()`
- `Molecule.add_trivalent_lone_pair_virtual_site()`
- `Molecule.add_bond_charge_virtual_site()`
- `Topology.n_topology_virtual_sites`
- `Topology.topology_virtual_sites`
- `Topology.virtual_site()`
- `Topology.add_particle()`

The following properties have been **deprecated** and will be removed in a future release:

- `Molecule.n_particles` (use [`Molecule.n_atoms`](Molecule.n_atoms) instead)
- `Molecule.particles` (use [`Molecule.atoms`](Molecule.atoms) instead)
- `Molecule.particle` (use [`Molecule.atom`](Molecule.atom) instead)
- `Molecule.particle_index` (use [`Topology.n_atoms`](Topology.n_atoms) instead)

### Atom metadata and hierarchy schemes for iterating over residues, chains, etc.

The new `Atom.metadata` attribute is a dictionary that can store arbitrary metadata. Atom metadata commonly includes residue names, residue sequence numbers, chain identifiers, and other metadata that is not essential to the functioning of the Toolkit. Metadata can then be passed on when a `Molecule` is converted to another package; see [](users/molecule_conversion).

Metadata can also support iteration through the [`HierarchyScheme`](openff.toolkit.topology.HierarchyScheme) class. A hierarchy scheme is defined by some uniqueness criteria. Iterating over the scheme iterates over groups of atoms that have identical metadata values for the defined uniqueness criteria. For more information, see the API docs for [`HierarchyScheme`](openff.toolkit.topology.HierarchyScheme) and its related methods.

### Breaking change: Removed `Topology.charge_model` and `Topology.fractional_bond_order_model`

Due to flaws in previous versions of the OFF Toolkit, these properties never had an effect on the assigned parameters. To resolve this bug and maintain a clear distinction between a model and the chemistry it represents, the `Topology.charge_model` and `Topology.fractional_bond_order_model` properties have been removed. Charge models and FBOs are now the responsibility of the ForceField.

### Breaking change: Removed `Atom.element`

`Atom.element` has been removed to reduce our dependency on OpenMM for core functions:

```diff
- atomic_number = atom.element.atomic_number
+ atomic_number = atom.atomic_number
- atom_mass = atom.element.mass
+ atom_mass = atom.mass
- atom_elem_symbol = atom.element.symbol
+ atom_elem_symbol = atom.symbol
```

### `Topology.to_file()`

The [`Topology.to_file()`](openff.toolkit.topology.Topology.to_file) method has been significantly revised, including three breaking changes.

#### Breaking change: `filename` argument renamed `file`

The `filename` argument has been renamed `file`, and now supports file-like objects in addition to file names:

```diff
-  topology.to_file(filename="out.pdb", positions=xyz)
+  topology.to_file(file="out.pdb", positions=xyz)
```

#### Breaking change: Atom names guaranteed unique per residue by default

The default behavior is now to ensure that atom names are unique within a residue, rather than within a molecule. The `ensure_unique_atom_names` argument has been added to control this behavior. The previous behavior can be achieved by passing `True` to `ensure_unique_atom_names`:

```diff
- topology.to_file("out.pdb", xyz)
+ topology.to_file("out.pdb", xyz, ensure_unique_atom_names=True)
```

The `ensure_unique_atom_names` argument can also take the name of a `HierarchyScheme`, in which case atom names will be unique within the elements of that scheme (instead of within the atoms of a molecule). If the scheme is missing from a molecule, atom names will be unique within that molecule. The default value of this argument is `"residues"` to preserve atom names from the PDB.

#### Breaking change: `keepIds` argument renamed `keep_ids`

The `keepIds` argument has been renamed to the more Pythonic `keep_ids`. Its behavior and position in the argument list has not changed.

```diff
- topology.to_file("out.pdb", xyz, keepIds=True)
+ topology.to_file("out.pdb", xyz, keep_ids=True)
```

#### Non-breaking changes

In addition to these breaking changes, the `positions` argument is now optional. If it is not provided, positions will be taken from the first conformer of each molecule in the topology. If any molecule has no conformers, an error will be raised.

### Positions in topologies

The [`Topology.get_positions()`] and [`Topology.set_positions()`] methods have been added to facilitate working with coordinates in topologies. A topology's positions are defined by the zeroth conformer of each molecule. If any molecule lacks conformers, the entire topology has no positions.

[`Topology.get_positions()`]: Topology.get_positions
[`Topology.set_positions()`]: Topology.set_positions

### Parameter types moved out of handler classes

To facilitate their discovery and documentation, re-exports for the `ParameterType` classes have been added to the `openff.toolkit.typing.engines.smirnoff.parameters` module. Previously, they were accessible only within their associated `ParameterHandler` classes. This is not a breaking change.

```diff
- from openff.toolkit.typing.engines.smirnoff.parameters import BondHandler
- BondType = BondHandler.BondType
+ from openff.toolkit.typing.engines.smirnoff.parameters import BondType
```

### Breaking change: `MissingDependencyError` renamed `MissingPackageError`

The `MissingDependencyError` exception has been renamed [`MissingPackageError`] to better reflect its purpose.

```diff
  try:
      ...
- except MissingDependencyError:
+ except MissingPackageError:
      pass
```

[`MissingPackageError`]: openff.toolkit.utils.exceptions.MissingPackageError

### `compute_partial_charges_am1bcc()` deprecated

The `compute_partial_charges_am1bcc()` methods of the `Molecule`, `AmberToolsToolkitWrapper` and `OpenEyeToolkitWrapper` classes have been deprecated and will be removed in a future release. Their functionality has been incorporated into [`assign_partial_charges()`] for more consistency with other charge generation methods:

```diff
- mol.compute_partial_charges_am1bcc()
+ mol.assign_partial_charges(partial_charge_method='am1bcc')
```

[`assign_partial_charges()`]: Molecule.assign_partial_charges


### Additional changes and bugfixes

- [PR #1105](https://github.com/openforcefield/openff-toolkit/pull/1105), [PR #1195](https://github.com/openforcefield/openff-toolkit/pull/1195), [PR #1301](https://github.com/openforcefield/openff-toolkit/pull/1301), [PR #1331](https://github.com/openforcefield/openff-toolkit/pull/1331), [PR #1322](https://github.com/openforcefield/openff-toolkit/pull/1322), [PR #1372](https://github.com/openforcefield/openff-toolkit/pull/1372): Add `Molecule.from_polymer_pdb`
- [PR #1377](https://github.com/openforcefield/openff-toolkit/pull/1377): Adds 
  `Topology.unique_molecules`, which largely replaces `Topology.reference_molecules`. 
- [PR #1313](https://github.com/openforcefield/openff-toolkit/pull/1313): Fixes 
  [Issue #1287](https://github.com/openforcefield/openff-toolkit/issues/1287), where  
  `OpenEyeToolkitWrapper.assign_partial_charges` didn't request symmetrized charges when
  the charge model was set to `AM1-Mulliken`.
- [PR #1348](https://github.com/openforcefield/openff-toolkit/pull/1348): Allows
  `pathlib.Path` objects to be passed to
  [`Molecule.from_file`](openff.toolkit.topology.Molecule.from_file).
- [PR #1276](https://github.com/openforcefield/openff-toolkit/pull/1276): Removes the
  `use_interchange` argument to
  [`create_openmm_system`](openff.toolkit.typing.engines.smirnoff.ForceField.create_openmm_system).
  Deletes the `create_force` and `postprocess_system` methods of `ParameterHandler` and other methods related to creating OpenMM systems and forces. This is now handled in Interchange.
- [PR #1303](https://github.com/openforcefield/openff-toolkit/pull/1303): Deprecates `Topology.particles`,
  `Topology.n_particles`, `Topology.particle_index` as `Molecule` objects do not store virtual sites,
  only atoms.
- [PR #1297](https://github.com/openforcefield/openff-toolkit/pull/1297): Drops support
  for Python 3.7, following [NEP-29](https://numpy.org/neps/nep-0029-deprecation_policy.html).
- [PR #1194](https://github.com/openforcefield/openforcefield/pull/1194): Adds
  `Topology.__add__`, allowing `Topology` objects to be
  added together, including added in-place, using the `+` operator.
- [PR #1277](https://github.com/openforcefield/openff-toolkit/pull/1277): Adds support for version
  0.4 of the `<Electrostatics>` section of the SMIRNOFF specification.
- [PR #1279](https://github.com/openforcefield/openforcefield/pull/1279):
  `ParameterHandler.version` and the `.version` attribute of its subclasses is now a
  [``Version``](https://packaging.pypa.io/en/latest/version.html#packaging.version.Version)
  object. Previously it was a string, which is not safe for
  [PEP440](https://www.python.org/dev/peps/pep-0440/#final-releases)-style versioning.
- [PR #1250](https://github.com/openforcefield/openff-toolkit/pull/1250): Adds support for
  `return_topology` in the Interchange code path in
  [`create_openmm_system`](openff.toolkit.typing.engines.smirnoff.ForceField.create_openmm_system).
- [PR #964](https://github.com/openforcefield/openff-toolkit/pull/964): Adds initial implementation
  of atom metadata dictionaries.
- [PR #1097](https://github.com/openforcefield/openff-toolkit/pull/1097): Deprecates TopologyMolecule.
- [PR #1097](https://github.com/openforcefield/openff-toolkit/pull/1097): `Topology.from_openmm`
  is no longer guaranteed to maintain the ordering of bonds, but now explicitly guarantees that it maintains
  the order of atoms (Neither of these ordering guarantees were explicitly documented before, but this may be a
  change from the previous behavior).
- [PR #1165](https://github.com/openforcefield/openforcefield/pull/1165): Adds the boolean argument
  `use_interchange` to
  [`create_openmm_system`](openff.toolkit.typing.engines.smirnoff.ForceField.create_openmm_system)
  with a default value of False. Setting it to True routes `openmm.System` creation through
  Interchange.
- [PR #1192](https://github.com/openforcefield/openforcefield/pull/1192): Add re-exports for core classes to the new
  `openff.toolkit.app` module and re-exports for parameter types to the new `openff.toolkit.topology.parametertypes` module.
  This does not affect existing paths and gives some new, easier to remember paths to core objects.
- [PR #1198](https://github.com/openforcefield/openforcefield/pull/1198): Ensure the vdW switch
  width is correctly set and enabled.
- [PR #1213](https://github.com/openforcefield/openff-toolkit/pull/1213): Removes
  `Topology.charge_model` and `Topology.fractional_bond_order_model`.
- [PR #1140](https://github.com/openforcefield/openff-toolkit/pull/1140): Adds the `Topology.identical_molecule_groups` property, which provides a way of grouping the instances of a specific chemical species in the topology.
- [PR #1200](https://github.com/openforcefield/openforcefield/pull/1200): Fixes a bug
  ([Issue #1199](https://github.com/openforcefield/openff-toolkit/issues/428)) in which library
  charges were ignored in some force fields, including `openff-2.0.0` code name "Sage." This resulted in
  the TIP3P partial charges included Sage not being applied correctly in versions 0.10.1 and 0.10.2 of the
  OpenFF Toolkit. This regression was not present in version 0.10.0 and earlier and therefore is not
  believed to have any impact on the fitting or benchmarking of the first release of Sage (version
  2.0.0). The change causing regression only affected library charges and therefore no other
  parameter types are believed to be affected.
- [PR #1346](https://github.com/openforcefield/openff-toolkit/pull/1346): Conformer generation with RDKit
  will use `useRandomCoords=True` on a second attempt if the first attempt fails, which sometimes
  happens with large molecules.
- [PR #1277](https://github.com/openforcefield/openff-toolkit/pull/1277): Version 0.3 `<Electrostatics>`
  sections of OFFXML files will automatically be up-converted (in memory) to version 0.4 according
  to the recomendations provided in
  [OFF-EP 0005](https://openforcefield.github.io/standards/enhancement-proposals/off-ep-0005/). Note
  this means the `method` attribute is replaced by `periodic_potential`, `nonperiodic_potential`,
  and `exception_potential`.
- [PR #1277](https://github.com/openforcefield/openff-toolkit/pull/1277): Fixes a bug in which
  attempting to convert
  [`ElectrostaticsHandler.switch_width`](openff.toolkit.typing.engines.smirnoff.parameters.ElectrostaticsHandler)
  did nothing.
- [PR #1130](https://github.com/openforcefield/openforcefield/pull/1130): Running unit tests will
  no longer generate force field files in the local directory.
- [PR #1182](https://github.com/openforcefield/openforcefield/pull/1182): Removes `Atom.element`,
  thereby also removing `Atom.element.symbol`, `Atom.element.mass` and `Atom.element.atomic_number`.
  These are replaced with corresponding properties directly on the
  [`Atom`](openff.toolkit.topology.Atom) class:
  [`Atom.symbol`](openff.toolkit.topology.Atom.symbol),
  [`Atom.mass`](openff.toolkit.topology.Atom.mass), and
  [`Atom.atomic_number`](openff.toolkit.topology.Atom.atomic_number).
- [PR #1209](https://github.com/openforcefield/openforcefield/pull/1209): Fixes
  [Issue #1073](https://github.com/openforcefield/openff-toolkit/issues/1073), where the
  `fractional_bondorder_method` kwarg to the 
  [`BondHandler`](openff.toolkit.typing.engines.smirnoff.parameters.BondHandler) initializer 
  was being ignored.
- [PR #1214](https://github.com/openforcefield/openforcefield/pull/1214): A long overdue fix
  for [Issue #837](https://github.com/openforcefield/openff-toolkit/issues/837)! If OpenEye is
  available, the `ToolkitAM1BCCHandler` will use the ELF10 method to select conformers for AM1BCC
  charge assignment. 
- [PR #1160](https://github.com/openforcefield/openforcefield/pull/1160): Fixes the bug identified in
  [Issue #1159](https://github.com/openforcefield/openff-toolkit/issues/1159), in which the order of 
  atoms defining a `BondChargeVirtualSite` (and possibly other virtual sites types too) might be reversed 
  if the `match` attribute of the virtual site has a value of `"once"`.
- [PR #1231](https://github.com/openforcefield/openforcefield/pull/1231): Fixes
  [Issue #1181](https://github.com/openforcefield/openff-toolkit/issues/1181) and
  [Issue #1190](https://github.com/openforcefield/openff-toolkit/issues/1190), where in rare cases 
  double bond stereo would cause `to_rdkit` to raise an error. The transfer of double bond stereochemistry
  from OpenFF's E/Z representation to RDKit's local representation is now handled as a constraint
  satisfaction problem.
- [PR #1368](https://github.com/openforcefield/openff-toolkit/pull/1368): Adds the `Topology.get_positions()` and `Topology.set_positions()` methods for working with topology positions. Positions are represented as the first conformer of each molecule in the topology.
- [PR #1368](https://github.com/openforcefield/openff-toolkit/pull/1368): Allows setting the `ensure_unique_atom_names` argument of `Topology.to_openmm()`to the name of a hierarchy scheme, in which case atom names are guaranteed unique per element of that scheme rather than per molecule. Changes the default value to `"residues"`.
- [PR #1368](https://github.com/openforcefield/openff-toolkit/pull/1368): Adds the `ensure_unique_atom_names` argument to the `Topology.to_file()`, which mimics the same argument in `Topology.to_openmm()`. Renames the `keepIds` argument to `keep_ids`. Renames the `filename` argument to `file` and allows a file-like object to be passed instead of a filename. Makes the `positions` argument optional; if it is not given, positions are take from the first conformer of each molecule in the Topology.
- [PR #1290](https://github.com/openforcefield/openforcefield/pull/1290): Fixes
  [Issue #1216](https://github.com/openforcefield/openff-toolkit/issues/1216) by adding internal logic to handle
  the possibility that multiple vsites share the same parent atom, and makes the return value of 
  `VirtualSiteHandler.find_matches` be closer to the base class.

### Examples added

- [PR #1113](https://github.com/openforcefield/openff-toolkit/pull/1113): Updates the Amber/GROMACS
  example to use Interchange.

- [PR #1368](https://github.com/openforcefield/openff-toolkit/pull/1368): Updates the Toolkit showcase with the new polymer handling and Interchange support

### Tests updated

- [PR #1188](https://github.com/openforcefield/openff-toolkit/pull/1188): Add an `<Electrostatics>`
  section to the TIP3P force field file used in testing (`test_forcefields/tip3p.offxml`)



## 0.10.5 Bugfix release

- [PR #1252](https://github.com/openforcefield/openforcefield/pull/1252): Refactors virtual 
  site support, resolving
  [Issue #1235](https://github.com/openforcefield/openff-toolkit/issues/1235), 
  [Issue #1233](https://github.com/openforcefield/openff-toolkit/issues/1233), 
  [Issue #1222](https://github.com/openforcefield/openff-toolkit/issues/1222),
  [Issue #1221](https://github.com/openforcefield/openff-toolkit/issues/1221), and
  [Issue #1206](https://github.com/openforcefield/openff-toolkit/issues/1206).
  
  - Attempts to make virtual site handler more resilient through code simplification.
  - Virtual sites are now associated with a particular 'parent' atom, rather than with a set of atoms. In particular, when checking if a v-site has been assigned we now only check the main 'parent' atom associated with the v-site, rather than all additional orientation atoms. As an example, if a force field contained a bond-charge v-site that matches [O:1]=[C:2] and a monovalent lone pair that matches [O:1]=[C:2]-[*:3] in that order, then only the monovalent lone pair will be assigned to formaldehyde as the oxygen is the main atom that would be associated with both v-sites, and the monovalent lone pair appears later in the hierarchy. This constitutes a behaviour change over previous versions.
  - All v-site exclusion policies have been removed except for 'parents' which has been updated to match [OFF-EP 0006](https://openforcefield.github.io/standards/enhancement-proposals/off-ep-0006/).
  - checks have been added to enforce that the 'match' keyword complies with the SMIRNOFF spec.
  - Molecule virtual site classes no longer store FF data such as epsilon and sigma.
  - Sanity checks have been added when matching chemical environments for v-sites that ensure the environment looks like one of our expected test cases.
  - Fixes di- and trivalent lone pairs mixing the `:1` and `:2` indices.
  - Fixes trivalent v-site positioning.
  - Correctly splits `TopologyVirtualSite` and `TopologyVirtualParticle` so that virtual particles no longer have attributes such as `particles`, and ensure that indexing methods now work correctly.

## 0.10.4 Bugfix release

### Critical bugfixes

- [PR #1242](https://github.com/openforcefield/openforcefield/pull/1242): Fixes
  [Issue #837](https://github.com/openforcefield/openff-toolkit/issues/837).
  If OpenEye Toolkits are available,
  [`ToolkitAM1BCCHandler`](openff.toolkit.typing.engines.smirnoff.parameters.ToolkitAM1BCCHandler)
  will use the ELF10 method to select conformers for AM1-BCC charge assignment.
- [PR #1184](https://github.com/openforcefield/openforcefield/pull/1184): Fixes
  [Issue #1181](https://github.com/openforcefield/openff-toolkit/issues/1181) and
  [Issue #1190](https://github.com/openforcefield/openff-toolkit/issues/1190), where in rare cases
  double bond stereochemistry would cause
  [`Molecule.to_rdkit`](openff.toolkit.topology.Molecule.to_rdkit) to raise an error. The transfer
  of double bond stereochemistry from OpenFF's E/Z representation to RDKit's local representation is
  now handled as a constraint satisfaction problem.

## 0.10.3 Bugfix release

### Critical bugfixes

- [PR #1200](https://github.com/openforcefield/openforcefield/pull/1200): Fixes a bug
  ([Issue #1199](https://github.com/openforcefield/openff-toolkit/issues/428)) in which library
  charges were ignored in some force fields, including `openff-2.0.0` code name "Sage." This resulted in
  the TIP3P partial charges included Sage not being applied correctly in versions 0.10.1 and 0.10.2 of the
  OpenFF Toolkit. This regression was not present in version 0.10.0 and earlier and therefore is not
  believed to have any impact on the fitting or benchmarking of the first release of Sage (version
  2.0.0). The change causing the regression only affected library charges and therefore no other
  parameter types are believed to be affected.

### API breaking changes
- [PR #855](https://github.com/openforcefield/openff-toolkit/pull/855): In earlier
  versions of the toolkit, we had mistakenly made the assumption that cheminformatics
  toolkits agreed on the number and membership of rings. However we later learned that this
  was not true. This PR removes `Molecule.rings` and `Molecule.n_rings`. To find rings in
  a molecule, directly use a cheminformatics toolkit after using
  [`Molecule.to_rdkit`](openff.toolkit.topology.Molecule.to_rdkit) or
  [`Molecule.to_openeye`](openff.toolkit.topology.Molecule.to_openeye).
  [`Atom.is_in_ring`](openff.toolkit.topology.Atom.is_in_ring) and
  [`Bond.is_in_ring`](openff.toolkit.topology.Bond.is_in_ring) are now methods, not properties.

### Behaviors changed and bugfixes

- [PR #1171](https://github.com/openforcefield/openforcefield/pull/1171): Failure of
  [`Molecule.apply_elf_conformer_selection()`] due to excluding all available conformations ([Issue #428](https://github.com/openforcefield/openff-toolkit/issues/428))
  now provides a better error. The `make_carboxylic_acids_cis` argument (`False` by default) has been added to
  [`Molecule.generate_conformers()`] to mitigate a common cause of this error. By setting this argument to `True` in internal use of this method, trans carboxylic
  acids are no longer generated in [`Molecule.assign_partial_charges()`] and
  [`Molecule.assign_fractional_bond_orders()`] methods (though users may still pass trans conformers in, they'll just be pruned by ELF methods). This should work around most instances
  of the OpenEye Omega bug where trans carboxylic acids are more common than they should be.

[`Molecule.apply_elf_conformer_selection()`]: openff.toolkit.topology.Molecule.apply_elf_conformer_selection
[`Molecule.generate_conformers()`]: openff.toolkit.topology.Molecule.generate_conformers
[`Molecule.assign_partial_charges()`]: openff.toolkit.topology.Molecule.assign_partial_charges
[`Molecule.assign_fractional_bond_orders()`]: openff.toolkit.topology.Molecule.assign_fractional_bond_orders

### Behaviors changed and bugfixes
- [PR #1185](https://github.com/openforcefield/openff-toolkit/pull/1185):
  Removed length check in ValenceDict and fixed checking the permutations of dihedrals

### Improved documentation and warnings
- [PR #1172](https://github.com/openforcefield/openff-toolkit/pull/1172): Adding
  discussion about constraints to the FAQ
- [PR #1173](https://github.com/openforcefield/openforcefield/pull/1173): Expand
  on the SMIRNOFF section of the toolkit docs
- [PR #855](https://github.com/openforcefield/openff-toolkit/pull/855): Refactors
  [`Atom.is_in_ring`](openff.toolkit.topology.Atom.is_in_ring) and
  [`Bond.is_in_ring`](openff.toolkit.topology.Bond.is_in_ring) to use corresponding
  functionality in OpenEye and RDKit wrappers.

### API breaking changes
- [PR #855](https://github.com/openforcefield/openff-toolkit/pull/855): Removes
  `Molecule.rings` and `Molecule.n_rings`. To find rings in
  a molecule, directly use a cheminformatics toolkit after using
  [`Molecule.to_rdkit`](openff.toolkit.topology.Molecule.to_rdkit) or
  [`Molecule.to_openeye`](openff.toolkit.topology.Molecule.to_openeye).
  [`Atom.is_in_ring`](openff.toolkit.topology.Atom.is_in_ring) and
  [`Bond.is_in_ring`](openff.toolkit.topology.Bond.is_in_ring) are now methods, not properties.


## 0.10.2 Bugfix release

### API-breaking changes

- [PR #1118](https://github.com/openforcefield/openforcefield/pull/1118):
  [`Molecule.to_hill_formula`](openff.toolkit.topology.Molecule.to_hill_formula) is now a class method
  and no longer accepts input of NetworkX graphs.

### Behaviors changed and bugfixes

- [PR #1160](https://github.com/openforcefield/openforcefield/pull/1160): Fixes a major bug identified in
  [Issue #1159](https://github.com/openforcefield/openff-toolkit/issues/1159), in which the order of
  atoms defining a `BondChargeVirtualSite` (and possibly other virtual sites types too) might be reversed
  if the `match` attribute of the virtual site has a value of `"once"`.
- [PR #1130](https://github.com/openforcefield/openforcefield/pull/1130): Running unit tests will
  no longer generate force field files in the local directory.
- [PR #1148](https://github.com/openforcefield/openforcefield/pull/1148): Adds a new exception
  [`UnsupportedFileTypeError`](openff.toolkit.utils.exceptions.UnsupportedFileTypeError) and
  descriptive error message when attempting to use
  [`Molecule.from_file`](openff.toolkit.topology.Molecule.from_file) to parse XYZ/`.xyz` files.
- [PR #1153](https://github.com/openforcefield/openforcefield/pull/1153): Fixes
  [Issue #1152](https://github.com/openforcefield/openff-toolkit/issues/1052) in which running
  [`Molecule.generate_conformers`](openff.toolkit.topology.Molecule.generate_conformers)
  using the OpenEye backend would use the stereochemistry from an existing conformer instead 
  of the stereochemistry from the molecular graph, leading to undefined behavior if the molecule had a 2D conformer. 
- [PR #1158](https://github.com/openforcefield/openff-toolkit/pull/1158): Fixes the default
  representation of [`Molecule`](openff.toolkit.topology.Molecule) failing in Jupyter notebooks when
  NGLview is not installed.
- [PR #1151](https://github.com/openforcefield/openforcefield/pull/1151): Fixes 
  [Issue #1150](https://github.com/openforcefield/openff-toolkit/issues/1150), in which calling 
  [`Molecule.assign_fractional_bond_orders`](openff.toolkit.topology.Molecule.assign_fractional_bond_orders)
  with all default arguments would lead to an error as a result of trying to lowercase `None`.
- [PR #1149](https://github.com/openforcefield/openforcefield/pull/1149):
  `TopologyAtom`, `TopologyBond`, and `TopologyVirtualSite` now properly reference their
  reference molecule from their `.molecule` attribute.
- [PR #1155](https://github.com/openforcefield/openforcefield/pull/1155): Ensures big-endian
  byte order of NumPy arrays when serialized to dictionaries or files formats except JSON.
- [PR #1163](https://github.com/openforcefield/openforcefield/pull/1163): Fixes the bug identified in
  [Issue #1161](https://github.com/openforcefield/openff-toolkit/issues/1161), which was caused by the use
  of the deprecated `pkg_resources` package. Now the recommended `importlib_metadata` package is used instead.


### Breaking changes
- [PR #1118](https://github.com/openforcefield/openforcefield/pull/1118):
  [`Molecule.to_hill_formula`](openff.toolkit.topology.Molecule.to_hill_formula) is now a class method
  and no longer accepts input of NetworkX graphs.
- [PR #1156](https://github.com/openforcefield/openforcefield/pull/1156): Removes `ParseError` and
  `MessageException`, which has been deprecated since version 0.10.0.

### Examples added

- [PR #1113](https://github.com/openforcefield/openff-toolkit/pull/1113): Updates the Amber/GROMACS
  example to use Interchange.

## 0.10.1 Minor feature and bugfix release

### Behaviors changed and bugfixes

- [PR #1096](https://github.com/openforcefield/openforcefield/pull/1096): Atom names generated by
  [`Molecule.generate_unique_atom_names`](openff.toolkit.topology.Molecule.generate_unique_atom_names)
  are now appended with an `"x"`. See the linked issue for more details.
- [PR #1050](https://github.com/openforcefield/openforcefield/pull/1050): In
  [`Molecule.generate_conformers`](openff.toolkit.topology.Molecule.generate_conformers), a single
  toolkit wrapper failing to generate conformers is no longer fatal, but if all wrappers in a registry
  fail, then a `ValueError` will be raised. This mirrors the behavior of
  [`Molecule.assign_partial_charges`](openff.toolkit.topology.Molecule.assign_partial_charges).
- [PR #1050](https://github.com/openforcefield/openforcefield/pull/1050): Conformer generation
  failures in
  [`OpenEyeToolkitWrapper.generate_conformers`](openff.toolkit.utils.toolkits.OpenEyeToolkitWrapper.generate_conformers), and
  [`RDKitToolkitWrapper.generate_conformers`](openff.toolkit.utils.toolkits.RDKitToolkitWrapper.generate_conformers)
  now each raise
  [`openff.toolkit.utils.exceptions.ConformerGenerationError`](openff.toolkit.utils.exceptions.ConformerGenerationError)
  if conformer generation fails. The same behavior occurs in
  [`Molecule.generate_conformers`](openff.toolkit.topology.Molecule.generate_conformers), but only
  when the ``toolkit_registry`` argument is a
  [`ToolkitWrapper`](openff.toolkit.utils.toolkits.ToolkitWrapper), not when it is a
  [`ToolkitRegistry`](openff.toolkit.utils.toolkits.ToolkitRegistry). 
- [PR #1046](https://github.com/openforcefield/openforcefield/pull/1046): Changes OFFXML output to
  replace tabs with 4 spaces to standardize representation in different text viewers. 
- [PR #1001](https://github.com/openforcefield/openff-toolkit/pull/1001): RDKit `Mol` objects 
  created through the [`Molecule.to_rdkit()`](openff.toolkit.topology.Molecule.to_rdkit)
  method have the `NoImplicit` property set to `True` on all atoms. This prevents RDKit from
  incorrectly adding hydrogen atoms to to molecule. 
- [PR #1058](https://github.com/openforcefield/openforcefield/pull/1058): Removes the unimplemented methods
  `ForceField.create_parmed_structure`, `Topology.to_parmed`, and `Topology.from_parmed`.
- [PR #1065](https://github.com/openforcefield/openforcefield/pull/1065): The example `conformer_energies.py` script
  now uses the Sage 2.0.0 force field.
- [PR #1036](https://github.com/openforcefield/openforcefield/pull/1036): SMARTS matching
  logic for library charges was updated to use only one unique match instead of
  enumerating all possible matches. This results in faster matching, particularly
  with larger molecules. No adverse side effects
  were found in testing, but bad behavior may possibly exist in some unknown cases.
  Note that the default behavior for other parameter handlers was not updated.
- [PR #1001](https://github.com/openforcefield/openff-toolkit/pull/1001): Revamped the 
  [`Molecule.visualize()`](openff.toolkit.topology.Molecule.visualize) method's `rdkit` 
  backend for more pleasing and idiomatic 2D visualization by default.
- [PR #1087](https://github.com/openforcefield/openff-toolkit/pull/1087): Fixes
  [Issue #1073](https://github.com/openforcefield/openff-toolkit/issues/1073) in which
  `Molecule.__repr__` fails if the molecule can not be represented as 
  a SMILES pattern. Now, if SMILES generation fails, the molecule will be described by its Hill formula.
- [PR #1052](https://github.com/openforcefield/openff-toolkit/pull/1052): Fixes
  [Issue #986](https://github.com/openforcefield/openff-toolkit/issues/986)
  by raising a subclass of `AttributeError` in
  `_ParameterAttributeHandler.__getattr__`
- [PR #1030](https://github.com/openforcefield/openforcefield/pull/1030): Fixes a bug
  in which the expectations for capitalization for values of `bond_order_model` attributes and 
  keywords are inconsistent.
- [PR #1101](https://github.com/openforcefield/openff-toolkit/pull/1101): Fixes a bug
  in which calling `to_qcschema` on a molecule with no connectivity feeds
  `QCElemental.Molecule` an empty list for the `connectivity` field; now feeds `None`.

### Tests updated
- [PR #1017](https://github.com/openforcefield/openforcefield/pull/1017): Ensures that OpenEye-only CI builds really
  do lack both AmberTools and RDKit.  

### Improved documentation and warnings
 - [PR #1065](https://github.com/openforcefield/openforcefield/pull/1017): Example notebooks were updated to use the
   Sage Open Force Field
 - [PR #1062](https://github.com/openforcefield/openforcefield/pull/1062): 
   Rewrote installation guide for clarity and comprehensiveness.

## 0.10.0 Improvements for force field fitting

### Behaviors changed

- [PR #1021](https://github.com/openforcefield/openforcefield/pull/1021): Renames
  `openff.toolkit.utils.exceptions.ParseError` to
  [`openff.toolkit.utils.exceptions.SMILESParseError`](openff.toolkit.utils.exceptions.SMILESParseError) to
  avoid a conflict with an identically-named exception in the SMIRNOFF XML parsing code.
- [PR #1021](https://github.com/openforcefield/openforcefield/pull/1021): Renames and moves
  `openff.toolkit.typing.engines.smirnoff.forcefield.ParseError` to
  [`openff.toolkit.utils.exceptions.SMIRNOFFParseError`](openff.toolkit.utils.exceptions.SMIRNOFFParseError).
  This `ParseError` is deprecated and will be removed in a future release.

### New features and behaviors changed

- [PR #1027](https://github.com/openforcefield/openforcefield/pull/1027): Corrects interconversion of Molecule objects 
  with OEMol objects by ensuring atom names are correctly accessible via the `OEAtomBase.GetName()` and 
  `OEAtomBase.SetName()` methods, rather that the non-standard `OEAtomBase.GetData("name")` and 
  `OEAtomBase.SetData("name", name)`.
- [PR #1007](https://github.com/openforcefield/openforcefield/pull/1007): Resolves
  [Issue #456](https://github.com/openforcefield/openff-toolkit/issues/456) by adding the 
  `normalize_partial_charges` (default is `True`) keyword argument to 
  [`Molecule.assign_partial_charges`](openff.toolkit.topology.Molecule.assign_partial_charges),
  [`AmberToolsToolkitWrapper.assign_partial_charges`](openff.toolkit.utils.toolkits.AmberToolsToolkitWrapper.assign_partial_charges),  
  [`OpenEyeToolkitWrapper.assign_partial_charges`](openff.toolkit.utils.toolkits.OpenEyeToolkitWrapper.assign_partial_charges), 
  [`RDKitToolkitWrapper.assign_partial_charges`](openff.toolkit.utils.toolkits.RDKitToolkitWrapper.assign_partial_charges), and
  [`BuiltInToolkitWrapper.assign_partial_charges`](openff.toolkit.utils.toolkits.BuiltInToolkitWrapper.assign_partial_charges).
  This adds an offset to each atom's partial charge to ensure that their sum is equal to the net charge on the molecule
  (to the limit of a python float's precision, generally less than 1e-6 electron charge). **Note that, because this new 
  behavior is ON by default, it may slightly affect the partial charges and energies of systems generated by running
  [`create_openmm_system`](openff.toolkit.typing.engines.smirnoff.ForceField.create_openmm_system).**
- [PR #954](https://github.com/openforcefield/openforcefield/pull/954): Adds
  [`LibraryChargeType.from_molecule`](openff.toolkit.typing.engines.smirnoff.parameters.LibraryChargeHandler.LibraryChargeType.from_molecule)
  which returns a 
  [`LibraryChargeType`](openff.toolkit.typing.engines.smirnoff.parameters.LibraryChargeHandler.LibraryChargeType)
   object that will match the full molecule being parameterized, and assign
  it the same partial charges as are set on the input molecule.
- [PR #923](https://github.com/openforcefield/openforcefield/pull/923): Adds `Molecule.nth_degree_neighbors`,
  `Topology.nth_degree_neighbors`, `TopologyMolecule.nth_degree_neighbors`, which returns pairs of atoms that 
  are separated in a molecule or topology by _exactly_ N atoms.
- [PR #917](https://github.com/openforcefield/openforcefield/pull/917):
  [`ForceField.create_openmm_system`](openff.toolkit.typing.engines.smirnoff.ForceField.create_openmm_system) 
  now ensures that the cutoff of the `NonbondedForce` is set to
  the cutoff of the `vdWHandler` when it and a `Electrostatics` handler are present in the force field.
- [PR #850](https://github.com/openforcefield/openforcefield/pull/850):
  [`OpenEyeToolkitWrapper.is_available`](openff.toolkit.utils.toolkits.OpenEyeToolkitWrapper.is_available)
  now returns `True` if _any_ OpenEye tools are licensed (and installed). This allows, i.e,
  use of functionality that requires `OEChem` without having an `OEOmega` license.
- [PR #909](https://github.com/openforcefield/openforcefield/pull/909): Virtual site positions can now
  be computed directly in the toolkit. This functionality is accessed through
  - `FrozenMolecule.compute_virtual_site_positions_from_conformer`
  - `VirtualSite.compute_positions_from_conformer`
  - `VirtualParticle.compute_position_from_conformer`
  - `FrozenMolecule.compute_virtual_site_positions_from_atom_positions`
  - `VirtualSite.compute_positions_from_atom_positions`
  - `VirtualParticle.compute_position_from_atom_positions`
    where the positions can be computed from a stored conformer, or an input vector of atom positions.
  - Tests have been added (`TestMolecule.test_*_virtual_site_position`) to check for sane behavior. The tests do
    not directly compare OpenMM position equivalence, but offline tests show that they are equivalent.
  - The helper method `VirtualSiteHandler.create_openff_virtual_sites` is now public, which returns a modified
    topology with virtual sites added.
  - Virtual sites now expose the parameters used to create its local frame via the read-only properties
    - `VirtualSite.local_frame_weights`
    - `VirtualSite.local_frame_position`
  - Adding virtual sites via the `Molecule` API now have defaults for `sigma`, `epsilon`, and `charge_increment`
    set to 0 with appropriate units, rather than `None`
- [PR #956](https://github.com/openforcefield/openforcefield/pull/956): Added 
  `ForceField.get_partial_charges()` to more easily compute the partial charges assigned by a force field for a 
  molecule.
- [PR  #1006](https://github.com/openforcefield/openff-toolkit/pull/1006):
  Two behavior changes in the SMILES output for `to_file()` and `to_file_obj()`:
  - The RDKit and OpenEye wrappers now output the same SMILES as `to_smiles()`.
   This uses explicit hydrogens rather than the toolkit's default of implicit hydrogens.
  - The RDKit wrapper no longer includes a header line. This improves
  the consistency between the OpenEye and RDKit outputs.

### Bugfixes

- [PR #1024](https://github.com/openforcefield/openforcefield/pull/1024): Small changes
  for compatibility with OpenMM 7.6.
- [PR #1003](https://github.com/openforcefield/openforcefield/pull/1003): Fixes
  [Issue #1000](https://github.com/openforcefield/openff-toolkit/issues/1000), where a stereochemistry
  warning is sometimes erroneously emitted when loading a stereogenic molecule using
  [`Molecule.from_pdb_and_smiles`](openff.toolkit.topology.Molecule.from_pdb_and_smiles)
- [PR #1002](https://github.com/openforcefield/openforcefield/pull/1002): Fixes a bug in which OFFXML files could
  inadvertently be loaded from subdirectories.
- [PR #969](https://github.com/openforcefield/openforcefield/pull/969): Fixes a bug in which the cutoff distance
  of the `NonbondedForce` generated by `ForceField.create_openmm_system`
  was not set to the value specified by the vdW and Electrostatics handlers.
- [PR #909](https://github.com/openforcefield/openforcefield/pull/909): Fixed several bugs related to creating an
  OpenMM system with virtual sites created via the `Molecule` virtual site API
- [PR  #1006](https://github.com/openforcefield/openff-toolkit/pull/1006):
  Many small fixes to the toolkit wrapper I/O for better error
  handling, improved consistency between reading from a file vs. file
  object, and improved consistency between the RDKit and OEChem
  toolkit wrappers. For the full list see
  [Issue #1005](https://github.com/openforcefield/openff-toolkit/issues/1005). Some
  of the more significant fixes are:
  - [`RDKitToolkitWrapper.from_file_obj()`](openff.toolkit.utils.toolkits.RDKitToolkitWrapper.from_file_obj) now uses the same
    structure normaliation as `from_file()`.
  - `from_smiles()` now raises an `openff.toolkit.utils.exceptions.SMILESParsingError` if
  the SMILES could not be parsed.
  - OEChem input and output files now raise an OSError if the file
  could not be opened.
  - All input file object readers now support file objects open in binary mode.

### Examples added

- [PR #763](https://github.com/openforcefield/openff-toolkit/pull/763):
  Adds an introductory example showcasing the toolkit parameterizing a protein-ligand simulation.
- [PR #955](https://github.com/openforcefield/openff-toolkit/pull/955): Refreshed the force field modification example
- [PR #934](https://github.com/openforcefield/openff-toolkit/pull/934)
  and [conda-forge/openff-toolkit-feedstock#9](https://github.com/conda-forge/openff-toolkit-feedstock/pull/9):
  Added `openff-toolkit-examples` Conda package for easy installation of examples and their
  dependencies. Simply `conda install -c conda-forge openff-toolkit-examples` and then run
  the `openff-toolkit-examples` script to copy the examples suite to a convenient place to
  run them!

### Tests updated

- [PR #963](https://github.com/openforcefield/openff-toolkit/pull/963):
  Several tests modules used functions from test_forcefield.py that created an OpenFF Molecule
  without a toolkit. These functions are now in their own module so they can be imported directly,
  without the overhead of going through test_forcefield.
- [PR #997](https://github.com/openforcefield/openff-toolkit/pull/997):
  Several XML snippets in `test_forcefield.py` that were scattered around inside of classes and
  functions are now moved to the module level.
  
  
## 0.9.2 Minor feature and bugfix release

### New features and behaviors changed

- [PR #762](https://github.com/openforcefield/openforcefield/pull/762):
  [`Molecule.from_rdkit`](openff.toolkit.topology.Molecule.from_rdkit) now converts
  implicit hydrogens into explicit hydrogens by default. This change may affect
  [`RDKitToolkitWrapper/Molecule.from_smiles`](openff.toolkit.utils.toolkits.RDKitToolkitWrapper.from_smiles),
  [`from_mapped_smiles`](openff.toolkit.topology.Molecule.from_mapped_smiles),
  [`from_file`](openff.toolkit.utils.toolkits.RDKitToolkitWrapper.from_file),
  [`from_file_obj`](openff.toolkit.utils.toolkits.RDKitToolkitWrapper.from_file_obj),
  [`from_inchi`](openff.toolkit.utils.toolkits.RDKitToolkitWrapper.from_inchi), and
  [`from_qcschema`](openff.toolkit.topology.Molecule.from_qcschema).
  This new behavior can be disabled using the
  `hydrogens_are_explicit=True` keyword argument to
  [`from_smiles`](openff.toolkit.utils.toolkits.RDKitToolkitWrapper.from_smiles),
  or loading the molecule into the desired explicit protonation state in RDKit, then calling
  [`from_rdkit`](openff.toolkit.utils.toolkits.RDKitToolkitWrapper.from_rdkit) on the RDKit molecule with
  `hydrogens_are_explicit=True`.
- [PR #894](https://github.com/openforcefield/openforcefield/pull/894): Calls to
  [`Molecule.from_openeye`](openff.toolkit.topology.Molecule.from_openeye),
  [`Molecule.from_rdkit`](openff.toolkit.topology.Molecule.from_rdkit),
  [`Molecule.from_smiles`](openff.toolkit.topology.Molecule.from_smiles),
  [`OpenEyeToolkitWrapper.from_smiles`](openff.toolkit.utils.toolkits.OpenEyeToolkitWrapper.from_smiles), and
  [`RDKitToolkitWrapper.from_smiles`](openff.toolkit.utils.toolkits.RDKitToolkitWrapper.from_smiles)
  will now load atom maps into the the resulting
  `Molecule's` `offmol.properties['atom_map']` field, even if not all atoms have map indices assigned.
- [PR #904](https://github.com/openforcefield/openforcefield/pull/904):
  `TopologyAtom` objects now have an element getter `TopologyAtom.element`.

### Bugfixes

- [PR #891](https://github.com/openforcefield/openforcefield/pull/891): Calls to
  [`Molecule/OpenEyeToolkitWrapper.from_openeye`](openff.toolkit.utils.toolkits.OpenEyeToolkitWrapper.from_openeye)
  no longer mutate the input OE molecule.
- [PR #897](https://github.com/openforcefield/openforcefield/pull/897): Fixes enumeration of stereoisomers for
  molecules with already defined stereochemistry using
  [`RDKitToolkitWrapper.enumerate_stereoisomers`](openff.toolkit.utils.toolkits.RDKitToolkitWrapper.enumerate_stereoisomers).
- [PR #859](https://github.com/openforcefield/openforcefield/pull/859): Makes
  [`RDKitToolkitWrapper.enumerate_tautomers`](openff.toolkit.utils.toolkits.RDKitToolkitWrapper.enumerate_tautomers)
  actually use the `max_states` keyword argument during tautomer generation, which will reduce resource use in some
  cases.

### Improved documentation and warnings
- [PR #862](https://github.com/openforcefield/openforcefield/pull/862): Clarify that `System` objects produced by the
  toolkit are OpenMM `System`s in anticipation of forthcoming OpenFF `System`s. Fixes
  [Issue #618](https://github.com/openforcefield/openforcefield/issues/618).
- [PR #863](https://github.com/openforcefield/openff-toolkit/pull/863): Documented how to build the docs in the
  developers guide.
- [PR #870](https://github.com/openforcefield/openff-toolkit/pull/870): Reorganised documentation to improve
  discoverability and allow future additions.
- [PR #871](https://github.com/openforcefield/openff-toolkit/pull/871): Changed Markdown parser from m2r2 to MyST for
  improved documentation rendering.
- [PR #880](https://github.com/openforcefield/openff-toolkit/pull/880): Cleanup and partial rewrite of the developer's
  guide.
- [PR #906](https://github.com/openforcefield/openff-toolkit/pull/906): Cleaner instructions on how to setup
  development environment.

:::{TODO}
- Translate previous release history to MyST markdown
:::

## Earlier releases

:::{eval-rst}

0.9.1 - Minor feature and bugfix release
----------------------------------------

New features
""""""""""""
- `PR #839 <https://github.com/openforcefield/openforcefield/pull/839>`_: Add support for computing WBOs from multiple
  conformers using the AmberTools and OpenEye toolkits, and from ELF10 conformers using the OpenEye toolkit wrapper.
- `PR #832 <https://github.com/openforcefield/openforcefield/pull/832>`_: Expose ELF conformer selection through the
  ``Molecule`` API via a new ``apply_elf_conformer_selection`` function.
- `PR #831 <https://github.com/openforcefield/openff-toolkit/pull/831>`_: Expose ELF conformer selection through the
  OpenEye wrapper.
- `PR #790 <https://github.com/openforcefield/openforcefield/pull/790>`_: Fixes `Issue #720
  <https://github.com/openforcefield/openforcefield/issues/720>`_ where qcschema roundtrip to/from results
  in an error due to missing cmiles entry in attributes.
- `PR #793 <https://github.com/openforcefield/openff-toolkit/pull/793>`_: Add an initial ELF conformer selection
  implementation which uses RDKit.
- `PR #799 <https://github.com/openforcefield/openff-toolkit/pull/799>`_: Closes
  `Issue #746 <https://github.com/openforcefield/openff-toolkit/issues/746>`_ by adding
  :py:meth:`Molecule.smirnoff_impropers <openff.toolkit.topology.FrozenMolecule.smirnoff_impropers>`,
  :py:meth:`Molecule.amber_impropers <openff.toolkit.topology.FrozenMolecule.amber_impropers>`,
  :py:meth:`TopologyMolecule.smirnoff_impropers <openff.toolkit.topology.TopologyMolecule.smirnoff_impropers>`,
  :py:meth:`TopologyMolecule.amber_impropers <openff.toolkit.topology.TopologyMolecule.amber_impropers>`,
  :py:meth:`Topology.smirnoff_impropers <openff.toolkit.topology.Topology.smirnoff_impropers>`, and
  :py:meth:`Topology.amber_impropers <openff.toolkit.topology.Topology.amber_impropers>`.
- `PR #847 <https://github.com/openforcefield/openforcefield/pull/847>`_: Instances of
  :py:class:`ParameterAttribute <openff.toolkit.typing.engines.smirnoff.parameters.ParameterAttribute>`
  documentation can now specify their docstrings with the optional ``docstring`` argument to the
  ``__init__()`` method.
- `PR #827 <https://github.com/openforcefield/openff-toolkit/pull/827>`_: The
  setter for :py:class:`Topology.box_vectors <openff.toolkit.topology.Topology>` now infers box vectors
  when box lengths are pass as a list of length 3.

Behavior changed
""""""""""""""""
- `PR #802 <https://github.com/openforcefield/openforcefield/pull/802>`_: Fixes
  `Issue #408 <https://github.com/openforcefield/openforcefield/issues/408>`_. The 1-4 scaling
  factor for electrostatic interactions is now properly set by the value specified in the force
  field. Previously it fell back to a default value of 0.83333. The toolkit may now produce
  slightly different energies as a result of this change.
- `PR #839 <https://github.com/openforcefield/openforcefield/pull/839>`_: The average WBO will now be returned when
  multiple conformers are provided to ``assign_fractional_bond_orders`` using ``use_conformers``.
- `PR #816 <https://github.com/openforcefield/openforcefield/pull/816>`_: Force field file paths
  are now loaded in a case-insensitive manner.

Bugfixes
""""""""
- `PR #849 <https://github.com/openforcefield/openforcefield/pull/849>`_: Changes
  :py:meth:`create_openmm_system <openff.toolkit.typing.engines.smirnoff.forcefield.ForceField.create_openmm_system>` so
  that it no longer uses the conformers on existing reference molecules (if present) to calculate Wiberg
  bond orders. Instead, new conformers are always generated during parameterization.

Improved documentation and warnings
"""""""""""""""""""""""""""""""""""
- `PR #838 <https://github.com/openforcefield/openforcefield/pull/838>`_: Corrects spacing of "forcefield" to "force
  field" throughout documentation. Fixes `Issue #112 <https://github.com/openforcefield/openforcefield/issues/112>`_.
- `PR #846 <https://github.com/openforcefield/openff-toolkit/pull/846>`_: Corrects dead links throughout release history.
  Fixes `Issue #835 <https://github.com/openforcefield/openff-toolkit/issues/835>`_.
- `PR #847 <https://github.com/openforcefield/openforcefield/pull/847>`_: Documentation now compiles
  with far fewer warnings, and in many cases more correctly. Additionally, :py:class:`ParameterAttribute
  <openff.toolkit.typing.engines.smirnoff.parameters.ParameterAttribute>` documentation no longer
  appears incorrectly in classes where it is used. Fixes `Issue #397
  <https://github.com/openforcefield/openforcefield/issues/397>`_.

0.9.0 - Namespace Migration
---------------------------

This release marks the transition from the old ``openforcefield`` branding over to its new
identity as ``openff-toolkit``. This change has been made to better represent the role of the
toolkit, and highlight its place in the larger Open Force Field (OpenFF) ecosystem.

From version ``0.9.0`` onwards the toolkit will need to be imported as ``import openff.toolkit.XXX`` and
``from openff.toolkit import XXX``.

API-breaking changes
""""""""""""""""""""
- `PR #803 <https://github.com/openforcefield/openff-toolkit/pull/803>`_: Migrates ``openforcefield``
  imports to ``openff.toolkit``.


0.8.4 - Minor feature and bugfix release
----------------------------------------

**This release is intended to be functionally identical to 0.9.1.
The only difference is that it uses the "openforcefield" namespace.**

This release is a final patch for the ``0.8.X`` series of releases of the toolkit, and also marks the last
version of the toolkit which will be imported as ``import openforcefield.XXX`` / ``from openforcefield import XXX``.
From version ``0.9.0`` onwards the toolkit will be importable only as ``import openff.toolkit.XXX`` /
``from openff.toolkit import XXX``.

**Note** This change will also be accompanied by a renaming of the package from ``openforcefield`` to ``openff-toolkit``,
so users need not worry about accidentally pulling in a version with changed imports. Users will have to explicitly
choose to install the ``openff-toolkit`` package once released which will contain the breaking import changes.


0.8.3 - Major bugfix release
----------------------------

This release fixes a critical bug in van der Waals parameter assignment.

This release is also a final patch for the ``0.8.X`` series of releases of the toolkit, and also marks the last
version of the toolkit which will be imported as ``import openforcefield.XXX`` / ``from openforcefield import XXX``.
From version ``0.9.0`` onwards the toolkit will be importable only as ``import openff.toolkit.XXX`` /
``from openff.toolkit import XXX``.

**Note** This change will also be accompanied by a renaming of the package from ``openforcefield`` to ``openff-toolkit``,
so users need not worry about accidentally pulling in a version with changed imports. Users will have to explicitly
choose to install the ``openff-toolkit`` package once released which will contain the breaking import changes.

Bugfixes
""""""""
- `PR #808 <https://github.com/openforcefield/openff-toolkit/pull/808>`_: Fixes
  `Issue #807 <https://github.com/openforcefield/openff-toolkit/issues/807>`_,
  which tracks a major bug in the interconversion between a vdW ``sigma``
  and ``rmin_half`` parameter.


New features
""""""""""""
- `PR #794 <https://github.com/openforcefield/openff-toolkit/pull/794>`_: Adds a decorator
  ``@requires_package`` that denotes a function requires an optional dependency.
- `PR #805 <https://github.com/openforcefield/openff-toolkit/pull/805>`_: Adds a deprecation warning for the up-coming
  release of the ``openff-toolkit`` package and its import breaking changes.

0.8.2 - Bugfix release
----------------------

**WARNING: This release was later found to contain a major bug,**
`Issue #807 <https://github.com/openforcefield/openff-toolkit/issues/807>`_,
**and produces incorrect energies.**

Bugfixes
""""""""
- `PR #786 <https://github.com/openforcefield/openff-toolkit/pull/786>`_: Fixes `Issue #785
  <https://github.com/openforcefield/openff-toolkit/issues/785>`_ where RDKitToolkitWrapper would
  sometimes expect stereochemistry to be defined for non-stereogenic bonds when loading from
  SDF.
- `PR #786 <https://github.com/openforcefield/openff-toolkit/pull/786>`_: Fixes an issue where
  using the :py:class:`Molecule <openff.toolkit.topology.Molecule>` copy constructor
  (``newmol = Molecule(oldmol)``) would result
  in the copy sharing the same ``.properties`` dict as the original (as in, changes to the
  ``.properties`` dict of the copy would be reflected in the original).
- `PR #789 <https://github.com/openforcefield/openff-toolkit/pull/789>`_: Fixes a regression noted in
  `Issue #788 <https://github.com/openforcefield/openff-toolkit/issues/788>`_
  where creating
  :py:class:`vdWHandler.vdWType <openff.toolkit.typing.engines.smirnoff.parameters.vdWHandler.vdWType>`
  or setting ``sigma`` or ``rmin_half`` using Quantities represented as strings resulted in an error.


0.8.1 - Bugfix and minor feature release
----------------------------------------

**WARNING: This release was later found to contain a major bug,**
`Issue #807 <https://github.com/openforcefield/openff-toolkit/issues/807>`_,
**and produces incorrect energies.**

API-breaking changes
""""""""""""""""""""
- `PR #757 <https://github.com/openforcefield/openff-toolkit/pull/757>`_: Renames
  ``test_forcefields/smirnoff99Frosst.offxml`` to ``test_forcefields/test_forcefield.offxml``
  to avoid confusion with any of the ACTUAL released FFs in the
  `smirnoff99Frosst line <https://github.com/openforcefield/smirnoff99Frosst/>`_
- `PR #751 <https://github.com/openforcefield/openff-toolkit/pull/751>`_: Removes the
  optional ``oetools=("oechem", "oequacpac", "oeiupac", "oeomega")`` keyword argument from
  :py:meth:`OpenEyeToolkitWrapper.is_available <openff.toolkit.utils.toolkits.OpenEyeToolkitWrapper.is_available>`, as
  there are no special behaviors that are accessed in the case of partially-licensed OpenEye backends. The
  new behavior of this method is the same as if the default value above is always provided.

Behavior Changed
""""""""""""""""
- `PR #583 <https://github.com/openforcefield/openff-toolkit/pull/583>`_: Methods
  such as :py:meth:`Molecule.from_rdkit <openff.toolkit.topology.Molecule.from_rdkit>`
  and :py:meth:`Molecule.from_openeye <openff.toolkit.topology.Molecule.from_openeye>`,
  which delegate their internal logic to :py:class:`ToolkitRegistry <openff.toolkit.utils.toolkits.ToolkitRegistry>`
  functions, now guarantee that they will return an object of the correct type when being called on ``Molecule``-derived classes. Previously,
  running these constructors using subclasses of :py:class:`FrozenMolecule <openff.toolkit.topology.Molecule>`
  would not return an instance of that subclass, but rather just an instance of a
  :py:class:`Molecule <openff.toolkit.topology.Molecule>`.
- `PR #753 <https://github.com/openforcefield/openff-toolkit/pull/753>`_: ``ParameterLookupError``
  is now raised when passing to
  :py:meth:`ParameterList.index <openff.toolkit.typing.engines.smirnoff.parameters.ParameterList>`
  a SMIRKS pattern not found in the parameter list.

New features
""""""""""""
- `PR #751 <https://github.com/openforcefield/openff-toolkit/pull/751>`_: Adds
  ``LicenseError``, a subclass of ``ToolkitUnavailableException`` which is raised when attempting to
  add a cheminformatics :py:class:`ToolkitWrapper <openff.toolkit.utils.toolkits.ToolkitWrapper>` for
  a toolkit that is installed but unlicensed.
- `PR #678 <https://github.com/openforcefield/openff-toolkit/pull/678>`_: Adds
  :py:meth:`ForceField.deregister_parameter_handler <openff.toolkit.typing.engines.smirnoff.forcefield.ForceField.deregister_parameter_handler>`.
- `PR #730 <https://github.com/openforcefield/openff-toolkit/pull/730>`_: Adds
  :py:class:`Topology.is_periodic <openff.toolkit.topology.Topology>`.
- `PR #753 <https://github.com/openforcefield/openff-toolkit/pull/753>`_: Adds
  :py:meth:`ParameterHandler.__getitem__ <openff.toolkit.typing.engines.smirnoff.parameters.ParameterHandler>`
  to look up individual :py:class:`ParameterType <openff.toolkit.typing.engines.smirnoff.parameters.ParameterType>`
  objects.

Bugfixes
""""""""
- `PR #745 <https://github.com/openforcefield/openff-toolkit/pull/745>`_: Fixes bug when
  serializing molecule with conformers to JSON.
- `PR #750 <https://github.com/openforcefield/openff-toolkit/pull/750>`_: Fixes a bug causing either
  ``sigma`` or ``rmin_half`` to sometimes be missing on
  :py:class:`vdWHandler.vdWType <openff.toolkit.typing.engines.smirnoff.parameters.vdWHandler.vdWType>`
  objects.
- `PR #756 <https://github.com/openforcefield/openff-toolkit/pull/756>`_: Fixes bug when running
  :py:meth:`vdWHandler.create_force <openff.toolkit.typing.engines.smirnoff.parameters.vdWHandler>`
  using a ``vdWHandler`` that was initialized using the API.
- `PR #776 <https://github.com/openforcefield/openff-toolkit/pull/776>`_: Fixes a bug in which
  the :py:meth:`Topology.from_openmm <openff.toolkit.topology.Topology.from_openmm>` and
  :py:meth:`Topology.from_mdtraj <openff.toolkit.topology.Topology.from_mdtraj>` methods would
  dangerously allow ``unique_molecules=None``.
- `PR #777 <https://github.com/openforcefield/openff-toolkit/pull/777>`_:
  :py:class:`RDKitToolkitWrapper <openff.toolkit.utils.toolkits.RDKitToolkitWrapper>`
  now outputs the full warning message when ``allow_undefined_stereo=True`` (previously the
  description of which stereo was undefined was squelched)


0.8.0 - Virtual Sites
---------------------

**Major Feature: Support for the SMIRNOFF VirtualSite tag**

This release implements the SMIRNOFF virtual site specification. The implementation enables support
for models using off-site charges, including 4- and 5-point water models, in addition to lone pair
modeling on various functional groups. The primary focus was on the ability to parameterize a
system using virtual sites, and generating an OpenMM system with all virtual sites present and
ready for evaluation. Support for formats other than OpenMM has not be implemented in this release,
but may come with the appearance of the OpenFF system object. In addition to implementing the
specification, the toolkit :py:class:`Molecule <openff.toolkit.topology.Molecule>` objects now
allow the creation and manipulation of virtual sites.

This change is documented in the `Virtual sites page <virtualsites.html>`_ of the user guide.


**Minor Feature: Support for the 0.4 ChargeIncrementModel tag**

To allow for more convenient fitting of ``ChargeIncrement`` parameters, it is now possible to specify one less
``charge_increment`` value than there are tagged atoms in a ``ChargeIncrement``'s ``smirks``. The missing
``charge_increment`` value will be calculated at parameterization-time to make the sum of
the charge contributions from a ``ChargeIncrement`` parameter equal to zero.
Since this change allows for force fields that are incompatible with
the previous specification, this new style of ``ChargeIncrement`` must specify a ``ChargeIncrementModel``
section version of ``0.4``. All ``0.3``-compatible ``ChargeIncrement`` parameters are compatible with
the ``0.4`` ``ChargeIncrementModel`` specification.

More details and examples of this change are available in `The ChargeIncrementModel tag in the SMIRNOFF specification <https://openforcefield.github.io/standards/standards/smirnoff/#chargeincrementmodel-small-molecule-and-fragment-charges>`_


New features
""""""""""""
- `PR #726 <https://github.com/openforcefield/openff-toolkit/pull/726>`_: Adds support for the 0.4
  ChargeIncrementModel spec, allowing for the specification of one fewer ``charge_increment`` values
  than there are tagged atoms in the ``smirks``, and automatically assigning the final atom an offsetting charge.
- `PR #548 <https://github.com/openforcefield/openff-toolkit/pull/548>`_: Adds support for the ``VirtualSites`` tag in the SMIRNOFF specification

- `PR #548 <https://github.com/openforcefield/openff-toolkit/pull/548>`_: Adds ``replace`` and ``all_permutations`` kwarg to

  - :py:meth:`Molecule.add_bond_charge_virtual_site <openff.toolkit.topology.Molecule.add_bond_charge_virtual_site>`
  - :py:meth:`Molecule.add_monovalent_lone_pair_virtual_site <openff.toolkit.topology.Molecule.add_monovalent_lone_pair_virtual_site>`
  - :py:meth:`Molecule.add_divalent_lone_pair_virtual_site <openff.toolkit.topology.Molecule.add_divalent_lone_pair_virtual_site>`
  - :py:meth:`Molecule.add_trivalent_lone_pair_virtual_site <openff.toolkit.topology.Molecule.add_trivalent_lone_pair_virtual_site>`

- `PR #548 <https://github.com/openforcefield/openff-toolkit/pull/548>`_: Adds ``orientations`` to

  - :py:class:`BondChargeVirtualSite <openff.toolkit.topology.BondChargeVirtualSite>`
  - :py:class:`MonovalentLonePairVirtualSite <openff.toolkit.topology.MonovalentLonePairVirtualSite>`
  - :py:class:`DivalentLonePairVirtualSite <openff.toolkit.topology.DivalentLonePairVirtualSite>`
  - :py:class:`TrivalentLonePairVirtualSite <openff.toolkit.topology.TrivalentLonePairVirtualSite>`

- `PR #548 <https://github.com/openforcefield/openff-toolkit/pull/548>`_: Adds

  - :py:class:`VirtualParticle <openff.toolkit.topology.VirtualParticle>`
  - :py:class:`TopologyVirtualParticle <openff.toolkit.topology.TopologyVirtualParticle>`
  - :py:meth:`BondChargeVirtualSite.get_openmm_virtual_site <openff.toolkit.topology.BondChargeVirtualSite.get_openmm_virtual_site>`
  - :py:meth:`MonovalentLonePairVirtualSite.get_openmm_virtual_site <openff.toolkit.topology.MonovalentLonePairVirtualSite.get_openmm_virtual_site>`
  - :py:meth:`DivalentLonePairVirtualSite.get_openmm_virtual_site <openff.toolkit.topology.DivalentLonePairVirtualSite.get_openmm_virtual_site>`
  - :py:meth:`TrivalentLonePairVirtualSite.get_openmm_virtual_site <openff.toolkit.topology.TrivalentLonePairVirtualSite.get_openmm_virtual_site>`
  - :py:meth:`ValenceDict.key_transform <openff.toolkit.topology.ValenceDict.key_transform>`
  - :py:meth:`ValenceDict.index_of <openff.toolkit.topology.ValenceDict.index_of>`
  - :py:meth:`ImproperDict.key_transform <openff.toolkit.topology.ImproperDict.key_transform>`
  - :py:meth:`ImproperDict.index_of <openff.toolkit.topology.ImproperDict.index_of>`

- `PR #705 <https://github.com/openforcefield/openff-toolkit/pull/705>`_: Adds interpolation
  based on fractional bond orders for harmonic bonds. This includes interpolation for both
  the force constant ``k`` and/or equilibrium bond distance ``length``. This is accompanied by a
  bump in the ``<Bonds>`` section of the SMIRNOFF spec (but not the entire spec).
- `PR #718 <https://github.com/openforcefield/openff-toolkit/pull/718>`_: Adds ``.rings`` and
  ``.n_rings`` to :py:class:`Molecule <openff.toolkit.topology.Molecule>` and ``.is_in_ring``
  to :py:class:`Atom <openff.toolkit.topology.Atom>` and
  :py:class:`Bond <openff.toolkit.topology.Bond>`

Bugfixes
"""""""""
- `PR #682 <https://github.com/openforcefield/openff-toolkit/pull/682>`_: Catches failures in
  :py:meth:`Molecule.from_iupac <openff.toolkit.topology.Molecule.from_iupac>` instead of silently
  failing.
- `PR #743 <https://github.com/openforcefield/openff-toolkit/pull/743>`_: Prevents the non-bonded
  (vdW) cutoff from silently falling back to the OpenMM default of 1 nm in
  :py:meth:`Forcefield.create_openmm_system
  <openff.toolkit.typing.engines.smirnoff.forcefield.ForceField.create_openmm_system>` and instead
  sets its to the value specified by the force field.
- `PR #737 <https://github.com/openforcefield/openff-toolkit/pull/737>`_: Prevents OpenEye from
  incidentally being used in the conformer generation step of
  :py:class:`AmberToolsToolkitWrapper.assign_fractional_bond_orders
  <openff.toolkit.utils.toolkits.AmberToolsToolkitWrapper.assign_fractional_bond_orders>`.

Behavior changed
""""""""""""""""
- `PR #705 <https://github.com/openforcefield/openff-toolkit/pull/705>`_: Changes the default values
  in the ``<Bonds>`` section of the SMIRNOFF spec to ``fractional_bondorder_method="AM1-Wiberg"``
  and ``potential="(k/2)*(r-length)^2"``, which is backwards-compatible with and equivalent to
  ``potential="harmonic"``.

Examples added
""""""""""""""
- `PR #548 <https://github.com/openforcefield/openff-toolkit/pull/548>`_: Adds a virtual site example notebook to run
  an OpenMM simulation with virtual sites, and compares positions and potential energy of TIP5P water between OpenFF
  and OpenMM force fields.

API-breaking changes
""""""""""""""""""""
- `PR #548 <https://github.com/openforcefield/openff-toolkit/pull/548>`_: Methods

  - :py:meth:`Molecule.add_bond_charge_virtual_site <openff.toolkit.topology.Molecule.add_bond_charge_virtual_site>`
  - :py:meth:`Molecule.add_monovalent_lone_pair_virtual_site <openff.toolkit.topology.Molecule.add_monovalent_lone_pair_virtual_site>`
  - :py:meth:`Molecule.add_divalent_lone_pair_virtual_site <openff.toolkit.topology.Molecule.add_divalent_lone_pair_virtual_site>`
  - :py:meth:`Molecule.add_trivalent_lone_pair_virtual_site <openff.toolkit.topology.Molecule.add_trivalent_lone_pair_virtual_site>`
    now only accept a list of atoms, not a list of integers, to define to parent atoms

- `PR #548 <https://github.com/openforcefield/openff-toolkit/pull/548>`_: Removes
  :py:meth:`VirtualParticle.molecule_particle_index <openff.toolkit.topology.VirtualParticle.molecule_particle_index>`

- `PR #548 <https://github.com/openforcefield/openff-toolkit/pull/548>`_: Removes ``outOfPlaneAngle`` from

  - :py:class:`DivalentLonePairVirtualSite <openff.toolkit.topology.DivalentLonePairVirtualSite>`
  - :py:class:`TrivalentLonePairVirtualSite <openff.toolkit.topology.TrivalentLonePairVirtualSite>`

- `PR #548 <https://github.com/openforcefield/openff-toolkit/pull/548>`_: Removes ``inPlaneAngle`` from
  :py:class:`TrivalentLonePairVirtualSite <openff.toolkit.topology.TrivalentLonePairVirtualSite>`

- `PR #548 <https://github.com/openforcefield/openff-toolkit/pull/548>`_: Removes ``weights`` from

  - :py:class:`BondChargeVirtualSite <openff.toolkit.topology.BondChargeVirtualSite>`
  - :py:class:`MonovalentLonePairVirtualSite <openff.toolkit.topology.MonovalentLonePairVirtualSite>`
  - :py:class:`DivalentLonePairVirtualSite <openff.toolkit.topology.DivalentLonePairVirtualSite>`
  - :py:class:`TrivalentLonePairVirtualSite <openff.toolkit.topology.TrivalentLonePairVirtualSite>`

Tests added
"""""""""""

- `PR #548 <https://github.com/openforcefield/openff-toolkit/pull/548>`_: Adds test for

  - The virtual site parameter handler
  - TIP5P water dimer energy and positions
  - Adds tests to for virtual site/particle indexing/counting


0.7.2 - Bugfix and minor feature release
----------------------------------------

New features
""""""""""""
- `PR #662 <https://github.com/openforcefield/openff-toolkit/pull/662>`_: Adds ``.aromaticity_model``
  of :py:class:`ForceField <openff.toolkit.typing.engines.smirnoff.forcefield.ForceField>` and ``.TAGNAME``
  of :py:class:`ParameterHandler <openff.toolkit.typing.engines.smirnoff.parameters.ParameterHandler>` as
  public attributes.
- `PR #667 <https://github.com/openforcefield/openff-toolkit/pull/667>`_ and
  `PR #681 <https://github.com/openforcefield/openff-toolkit/pull/681>`_ linted the codebase with
  ``black`` and ``isort``, respectively.
- `PR #675 <https://github.com/openforcefield/openff-toolkit/pull/675>`_ adds
  ``.toolkit_version`` to
  :py:class:`ToolkitWrapper <openff.toolkit.utils.toolkits.ToolkitWrapper>` and
  ``.registered_toolkit_versions`` to
  :py:class:`ToolkitRegistry <openff.toolkit.utils.toolkits.ToolkitRegistry>`.
- `PR #696 <https://github.com/openforcefield/openff-toolkit/pull/696>`_ Exposes a setter for
  :py:class:`ForceField.aromaticity_model <openff.toolkit.typing.engines.smirnoff.forcefield.ForceField>`
- `PR #685 <https://github.com/openforcefield/openff-toolkit/pull/685>`_ Adds a custom ``__hash__``
  function to
  :py:class:`ForceField <openff.toolkit.typing.engines.smirnoff.forcefield.ForceField>`


Behavior changed
""""""""""""""""
- `PR #684 <https://github.com/openforcefield/openff-toolkit/pull/684>`_: Changes
  :py:class:`ToolkitRegistry <openff.toolkit.utils.toolkits.ToolkitRegistry>` to return an empty
  registry when initialized with no arguments, i.e. ``ToolkitRegistry()`` and makes the
  ``register_imported_toolkit_wrappers`` argument private.
- `PR #711 <https://github.com/openforcefield/openff-toolkit/pull/711>`_: The
  setter for :py:class:`Topology.box_vectors <openff.toolkit.topology.Topology>`
  now infers box vectors (a 3x3 matrix) when box lengths
  (a 3x1 array) are passed, assuming an orthogonal box.
- `PR #649 <https://github.com/openforcefield/openff-toolkit/pull/648>`_: Makes SMARTS
  searches stereochemistry-specific (if stereo is specified in the SMARTS) for both OpenEye
  and RDKit backends. Also ensures molecule
  aromaticity is re-perceived according to the ForceField's specified
  aromaticity model, which may overwrite user-specified aromaticity on the ``Molecule``
- `PR #648 <https://github.com/openforcefield/openff-toolkit/pull/648>`_: Removes the
  ``utils.structure`` module, which was deprecated in 0.2.0.
- `PR #670 <https://github.com/openforcefield/openff-toolkit/pull/670>`_: Makes the
  :py:class:`Topology <openff.toolkit.topology.Topology>` returned by ``create_openmm_system``
  contain the partial charges and partial bond orders (if any) assigned during parameterization.
- `PR #675 <https://github.com/openforcefield/openff-toolkit/pull/675>`_ changes the
  exception raised when no ``antechamber`` executable is found from ``IOError`` to
  ``AntechamberNotFoundError``
- `PR #696 <https://github.com/openforcefield/openff-toolkit/pull/696>`_ Adds an
  ``aromaticity_model`` keyword argument to the
  :py:class:`ForceField <openff.toolkit.typing.engines.smirnoff.forcefield.ForceField>`
  constructor, which defaults to ``DEFAULT_AROMATICITY_MODEL``.

Bugfixes
"""""""""
- `PR #715 <https://github.com/openforcefield/openff-toolkit/pull/715>`_: Closes issue `Issue #475
  <https://github.com/openforcefield/openff-toolkit/issues/475>`_ writing a "PDB" file using OE backend rearranges
  the order of the atoms by pushing the hydrogens to the bottom.
- `PR #649 <https://github.com/openforcefield/openff-toolkit/pull/648>`_: Prevents 2020 OE
  toolkit from issuing a warning caused by doing stereo-specific smarts searches on certain
  structures.
- `PR #724 <https://github.com/openforcefield/openff-toolkit/pull/724>`_: Closes issue `Issue #502
  <https://github.com/openforcefield/openff-toolkit/issues/502>`_ Adding a utility function Topology.to_file() to
  write topology and positions to a "PDB" file using openmm backend for pdb file write.

Tests added
"""""""""""
- `PR #694 <https://github.com/openforcefield/openff-toolkit/pull/694>`_: Adds automated testing
  to code snippets in docs.
- `PR #715 <https://github.com/openforcefield/openff-toolkit/pull/715>`_: Adds tests for pdb file writes using OE
  backend.
- `PR #724 <https://github.com/openforcefield/openff-toolkit/pull/724>`_: Adds tests for the utility function Topology.to_file().


0.7.1 - OETK2020 Compatibility and Minor Update
-----------------------------------------------

This is the first of our patch releases on our new planned monthly release schedule.

Detailed release notes are below, but the major new features of this release are updates for
compatibility with the new 2020 OpenEye Toolkits release, the
``get_available_force_fields`` function, and the disregarding of pyrimidal nitrogen stereochemistry
in molecule isomorphism checks.

Behavior changed
""""""""""""""""
- `PR #646 <https://github.com/openforcefield/openff-toolkit/pull/646>`_: Checking for
  :py:class:`Molecule <openff.toolkit.topology.Molecule>`
  equality using the ``==`` operator now disregards all pyrimidal nitrogen stereochemistry
  by default. To re-enable, use
  :py:class:`Molecule.{is|are}_isomorphic <openff.toolkit.topology.Molecule>`
  with the ``strip_pyrimidal_n_atom_stereo=False`` keyword argument.
- `PR #646 <https://github.com/openforcefield/openff-toolkit/pull/646>`_: Adds
  an optional ``toolkit_registry`` keyword argument to
  :py:class:`Molecule.are_isomorphic <openff.toolkit.topology.Molecule>`,
  which identifies the toolkit that should be used to search for pyrimidal nitrogens.


Bugfixes
""""""""
- `PR #647 <https://github.com/openforcefield/openff-toolkit/pull/647>`_: Updates
  :py:class:`OpenEyeToolkitWrapper <openff.toolkit.utils.toolkits.OpenEyeToolkitWrapper>`
  for 2020.0.4 OpenEye Toolkit behavior/API changes.
- `PR #646 <https://github.com/openforcefield/openff-toolkit/pull/646>`_: Fixes a bug where
  :py:class:`Molecule.chemical_environment_matches <openff.toolkit.topology.Molecule>`
  was not able to accept a :py:class:`ChemicalEnvironment <openff.toolkit.typing.chemistry.ChemicalEnvironment>` object
  as a query.
- `PR #634 <https://github.com/openforcefield/openff-toolkit/pull/634>`_: Fixes a bug in which calling
  :py:class:`RDKitToolkitWrapper.from_file <openff.toolkit.utils.toolkits.RDKitToolkitWrapper>` directly
  would not load files correctly if passed lowercase ``file_format``. Note that this bug did not occur when calling
  :py:class:`Molecule.from_file <openff.toolkit.topology.Molecule>`.
- `PR #631 <https://github.com/openforcefield/openff-toolkit/pull/631>`_: Fixes a bug in which calling
  :py:class:`unit_to_string <openff.toolkit.utils.utils.unit_to_string>` returned
  ``None`` when the unit is dimensionless. Now ``"dimensionless"`` is returned.
- `PR #630 <https://github.com/openforcefield/openff-toolkit/pull/630>`_: Closes issue `Issue #629
  <https://github.com/openforcefield/openff-toolkit/issues/629>`_ in which the wrong exception is raised when
  attempting to instantiate a :py:class:`ForceField <openff.toolkit.typing.engines.smirnoff.forcefield.ForceField>`
  from an unparsable string.

New features
""""""""""""
- `PR #632 <https://github.com/openforcefield/openff-toolkit/pull/632>`_: Adds
  :py:class:`ForceField.registered_parameter_handlers <openff.toolkit.typing.engines.smirnoff.forcefield.ForceField>`
- `PR #614 <https://github.com/openforcefield/openff-toolkit/pull/614>`_: Adds
  :py:class:`ToolkitRegistry.deregister_toolkit <openff.toolkit.utils.toolkits.ToolkitRegistry>`
  to de-register registered toolkits, which can include toolkit wrappers loaded into ``GLOBAL_TOOLKIT_REGISTRY``
  by default.
- `PR #656 <https://github.com/openforcefield/openff-toolkit/pull/656>`_: Adds
  a new allowed ``am1elf10`` option to the OpenEye implementation of
  :py:class:`assign_partial_charges <openff.toolkit.utils.toolkits.OpenEyeToolkitWrapper>` which
  calculates the average partial charges at the AM1 level of theory using conformers selected using the ELF10 method.
- `PR #643 <https://github.com/openforcefield/openff-toolkit/pull/643>`_: Adds
  :py:class:`openforcefield.typing.engines.smirnoff.forcefield.get_available_force_fields <openff.toolkit.typing.engines.smirnoff.forcefield.get_available_force_fields>`,
  which returns paths to the files of force fields available through entry point plugins.


0.7.0 - Charge Increment Model, Proper Torsion interpolation, and new Molecule methods
--------------------------------------------------------------------------------------

This is a relatively large release, motivated by the idea that changing existing functionality is bad
so we shouldn't do it too often, but when we do change things we should do it all at once.

Here's a brief rundown of what changed, migration tips, and how to find more details in the full release notes below:

* To provide more consistent partial charges for a given molecule, existing conformers are now disregarded by default
  by ``Molecule.assign_partial_charges``. Instead, new conformers are generated for use in semiempirical calculations.
  Search for ``use_conformers``.
* Formal charges are now always returned as ``simtk.unit.Quantity`` objects, with units of elementary charge.
  To convert them to integers, use ``from simtk import unit`` and
  ``atom.formal_charge.value_in_unit(unit.elementary_charge)`` or
  ``mol.total_charge.value_in_unit(unit.elementary_charge)``.
  Search ``atom.formal_charge``.
* The OpenFF Toolkit now automatically reads and writes partial charges in SDF files. Search for
  ``atom.dprop.PartialCharges``.
* The OpenFF Toolkit now has different behavior for handling multi-molecule and multi-conformer SDF files. Search
  ``multi-conformer``.
* The OpenFF Toolkit now distinguishes between partial charges that are all-zero and partial charges that are unknown.
  Search ``partial_charges = None``.
* ``Topology.to_openmm`` now assigns unique atoms names by default. Search ``ensure_unique_atom_names``.
* Molecule equality checks are now done by graph comparison instead of SMILES comparison.
  Search ``Molecule.are_isomorphic``.
* The ``ChemicalEnvironment`` module was almost entirely removed, as it is an outdated duplicate of some Chemper
  functionality. Search ``ChemicalEnvironment``.
* ``TopologyMolecule.topology_particle_start_index`` has been removed from the ``TopologyMolecule`` API, since atoms
  and virtualsites are no longer contiguous in the ``Topology`` particle indexing system. Search
  ``topology_particle_start_index``.
* ``compute_wiberg_bond_orders`` has been renamed to ``assign_fractional_bond_orders``.

There are also a number of new features, such as:

* Support for ``ChargeIncrementModel`` sections in force fields.
* Support for ``ProperTorsion`` ``k`` interpolation in force fields using fractional bond orders.
* Support for AM1-Mulliken, Gasteiger, and other charge methods using the new ``assign_partial_charges`` methods.
* Support for AM1-Wiberg bond order calculation using either the OpenEye or RDKit/AmberTools backends and the
  ``assign_fractional_bond_orders`` methods.
* Initial (limited) interoperability with QCArchive, via ``Molecule.to_qcschema`` and ``from_qcschema``.
* A ``Molecule.visualize`` method.
* Several additional ``Molecule`` methods, including state enumeration and mapped SMILES creation.

**Major Feature: Support for the SMIRNOFF ChargeIncrementModel tag**

`The ChargeIncrementModel tag in the SMIRNOFF specification <https://openforcefield.github.io/standards/standards/smirnoff/#chargeincrementmodel-small-molecule-and-fragment-charges>`_
provides analagous functionality to AM1-BCC, except that instead of AM1-Mulliken charges, a number of different charge
methods can be called, and instead of a fixed library of two-atom charge corrections, an arbitrary number of
SMIRKS-based, N-atom charge corrections can be defined in the SMIRNOFF format.

The initial implementation of the SMIRNOFF ``ChargeIncrementModel`` tag accepts keywords for ``version``,
``partial_charge_method``, and ``number_of_conformers``. ``partial_charge_method`` can be any string, and it is
up to the ``ToolkitWrapper``'s ``compute_partial_charges`` methods to understand what they mean. For
geometry-independent ``partial_charge_method`` choices, ``number_of_conformers`` should be set to zero.

SMIRKS-based parameter application for ``ChargeIncrement`` parameters is different than other SMIRNOFF sections.
The initial implementation of ``ChargeIncrementModelHandler`` follows these rules:

* an atom can be subject to many ``ChargeIncrement`` parameters, which combine additively.
* a ``ChargeIncrement`` that matches a set of atoms is overwritten only if another ``ChargeIncrement``
  matches the same group of atoms, regardless of order. This overriding follows the normal SMIRNOFF hierarchy.

To give a concise example, what if a molecule ``A-B(-C)-D`` were being parametrized, and the force field
defined ``ChargeIncrement`` SMIRKS in the following order?

1) ``[A:1]-[B:2]``
2) ``[B:1]-[A:2]``
3) ``[A:1]-[B:2]-[C:3]``
4) ``[*:1]-[B:2](-[*:3])-[*:4]``
5) ``[D:1]-[B:2](-[*:3])-[*:4]``

In the case above, the ChargeIncrement from parameters 1 and 4 would NOT be applied to the molecule,
since another parameter matching the same set of atoms is specified further down in the parameter hierarchy
(despite those subsequent matches being in a different order).

Ultimately, the ChargeIncrement contributions from parameters 2, 3, and 5 would be summed and applied.

It's also important to identify a behavior that these rules were written to *avoid*: if not for the
"regardless of order" clause in the second rule, parameters 4 and 5 could actually have been applied six and two times,
respectively (due to symmetry in the SMIRKS and the use of wildcards). This situation could also arise as a result
of molecular symmetry. For example, a methyl group could match the SMIRKS ``[C:1]([H:2])([H:3])([H:4])`` six ways
(with different orderings of the three hydrogen atoms), but the user would almost certainly not intend for the charge
increments to be applied six times. The "regardless of order" clause was added specifically to address this.

In short, the first time a group of atoms becomes involved in a ``ChargeIncrement`` together, the OpenMM ``System`` gains a new
parameter "slot". Only another ``ChargeIncrement`` which applies to the exact same group of atoms (in any order) can
take over the "slot", pushing the original ``ChargeIncrement`` out.

**Major Feature: Support for ProperTorsion k value interpolation**

`Chaya Stern's work <https://chayast.github.io/fragmenter-manuscript/>`_
showed that we may be able to produce higher-quality proper torsion parameters by taking into
account the "partial bond order" of the torsion's central bond. We now have the machinery to compute AM1-Wiberg
partial bond orders for entire molecules using the ``assign_fractional_bond_orders`` methods of either  ``OpenEyeToolkitWrapper`` or ``AmberToolsToolkitWrapper``. The thought is that, if some simple electron population analysis shows
that a certain aromatic bond's order is 1.53, maybe rotations about that bond can be described well by interpolating
53% of the way between the single and double bond k values.

Full details of how to define a torsion-interpolating SMIRNOFF force fields are available in
`the ProperTorsions section of the SMIRNOFF specification <https://openforcefield.github.io/standards/standards/smirnoff/#fractional-torsion-bond-orders>`_.

Behavior changed
""""""""""""""""
- `PR #508 <https://github.com/openforcefield/openff-toolkit/pull/508>`_:
  In order to provide the same results for the same chemical species, regardless of input
  conformation,
  :py:class:`Molecule <openff.toolkit.topology.Molecule>`
  ``assign_partial_charges``, ``compute_partial_charges_am1bcc``, and
  ``assign_fractional_bond_orders`` methods now default to ignore input conformers
  and generate new conformer(s) of the molecule before running semiempirical calculations.
  Users can override this behavior by specifying the keyword argument
  ``use_conformers=molecule.conformers``.
- `PR #281 <https://github.com/openforcefield/openff-toolkit/pull/281>`_: Closes
  `Issue #250 <https://github.com/openforcefield/openff-toolkit/issues/250>`_
  by adding support for partial charge I/O in SDF. The partial charges are stored as a property in the
  SDF molecule block under the tag ``<atom.dprop.PartialCharge>``.
- `PR #281 <https://github.com/openforcefield/openff-toolkit/pull/281>`_: If a
  :py:class:`Molecule <openff.toolkit.topology.Molecule>`'s
  ``partial_charges`` attribute is set to ``None`` (the default value), calling ``to_openeye`` will
  now produce a OE molecule with partial charges set to ``nan``. This would previously produce an OE
  molecule with partial charges of 0.0, which was a loss of information, since it wouldn't be clear
  whether the original OFFMol's partial charges were REALLY all-zero as opposed to ``None``. OpenEye toolkit
  wrapper methods such as ``from_smiles`` and ``from_file`` now produce OFFMols with
  ``partial_charges = None`` when appropriate (previously these would produce OFFMols with
  all-zero charges, for the same reasoning as above).
- `PR #281 <https://github.com/openforcefield/openff-toolkit/pull/281>`_:
  :py:class:`Molecule <openff.toolkit.topology.Molecule>`
  ``to_rdkit``
  now sets partial charges on the RDAtom's ``PartialCharges`` property (this was previously set
  on the ``partial_charges`` property). If the
  :py:class:`Molecule <openff.toolkit.topology.Molecule>`'s partial_charges attribute is ``None``, this property
  will not be defined on the RDAtoms.
- `PR #281 <https://github.com/openforcefield/openff-toolkit/pull/281>`_:
  Enforce the behavior during SDF I/O that a SDF may contain multiple
  `molecules`, but that the OFF Toolkit
  does not assume that it contains multiple `conformers of the same molecule`. This is an
  important distinction, since otherwise there is ambiguity around whether properties of one
  entry in a SDF are shared among several molecule blocks or not, or how to resolve conflicts if properties
  are defined differently for several "conformers" of chemically-identical species (More info
  `here <https://docs.eyesopen.com/toolkits/python/oechemtk/oemol.html#dude-where-s-my-sd-data>`_).
  If the user requests the OFF Toolkit to write a multi-conformer
  :py:class:`Molecule <openff.toolkit.topology.Molecule>` to SDF, only the first conformer will be written.
  For more fine-grained control of writing properties, conformers, and partial charges, consider
  using ``Molecule.to_rdkit`` or ``Molecule.to_openeye`` and using the functionality offered by
  those packages.
- `PR #281 <https://github.com/openforcefield/openff-toolkit/pull/281>`_: Due to different
  constraints placed on the data types allowed by external toolkits, we make our best effort to
  preserve :py:class:`Molecule <openff.toolkit.topology.Molecule>`
  ``properties`` when converting molecules to other packages, but users should be aware that
  no guarantee of data integrity is made. The only data format for keys and values in the property dict that
  we will try to support through a roundtrip to another toolkit's Molecule object is ``string``.
- `PR #574 <https://github.com/openforcefield/openff-toolkit/pull/574>`_: Removed check that all
  partial charges are zero after assignment by ``quacpac`` when AM1BCC used for charge assignment.
  This check fails erroneously for cases in which the partial charge assignments are correctly all zero,
  such as for ``N#N``. It is also an unnecessary check given that ``quacpac`` will reliably indicate when
  it has failed to assign charges.
- `PR #597 <https://github.com/openforcefield/openff-toolkit/pull/597>`_: Energy-minimized sample systems
  with Parsley 1.1.0.
- `PR #558 <https://github.com/openforcefield/openff-toolkit/pull/558>`_: The
  :py:class:`Topology <openff.toolkit.topology.Topology>`
  particle indexing system now orders :py:class:`TopologyVirtualSites <openff.toolkit.topology.TopologyVirtualSite>`
  after all atoms.
- `PR #469 <https://github.com/openforcefield/openff-toolkit/pull/469>`_:
  When running :py:meth:`Topology.to_openmm <openff.toolkit.topology.Topology.to_openmm>`, unique atom names
  are generated if the provided atom names are not unique (overriding any existing atom names). This
  uniqueness extends only to atoms in the same molecule. To disable this behavior, set the kwarg
  ``ensure_unique_atom_names=False``.
- `PR #472 <https://github.com/openforcefield/openff-toolkit/pull/472>`_:
  :py:meth:`Molecule.__eq__ <openff.toolkit.topology.Molecule>` now uses the new
  :py:meth:`Molecule.are_isomorphic <openff.toolkit.topology.Molecule.are_isomorphic>` to perform the
  similarity checking.
- `PR #472 <https://github.com/openforcefield/openff-toolkit/pull/472>`_:
  The :py:meth:`Topology.from_openmm <openff.toolkit.topology.Topology.from_openmm>` and
  :py:meth:`Topology.add_molecule <openff.toolkit.topology.Topology.add_molecule>` methods now use the
  :py:meth:`Molecule.are_isomorphic <openff.toolkit.topology.Molecule.are_isomorphic>` method to match
  molecules.
- `PR #551 <https://github.com/openforcefield/openff-toolkit/pull/551>`_: Implemented the
  :py:meth:`ParameterHandler.get_parameter <openff.toolkit.typing.engines.smirnoff.parameters.ParameterHandler.get_parameter>`
  function (would previously return ``None``).

API-breaking changes
""""""""""""""""""""
- `PR #471 <https://github.com/openforcefield/openff-toolkit/pull/471>`_: Closes
  `Issue #465 <https://github.com/openforcefield/openff-toolkit/issues/465>`_.
  ``atom.formal_charge`` and ``molecule.total_charge`` now return ``simtk.unit.Quantity`` objects
  instead of integers. To preserve backward compatibility, the setter for ``atom.formal_charge``
  can accept either a ``simtk.unit.Quantity`` or an integer.
- `PR #601 <https://github.com/openforcefield/openff-toolkit/pull/601>`_: Removes
  almost all of the previous
  :py:class:`ChemicalEnvironment <openff.toolkit.typing.chemistry.ChemicalEnvironment>`
  API, since this entire module was simply copied from
  `Chemper <https://github.com/MobleyLab/chemper>`_ several years ago and has fallen behind on updates.
  Currently only
  :py:meth:`ChemicalEnvironment.get_type <openff.toolkit.typing.chemistry.ChemicalEnvironment.get_type>`,
  :py:meth:`ChemicalEnvironment.validate <openff.toolkit.typing.chemistry.ChemicalEnvironment.validate>`,
  and an equivalent classmethod
  :py:meth:`ChemicalEnvironment.validate_smirks <openff.toolkit.typing.chemistry.ChemicalEnvironment.validate_smirks>`
  remain. Also, please comment on
  `this GitHub issue <https://github.com/MobleyLab/chemper/issues/90>`_ if you HAVE been using
  the previous extra functionality in this module and would like us to prioritize creation of a Chemper
  conda package.
- `PR #558 <https://github.com/openforcefield/openff-toolkit/pull/558>`_: Removes
  ``TopologyMolecule.topology_particle_start_index``, since the :py:class:`Topology <openff.toolkit.topology.Topology>`
  particle indexing system now orders :py:class:`TopologyVirtualSites <openff.toolkit.topology.TopologyVirtualSite>`
  after all atoms.
  :py:meth:`TopologyMolecule.atom_start_topology_index <openff.toolkit.topology.TopologyMolecule.atom_start_topology_index>`
  and
  :py:meth:`TopologyMolecule.virtual_particle_start_topology_index <openff.toolkit.topology.TopologyMolecule.virtual_particle_start_topology_index>`
  are still available to access the appropriate values in the respective topology indexing systems.
- `PR #508 <https://github.com/openforcefield/openff-toolkit/pull/508>`_:
  ``OpenEyeToolkitWrapper.compute_wiberg_bond_orders`` is now
  :py:meth:`OpenEyeToolkitWrapper.assign_fractional_bond_orders <openff.toolkit.utils.toolkits.OpenEyeToolkitWrapper.assign_fractional_bond_orders>`.
  The ``charge_model`` keyword is now ``bond_order_model``. The allowed values of this keyword have
  changed from ``am1`` and ``pm3`` to ``am1-wiberg`` and ``pm3-wiberg``, respectively.
- `PR #508 <https://github.com/openforcefield/openff-toolkit/pull/508>`_:
  ``Molecule.compute_wiberg_bond_orders`` is now
  :py:meth:`Molecule.assign_fractional_bond_orders <openff.toolkit.topology.Molecule.assign_fractional_bond_orders>`.
- `PR #595 <https://github.com/openforcefield/openff-toolkit/pull/595>`_: Removed functions
  ``openforcefield.utils.utils.temporary_directory`` and
  ``openforcefield.utils.utils.temporary_cd`` and replaced their behavior with
  ``tempfile.TemporaryDirectory()``.

New features
""""""""""""
- `PR #471 <https://github.com/openforcefield/openff-toolkit/pull/471>`_: Closes
  `Issue #208 <https://github.com/openforcefield/openff-toolkit/issues/208>`_
  by implementing support for the
  ``ChargeIncrementModel`` tag in the `SMIRNOFF specification <https://openforcefield.github.io/standards/standards/smirnoff/#chargeincrementmodel-small-molecule-and-fragment-charges>`_.
- `PR #471 <https://github.com/openforcefield/openff-toolkit/pull/471>`_: Implements
  ``Molecule.assign_partial_charges``, which calls one of the newly-implemented
  ``OpenEyeToolkitWrapper.assign_partial_charges``, and
  ``AmberToolsToolkitWrapper.assign_partial_charges``. ``strict_n_conformers`` is a
  optional boolean keyword argument indicating whether an ``IncorrectNumConformersError`` should be raised if an invalid
  number of conformers is supplied during partial charge calculation. For example, if two conformers are
  supplied, but ``partial_charge_method="AM1BCC"`` is also set, then there is no clear use for
  the second conformer. The previous behavior in this case was to raise a warning, and to preserve that
  behavior, ``strict_n_conformers`` defaults to a value of ``False``.
- `PR #471 <https://github.com/openforcefield/openff-toolkit/pull/471>`_: Adds
  keyword argument ``raise_exception_types`` (default: ``[Exception]``) to
  :py:meth:`ToolkitRegistry.call <openff.toolkit.utils.toolkits.ToolkitRegistry.call>`.
  The default value will provide the previous OpenFF Toolkit behavior, which is that the first ToolkitWrapper
  that can provide the requested method is called, and it either returns on success or raises an exception. This new
  keyword argument allows the ToolkitRegistry to *ignore* certain exceptions, but treat others as fatal.
  If ``raise_exception_types = []``, the ToolkitRegistry will attempt to call each ToolkitWrapper that provides the
  requested method and if none succeeds, a single ``ValueError`` will be raised, with text listing the
  errors that were raised by each ToolkitWrapper.
- `PR #601 <https://github.com/openforcefield/openff-toolkit/pull/601>`_: Adds
  :py:meth:`RDKitToolkitWrapper.get_tagged_smarts_connectivity <openff.toolkit.utils.toolkits.RDKitToolkitWrapper.get_tagged_smarts_connectivity>`
  and
  :py:meth:`OpenEyeToolkitWrapper.get_tagged_smarts_connectivity <openff.toolkit.utils.toolkits.OpenEyeToolkitWrapper.get_tagged_smarts_connectivity>`,
  which allow the use of either toolkit for smirks/tagged smarts validation.
- `PR #600 <https://github.com/openforcefield/openff-toolkit/pull/600>`_:
  Adds :py:meth:`ForceField.__getitem__ <openff.toolkit.typing.engines.smirnoff.forcefield.ForceField>`
  to look up ``ParameterHandler`` objects based on their string names.
- `PR #508 <https://github.com/openforcefield/openff-toolkit/pull/508>`_:
  Adds :py:meth:`AmberToolsToolkitWrapper.assign_fractional_bond_orders <openff.toolkit.utils.toolkits.AmberToolsToolkitWrapper.assign_fractional_bond_orders>`.
- `PR #469 <https://github.com/openforcefield/openff-toolkit/pull/469>`_: The
  :py:class:`Molecule <openff.toolkit.topology.Molecule>` class adds
  :py:meth:`Molecule.has_unique_atom_names <openff.toolkit.topology.Molecule.has_unique_atom_names>`
  and :py:meth:`Molecule.has_unique_atom_names <openff.toolkit.topology.Molecule.generate_unique_atom_names>`.
- `PR #472 <https://github.com/openforcefield/openff-toolkit/pull/472>`_:
  Adds to the :py:class:`Molecule <openff.toolkit.topology.Molecule>` class
  :py:meth:`Molecule.are_isomorphic <openff.toolkit.topology.Molecule.are_isomorphic>`
  and :py:meth:`Molecule.is_isomorphic_with <openff.toolkit.topology.Molecule.is_isomorphic_with>`
  and :py:meth:`Molecule.hill_formula <openff.toolkit.topology.Molecule.hill_formula>`
  and :py:meth:`Molecule.to_hill_formula <openff.toolkit.topology.Molecule.to_hill_formula>`
  and :py:meth:`Molecule.to_qcschema <openff.toolkit.topology.Molecule.to_qcschema>`
  and :py:meth:`Molecule.from_qcschema <openff.toolkit.topology.Molecule.from_qcschema>`
  and :py:meth:`Molecule.from_mapped_smiles <openff.toolkit.topology.Molecule.from_mapped_smiles>`
  and :py:meth:`Molecule.from_pdb_and_smiles <openff.toolkit.topology.Molecule.from_pdb_and_smiles>`
  and :py:meth:`Molecule.canonical_order_atoms <openff.toolkit.topology.Molecule.canonical_order_atoms>`
  and :py:meth:`Molecule.remap <openff.toolkit.topology.Molecule.remap>`

    .. note::
       The to_qcschema method accepts an extras dictionary which is passed into the validated qcelemental.models.Molecule
       object.

- `PR #506 <https://github.com/openforcefield/openff-toolkit/pull/506>`_:
  The :py:class:`Molecule <openff.toolkit.topology.Molecule>` class adds
  :py:meth:`Molecule.find_rotatable_bonds <openff.toolkit.topology.Molecule.find_rotatable_bonds>`
- `PR #521 <https://github.com/openforcefield/openff-toolkit/pull/521>`_:
  Adds :py:meth:`Molecule.to_inchi <openff.toolkit.topology.Molecule.to_inchi>`
  and :py:meth:`Molecule.to_inchikey <openff.toolkit.topology.Molecule.to_inchikey>`
  and :py:meth:`Molecule.from_inchi <openff.toolkit.topology.Molecule.from_inchi>`

    .. warning::
       InChI was not designed as an molecule interchange format and using it as one is not recommended. Many round trip
       tests will fail when using this format due to a loss of information. We have also added support for fixed
       hydrogen layer nonstandard InChI which can help in the case of tautomers, but overall creating molecules from InChI should be
       avoided.

- `PR #529 <https://github.com/openforcefield/openff-toolkit/pull/529>`_: Adds the ability to write out to XYZ files via
  :py:meth:`Molecule.to_file <openff.toolkit.topology.Molecule.to_file>` Both single frame and multiframe XYZ files are supported.
  Note reading from XYZ files will not be supported due to the lack of connectivity information.
- `PR #535 <https://github.com/openforcefield/openff-toolkit/pull/535>`_: Extends the the API for the
  :py:meth:`Molecule.to_smiles <openff.toolkit.topology.Molecule.to_smiles>` to allow for the creation of cmiles
  identifiers through combinations of isomeric, explicit hydrogen and mapped smiles, the default settings will return
  isomeric explicit hydrogen smiles as expected.

        .. warning::
           Atom maps can be supplied to the properties dictionary to modify which atoms have their map index included,
           if no map is supplied all atoms will be mapped in the order they appear in the
           :py:class:`Molecule <openff.toolkit.topology.Molecule>`.

- `PR #563 <https://github.com/openforcefield/openff-toolkit/pull/563>`_:
  Adds ``test_forcefields/ion_charges.offxml``, giving ``LibraryCharges`` for monatomic ions.
- `PR #543 <https://github.com/openforcefield/openff-toolkit/pull/543>`_:
  Adds 3 new methods to the :py:class:`Molecule <openff.toolkit.topology.Molecule>` class which allow the enumeration of molecule
  states. These are :py:meth:`Molecule.enumerate_tautomers <openff.toolkit.topology.Molecule.enumerate_tautomers>`,
  :py:meth:`Molecule.enumerate_stereoisomers <openff.toolkit.topology.Molecule.enumerate_stereoisomers>`,
  :py:meth:`Molecule.enumerate_protomers <openff.toolkit.topology.Molecule.enumerate_protomers>`

      .. warning::
         Enumerate protomers is currently only available through the OpenEye toolkit.

- `PR #573 <https://github.com/openforcefield/openff-toolkit/pull/573>`_:
  Adds ``quacpac`` error output to ``quacpac`` failure in ``Molecule.compute_partial_charges_am1bcc``.
- `PR #560 <https://github.com/openforcefield/openff-toolkit/issues/560>`_: Added visualization method to the the Molecule class.
- `PR #620 <https://github.com/openforcefield/openff-toolkit/pull/620>`_: Added the ability to register parameter handlers via entry point plugins. This functionality is accessible by initializing a ``ForceField`` with the ``load_plugins=True`` keyword argument.
- `PR #582 <https://github.com/openforcefield/openff-toolkit/pull/582>`_: Added fractional bond order interpolation
  Adds `return_topology` kwarg to
  :py:meth:`Forcefield.create_openmm_system <openff.toolkit.typing.engines.smirnoff.forcefield.ForceField.create_openmm_system>`,
  which returns the processed topology along with the OpenMM ``System`` when ``True`` (default ``False``).

Tests added
"""""""""""
- `PR #558 <https://github.com/openforcefield/openff-toolkit/pull/558>`_: Adds tests ensuring
  that the new Topology particle indexing system are properly implemented, and that TopologyVirtualSites
  reference the correct TopologyAtoms.
- `PR #469 <https://github.com/openforcefield/openff-toolkit/pull/469>`_: Added round-trip SMILES test
  to add coverage for :py:meth:`Molecule.from_smiles <openff.toolkit.topology.Molecule.from_smiles>`.
- `PR #469 <https://github.com/openforcefield/openff-toolkit/pull/469>`_: Added tests for unique atom
  naming behavior in  :py:meth:`Topology.to_openmm <openff.toolkit.topology.Topology.to_openmm>`, as
  well as tests of the ``ensure_unique_atom_names=False`` kwarg disabling this behavior.
- `PR #472 <https://github.com/openforcefield/openff-toolkit/pull/472>`_: Added tests for
  :py:meth:`Molecule.hill_formula <openff.toolkit.topology.Molecule.hill_formula>` and
  :py:meth:`Molecule.to_hill_formula <openff.toolkit.topology.Molecule.to_hill_formula>` for the
  various supported input types.
- `PR #472 <https://github.com/openforcefield/openff-toolkit/pull/472>`_: Added round-trip test for
  :py:meth:`Molecule.from_qcschema <openff.toolkit.topology.Molecule.from_qcschema>` and
  :py:meth:`Molecule.to_qcschema <openff.toolkit.topology.Molecule.to_qcschema>`.
- `PR #472 <https://github.com/openforcefield/openff-toolkit/pull/472>`_: Added tests for
  :py:meth:`Molecule.is_isomorphic_with <openff.toolkit.topology.Molecule.is_isomorphic_with>` and
  :py:meth:`Molecule.are_isomorphic <openff.toolkit.topology.Molecule.are_isomorphic>`
  with various levels of isomorphic graph matching.
- `PR #472 <https://github.com/openforcefield/openff-toolkit/pull/472>`_: Added toolkit dependent tests
  for :py:meth:`Molecule.canonical_order_atoms <openff.toolkit.topology.Molecule.canonical_order_atoms>`
  due to differences in the algorithms used.
- `PR #472 <https://github.com/openforcefield/openff-toolkit/pull/472>`_: Added a test for
  :py:meth:`Molecule.from_mapped_smiles <openff.toolkit.topology.Molecule.from_mapped_smiles>` using
  the molecule from issue #412 to ensure it is now fixed.
- `PR #472 <https://github.com/openforcefield/openff-toolkit/pull/472>`_: Added a test for
  :py:meth:`Molecule.remap <openff.toolkit.topology.Molecule.remap>`, this also checks for expected
  error when the mapping is not complete.
- `PR #472 <https://github.com/openforcefield/openff-toolkit/pull/472>`_: Added tests for
  :py:meth:`Molecule.from_pdb_and_smiles <openff.toolkit.topology.Molecule.from_pdb_and_smiles>`
  to check for a correct combination of smiles and PDB and incorrect combinations.
- `PR #509 <https://github.com/openforcefield/openff-toolkit/pull/509>`_: Added test for
  :py:meth:`Molecule.chemical_environment_matches <openff.toolkit.topology.Molecule.chemical_environment_matches>`
  to check that the complete set of matches is returned.
- `PR #509 <https://github.com/openforcefield/openff-toolkit/pull/509>`_: Added test for
  :py:meth:`Forcefield.create_openmm_system <openff.toolkit.typing.engines.smirnoff.forcefield.ForceField.create_openmm_system>`
  to check that a protein system can be created.
- `PR #506 <https://github.com/openforcefield/openff-toolkit/pull/506>`_: Added a test for the molecule
  identified in issue #513 as losing aromaticity when converted to rdkit.
- `PR #506 <https://github.com/openforcefield/openff-toolkit/pull/506>`_: Added a verity of toolkit dependent tests
  for identifying rotatable bonds while ignoring the user requested types.
- `PR #521 <https://github.com/openforcefield/openff-toolkit/pull/521>`_: Added toolkit independent round-trip InChI
  tests which add coverage for :py:meth:`Molecule.to_inchi <openff.toolkit.topology.Molecule.to_inchi>` and
  :py:meth:`Molecule.from_inchi <openff.toolkit.topology.Molecule.from_inchi>`. Also added coverage for bad inputs and
  :py:meth:`Molecule.to_inchikey <openff.toolkit.topology.Molecule.to_inchikey>`.
- `PR #529 <https://github.com/openforcefield/openff-toolkit/pull/529>`_: Added to XYZ file coverage tests.
- `PR #563 <https://github.com/openforcefield/openff-toolkit/pull/563>`_: Added `LibraryCharges` parameterization test
  for monatomic ions in ``test_forcefields/ion_charges.offxml``.
- `PR #543 <https://github.com/openforcefield/openff-toolkit/pull/543>`_: Added tests to assure that state enumeration can
  correctly find molecules tautomers, stereoisomers and protomers when possible.
- `PR #573 <https://github.com/openforcefield/openff-toolkit/pull/573>`_: Added test for ``quacpac`` error output
  for ``quacpac`` failure in ``Molecule.compute_partial_charges_am1bcc``.
- `PR #579 <https://github.com/openforcefield/openff-toolkit/pull/579>`_: Adds regression tests to ensure RDKit can be
  be used to write multi-model PDB files.
- `PR #582 <https://github.com/openforcefield/openff-toolkit/pull/582>`_: Added fractional bond order interpolation tests,
  tests for :py:class:`ValidatedDict <openff.toolkit.utils.collections.ValidatedDict>`.


Bugfixes
""""""""
- `PR #558 <https://github.com/openforcefield/openff-toolkit/pull/558>`_: Fixes a bug where
  :py:meth:`TopologyVirtualSite.atoms <openff.toolkit.topology.TopologyVirtualSite.atoms>` would
  not correctly apply ``TopologyMolecule`` atom ordering on top of the reference molecule ordering,
  in cases where the same molecule appears multiple times, but in a different order, in the same Topology.
- `Issue #460 <https://github.com/openforcefield/openff-toolkit/issues/460>`_: Creates unique atom
  names in :py:meth:`Topology.to_openmm <openff.toolkit.topology.Topology.to_openmm>` if the existing
  ones are not unique. The lack of unique atom names had been causing problems in workflows involving
  downstream tools that expect unique atom names.
- `Issue #448 <https://github.com/openforcefield/openff-toolkit/issues/448>`_: We can now make molecules
  from mapped smiles using :py:meth:`Molecule.from_mapped_smiles <openff.toolkit.topology.Molecule.from_mapped_smiles>`
  where the order will correspond to the indeing used in the smiles.
  Molecules can also be re-indexed at any time using the
  :py:meth:`Molecule.remap <openff.toolkit.topology.Molecule.remap>`.
- `Issue #462 <https://github.com/openforcefield/openff-toolkit/issues/462>`_: We can now instance the
  :py:class:`Molecule <openff.toolkit.topology.Molecule>` from a QCArchive entry record instance or dictionary
  representation.
- `Issue #412 <https://github.com/openforcefield/openff-toolkit/issues/412>`_: We can now instance the
  :py:class:`Molecule <openff.toolkit.topology.Molecule>` using
  :py:meth:`Molecule.from_mapped_smiles <openff.toolkit.topology.Molecule.from_mapped_smiles>`. This resolves
  an issue caused by RDKit considering atom map indices to be a distinguishing feature of an atom, which led
  to erroneous definition of chirality (as otherwise symmetric substituents would be seen as different).
  We anticipate that this will reduce the number of times you need to
  type ``allow_undefined_stereo=True`` when processing molecules that do not actually contain stereochemistrty.
- `Issue #513 <https://github.com/openforcefield/openff-toolkit/issues/513>`_: The
  :py:meth:`Molecule.to_rdkit <openff.toolkit.topology.Molecule.to_rdkit>` now re-sets the aromaticity model
  after sanitizing the molecule.
- `Issue #500 <https://github.com/openforcefield/openff-toolkit/issues/500>`_: The
  :py:meth:`Molecule.find_rotatable_bonds <openff.toolkit.topology.Molecule.find_rotatable_bonds>` has been added
  which returns a list of rotatable :py:class:`Bond <openff.toolkit.topology.Bond>` instances for the molecule.
- `Issue #491 <https://github.com/openforcefield/openff-toolkit/issues/491>`_: We can now parse large molecules without hitting a match limit cap.
- `Issue #474 <https://github.com/openforcefield/openff-toolkit/issues/474>`_: We can now  convert molecules to InChI and
  InChIKey and from InChI.
- `Issue #523 <https://github.com/openforcefield/openff-toolkit/issues/523>`_: The
  :py:meth:`Molecule.to_file <openff.toolkit.topology.Molecule.to_file>` method can now correctly write to ``MOL``
  files, in line with the supported file type list.
- `Issue #568 <https://github.com/openforcefield/openff-toolkit/issues/568>`_: The
  :py:meth:`Molecule.to_file <openff.toolkit.topology.Molecule.to_file>` can now correctly write multi-model PDB files
  when using the RDKit backend toolkit.


Examples added
""""""""""""""
- `PR #591 <https://github.com/openforcefield/openff-toolkit/pull/591>`_ and
  `PR #533 <https://github.com/openforcefield/openff-toolkit/pull/533>`_: Adds an
  `example notebook and utility to compute conformer energies <https://github.com/openforcefield/openff-toolkit/blob/master/examples/conformer_energies>`_.
  This example is made to be reverse-compatible with the 0.6.0 OpenFF Toolkit release.
- `PR #472 <https://github.com/openforcefield/openff-toolkit/pull/472>`_: Adds an example notebook
  `QCarchive_interface.ipynb <https://github.com/openforcefield/openff-toolkit/blob/master/examples/QCArchive_interface/QCarchive_interface.ipynb>`_
  which shows users how to instance the :py:class:`Molecule <openff.toolkit.topology.Molecule>` from
  a QCArchive entry level record and calculate the energy using RDKit through QCEngine.



0.6.0 - Library Charges
-----------------------

This release adds support for a new SMIRKS-based charge assignment method,
`Library Charges <https://openforcefield.github.io/standards/standards/smirnoff/#librarycharges-library-charges-for-polymeric-residues-and-special-solvent-models>`_.
The addition of more charge assignment methods opens the door for new types of
experimentation, but also introduces several complex behaviors and failure modes.
Accordingly, we have made changes
to the charge assignment infrastructure to check for cases when partial charges do
not sum to the formal charge of the molecule, or when no charge assignment method is able
to generate charges for a molecule. More detailed explanation of the new errors that may be raised and
keywords for overriding them are in the "Behavior Changed" section below.


With this release, we update ``test_forcefields/tip3p.offxml`` to be a working example of assigning LibraryCharges.
However, we do not provide any force field files to assign protein residue ``LibraryCharges``.
If you are interested in translating an existing protein FF to SMIRNOFF format or developing a new one, please
feel free to contact us on the `Issue tracker <https://github.com/openforcefield/openff-toolkit/issues>`_ or open a
`Pull Request <https://github.com/openforcefield/openff-toolkit/pulls>`_.


New features
""""""""""""
- `PR #433 <https://github.com/openforcefield/openff-toolkit/pull/433>`_: Closes
  `Issue #25 <https://github.com/openforcefield/openff-toolkit/issues/25>`_ by adding
  initial support for the
  `LibraryCharges tag in the SMIRNOFF specification <https://openforcefield.github.io/standards/standards/smirnoff/#librarycharges-library-charges-for-polymeric-residues-and-special-solvent-models>`_
  using
  :py:class:`LibraryChargeHandler <openff.toolkit.typing.engines.smirnoff.parameters.LibraryChargeHandler>`.
  For a molecule to have charges assigned using Library Charges, all of its atoms must be covered by
  at least one ``LibraryCharge``. If an atom is covered by multiple ``LibraryCharge`` s, then the last
  ``LibraryCharge`` matched will be applied (per the hierarchy rules in the SMIRNOFF format).

  This functionality is thus able to apply per-residue charges similar to those in traditional
  protein force fields. At this time, there is no concept of "residues" or "fragments" during
  parametrization, so it is not possible to assign charges to `some` atoms in a molecule using
  ``LibraryCharge`` s, but calculate charges for other atoms in the same molecule using a different
  method. To assign charges to a protein, LibraryCharges SMARTS must be provided for
  the residues and protonation states in the molecule, as well as for any capping groups
  and post-translational modifications that are present.

  It is valid for ``LibraryCharge`` SMARTS to `partially` overlap one another. For example, a molecule
  consisting of atoms ``A-B-C`` connected by single bonds could be matched by a SMIRNOFF
  ``LibraryCharges`` section containing two ``LibraryCharge`` SMARTS: ``A-B`` and ``B-C``. If
  listed in that order, the molecule would be assigned the ``A`` charge from the ``A-B`` ``LibraryCharge``
  element and the ``B`` and ``C`` charges from the ``B-C`` element. In testing, these types of
  partial overlaps were found to frequently be sources of undesired behavior, so it is recommended
  that users define whole-molecule ``LibraryCharge`` SMARTS whenever possible.

- `PR #455 <https://github.com/openforcefield/openff-toolkit/pull/455>`_: Addresses
  `Issue #393 <https://github.com/openforcefield/openff-toolkit/issues/393>`_ by adding
  :py:meth:`ParameterHandler.attribute_is_cosmetic <openff.toolkit.typing.engines.smirnoff.parameters.ParameterHandler.attribute_is_cosmetic>`
  and
  :py:meth:`ParameterType.attribute_is_cosmetic <openff.toolkit.typing.engines.smirnoff.parameters.ParameterType.attribute_is_cosmetic>`,
  which return True if the provided attribute name is defined for the queried object
  but does not correspond to an allowed value in the SMIRNOFF spec.

Behavior changed
""""""""""""""""
- `PR #433 <https://github.com/openforcefield/openff-toolkit/pull/433>`_: If a molecule
  can not be assigned charges by any charge-assignment method, an
  ``openforcefield.typing.engines.smirnoff.parameters.UnassignedMoleculeChargeException``
  will be raised. Previously, creating a system without either ``ToolkitAM1BCCHandler`` or
  the ``charge_from_molecules`` keyword argument to ``ForceField.create_openmm_system`` would
  produce an OpenMM ``System`` where the molecule has zero charge on all atoms. However, given that we
  will soon be adding more options for charge assignment, it is important that
  failures not be silent. Molecules with zero charge can still be produced by setting the
  ``Molecule.partial_charges`` array to be all zeroes, and including the molecule in the
  ``charge_from_molecules`` keyword argument to ``create_openmm_system``.
- `PR #433 <https://github.com/openforcefield/openff-toolkit/pull/433>`_: Due to risks
  introduced by permitting charge assignment using partially-overlapping ``LibraryCharge`` s,
  the toolkit will now raise a
  ``openforcefield.typing.engines.smirnoff.parameters.NonIntegralMoleculeChargeException``
  if the sum of partial charges on a molecule are found to be more than 0.01 elementary charge units
  different than the molecule's formal charge. This exception can be overridden by providing
  the ``allow_nonintegral_charges=True`` keyword argument to ``ForceField.create_openmm_system``.




Tests added
"""""""""""
- `PR #430 <https://github.com/openforcefield/openff-toolkit/pull/430>`_: Added test for
  Wiberg Bond Order implemented in OpenEye Toolkits. Molecules taken from
  DOI:10.5281/zenodo.3405489 . Added by Sukanya Sasmal.
- `PR #569 <https://github.com/openforcefield/openff-toolkit/pull/569>`_: Added round-trip tests for more serialization formats (dict, YAML, TOML, JSON, BSON, messagepack, pickle). Note that some are unsupported, but the tests raise the appropriate error.


Bugfixes
""""""""
- `PR #431 <https://github.com/openforcefield/openff-toolkit/pull/431>`_: Fixes an issue
  where ``ToolkitWrapper`` objects would improperly search for functionality in the
  ``GLOBAL_TOOLKIT_REGISTRY``, even though a specific ``ToolkitRegistry`` was requested for an
  operation.
- `PR #439 <https://github.com/openforcefield/openff-toolkit/pull/439>`_: Fixes
  `Issue #438 <https://github.com/openforcefield/openff-toolkit/issues/438>`_, by replacing
  call to NetworkX ``Graph.node`` with call to ``Graph.nodes``, per
  `2.4 migration guide <https://networkx.github.io/documentation/stable/release/release_2.4.html>`_.

Files modified
""""""""""""""
- `PR #433 <https://github.com/openforcefield/openff-toolkit/pull/433>`_: Updates
  the previously-nonfunctional ``test_forcefields/tip3p.offxml`` to a functional state
  by updating it to the SMIRNOFF
  0.3 specification, and specifying atomic charges using the ``LibraryCharges`` tag.


0.5.1 - Adding the parameter coverage example notebook
------------------------------------------------------

This release contains a new notebook example,
`check_parameter_coverage.ipynb <https://github.com/openforcefield/openff-toolkit/blob/master/examples/check_dataset_parameter_coverage/check_parameter_coverage.ipynb>`_,
which loads sets of molecules, checks whether they are parameterizable,
and generates reports of chemical motifs that are not.
It also fixes several simple issues, improves warnings and docstring text,
and removes unused files.

The parameter coverage example notebook goes hand-in-hand with the
release candidate of our initial force field,
`openff-1.0.0-RC1.offxml <https://github.com/openforcefield/openforcefields>`_
, which will be temporarily available until the official force
field release is made in October.
Our goal in publishing this notebook alongside our first major refitting is to allow interested
users to check whether there is parameter coverage for their molecules of interest.
If the force field is unable to parameterize a molecule, this notebook will generate
reports of the specific chemistry that is not covered. We understand that many organizations
in our field have restrictions about sharing specific molecules, and the outputs from this
notebook can easily be cropped to communicate unparameterizable chemistry without revealing
the full structure.

The force field release candidate is in our new refit force field package,
`openforcefields <https://github.com/openforcefield/openforcefields>`_.
This package is now a part of the Open Force Field Toolkit conda recipe, along with the original
`smirnoff99Frosst <https://github.com/openforcefield/smirnoff99Frosst>`_ line of force fields.

Once the ``openforcefields`` conda package is installed, you can load the release candidate using:

``ff = ForceField('openff-1.0.0-RC1.offxml')``

The release candidate will be removed when the official force field,
``openff-1.0.0.offxml``, is released in early October.

Complete details about this release are below.

Example added
"""""""""""""
- `PR #419 <https://github.com/openforcefield/openff-toolkit/pull/419>`_: Adds
  an example notebook
  `check_parameter_coverage.ipynb <https://github.com/openforcefield/openff-toolkit/blob/master/examples/check_dataset_parameter_coverage/check_parameter_coverage.ipynb>`_
  which shows how to use the toolkit to check a molecule
  dataset for missing parameter coverage, and provides functionality to output
  tagged SMILES and 2D drawings of the unparameterizable chemistry.


New features
""""""""""""
- `PR #419 <https://github.com/openforcefield/openff-toolkit/pull/419>`_: Unassigned
  valence parameter exceptions now include a list of tuples of
  :py:class:`TopologyAtom <openff.toolkit.topology.TopologyAtom>`
  which were unable to be parameterized (``exception.unassigned_topology_atom_tuples``)
  and the class of the
  :py:class:`ParameterHandler <openff.toolkit.typing.engines.smirnoff.parameters.ParameterHandler>`
  that raised the exception (``exception.handler_class``).
- `PR #425 <https://github.com/openforcefield/openff-toolkit/pull/425>`_: Implements
  Trevor Gokey's suggestion from
  `Issue #411 <https://github.com/openforcefield/openff-toolkit/issues/411>`_, which
  enables pickling of
  :py:class:`ForceFields <openff.toolkit.typing.engines.smirnoff.forcefield.ForceField>`
  and
  :py:class:`ParameterHandlers <openff.toolkit.typing.engines.smirnoff.parameters.ParameterHandler>`.
  Note that, while XML representations of ``ForceField``\ s are stable and conform to the SMIRNOFF
  specification, the pickled ``ForceField``\ s that this functionality enables are not guaranteed
  to be compatible with future toolkit versions.

Improved documentation and warnings
"""""""""""""""""""""""""""""""""""
- `PR #425 <https://github.com/openforcefield/openff-toolkit/pull/425>`_: Addresses
  `Issue #410 <https://github.com/openforcefield/openff-toolkit/issues/410>`_, by explicitly
  having toolkit warnings print ``Warning:`` at the beginning of each warning, and adding
  clearer language to the warning produced when the OpenEye Toolkits can not be loaded.
- `PR #425 <https://github.com/openforcefield/openff-toolkit/pull/425>`_: Addresses
  `Issue #421 <https://github.com/openforcefield/openff-toolkit/issues/421>`_ by
  adding type/shape information to all Molecule partial charge and conformer docstrings.
- `PR #425 <https://github.com/openforcefield/openff-toolkit/pull/425>`_: Addresses
  `Issue #407 <https://github.com/openforcefield/openff-toolkit/issues/421>`_ by
  providing a more extensive explanation of why we don't use RDKit's mol2 parser
  for molecule input.

Bugfixes
""""""""
- `PR #419 <https://github.com/openforcefield/openff-toolkit/pull/419>`_: Fixes
  `Issue #417 <https://github.com/openforcefield/openff-toolkit/issues/417>`_ and
  `Issue #418 <https://github.com/openforcefield/openff-toolkit/issues/418>`_, where
  :py:meth:`RDKitToolkitWrapper.from_file <openff.toolkit.utils.toolkits.RDKitToolkitWrapper.from_file>`
  would disregard the ``allow_undefined_stereo`` kwarg and skip the first molecule
  when reading a SMILES file.


Files removed
"""""""""""""
- `PR #425 <https://github.com/openforcefield/openff-toolkit/pull/425>`_: Addresses
  `Issue #424 <https://github.com/openforcefield/openff-toolkit/issues/424>`_ by
  deleting the unused files ``openforcefield/typing/engines/smirnoff/gbsaforces.py``
  and ``openforcefield/tests/test_smirnoff.py``. ``gbsaforces.py`` was only used internally
  and ``test_smirnoff.py`` tested unsupported functionality from before the 0.2.0 release.




0.5.0 - GBSA support and quality-of-life improvements
-----------------------------------------------------

This release adds support for the
`GBSA tag in the SMIRNOFF specification <https://openforcefield.github.io/standards/standards/smirnoff/#gbsa>`_.
Currently, the ``HCT``, ``OBC1``, and ``OBC2`` models (corresponding to AMBER keywords
``igb=1``, ``2``, and ``5``, respectively) are supported, with the ``OBC2`` implementation being
the most flexible. Unfortunately, systems produced
using these keywords are not yet transferable to other simulation packages via ParmEd, so users are restricted
to using OpenMM to simulate systems with GBSA.

OFFXML files containing GBSA parameter definitions are available,
and can be loaded in addition to existing parameter sets (for example, with the command
``ForceField('test_forcefields/smirnoff99Frosst.offxml', 'test_forcefields/GBSA_OBC1-1.0.offxml')``).
A manifest of new SMIRNOFF-format GBSA files is below.


Several other user-facing improvements have been added, including easier access to indexed attributes,
which are now accessible as ``torsion.k1``, ``torsion.k2``, etc. (the previous access method
``torsion.k`` still works as well). More details of the new features and several bugfixes are listed below.

New features
""""""""""""
- `PR #363 <https://github.com/openforcefield/openff-toolkit/pull/363>`_: Implements
  :py:class:`GBSAHandler <openff.toolkit.typing.engines.smirnoff.parameters.GBSAHandler>`,
  which supports the
  `GBSA tag in the SMIRNOFF specification <https://openforcefield.github.io/standards/standards/smirnoff/#gbsa>`_.
  Currently, only GBSAHandlers with ``gb_model="OBC2"`` support
  setting non-default values for the ``surface_area_penalty`` term (default ``5.4*calories/mole/angstroms**2``),
  though users can zero the SA term for ``OBC1`` and ``HCT`` models by setting ``sa_model="None"``.
  No model currently supports setting ``solvent_radius`` to any value other than ``1.4*angstroms``.
  Files containing experimental SMIRNOFF-format implementations of ``HCT``, ``OBC1``, and ``OBC2`` are
  included with this release (see below). Additional details of these models, including literature references,
  are available on the
  `SMIRNOFF specification page <https://openforcefield.github.io/standards/standards/smirnoff/#supported-generalized-born-gb-models>`_.

    .. warning :: The current release of ParmEd
      `can not transfer GBSA models produced by the Open Force Field Toolkit
      to other simulation packages
      <https://github.com/ParmEd/ParmEd/blob/3.2.0/parmed/openmm/topsystem.py#L148-L150>`_.
      These GBSA forces are currently only computable using OpenMM.

- `PR #363 <https://github.com/openforcefield/openff-toolkit/pull/363>`_: When using
  :py:meth:`Topology.to_openmm() <openff.toolkit.topology.Topology.to_openmm>`, periodic
  box vectors are now transferred from the Open Force Field Toolkit Topology
  into the newly-created OpenMM Topology.
- `PR #377 <https://github.com/openforcefield/openff-toolkit/pull/377>`_: Single indexed parameters in
  :py:class:`ParameterHandler <openff.toolkit.typing.engines.smirnoff.parameters.ParameterHandler>`
  and :py:class:`ParameterType <openff.toolkit.typing.engines.smirnoff.parameters.ParameterType>`
  can now be get/set through normal attribute syntax in addition to the list syntax.
- `PR #394 <https://github.com/openforcefield/openff-toolkit/pull/394>`_: Include element and atom name
  in error output when there are missing valence parameters during molecule parameterization.

Bugfixes
""""""""
- `PR #385 <https://github.com/openforcefield/openff-toolkit/pull/385>`_: Fixes
  `Issue #346 <https://github.com/openforcefield/openff-toolkit/issues/346>`_ by
  having :py:meth:`OpenEyeToolkitWrapper.compute_partial_charges_am1bcc <openff.toolkit.utils.toolkits.OpenEyeToolkitWrapper.compute_partial_charges_am1bcc>`
  fall back to using standard AM1-BCC if AM1-BCC ELF10 charge generation raises
  an error about "trans COOH conformers"
- `PR #399 <https://github.com/openforcefield/openff-toolkit/pull/399>`_: Fixes
  issue where
  :py:class:`ForceField <openff.toolkit.typing.engines.smirnoff.forcefield.ForceField>`
  constructor would ignore ``parameter_handler_classes`` kwarg.
- `PR #400 <https://github.com/openforcefield/openff-toolkit/pull/400>`_: Makes
  link-checking tests retry three times before failing.



Files added
"""""""""""
- `PR #363 <https://github.com/openforcefield/openff-toolkit/pull/363>`_: Adds
  ``test_forcefields/GBSA_HCT-1.0.offxml``, ``test_forcefields/GBSA_OBC1-1.0.offxml``,
  and ``test_forcefields/GBSA_OBC2-1.0.offxml``, which are experimental implementations
  of GBSA models. These are primarily used in validation tests against OpenMM's models, and
  their version numbers will increment if bugfixes are necessary.

0.4.1 - Bugfix Release
----------------------

This update fixes several toolkit bugs that have been reported by the community.
Details of these bugfixes are provided below.

It also refactors how
:py:class:`ParameterType <openff.toolkit.typing.engines.smirnoff.parameters.ParameterType>`
and
:py:class:`ParameterHandler <openff.toolkit.typing.engines.smirnoff.parameters.ParameterHandler>`
store their attributes, by introducing
:py:class:`ParameterAttribute <openff.toolkit.typing.engines.smirnoff.parameters.ParameterAttribute>`
and
:py:class:`IndexedParameterAttribute <openff.toolkit.typing.engines.smirnoff.parameters.IndexedParameterAttribute>`.
These new attribute-handling classes provide a consistent backend which should simplify manipulation of parameters
and implementation of new handlers.

Bug fixes
"""""""""
- `PR #329 <https://github.com/openforcefield/openff-toolkit/pull/329>`_: Fixed a
  bug where the two
  :py:class:`BondType <openff.toolkit.typing.engines.smirnoff.parameters.BondHandler.BondType>`
  parameter attributes ``k`` and ``length`` were treated as indexed attributes. (``k`` and
  ``length`` values that correspond to specific bond orders will be indexed under
  ``k_bondorder1``, ``k_bondorder2``, etc when implemented in the future)
- `PR #329 <https://github.com/openforcefield/openff-toolkit/pull/329>`_: Fixed a
  bug that allowed setting indexed attributes to single values instead of strictly lists.
- `PR #370 <https://github.com/openforcefield/openff-toolkit/pull/370>`_: Fixed a
  bug in the API where
  :py:class:`BondHandler <openff.toolkit.typing.engines.smirnoff.parameters.BondHandler>`,
  :py:class:`ProperTorsionHandler <openff.toolkit.typing.engines.smirnoff.parameters.ProperTorsionHandler>`
  , and
  :py:class:`ImproperTorsionHandler <openff.toolkit.typing.engines.smirnoff.parameters.ImproperTorsionHandler>`
  exposed non-functional indexed parameters.
- `PR #351 <https://github.com/openforcefield/openff-toolkit/pull/351>`_: Fixes
  `Issue #344 <https://github.com/openforcefield/openff-toolkit/issues/344>`_,
  in which the main :py:class:`FrozenMolecule <openff.toolkit.topology.FrozenMolecule>`
  constructor and several other Molecule-construction functions ignored or did not
  expose the ``allow_undefined_stereo`` keyword argument.
- `PR #351 <https://github.com/openforcefield/openff-toolkit/pull/351>`_: Fixes
  a bug where a molecule which previously generated a SMILES using one cheminformatics toolkit
  returns the same SMILES, even though a different toolkit (which would generate
  a different SMILES for the molecule) is explicitly called.
- `PR #354 <https://github.com/openforcefield/openff-toolkit/pull/354>`_: Fixes
  the error message that is printed if an unexpected parameter attribute is found while loading
  data into a :py:class:`ForceField <openff.toolkit.typing.engines.smirnoff.forcefield.ForceField>`
  (now instructs users to specify ``allow_cosmetic_attributes`` instead of ``permit_cosmetic_attributes``)
- `PR #364 <https://github.com/openforcefield/openff-toolkit/pull/364>`_: Fixes
  `Issue #362 <https://github.com/openforcefield/openff-toolkit/issues/362>`_ by
  modifying
  :py:meth:`OpenEyeToolkitWrapper.from_smiles <openff.toolkit.utils.toolkits.OpenEyeToolkitWrapper.from_smiles>`
  and
  :py:meth:`RDKitToolkitWrapper.from_smiles <openff.toolkit.utils.toolkits.RDKitToolkitWrapper.from_smiles>`
  to make implicit hydrogens explicit before molecule creation. These functions also
  now raise an error if the optional keyword ``hydrogens_are_explicit=True`` but the
  SMILES are interpreted by the backend cheminformatic toolkit as having implicit
  hydrogens.
- `PR #371 <https://github.com/openforcefield/openff-toolkit/pull/371>`_: Fixes
  error when reading early SMIRNOFF 0.1 spec files enclosed by a top-level ``SMIRFF`` tag.

.. note ::
  The enclosing ``SMIRFF`` tag is present only in legacy files.
  Since developing a formal specification, the only acceptable top-level tag value in a SMIRNOFF data structure is
  ``SMIRNOFF``.

Code enhancements
"""""""""""""""""
- `PR #329 <https://github.com/openforcefield/openff-toolkit/pull/329>`_:
  :py:class:`ParameterType <openff.toolkit.typing.engines.smirnoff.parameters.ParameterType>`
  was refactored to improve its extensibility. It is now possible to create new parameter
  types by using the new descriptors
  :py:class:`ParameterAttribute <openff.toolkit.typing.engines.smirnoff.parameters.ParameterAttribute>`
  and
  :py:class:`IndexedParameterAttribute <openff.toolkit.typing.engines.smirnoff.parameters.IndexedParameterAttribute>`.
- `PR #357 <https://github.com/openforcefield/openff-toolkit/pull/357>`_: Addresses
  `Issue #356 <https://github.com/openforcefield/openff-toolkit/issues/356>`_ by raising
  an informative error message if a user attempts to load an OpenMM topology which
  is probably missing connectivity information.



Force fields added
""""""""""""""""""
- `PR #368 <https://github.com/openforcefield/openff-toolkit/pull/368>`_: Temporarily adds
  ``test_forcefields/smirnoff99frosst_experimental.offxml`` to address hierarchy problems, redundancies, SMIRKS
  pattern typos etc., as documented in `issue #367 <https://github.com/openforcefield/openff-toolkit/issues/367>`_.
  Will ultimately be propagated to an updated force field in the ``openforcefield/smirnoff99frosst`` repo.
- `PR #371 <https://github.com/openforcefield/openff-toolkit/pull/371>`_: Adds
  ``test_forcefields/smirff99Frosst_reference_0_1_spec.offxml``, a SMIRNOFF 0.1 spec file enclosed by the legacy
  ``SMIRFF`` tag. This file is used in backwards-compatibility testing.



0.4.0 - Performance optimizations and support for SMIRNOFF 0.3 specification
----------------------------------------------------------------------------

This update contains performance enhancements that significantly reduce the time to create OpenMM systems for topologies containing many molecules via :py:meth:`ForceField.create_openmm_system <openff.toolkit.typing.engines.smirnoff.forcefield.ForceField.create_openmm_system>`.

This update also introduces the `SMIRNOFF 0.3 specification <https://open-forcefield-toolkit.readthedocs.io/en/0.4.0/smirnoff.html>`_.
The spec update is the result of discussions about how to handle the evolution of data and parameter types as further functional forms are added to the SMIRNOFF spec.


We provide methods to convert SMIRNOFF 0.1 and 0.2 force fields written with the XML serialization (``.offxml``) to the SMIRNOFF 0.3 specification.
These methods are called automatically when loading a serialized SMIRNOFF data representation written in the 0.1 or 0.2 specification.
This functionality allows the toolkit to continue to read files containing SMIRNOFF 0.2 spec force fields, and also implements backwards-compatibility for SMIRNOFF 0.1 spec force fields.


.. warning :: The SMIRNOFF 0.1 spec did not contain fields for several energy-determining parameters that are exposed in later SMIRNOFF specs.
  Thus, when reading SMIRNOFF 0.1 spec data, the toolkit must make assumptions about the values that should be added for the newly-required fields.
  The values that are added include 1-2, 1-3 and 1-5 scaling factors, cutoffs, and long-range treatments for nonbonded interactions.
  Each assumption is printed as a warning during the conversion process.
  Please carefully review the warning messages to ensure that the conversion is providing your desired behavior.



`SMIRNOFF 0.3 specification updates <https://open-forcefield-toolkit.readthedocs.io/en/0.4.0/smirnoff.html>`_
"""""""""""""""""""""""""""""""""""""""""""""""""""""""""""""""""""""""""""""""""""""""""""""""""""""""""""""
* The SMIRNOFF 0.3 spec introduces versioning for each individual parameter section, allowing asynchronous updates to the features of each parameter class.
  The top-level ``SMIRNOFF`` tag, containing information like ``aromaticity_model``, ``Author``, and ``Date``, still has a version (currently 0.3).
  But, to allow for independent development of individual parameter types, each section (such as ``Bonds``, ``Angles``, etc) now has its own version as well (currently all 0.3).
* All units are now stored in expressions with their corresponding values. For example, distances are now stored as ``1.526*angstrom``, instead of storing the unit separately in the section header.
* The current allowed value of the ``potential`` field for ``ProperTorsions`` and ``ImproperTorsions`` tags is no longer ``charmm``, but is rather ``k*(1+cos(periodicity*theta-phase))``.
  It was pointed out to us that CHARMM-style torsions deviate from this formula when the periodicity of a torsion term is 0, and we do not intend to reproduce that behavior.
* SMIRNOFF spec documentation has been updated with tables of keywords and their defaults for each parameter section and parameter type.
  These tables will track the allowed keywords and default behavior as updated versions of individual parameter sections are released.

Performance improvements and bugfixes
"""""""""""""""""""""""""""""""""""""

* `PR #329 <https://github.com/openforcefield/openff-toolkit/pull/329>`_: Performance improvements when creating systems for topologies with many atoms.
* `PR #347 <https://github.com/openforcefield/openff-toolkit/pull/347>`_: Fixes bug in charge assignment that occurs when charges are read from file, and reference and charge molecules have different atom orderings.


New features
""""""""""""

* `PR #311 <https://github.com/openforcefield/openff-toolkit/pull/311>`_: Several new experimental functions.

  * Adds :py:meth:`convert_0_2_smirnoff_to_0_3 <openff.toolkit.utils.utils.convert_0_2_smirnoff_to_0_3>`, which takes a SMIRNOFF 0.2-spec data dict, and updates it to 0.3.
    This function is called automatically when creating a ``ForceField`` from a SMIRNOFF 0.2 spec OFFXML file.
  * Adds :py:meth:`convert_0_1_smirnoff_to_0_2 <openff.toolkit.utils.utils.convert_0_1_smirnoff_to_0_2>`, which takes a SMIRNOFF 0.1-spec data dict, and updates it to 0.2.
    This function is called automatically when creating a ``ForceField`` from a SMIRNOFF 0.1 spec OFFXML file.
  * NOTE: The format of the "SMIRNOFF data dict" above is likely to change significantly in the future.
    Users that require a stable serialized ForceField object should use the output of :py:meth:`ForceField.to_string('XML') <openff.toolkit.typing.engines.smirnoff.forcefield.ForceField.to_string>` instead.
  * Adds :py:class:`ParameterHandler <openff.toolkit.typing.engines.smirnoff.parameters.ParameterHandler>` and :py:class:`ParameterType <openff.toolkit.typing.engines.smirnoff.parameters.ParameterType>` :py:meth:`add_cosmetic_attribute <openff.toolkit.typing.engines.smirnoff.parameters.ParameterType.add_cosmetic_attribute>` and :py:meth:`delete_cosmetic_attribute <openff.toolkit.typing.engines.smirnoff.parameters.ParameterType.delete_cosmetic_attribute>` functions.
    Once created, cosmetic attributes can be accessed and modified as attributes of the underlying object (eg. ``ParameterType.my_cosmetic_attrib = 'blue'``)
    These functions are experimental, and we are interested in feedback on how cosmetic attribute handling could be improved. (`See Issue #338 <https://github.com/openforcefield/openff-toolkit/issues/338>`_)
    Note that if a new cosmetic attribute is added to an object without using these functions, it will not be recognized by the toolkit and will not be written out during serialization.
  * Values for the top-level ``Author`` and ``Date`` tags are now kept during SMIRNOFF data I/O.
    If multiple data sources containing these fields are read, the values are concatenated using "AND" as a separator.


API-breaking changes
""""""""""""""""""""
* :py:meth:`ForceField.to_string <openff.toolkit.typing.engines.smirnoff.forcefield.ForceField.to_string>` and :py:meth:`ForceField.to_file <openff.toolkit.typing.engines.smirnoff.forcefield.ForceField.to_file>` have had the default value of their ``discard_cosmetic_attributes`` kwarg set to False.
* :py:class:`ParameterHandler <openff.toolkit.typing.engines.smirnoff.parameters.ParameterHandler>` and :py:class:`ParameterType <openff.toolkit.typing.engines.smirnoff.parameters.ParameterType>` constructors now expect the ``version`` kwarg (per the SMIRNOFF spec change above)
  This requirement can be skipped by providing the kwarg ``skip_version_check=True``
* :py:class:`ParameterHandler <openff.toolkit.typing.engines.smirnoff.parameters.ParameterHandler>` and :py:class:`ParameterType <openff.toolkit.typing.engines.smirnoff.parameters.ParameterType>` functions no longer handle ``X_unit`` attributes in SMIRNOFF data (per the SMIRNOFF spec change above).
* The scripts in ``utilities/convert_frosst`` are now deprecated.
  This functionality is important for provenance and will be migrated to the ``openforcefield/smirnoff99Frosst`` repository in the coming weeks.
* :py:class:`ParameterType <openff.toolkit.typing.engines.smirnoff.parameters.ParameterType>` ``._SMIRNOFF_ATTRIBS`` is now :py:class:`ParameterType <openff.toolkit.typing.engines.smirnoff.parameters.ParameterType>` ``._REQUIRED_SPEC_ATTRIBS``, to better parallel the structure of the ``ParameterHandler`` class.
* :py:class:`ParameterType <openff.toolkit.typing.engines.smirnoff.parameters.ParameterType>` ``._OPTIONAL_ATTRIBS`` is now :py:class:`ParameterType <openff.toolkit.typing.engines.smirnoff.parameters.ParameterType>` ``._OPTIONAL_SPEC_ATTRIBS``, to better parallel the structure of the ``ParameterHandler`` class.
* Added class-level dictionaries :py:class:`ParameterHandler <openff.toolkit.typing.engines.smirnoff.parameters.ParameterHandler>` ``._DEFAULT_SPEC_ATTRIBS`` and :py:class:`ParameterType <openff.toolkit.typing.engines.smirnoff.parameters.ParameterType>` ``._DEFAULT_SPEC_ATTRIBS``.

0.3.0 - API Improvements
------------------------

Several improvements and changes to public API.

New features
""""""""""""

* `PR #292 <https://github.com/openforcefield/openff-toolkit/pull/292>`_: Implement ``Topology.to_openmm`` and remove ``ToolkitRegistry.toolkit_is_available``
* `PR #322 <https://github.com/openforcefield/openff-toolkit/pull/322>`_: Install directories for the lookup of OFFXML files through the entry point group ``openforcefield.smirnoff_forcefield_directory``. The ``ForceField`` class doesn't search in the ``data/forcefield/`` folder anymore (now renamed ``data/test_forcefields/``), but only in ``data/``.

API-breaking Changes
""""""""""""""""""""
* `PR #278 <https://github.com/openforcefield/openff-toolkit/pull/278>`_: Standardize variable/method names
* `PR #291 <https://github.com/openforcefield/openff-toolkit/pull/291>`_: Remove ``ForceField.load/to_smirnoff_data``, add ``ForceField.to_file/string`` and ``ParameterHandler.add_parameters``. Change behavior of ``ForceField.register_X_handler`` functions.

Bugfixes
""""""""
* `PR #327 <https://github.com/openforcefield/openff-toolkit/pull/327>`_: Fix units in tip3p.offxml (note that this file is still not loadable by current toolkit)
* `PR #325 <https://github.com/openforcefield/openff-toolkit/pull/325>`_: Fix solvent box for provided test system to resolve periodic clashes.
* `PR #325 <https://github.com/openforcefield/openff-toolkit/pull/325>`_: Add informative message containing Hill formula when a molecule can't be matched in ``Topology.from_openmm``.
* `PR #325 <https://github.com/openforcefield/openff-toolkit/pull/325>`_: Provide warning or error message as appropriate when a molecule is missing stereochemistry.
* `PR #316 <https://github.com/openforcefield/openff-toolkit/pull/316>`_: Fix formatting issues in GBSA section of SMIRNOFF spec
* `PR #308 <https://github.com/openforcefield/openff-toolkit/pull/308>`_: Cache molecule SMILES to improve system creation speed
* `PR #306 <https://github.com/openforcefield/openff-toolkit/pull/306>`_: Allow single-atom molecules with all zero coordinates to be converted to OE/RDK mols
* `PR #313 <https://github.com/openforcefield/openff-toolkit/pull/313>`_: Fix issue where constraints are applied twice to constrained bonds

0.2.2 - Bugfix release
----------------------

This release modifies an example to show how to parameterize a solvated system, cleans up backend code, and makes several improvements to the README.

Bugfixes
""""""""
* `PR #279 <https://github.com/openforcefield/openff-toolkit/pull/279>`_: Cleanup of unused code/warnings in main package ``__init__``
* `PR #259 <https://github.com/openforcefield/openff-toolkit/pull/259>`_: Update T4 Lysozyme + toluene example to show how to set up solvated systems
* `PR #256 <https://github.com/openforcefield/openff-toolkit/pull/256>`_ and `PR #274 <https://github.com/openforcefield/openff-toolkit/pull/274>`_: Add functionality to ensure that links in READMEs resolve successfully


0.2.1 - Bugfix release
----------------------

This release features various documentation fixes, minor bugfixes, and code cleanup.

Bugfixes
""""""""
* `PR #267 <https://github.com/openforcefield/openff-toolkit/pull/267>`_: Add neglected ``<ToolkitAM1BCC>`` documentation to the SMIRNOFF 0.2 spec
* `PR #258 <https://github.com/openforcefield/openff-toolkit/pull/258>`_: General cleanup and removal of unused/inaccessible code.
* `PR #244 <https://github.com/openforcefield/openff-toolkit/pull/244>`_: Improvements and typo fixes for BRD4:inhibitor benchmark

0.2.0 - Initial RDKit support
-----------------------------

This version of the toolkit introduces many new features on the way to a 1.0.0 release.

New features
""""""""""""

* Major overhaul, resulting in the creation of the `SMIRNOFF 0.2 specification <https://open-forcefield-toolkit.readthedocs.io/en/0.2.0/smirnoff.html>`_ and its XML representation
* Updated API and infrastructure for reference SMIRNOFF :class:`ForceField <openff.toolkit.typing.engines.smirnoff.forcefield.ForceField>` implementation
* Implementation of modular :class:`ParameterHandler <openff.toolkit.typing.engines.smirnoff.parameters.ParameterHandler>` classes which process the topology to add all necessary forces to the system.
* Implementation of modular :class:`ParameterIOHandler <openff.toolkit.typing.engines.smirnoff.io.ParameterIOHandler>` classes for reading/writing different serialized SMIRNOFF force field representations
* Introduction of :class:`Molecule <openff.toolkit.topology.Molecule>` and :class:`Topology <openff.toolkit.topology.Topology>` classes for representing molecules and biomolecular systems
* New :class:`ToolkitWrapper <openff.toolkit.utils.toolkits.ToolkitWrapper>` interface to RDKit, OpenEye, and AmberTools toolkits, managed by :class:`ToolkitRegistry <openff.toolkit.utils.toolkits.ToolkitRegistry>`
* API improvements to more closely follow `PEP8 <https://www.python.org/dev/peps/pep-0008/>`_ guidelines
* Improved documentation and examples

0.1.0
-----

This is an early preview release of the toolkit that matches the functionality described in the preprint describing the SMIRNOFF v0.1 force field format: `[DOI] <https://doi.org/10.1101/286542>`_.

New features
""""""""""""

This release features additional documentation, code comments, and support for automated testing.

Bugfixes
""""""""

Treatment of improper torsions
''''''''''''''''''''''''''''''

A significant (though currently unused) problem in handling of improper torsions was corrected.
Previously, non-planar impropers did not behave correctly, as six-fold impropers have two potential chiralities.
To remedy this, SMIRNOFF impropers are now implemented as three-fold impropers with consistent chirality.
However, current force fields in the SMIRNOFF format had no non-planar impropers, so this change is mainly aimed at future work.

:::<|MERGE_RESOLUTION|>--- conflicted
+++ resolved
@@ -17,14 +17,10 @@
 ### New features
 
 ### Improved documentation and warnings
-
-<<<<<<< HEAD
 - [PR #1572](https://github.com/openforcefield/openff-toolkit/pull/1572): Improved installation guide in line with ecosystem docs.
-- [PR #1564] Improve documentation of conformer selection in `Molecule.assign_partial_charges()`
-=======
+
 ### Examples updated
 - [PR #1644](https://github.com/openforcefield/openff-toolkit/pull/1644): Streamlines several examples by using `Interchange.to_openmm_simulation`.
-
 
 ## 0.13.2
 
@@ -69,7 +65,6 @@
 
 ### Examples updates
 - [PR #1575](https://github.com/openforcefield/openff-toolkit/pull/1575): The Toolkit Showcase example has been simplified via use of `Topology.from_pdb`
->>>>>>> c692be55
 
 ## 0.12.1
 
