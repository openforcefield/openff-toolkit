--- conflicted
+++ resolved
@@ -8,25 +8,21 @@
 
 ## Current development
 
-<<<<<<< HEAD
+### API-breaking changes
+
+### Behavior changes
+
 ### Bugfixes
+
 - [PR #1740](https://github.com/openforcefield/openff-toolkit/pull/1740): Updates for Mypy 1.6.
-=======
-### API-breaking changes
-
-### Behavior changes
-
-### Bugfixes
 
 ### New features
 
+- [PR #1731](https://github.com/openforcefield/openff-toolkit/pull/1731): Suppot SMIRNOFF vdW version 0.5.
+
 ### Improved documentation and warnings
 
-## Current development
-
 - [PR #1747](https://github.com/openforcefield/openff-toolkit/pull/1747): Warns if a SMILES with full atom mappings is passed to `Moleucle.from_smiles`, which does not use the atom map for atom ordering (`Molecule.from_mapped_smiles` does).
-- [PR #1731](https://github.com/openforcefield/openff-toolkit/pull/1731): Suppot SMIRNOFF vdW version 0.5.
->>>>>>> fe977598
 
 ## 0.14.4
 
