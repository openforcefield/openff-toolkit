--- conflicted
+++ resolved
@@ -23,6 +23,7 @@
 - [PR #1979](https://github.com/openforcefield/openff-toolkit/pull/1979): Cache some string-to-`Quantity` conversions, which speeds up loading of many SMIRNOFF force fields from `.offxml` files.
 
 ### New features
+- [PR #1751](https://github.com/openforcefield/openff-toolkit/pull/1751): Improve visualization API docs and support multiple bonds in `Topology.visualize()`
 
 ### Improved documentation and warnings
 
@@ -232,10 +233,6 @@
 ### New features
 
 - [PR #1731](https://github.com/openforcefield/openff-toolkit/pull/1731): Support SMIRNOFF vdW version 0.5.
-<<<<<<< HEAD
-- [PR #1751](https://github.com/openforcefield/openff-toolkit/pull/1751): Improve visualization API docs and support multiple bonds in `Topology.visualize()`
-=======
->>>>>>> 9b1ab198
 
 ### Improved documentation and warnings
 
