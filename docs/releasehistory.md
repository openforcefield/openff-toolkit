--- conflicted
+++ resolved
@@ -13,11 +13,8 @@
 ### Behavior changes
 
 - [PR #2026](https://github.com/openforcefield/openff-toolkit/pull/2026): Makes `Molecule.__repr__` more succinct for large molecules.
-<<<<<<< HEAD
 - [PR #2025](https://github.com/openforcefield/openff-toolkit/pull/2025): Speeds up `Molecule.ordered_connection_table_hash`, but changes the specific hash outputted for a given molecule. The meaning of hash identity within a single OpenFF Toolkit version is unchanged. Updates documentation to state that these this method is only intended for comparing Molecule objects using the same version of the OpenFF Toolkit, and that hashes may not be stable between versions. 
-=======
 - [PR #2041](https://github.com/openforcefield/openff-toolkit/pull/2041): Drop testing on Python 3.10
->>>>>>> f4fff548
 
 ### Bugfixes
 
