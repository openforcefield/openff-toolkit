# Release History

Releases follow the `major.minor.micro` scheme recommended by [PEP440](https://www.python.org/dev/peps/pep-0440/#final-releases), where

* `major` increments denote a change that may break API compatibility with previous `major` releases
* `minor` increments add features but do not break API compatibility
* `micro` increments represent bugfix releases or improvements in documentation

## Current development

### API-breaking changes

### Behavior changes

### Bugfixes

- [PR #1740](https://github.com/openforcefield/openff-toolkit/pull/1740): Updates for Mypy 1.6.

### New features

- [PR #1731](https://github.com/openforcefield/openff-toolkit/pull/1731): Suppot SMIRNOFF vdW version 0.5.

### Improved documentation and warnings

<<<<<<< HEAD
- [PR #1747](https://github.com/openforcefield/openff-toolkit/pull/1747): Warns if a SMILES with full atom mappings is passed to `Molecule.from_smiles`, which does not use the atom map for atom ordering (`Molecule.from_mapped_smiles` does).
- [PR #1731](https://github.com/openforcefield/openff-toolkit/pull/1731): Support SMIRNOFF vdW version 0.5.
- [PR #1751](https://github.com/openforcefield/openff-toolkit/pull/1751): Improve visualization API docs and support multiple bonds in `Topology.visualize()`
=======
- [PR #1747](https://github.com/openforcefield/openff-toolkit/pull/1747): Warns if a SMILES with full atom mappings is passed to `Moleucle.from_smiles`, which does not use the atom map for atom ordering (`Molecule.from_mapped_smiles` does).
>>>>>>> dcd78c97

## 0.14.4

### Behavior changes

- [PR #1705](https://github.com/openforcefield/openff-toolkit/pull/1705): Do not raise warning when `allow_undefined_stereo=True`.
- [PR #1695](https://github.com/openforcefield/openff-toolkit/pull/1695): `ChemicalEnvironmentParsingError` is now raised when an underlying toolkit fails to parse a SMARTS/SMIRKS pattern it is given during substructure matching.
- [PR #1716](https://github.com/openforcefield/openff-toolkit/pull/1716): Adds deprecation warnings to `Molecule.from_polymer_pdb`, `Molecule.from_pdb_and_smiles`, and `RDKitToolkitWrapper.from_pdb_and_smiles` instead pointing users toward `Topology.from_pdb`.


### Bugfixes

- [PR #1726](https://github.com/openforcefield/openff-toolkit/pull/1726): Fix error message in setting `scale12`, `scale13`, and `scale15` attributes.
- [PR #1728](https://github.com/openforcefield/openff-toolkit/pull/1728): Adds support for loading deprotonated cysteine (sometimes labeled as "CYM") residues in `Topology.from_pdb`

### New features

- [PR #1733](https://github.com/openforcefield/openff-toolkit/pull/1733): Makes `NAGLToolkitWrapper` and its associated module public.
- [PR #1698](https://github.com/openforcefield/openff-toolkit/pull/1698): Makes `openff.toolkit.utils.toolkit_registry.toolkit_registry_manager` public.
- [PR #1662](https://github.com/openforcefield/openff-toolkit/pull/1662): Adds hierarchy scheme iterators to `Topology`, i.e. `Topology.residues`, when schemes of the same iterator name are defines on all constituent `Molecule`s.
- [PR #1700](https://github.com/openforcefield/openff-toolkit/pull/1700): Use `openff-nagl` v0.3.0.
- [PR #1623](https://github.com/openforcefield/openff-toolkit/pull/1623): Adds `Topology.visualize`.

### Improved documentation and warnings

- [PR #1709](https://github.com/openforcefield/openff-toolkit/pull/1709): Update molecule cookbook to use the maximally capable `Topology.from_pdb` in lieu of the more limited `Molecule.from_pdb_and_smiles` and `Molecule.from_polymer_pdb`.
- [PR #1719](https://github.com/openforcefield/openff-toolkit/pull/1719): Remove out-of-date and unused `examples/environment.yaml` and various examples updates.  

## 0.14.3

### Bugfixes

- [PR #1689](https://github.com/openforcefield/openff-toolkit/pull/1689): Fixes [#1688](https://github.com/openforcefield/openff-toolkit/issues/1688) in which automatic up-conversion of version 0.3 of `vdWHandler` created via the Python API errored out if `method` was not specified.
- [PR #1690](https://github.com/openforcefield/openff-toolkit/pull/1690): Fixes a circular-import bug that occurs when attempting to print a "no cheminformatics toolkits available" warning.


## 0.14.2

### Behavior changes

- [PR #1679](https://github.com/openforcefield/openff-toolkit/pull/1679): Version 0.3 `<vdW>` sections of OFFXML files will automatically be up-converted (in memory) to version 0.4 according to the recomendations provided in [OFF-EP 0008](https://openforcefield.github.io/standards/enhancement-proposals/off-ep-0008/).

### New features

- [PR #1631](https://github.com/openforcefield/openff-toolkit/pull/1631): Adds support for Python 3.11.


## 0.14.1

### API-breaking changes

- [PR #1664](https://github.com/openforcefield/openff-toolkit/pull/1664): Removes `ChemicalEnvironment` and the entire `openff.toolkit.typing.chemistry` submodule, which was deprecated in 0.12.0.

### Behavior changes

- [PR #1675](https://github.com/openforcefield/openff-toolkit/pull/1675): Makes InChI parsing failures more informative and gives them their own exception type, `InChIParseError`.

### New features

- [PR #1627](https://github.com/openforcefield/openff-toolkit/pull/1627): (beta release of major new feature by @connordavel) Adds experimental support for custom substructure loading in `Topology.from_pdb`, via the `_custom_substructures` keyword argument. This will be added to the public API (by removing the leading underscore) in a future feature release, but is available for testing now. This feature should allow for easier loading of modified amino acids, nucleic acids, and other polymers.


### Bugfixes

- [PR #1662](https://github.com/openforcefield/openff-toolkit/pull/1662): Fixes issue [#1660](https://github.com/openforcefield/openff-toolkit/issues/1660) by forbidding the registration of `HierarchyScheme`s with iterator names that conflict with existing `Molecule` attributes.
- [PR #1667](https://github.com/openforcefield/openff-toolkit/pull/1667): A more helpful exception is now raised when `Topology.from_openmm` is given an OpenMM Topology with virtual sites.

### Examples updated
- [PR #1671](https://github.com/openforcefield/openff-toolkit/pull/1671): Re-rendered all examples using RDKit+AmberTools backend, and using most recent version of OFF Toolkit.

### Improved documentation and warnings


## 0.14.0

### API-breaking changes
- [PR #1649](https://github.com/openforcefield/openff-toolkit/pull/1649): Removes tests and associated modules from the public API.
- [PR #1508](https://github.com/openforcefield/openff-toolkit/pull/1508): Removes the `return_topology` kwawrg from `ForceField.create_openmm_system` which was [deprecated in version 0.11.0](https://docs.openforcefield.org/projects/toolkit/en/stable/releasehistory.html#breaking-change-interchange-now-responsible-for-system-parametrization). To access the `Topology` that results from parametrization, call `ForceField.create_interchange` and access the `.topology` attribute of the returned `Interchange` object.
- [PR #1506](https://github.com/openforcefield/openff-toolkit/pull/1506): Removes several classes and properties in the `topology` submodule that were [deprecated in version 0.11.0](https://docs.openforcefield.org/projects/toolkit/en/stable/releasehistory.html#breaking-change-topology-molecule-representation).


### Behavior changes
- [PR #1652](https://github.com/openforcefield/openff-toolkit/pull/1652): Fixes issue [#1642](https://github.com/openforcefield/openff-toolkit/issues/1642) by making AmberToolsToolkitWrapper thread-safe (previously `AmberToolsToolkitWrapper.assign_partial_charges` and `assign_fractional_bond_orders` were not)

### Bugfixes
- [PR #1654](https://github.com/openforcefield/openff-toolkit/pull/1654): Fixes issue [#1653](https://github.com/openforcefield/openff-toolkit/issues/1653), where a test that expected RDKit to fail began returning an error when RDKit became able to generate conformers for octahedral molecules.

### Improved documentation and warnings
- [PR #1572](https://github.com/openforcefield/openff-toolkit/pull/1572): Improved installation guide in line with ecosystem docs.

### Examples updated
- [PR #1644](https://github.com/openforcefield/openff-toolkit/pull/1644): Streamlines several examples by using `Interchange.to_openmm_simulation`.
- [PR #1651](https://github.com/openforcefield/openff-toolkit/pull/1651): Fix broken links in several examples.
- [PR #1648](https://github.com/openforcefield/openff-toolkit/pull/1648): Update examples to use `Topology.from_pdb` and other small cleanups.

## 0.13.2

### Bugfixes

- [PR #1640](https://github.com/openforcefield/openff-toolkit/pull/1640): Fixes issue [#1633](https://github.com/openforcefield/openff-toolkit/issues/1633) in which some force field attributes were erroneously parsed as `Quantity` objects and issue [#1635](https://github.com/openforcefield/openff-toolkit/issues/1635) in which OpenFF 2.1.0 ("Sage") could not be loaded with Pint 0.22.


### Improved documentation and warnings
- [PR #1636](https://github.com/openforcefield/openff-toolkit/pull/1636) and [PR #1643](https://github.com/openforcefield/openff-toolkit/pull/1643): Make the Molecule Cookbook and `Molecule.from_qcschema` docstring only pull down QCF records with fully defined stereo.


## 0.13.1

### Behavior changes
- [PR #1619](https://github.com/openforcefield/openff-toolkit/pull/1619): Fixes **silent error** [#1618](https://github.com/openforcefield/openff-toolkit/issues/1618), by making partial_charges.setter more comprehensive in type and shape checking.


### Bugfixes
- [PR #1617](https://github.com/openforcefield/openff-toolkit/pull/1617): Fixes [#1616](https://github.com/openforcefield/openff-toolkit/issues/1616), by converting NAGL charges to float and converting partial_charges to float before converting to_openeye()
- [PR #1622](https://github.com/openforcefield/openff-toolkit/pull/1622): Fixes [#1621](https://github.com/openforcefield/openff-toolkit/issues/1621) and [#1346](https://github.com/openforcefield/openff-toolkit/issues/1347) in which some file-loading methods would fail on `pathlib.Path`.

## 0.13.0

### New features
- [PR #1567](https://github.com/openforcefield/openff-toolkit/pull/1567): Allows setting `Molecule.name` in `Molecule.from_smiles`, `from_inchi`, `from_polymer_pdb`, and `from_pdb_and_smiles`.
- [PR #1565](https://github.com/openforcefield/openff-toolkit/pull/1565): Adds `Topology.from_pdb`.

### Behavior changes
- [PR #1569](https://github.com/openforcefield/openff-toolkit/pull/1569): Several instances of `Exception` being raised are now replaced with other exceptions being raised.
- [PR #1577](https://github.com/openforcefield/openff-toolkit/pull/1577): Drops support for Python 3.8, following [NEP-29](https://numpy.org/neps/nep-0029-deprecation_policy.html).

### Bugfixes
- [PR #1589](https://github.com/openforcefield/openff-toolkit/pull/1589): Fixes [Issue #1579](https://github.com/openforcefield/openff-toolkit/issues/1579), where Molecule.from_polymer_pdb could not handle NH2 caps at C termini.
- [PR #1591](https://github.com/openforcefield/openff-toolkit/pull/1591): Fixes [#1563](https://github.com/openforcefield/openff-toolkit/issues/1563), where `from_rdkit` would sometimes raise an error about radicals if a molecule using a non-MDL aromaticity model was provided.

### Improved documentation and warnings

- [PR #1564](https://github.com/openforcefield/openff-toolkit/pull/1564): Improve documentation of conformer selection in `Molecule.assign_partial_charges()`
- [PR #1574](https://github.com/openforcefield/openff-toolkit/pull/1574): Fix class method signature rendering throughout API docs
- [PR #1584](https://github.com/openforcefield/openff-toolkit/pull/1584): Update some outdated docstrings and add some annotations.

### Examples updates
- [PR #1575](https://github.com/openforcefield/openff-toolkit/pull/1575): The Toolkit Showcase example has been simplified via use of `Topology.from_pdb`

## 0.12.1

### New features
- [PR #1502](https://github.com/openforcefield/openff-toolkit/pull/1502): Adds Gasteiger charge computation using the RDKit backend.
- [PR #1498](https://github.com/openforcefield/openff-toolkit/pull/1498): `Molecule.remap()` now supports partial mappings with the `partial` argument.
- [PR #1528](https://github.com/openforcefield/openff-toolkit/pull/1528): `Topology.box_vectors` are can now be set with `openmm.unit.Quantity`s, which are internally converted.

### Behavior changes
- [PR #1498](https://github.com/openforcefield/openff-toolkit/pull/1498): New, more complete, and more descriptive errors for `Molecule.remap()`.
- [PR #1525](https://github.com/openforcefield/openff-toolkit/pull/1525): Some unreleased force fields previously accessible from `"openff/toolkit/data/test_forcefields/"` are no longer implicitly available to the `ForceField` constructor.
- [PR #1545](https://github.com/openforcefield/openff-toolkit/pull/1545): Replaced the logic that sorts `HierarchyElements` with dedicated code in the OpenFF Toolkit instead of relying on deprecated features in the `packaging` module.


### Bugfixes

- [PR #1543](https://github.com/openforcefield/openff-toolkit/pull/1543): Fixes a bug in which plugins are not loaded if a `ForceField` is constructed prior without plugins.

### Improved documentation and warnings
- [PR #1498](https://github.com/openforcefield/openff-toolkit/pull/1498): Improved documentation for `Molecule.remap()`, `Molecule.from_smiles()`, and `Molecule.from_mapped_smiles()`, emphasizing the relationships between these methods. In particular, the documentation now clearly states that `from_smiles()` will not reorder atoms based on SMILES atom mapping.
- [PR #1525](https://github.com/openforcefield/openff-toolkit/pull/1525): Improves reporting failures when loading force fields.
- [PR #1513](https://github.com/openforcefield/openff-toolkit/pull/1513): Improves error messages and documentation around supported aromaticity models (currently only "OEAroModel_MDL").


## 0.12.0

### New features
- [PR #1484](https://github.com/openforcefield/openff-toolkit/pull/1484): A `positions` argument has been added to `Topology.from_openmm()` and `Topology.from_mdtraj()`, which allows the topology's positions to be set more conveniently.
- [PR #1468](https://github.com/openforcefield/openff-toolkit/pull/1468): Track which `ParameterHandler`s are loaded as plugins.

### Behavior changes
- [PR #1481](https://github.com/openforcefield/openff-toolkit/pull/1481):
  Removes `compute_partial_charges_am1bcc`, which was deprecated in 0.11.0.
- [PR #1466](https://github.com/openforcefield/openff-toolkit/pull/1466):
  Replaces the use of `collections.OrderedDict` throughout the toolkit with
  the built-in `dict`.
  `attach_units`, `detach_units`, and `extract_serialized_units_from_dict` have been removed from
  `openff.toolkit.utils.utils`.
- [PR #1472](https://github.com/openforcefield/openff-toolkit/pull/1472):
  Removes `ParameterHandler._VALENCE_TYPE` and the same attribute of its subclasses, which were
  previously not used. Also deprecates `ChemicalEnvironment` and, by extension, the
  `openff.toolkit.typing.chemistry` submodule.


### Bugfixes
- [PR #1476](https://github.com/openforcefield/openff-toolkit/pull/1476): Fixes
  [#1475](https://github.com/openforcefield/openff-toolkit/issues/1475) by also registering
  a `ParameterHandler`'s class when calling `ForceField.register_parameter_handler`.
- [PR #1480](https://github.com/openforcefield/openff-toolkit/pull/1480): Fixes
  [#1479](https://github.com/openforcefield/openff-toolkit/issues/1479) by requiring that `Atom.atomic_number` is a positive integer.
- [PR #1494](https://github.com/openforcefield/openff-toolkit/pull/1494): Fixes
  [#1493](https://github.com/openforcefield/openff-toolkit/issues/1493) in which some OFFXML file
  contents were parsed to `unit.Quantity` objects despite not representing physical quantities.

[`Atom.atomic_number`]: Atom.atomic_number

### Improved documentation and warnings
- [PR #1484](https://github.com/openforcefield/openff-toolkit/pull/1484): The docstrings for `Topology.from_openmm()` and `Topology.from_mdtraj()` have been improved.
- [PR #1483](https://github.com/openforcefield/openff-toolkit/pull/1483): Simplified and clarified errors and warnings related to undefined stereochemistry with RDKit.

## 0.11.4 Bugfix release

### Behavior changes
- [PR #1462](https://github.com/openforcefield/openff-toolkit/pull/1462): Makes residue
  numbers added by `Molecule.perceive_residues` strings (previously they were ints), to 
  match the behavior of `Topology.from_openmm` and other hierarchy info-setting methods. 

### Bugfixes
- [PR #1459](https://github.com/openforcefield/openff-toolkit/pull/1459): Fixes
  [#1430](https://github.com/openforcefield/openff-toolkit/issues/1430), where 
  `Topology.from_openmm` would mis-assign atom names (and probably also 
  hierarchy metadata as well).
- [PR #1462](https://github.com/openforcefield/openff-toolkit/pull/1462): Fixes
  [#1461](https://github.com/openforcefield/openff-toolkit/issues/1461), where the 
  default `Molecule.residues` iterator wouldn't sort by residue number correctly 
  when residue information was added by `Molecule.perceive_residues`.


## 0.11.3 Bugfix release


- [PR #1460](https://github.com/openforcefield/openff-toolkit/pull/1460): Disables error causing 
  [Issue #1432](https://github.com/openforcefield/openff-toolkit/issues/1432), where 
  `Molecule.from_polymer_pdb` would sometimes issue stereochemistry errors when reading valid 
  PDBs using the RDKit backend.  


### Bugfixes
- [PR #1436](https://github.com/openforcefield/openff-toolkit/pull/1436): Fix a small bug introduced in 0.11.2, where running with OpenEye installed but not licensed could lead to a crash.
- [PR #1444](https://github.com/openforcefield/openff-toolkit/pull/1444): Update for pint 0.20.

### Examples updates
- [PR #1447](https://github.com/openforcefield/openff-toolkit/pull/1447): Fixed units of tolerance used in OpenMM minimization in Toolkit Showcase example notebook (from @ziyuanzhao2000)

### Improved documentation and warnings
- [PR #1442](https://github.com/openforcefield/openff-toolkit/pull/1442): Doctests added to CI, leading to numerous fixed docstrings and examples therein.

### Miscellaneous
- [PR #1413](https://github.com/openforcefield/openff-toolkit/pull/1413): Remove some large and unused data files from the test suite.
- [PR #1434](https://github.com/openforcefield/openff-toolkit/pull/1434): Remove dependency on `typing_extensions`.

## 0.11.2 Bugfix release

### Behavior changes
- [PR #1421](https://github.com/openforcefield/openff-toolkit/pull/1421): Allow `Molecule.from_rdkit()` to load D- and F- block radicals, which cannot have implicit hydrogens.

### Bug fixes
- [PR #1417](https://github.com/openforcefield/openff-toolkit/pull/1417): Ensure the properties dict is copied when a `Molecule` is.

### Improved documentation and warnings
- [PR #1426](https://github.com/openforcefield/openff-toolkit/pull/1426): A warning about OpenEye Toolkits being unavailable is only emitted when they are installed but the license file is not found.

## 0.11.1 Minor release forbidding loading radicals

### Behavior changes
- [PR #1398](https://github.com/openforcefield/openff-toolkit/pull/1398): Updates the `Bond.bond_order` setter to only accept int values.
- [PR #1236](https://github.com/openforcefield/openff-toolkit/pull/1236): `from_rdkit` and `from_openeye` now 
  raise an `RadicalsNotSupportedError` when loading radicals. It's not clear that the OpenFF Toolkit was ever safely 
  handling radicals - they appear to be the root cause of many instances of unintended hydrogen addition and other 
  connection table changes. If this change affects a workflow that was previously working correctly, please let us 
  know on [this issue](https://github.com/openforcefield/openff-toolkit/issues/1075) so we can refine this behavior. 

### Examples changed
- [PR #1236](https://github.com/openforcefield/openff-toolkit/pull/1236): `examples/check_dataset_parameter_coverage` has
  been deprecated. 

### Bug fixes
- [PR #1400](https://github.com/openforcefield/openff-toolkit/pull/1400): Fixes a bug where `Molecule.from_pdb_and_smiles` could incorrectly order coordinates.
- [PR #1404](https://github.com/openforcefield/openff-toolkit/pull/1404): Support default hierarchy schemes in outputs of `Molecule.from_pdb_and_smiles()` and `Topology.from_openmm()`

## 0.11.0 Major release adding support for proteins and refactoring the Topology class.

## Migration guide

### New [`Molecule.from_polymer_pdb()`] method for loading proteins from PDB files

The Toolkit now supports loading protein PDB files through the [`Molecule.from_polymer_pdb()`] class method. For now, PDB files must consist of only a single protein molecule composed only of the 20 standard amino acids, their common protonated and deprotonated conjugates, and the N-methyl and acetyl caps.

[`Molecule.from_polymer_pdb()`]: Molecule.from_polymer_pdb

### Important API points re-exported from `openff.toolkit`

A number of commonly used API points have been re-exported from the package root. This should make using the Toolkit simpler for most people. The previous API points remain available. These API points are lazy-loaded so that parts of the toolkit can still be loaded without loading the entire code-base.

The most important of these are the `ForceField`, `Molecule`, and `Topology` classes:

```diff
- from openff.toolkit.typing.engines.smirnoff import ForceField
- from openff.toolkit.topology import Molecule, Topology
+ from openff.toolkit import ForceField, Molecule, Topology
```

A number of other useful API points are also available through this mechanism:

```diff
- from openff.toolkit.typing.engines.smirnoff import get_available_force_fields
- from openff.toolkit.utils.toolkits import (
-     GLOBAL_TOOLKIT_REGISTRY,
-     AmberToolsToolkitWrapper,
-     BuiltInToolkitWrapper,
-     OpenEyeToolkitWrapper,
-     RDKitToolkitWrapper,
-     ToolkitRegistry,
- )
+ from openff.toolkit import (
+     get_available_force_fields,
+     GLOBAL_TOOLKIT_REGISTRY,
+     AmberToolsToolkitWrapper,
+     BuiltInToolkitWrapper,
+     OpenEyeToolkitWrapper,
+     RDKitToolkitWrapper,
+     ToolkitRegistry,
+ )
```

The `topology`, `typing`, and `utils` modules can also be lazy loaded after importing only the top-level module:

```diff
- import openff.toolkit.topology
+ import openff.toolkit
  atom = openff.toolkit.topology.Atom()
```

### Units

The use of OpenMM units has been replaced by the new OpenFF Units package, based on Pint.

Import the [unit registry](https://pint.readthedocs.io/en/stable/developers_reference.html?highlight=unitregistry#pint.UnitRegistry) provided by `openff-units`:

```
from openff.units import unit
```

Create a `unit.Quantity` object:
```
value = unit.Quantity(1.0, unit.nanometer)  # or 1.0 * unit.nanometer
```

Inspect the value and unit of this quantity:
```
print(value.magnitude)  # or value.m
# 1.0
print(value.units)
# <Unit('nanometer')>
```

Convert to compatible units:
```
converted = value.to(unit.angstrom)
print(converted)
# 10.0 <Unit('angstrom')>
```

Report the value in compatible units:
```
print(value.m_as(unit.angstrom))  # Note that value.magnitude_as() does not exist
# 10.0 <Unit('angstrom')>
```

Convert to and from OpenMM quantities:
```
from openff.units.openmm import to_openmm, from_openmm
value_openmm = to_openmm(value)
print(value_openmm)
# Quantity(value=1.0, unit=nanometer)
print(type(value_openmm))
# 1.0 <Unit('nanometer')>
value_roundtrip = from_openmm(value_openmm)
print(value_roundtrip)
# 1.0 <Unit('nanometer')>
```

#### Breaking change: Removal of `openff.toolkit.utils.check_units_are_compatible()`

The `openff.toolkit.utils.check_units_are_compatible()` function has been removed. Use [`openff.units.Quantity.is_compatible_with()`] and [`openff.units.openmm.from_openmm()`] instead:

```diff
- check_units_are_compatible("length", length, openmm.unit.angstrom)
+ from_openmm(length).is_compatible_with(openff.units.unit.angstrom)
```

[`openff.units.Quantity.is_compatible_with()`]: openff.units.Quantity.is_compatible_with
[`openff.units.openmm.from_openmm()`]: openff.units.openmm.from_openmm

### Breaking change: Interchange now responsible for system parametrization

Code for applying parameters to topologies has been removed from the Toolkit. This is now the responsibility of [OpenFF Interchange]. This change improves support for working with parametrized systems (through the [`Interchange`] class), and adds support for working with simulation engines other than OpenMM.

The [`ForceField.create_interchange()`] method has been added, and the [`ForceField.create_openmm_system()`] method now uses Interchange under the hood.

As part of this change, the `UnsupportedKeywordArgumentsError` has been removed;
passing unknown arguments to `create_openmm_system` now raises a `TypeError`, as is normal in Python.

The following classes and methods have been **removed** from `openff.toolkit.typing.engines.smirnoff.parameters`:
- `NonintegralMoleculeChargeException`
- `NonbondedMethod`
- `ParameterHandler.assign_parameters()`
- `ParameterHandler.postprocess_system()`
- `ParameterHandler.check_partial_bond_orders_from_molecules_duplicates()`
- `ParameterHandler.assign_partial_bond_orders_from_molecules()`

In addition, the `ParameterHandler.create_force()` method has been deprecated and its functionality has been removed. It will be removed in a future release. 

The `return_topology` argument of `create_openmm_system` has also been deprecated, and will be removed in 0.12.0. To create an OpenMM topology, use `Interchange`:

```diff
- omm_sys, off_top = force_field.create_openmm_system(
-     topology,
-     return_topology=True,
- )
- omm_top = off_top.to_openmm()
+ interchange = force_field.create_interchange(topology)
+ omm_sys = interchange.to_openmm(combine_nonbonded_forces=True)
+ omm_top = interchange.to_openmm_topology()
```

If you need access to the modified OpenFF topology for some other reason, create an `Interchange` and retrieve it there:

```diff
- omm_sys, off_top = force_field.create_openmm_system(
-     topology,
-     return_topology=True,
- )
+ interchange = force_field.create_interchange(topology)
+ off_top = interchange.topology
+ omm_sys = interchange.to_openmm(combine_nonbonded_forces=True)
```

[`Interchange`]: openff.interchange.Interchange
[`ForceField.create_interchange()`]: openff.toolkit.typing.engines.smirnoff.ForceField.create_interchange
[`ForceField.create_openmm_system()`]: openff.toolkit.typing.engines.smirnoff.ForceField.create_openmm_system
[OpenFF Interchange]: https://docs.openforcefield.org/interchange

### Breaking change: `Topology` molecule representation

`Topology` objects now store complete copies of their constituent `Molecule` objects, rather than using simplified classes specific to `Topology`. This dramatically simplifies the code base and allows the use of the full `Molecule` API on molecules inside topologies.

The following classes have been **removed**:
- `TopologyAtom` (use [`Atom`](Atom) instead)
- `TopologyBond` (use [`Bond`](Bond) instead)
- `TopologyMolecule` (use [`Molecule`](Molecule) instead)

The following properties have been **deprecated** and will be removed in a future release:
- `Topology.n_topology_atoms` (use [`Topology.n_atoms`](Topology.n_atoms) instead)
- `Topology.topology_atoms` (use [`Topology.atoms`](Topology.atoms) instead)
- `Topology.n_topology_bonds` (use [`Topology.n_bonds`](Topology.n_bonds) instead)
- `Topology.topology_bonds` (use [`Topology.bonds`](Topology.bonds) instead)
- `Topology.n_topology_particles` (use [`Topology.n_particles`](Topology.n_particles) instead)
- `Topology.topology_particles` (use [`Topology.particles`](Topology.particles) instead)
- `Topology.reference_molecules` (use [`Topology.unique_molecules`](Topology.unique_molecules) instead)
- `Topology.n_reference_molecules` (use [`Topology.n_unique_molecules`](Topology.n_unique_molecules) instead)
- `Topology.n_topology_molecules` (use [`Topology.n_molecules`](Topology.n_molecules) instead)
- `Topology.topology_molecules` (use [`Topology.molecules`](Topology.molecules) instead)
- `Topology.n_particles` (use [`Topology.n_atoms`](Topology.n_atoms) instead)
- `Topology.particles` (use [`Topology.atoms`](Topology.atoms) instead)
- `Topology.particle_index` (use [`Topology.atom_index`](Topology.atom_index) instead)

In addition, the [`Topology.identical_molecule_groups`] property has been added, to facilitate iterating over copies of isomorphic molecules in a `Topology`.

[`Topology.identical_molecule_groups`]: Topology.identical_molecule_groups

### Breaking change: Removed virtual site handling from topologies

To maintain a clear distinction between a model and the chemistry it represents, virtual site handling has been removed from the Toolkit's `Topology` and `Molecule` classes. Virtual site support remains in the force field side of the toolkit, but creating virtual sites for particular molecules is now the responsibility of OpenFF Interchange. This allows the same `Topology` to be used for force fields that use different virtual sites; for example, a topology representing a solvated protein might be parametrized separately with a 3-point and 4-point water model.

As part of this change, the distinction between `Atom` and `Particle` is deprecated. The `Particle` class will be removed in a future release.

The following classes have been **removed**:
- `BondChargeVirtualSite`
- `DivalentLonePairVirtualSite`
- `MonovalentLonePairVirtualSite`
- `TrivalentLonePairVirtualSite`
- `VirtualParticle`
- `VirtualSite`
- `TopologyVirtualParticle`
- `TopologyVirtualSite`

The following methods and properties have been **removed**:
- `Atom.add_virtual_site()`
- `Atom.virtual_sites`
- `FrozenMolecule.compute_virtual_site_positions_from_conformer()`
- `FrozenMolecule.compute_virtual_site_positions_from_atom_positions()`
- `FrozenMolecule.n_virtual_sites`
- `FrozenMolecule.n_virtual_particles`
- `FrozenMolecule.virtual_sites()`
- `Molecule.add_bond_charge_virtual_site()`
- `Molecule.add_monovalent_lone_pair_virtual_site()`
- `Molecule.add_divalent_lone_pair_virtual_site()`
- `Molecule.add_trivalent_lone_pair_virtual_site()`
- `Molecule.add_bond_charge_virtual_site()`
- `Topology.n_topology_virtual_sites`
- `Topology.topology_virtual_sites`
- `Topology.virtual_site()`
- `Topology.add_particle()`

The following properties have been **deprecated** and will be removed in a future release:

- `Molecule.n_particles` (use [`Molecule.n_atoms`](Molecule.n_atoms) instead)
- `Molecule.particles` (use [`Molecule.atoms`](Molecule.atoms) instead)
- `Molecule.particle` (use [`Molecule.atom`](Molecule.atom) instead)
- `Molecule.particle_index` (use [`Topology.n_atoms`](Topology.n_atoms) instead)

### Atom metadata and hierarchy schemes for iterating over residues, chains, etc.

The new `Atom.metadata` attribute is a dictionary that can store arbitrary metadata. Atom metadata commonly includes residue names, residue sequence numbers, chain identifiers, and other metadata that is not essential to the functioning of the Toolkit. Metadata can then be passed on when a `Molecule` is converted to another package; see [](users/molecule_conversion).

Metadata can also support iteration through the [`HierarchyScheme`](openff.toolkit.topology.HierarchyScheme) class. A hierarchy scheme is defined by some uniqueness criteria. Iterating over the scheme iterates over groups of atoms that have identical metadata values for the defined uniqueness criteria. For more information, see the API docs for [`HierarchyScheme`](openff.toolkit.topology.HierarchyScheme) and its related methods.

### Breaking change: Removed `Topology.charge_model` and `Topology.fractional_bond_order_model`

Due to flaws in previous versions of the OFF Toolkit, these properties never had an effect on the assigned parameters. To resolve this bug and maintain a clear distinction between a model and the chemistry it represents, the `Topology.charge_model` and `Topology.fractional_bond_order_model` properties have been removed. Charge models and FBOs are now the responsibility of the ForceField.

### Breaking change: Removed `Atom.element`

`Atom.element` has been removed to reduce our dependency on OpenMM for core functions:

```diff
- atomic_number = atom.element.atomic_number
+ atomic_number = atom.atomic_number
- atom_mass = atom.element.mass
+ atom_mass = atom.mass
- atom_elem_symbol = atom.element.symbol
+ atom_elem_symbol = atom.symbol
```

### `Topology.to_file()`

The [`Topology.to_file()`](openff.toolkit.topology.Topology.to_file) method has been significantly revised, including three breaking changes.

#### Breaking change: `filename` argument renamed `file`

The `filename` argument has been renamed `file`, and now supports file-like objects in addition to file names:

```diff
-  topology.to_file(filename="out.pdb", positions=xyz)
+  topology.to_file(file="out.pdb", positions=xyz)
```

#### Breaking change: Atom names guaranteed unique per residue by default

The default behavior is now to ensure that atom names are unique within a residue, rather than within a molecule. The `ensure_unique_atom_names` argument has been added to control this behavior. The previous behavior can be achieved by passing `True` to `ensure_unique_atom_names`:

```diff
- topology.to_file("out.pdb", xyz)
+ topology.to_file("out.pdb", xyz, ensure_unique_atom_names=True)
```

The `ensure_unique_atom_names` argument can also take the name of a `HierarchyScheme`, in which case atom names will be unique within the elements of that scheme (instead of within the atoms of a molecule). If the scheme is missing from a molecule, atom names will be unique within that molecule. The default value of this argument is `"residues"` to preserve atom names from the PDB.

#### Breaking change: `keepIds` argument renamed `keep_ids`

The `keepIds` argument has been renamed to the more Pythonic `keep_ids`. Its behavior and position in the argument list has not changed.

```diff
- topology.to_file("out.pdb", xyz, keepIds=True)
+ topology.to_file("out.pdb", xyz, keep_ids=True)
```

#### Non-breaking changes

In addition to these breaking changes, the `positions` argument is now optional. If it is not provided, positions will be taken from the first conformer of each molecule in the topology. If any molecule has no conformers, an error will be raised.

### Positions in topologies

The [`Topology.get_positions()`] and [`Topology.set_positions()`] methods have been added to facilitate working with coordinates in topologies. A topology's positions are defined by the zeroth conformer of each molecule. If any molecule lacks conformers, the entire topology has no positions.

[`Topology.get_positions()`]: Topology.get_positions
[`Topology.set_positions()`]: Topology.set_positions

### Parameter types moved out of handler classes

To facilitate their discovery and documentation, re-exports for the `ParameterType` classes have been added to the `openff.toolkit.typing.engines.smirnoff.parameters` module. Previously, they were accessible only within their associated `ParameterHandler` classes. This is not a breaking change.

```diff
- from openff.toolkit.typing.engines.smirnoff.parameters import BondHandler
- BondType = BondHandler.BondType
+ from openff.toolkit.typing.engines.smirnoff.parameters import BondType
```

### Breaking change: `MissingDependencyError` renamed `MissingPackageError`

The `MissingDependencyError` exception has been renamed [`MissingPackageError`] to better reflect its purpose.

```diff
  try:
      ...
- except MissingDependencyError:
+ except MissingPackageError:
      pass
```

[`MissingPackageError`]: openff.toolkit.utils.exceptions.MissingPackageError

### `compute_partial_charges_am1bcc()` deprecated

The `compute_partial_charges_am1bcc()` methods of the `Molecule`, `AmberToolsToolkitWrapper` and `OpenEyeToolkitWrapper` classes have been deprecated and will be removed in a future release. Their functionality has been incorporated into [`assign_partial_charges()`] for more consistency with other charge generation methods:

```diff
- mol.compute_partial_charges_am1bcc()
+ mol.assign_partial_charges(partial_charge_method='am1bcc')
```

[`assign_partial_charges()`]: Molecule.assign_partial_charges


### Additional changes and bugfixes

- [PR #1105](https://github.com/openforcefield/openff-toolkit/pull/1105), [PR #1195](https://github.com/openforcefield/openff-toolkit/pull/1195), [PR #1301](https://github.com/openforcefield/openff-toolkit/pull/1301), [PR #1331](https://github.com/openforcefield/openff-toolkit/pull/1331), [PR #1322](https://github.com/openforcefield/openff-toolkit/pull/1322), [PR #1372](https://github.com/openforcefield/openff-toolkit/pull/1372): Add `Molecule.from_polymer_pdb`
- [PR #1377](https://github.com/openforcefield/openff-toolkit/pull/1377): Adds 
  `Topology.unique_molecules`, which largely replaces `Topology.reference_molecules`. 
- [PR #1313](https://github.com/openforcefield/openff-toolkit/pull/1313): Fixes 
  [Issue #1287](https://github.com/openforcefield/openff-toolkit/issues/1287), where  
  `OpenEyeToolkitWrapper.assign_partial_charges` didn't request symmetrized charges when
  the charge model was set to `AM1-Mulliken`.
- [PR #1348](https://github.com/openforcefield/openff-toolkit/pull/1348): Allows
  `pathlib.Path` objects to be passed to
  [`Molecule.from_file`](openff.toolkit.topology.Molecule.from_file).
- [PR #1276](https://github.com/openforcefield/openff-toolkit/pull/1276): Removes the
  `use_interchange` argument to
  [`create_openmm_system`](openff.toolkit.typing.engines.smirnoff.ForceField.create_openmm_system).
  Deletes the `create_force` and `postprocess_system` methods of `ParameterHandler` and other methods related to creating OpenMM systems and forces. This is now handled in Interchange.
- [PR #1303](https://github.com/openforcefield/openff-toolkit/pull/1303): Deprecates `Topology.particles`,
  `Topology.n_particles`, `Topology.particle_index` as `Molecule` objects do not store virtual sites,
  only atoms.
- [PR #1297](https://github.com/openforcefield/openff-toolkit/pull/1297): Drops support
  for Python 3.7, following [NEP-29](https://numpy.org/neps/nep-0029-deprecation_policy.html).
- [PR #1194](https://github.com/openforcefield/openforcefield/pull/1194): Adds
  `Topology.__add__`, allowing `Topology` objects to be
  added together, including added in-place, using the `+` operator.
- [PR #1277](https://github.com/openforcefield/openff-toolkit/pull/1277): Adds support for version
  0.4 of the `<Electrostatics>` section of the SMIRNOFF specification.
- [PR #1279](https://github.com/openforcefield/openforcefield/pull/1279):
  `ParameterHandler.version` and the `.version` attribute of its subclasses is now a
  [``Version``](https://packaging.pypa.io/en/latest/version.html#packaging.version.Version)
  object. Previously it was a string, which is not safe for
  [PEP440](https://www.python.org/dev/peps/pep-0440/#final-releases)-style versioning.
- [PR #1250](https://github.com/openforcefield/openff-toolkit/pull/1250): Adds support for
  `return_topology` in the Interchange code path in
  [`create_openmm_system`](openff.toolkit.typing.engines.smirnoff.ForceField.create_openmm_system).
- [PR #964](https://github.com/openforcefield/openff-toolkit/pull/964): Adds initial implementation
  of atom metadata dictionaries.
- [PR #1097](https://github.com/openforcefield/openff-toolkit/pull/1097): Deprecates TopologyMolecule.
- [PR #1097](https://github.com/openforcefield/openff-toolkit/pull/1097): `Topology.from_openmm`
  is no longer guaranteed to maintain the ordering of bonds, but now explicitly guarantees that it maintains
  the order of atoms (Neither of these ordering guarantees were explicitly documented before, but this may be a
  change from the previous behavior).
- [PR #1165](https://github.com/openforcefield/openforcefield/pull/1165): Adds the boolean argument
  `use_interchange` to
  [`create_openmm_system`](openff.toolkit.typing.engines.smirnoff.ForceField.create_openmm_system)
  with a default value of False. Setting it to True routes `openmm.System` creation through
  Interchange.
- [PR #1192](https://github.com/openforcefield/openforcefield/pull/1192): Add re-exports for core classes to the new
  `openff.toolkit.app` module and re-exports for parameter types to the new `openff.toolkit.topology.parametertypes` module.
  This does not affect existing paths and gives some new, easier to remember paths to core objects.
- [PR #1198](https://github.com/openforcefield/openforcefield/pull/1198): Ensure the vdW switch
  width is correctly set and enabled.
- [PR #1213](https://github.com/openforcefield/openff-toolkit/pull/1213): Removes
  `Topology.charge_model` and `Topology.fractional_bond_order_model`.
- [PR #1140](https://github.com/openforcefield/openff-toolkit/pull/1140): Adds the `Topology.identical_molecule_groups` property, which provides a way of grouping the instances of a specific chemical species in the topology.
- [PR #1200](https://github.com/openforcefield/openforcefield/pull/1200): Fixes a bug
  ([Issue #1199](https://github.com/openforcefield/openff-toolkit/issues/428)) in which library
  charges were ignored in some force fields, including `openff-2.0.0` code name "Sage." This resulted in
  the TIP3P partial charges included Sage not being applied correctly in versions 0.10.1 and 0.10.2 of the
  OpenFF Toolkit. This regression was not present in version 0.10.0 and earlier and therefore is not
  believed to have any impact on the fitting or benchmarking of the first release of Sage (version
  2.0.0). The change causing regression only affected library charges and therefore no other
  parameter types are believed to be affected.
- [PR #1346](https://github.com/openforcefield/openff-toolkit/pull/1346): Conformer generation with RDKit
  will use `useRandomCoords=True` on a second attempt if the first attempt fails, which sometimes
  happens with large molecules.
- [PR #1277](https://github.com/openforcefield/openff-toolkit/pull/1277): Version 0.3 `<Electrostatics>`
  sections of OFFXML files will automatically be up-converted (in memory) to version 0.4 according
  to the recomendations provided in
  [OFF-EP 0005](https://openforcefield.github.io/standards/enhancement-proposals/off-ep-0005/). Note
  this means the `method` attribute is replaced by `periodic_potential`, `nonperiodic_potential`,
  and `exception_potential`.
- [PR #1277](https://github.com/openforcefield/openff-toolkit/pull/1277): Fixes a bug in which
  attempting to convert
  [`ElectrostaticsHandler.switch_width`](openff.toolkit.typing.engines.smirnoff.parameters.ElectrostaticsHandler)
  did nothing.
- [PR #1130](https://github.com/openforcefield/openforcefield/pull/1130): Running unit tests will
  no longer generate force field files in the local directory.
- [PR #1182](https://github.com/openforcefield/openforcefield/pull/1182): Removes `Atom.element`,
  thereby also removing `Atom.element.symbol`, `Atom.element.mass` and `Atom.element.atomic_number`.
  These are replaced with corresponding properties directly on the
  [`Atom`](openff.toolkit.topology.Atom) class:
  [`Atom.symbol`](openff.toolkit.topology.Atom.symbol),
  [`Atom.mass`](openff.toolkit.topology.Atom.mass), and
  [`Atom.atomic_number`](openff.toolkit.topology.Atom.atomic_number).
- [PR #1209](https://github.com/openforcefield/openforcefield/pull/1209): Fixes
  [Issue #1073](https://github.com/openforcefield/openff-toolkit/issues/1073), where the
  `fractional_bondorder_method` kwarg to the 
  [`BondHandler`](openff.toolkit.typing.engines.smirnoff.parameters.BondHandler) initializer 
  was being ignored.
- [PR #1214](https://github.com/openforcefield/openforcefield/pull/1214): A long overdue fix
  for [Issue #837](https://github.com/openforcefield/openff-toolkit/issues/837)! If OpenEye is
  available, the `ToolkitAM1BCCHandler` will use the ELF10 method to select conformers for AM1BCC
  charge assignment. 
- [PR #1160](https://github.com/openforcefield/openforcefield/pull/1160): Fixes the bug identified in
  [Issue #1159](https://github.com/openforcefield/openff-toolkit/issues/1159), in which the order of 
  atoms defining a `BondChargeVirtualSite` (and possibly other virtual sites types too) might be reversed 
  if the `match` attribute of the virtual site has a value of `"once"`.
- [PR #1231](https://github.com/openforcefield/openforcefield/pull/1231): Fixes
  [Issue #1181](https://github.com/openforcefield/openff-toolkit/issues/1181) and
  [Issue #1190](https://github.com/openforcefield/openff-toolkit/issues/1190), where in rare cases 
  double bond stereo would cause `to_rdkit` to raise an error. The transfer of double bond stereochemistry
  from OpenFF's E/Z representation to RDKit's local representation is now handled as a constraint
  satisfaction problem.
- [PR #1368](https://github.com/openforcefield/openff-toolkit/pull/1368): Adds the `Topology.get_positions()` and `Topology.set_positions()` methods for working with topology positions. Positions are represented as the first conformer of each molecule in the topology.
- [PR #1368](https://github.com/openforcefield/openff-toolkit/pull/1368): Allows setting the `ensure_unique_atom_names` argument of `Topology.to_openmm()`to the name of a hierarchy scheme, in which case atom names are guaranteed unique per element of that scheme rather than per molecule. Changes the default value to `"residues"`.
- [PR #1368](https://github.com/openforcefield/openff-toolkit/pull/1368): Adds the `ensure_unique_atom_names` argument to the `Topology.to_file()`, which mimics the same argument in `Topology.to_openmm()`. Renames the `keepIds` argument to `keep_ids`. Renames the `filename` argument to `file` and allows a file-like object to be passed instead of a filename. Makes the `positions` argument optional; if it is not given, positions are take from the first conformer of each molecule in the Topology.
- [PR #1290](https://github.com/openforcefield/openforcefield/pull/1290): Fixes
  [Issue #1216](https://github.com/openforcefield/openff-toolkit/issues/1216) by adding internal logic to handle
  the possibility that multiple vsites share the same parent atom, and makes the return value of 
  `VirtualSiteHandler.find_matches` be closer to the base class.

### Examples added

- [PR #1113](https://github.com/openforcefield/openff-toolkit/pull/1113): Updates the Amber/GROMACS
  example to use Interchange.

- [PR #1368](https://github.com/openforcefield/openff-toolkit/pull/1368): Updates the Toolkit showcase with the new polymer handling and Interchange support

### Tests updated

- [PR #1188](https://github.com/openforcefield/openff-toolkit/pull/1188): Add an `<Electrostatics>`
  section to the TIP3P force field file used in testing (`test_forcefields/tip3p.offxml`)



## 0.10.5 Bugfix release

- [PR #1252](https://github.com/openforcefield/openforcefield/pull/1252): Refactors virtual 
  site support, resolving
  [Issue #1235](https://github.com/openforcefield/openff-toolkit/issues/1235), 
  [Issue #1233](https://github.com/openforcefield/openff-toolkit/issues/1233), 
  [Issue #1222](https://github.com/openforcefield/openff-toolkit/issues/1222),
  [Issue #1221](https://github.com/openforcefield/openff-toolkit/issues/1221), and
  [Issue #1206](https://github.com/openforcefield/openff-toolkit/issues/1206).
  
  - Attempts to make virtual site handler more resilient through code simplification.
  - Virtual sites are now associated with a particular 'parent' atom, rather than with a set of atoms. In particular, when checking if a v-site has been assigned we now only check the main 'parent' atom associated with the v-site, rather than all additional orientation atoms. As an example, if a force field contained a bond-charge v-site that matches [O:1]=[C:2] and a monovalent lone pair that matches [O:1]=[C:2]-[*:3] in that order, then only the monovalent lone pair will be assigned to formaldehyde as the oxygen is the main atom that would be associated with both v-sites, and the monovalent lone pair appears later in the hierarchy. This constitutes a behaviour change over previous versions.
  - All v-site exclusion policies have been removed except for 'parents' which has been updated to match [OFF-EP 0006](https://openforcefield.github.io/standards/enhancement-proposals/off-ep-0006/).
  - checks have been added to enforce that the 'match' keyword complies with the SMIRNOFF spec.
  - Molecule virtual site classes no longer store FF data such as epsilon and sigma.
  - Sanity checks have been added when matching chemical environments for v-sites that ensure the environment looks like one of our expected test cases.
  - Fixes di- and trivalent lone pairs mixing the `:1` and `:2` indices.
  - Fixes trivalent v-site positioning.
  - Correctly splits `TopologyVirtualSite` and `TopologyVirtualParticle` so that virtual particles no longer have attributes such as `particles`, and ensure that indexing methods now work correctly.

## 0.10.4 Bugfix release

### Critical bugfixes

- [PR #1242](https://github.com/openforcefield/openforcefield/pull/1242): Fixes
  [Issue #837](https://github.com/openforcefield/openff-toolkit/issues/837).
  If OpenEye Toolkits are available,
  [`ToolkitAM1BCCHandler`](openff.toolkit.typing.engines.smirnoff.parameters.ToolkitAM1BCCHandler)
  will use the ELF10 method to select conformers for AM1-BCC charge assignment.
- [PR #1184](https://github.com/openforcefield/openforcefield/pull/1184): Fixes
  [Issue #1181](https://github.com/openforcefield/openff-toolkit/issues/1181) and
  [Issue #1190](https://github.com/openforcefield/openff-toolkit/issues/1190), where in rare cases
  double bond stereochemistry would cause
  [`Molecule.to_rdkit`](openff.toolkit.topology.Molecule.to_rdkit) to raise an error. The transfer
  of double bond stereochemistry from OpenFF's E/Z representation to RDKit's local representation is
  now handled as a constraint satisfaction problem.

## 0.10.3 Bugfix release

### Critical bugfixes

- [PR #1200](https://github.com/openforcefield/openforcefield/pull/1200): Fixes a bug
  ([Issue #1199](https://github.com/openforcefield/openff-toolkit/issues/428)) in which library
  charges were ignored in some force fields, including `openff-2.0.0` code name "Sage." This resulted in
  the TIP3P partial charges included Sage not being applied correctly in versions 0.10.1 and 0.10.2 of the
  OpenFF Toolkit. This regression was not present in version 0.10.0 and earlier and therefore is not
  believed to have any impact on the fitting or benchmarking of the first release of Sage (version
  2.0.0). The change causing the regression only affected library charges and therefore no other
  parameter types are believed to be affected.

### API breaking changes
- [PR #855](https://github.com/openforcefield/openff-toolkit/pull/855): In earlier
  versions of the toolkit, we had mistakenly made the assumption that cheminformatics
  toolkits agreed on the number and membership of rings. However we later learned that this
  was not true. This PR removes `Molecule.rings` and `Molecule.n_rings`. To find rings in
  a molecule, directly use a cheminformatics toolkit after using
  [`Molecule.to_rdkit`](openff.toolkit.topology.Molecule.to_rdkit) or
  [`Molecule.to_openeye`](openff.toolkit.topology.Molecule.to_openeye).
  [`Atom.is_in_ring`](openff.toolkit.topology.Atom.is_in_ring) and
  [`Bond.is_in_ring`](openff.toolkit.topology.Bond.is_in_ring) are now methods, not properties.

### Behaviors changed and bugfixes

- [PR #1171](https://github.com/openforcefield/openforcefield/pull/1171): Failure of
  [`Molecule.apply_elf_conformer_selection()`] due to excluding all available conformations ([Issue #428](https://github.com/openforcefield/openff-toolkit/issues/428))
  now provides a better error. The `make_carboxylic_acids_cis` argument (`False` by default) has been added to
  [`Molecule.generate_conformers()`] to mitigate a common cause of this error. By setting this argument to `True` in internal use of this method, trans carboxylic
  acids are no longer generated in [`Molecule.assign_partial_charges()`] and
  [`Molecule.assign_fractional_bond_orders()`] methods (though users may still pass trans conformers in, they'll just be pruned by ELF methods). This should work around most instances
  of the OpenEye Omega bug where trans carboxylic acids are more common than they should be.

[`Molecule.apply_elf_conformer_selection()`]: openff.toolkit.topology.Molecule.apply_elf_conformer_selection
[`Molecule.generate_conformers()`]: openff.toolkit.topology.Molecule.generate_conformers
[`Molecule.assign_partial_charges()`]: openff.toolkit.topology.Molecule.assign_partial_charges
[`Molecule.assign_fractional_bond_orders()`]: openff.toolkit.topology.Molecule.assign_fractional_bond_orders

### Behaviors changed and bugfixes
- [PR #1185](https://github.com/openforcefield/openff-toolkit/pull/1185):
  Removed length check in ValenceDict and fixed checking the permutations of dihedrals

### Improved documentation and warnings
- [PR #1172](https://github.com/openforcefield/openff-toolkit/pull/1172): Adding
  discussion about constraints to the FAQ
- [PR #1173](https://github.com/openforcefield/openforcefield/pull/1173): Expand
  on the SMIRNOFF section of the toolkit docs
- [PR #855](https://github.com/openforcefield/openff-toolkit/pull/855): Refactors
  [`Atom.is_in_ring`](openff.toolkit.topology.Atom.is_in_ring) and
  [`Bond.is_in_ring`](openff.toolkit.topology.Bond.is_in_ring) to use corresponding
  functionality in OpenEye and RDKit wrappers.

### API breaking changes
- [PR #855](https://github.com/openforcefield/openff-toolkit/pull/855): Removes
  `Molecule.rings` and `Molecule.n_rings`. To find rings in
  a molecule, directly use a cheminformatics toolkit after using
  [`Molecule.to_rdkit`](openff.toolkit.topology.Molecule.to_rdkit) or
  [`Molecule.to_openeye`](openff.toolkit.topology.Molecule.to_openeye).
  [`Atom.is_in_ring`](openff.toolkit.topology.Atom.is_in_ring) and
  [`Bond.is_in_ring`](openff.toolkit.topology.Bond.is_in_ring) are now methods, not properties.


## 0.10.2 Bugfix release

### API-breaking changes

- [PR #1118](https://github.com/openforcefield/openforcefield/pull/1118):
  [`Molecule.to_hill_formula`](openff.toolkit.topology.Molecule.to_hill_formula) is now a class method
  and no longer accepts input of NetworkX graphs.

### Behaviors changed and bugfixes

- [PR #1160](https://github.com/openforcefield/openforcefield/pull/1160): Fixes a major bug identified in
  [Issue #1159](https://github.com/openforcefield/openff-toolkit/issues/1159), in which the order of
  atoms defining a `BondChargeVirtualSite` (and possibly other virtual sites types too) might be reversed
  if the `match` attribute of the virtual site has a value of `"once"`.
- [PR #1130](https://github.com/openforcefield/openforcefield/pull/1130): Running unit tests will
  no longer generate force field files in the local directory.
- [PR #1148](https://github.com/openforcefield/openforcefield/pull/1148): Adds a new exception
  [`UnsupportedFileTypeError`](openff.toolkit.utils.exceptions.UnsupportedFileTypeError) and
  descriptive error message when attempting to use
  [`Molecule.from_file`](openff.toolkit.topology.Molecule.from_file) to parse XYZ/`.xyz` files.
- [PR #1153](https://github.com/openforcefield/openforcefield/pull/1153): Fixes
  [Issue #1152](https://github.com/openforcefield/openff-toolkit/issues/1052) in which running
  [`Molecule.generate_conformers`](openff.toolkit.topology.Molecule.generate_conformers)
  using the OpenEye backend would use the stereochemistry from an existing conformer instead 
  of the stereochemistry from the molecular graph, leading to undefined behavior if the molecule had a 2D conformer. 
- [PR #1158](https://github.com/openforcefield/openff-toolkit/pull/1158): Fixes the default
  representation of [`Molecule`](openff.toolkit.topology.Molecule) failing in Jupyter notebooks when
  NGLview is not installed.
- [PR #1151](https://github.com/openforcefield/openforcefield/pull/1151): Fixes 
  [Issue #1150](https://github.com/openforcefield/openff-toolkit/issues/1150), in which calling 
  [`Molecule.assign_fractional_bond_orders`](openff.toolkit.topology.Molecule.assign_fractional_bond_orders)
  with all default arguments would lead to an error as a result of trying to lowercase `None`.
- [PR #1149](https://github.com/openforcefield/openforcefield/pull/1149):
  `TopologyAtom`, `TopologyBond`, and `TopologyVirtualSite` now properly reference their
  reference molecule from their `.molecule` attribute.
- [PR #1155](https://github.com/openforcefield/openforcefield/pull/1155): Ensures big-endian
  byte order of NumPy arrays when serialized to dictionaries or files formats except JSON.
- [PR #1163](https://github.com/openforcefield/openforcefield/pull/1163): Fixes the bug identified in
  [Issue #1161](https://github.com/openforcefield/openff-toolkit/issues/1161), which was caused by the use
  of the deprecated `pkg_resources` package. Now the recommended `importlib_metadata` package is used instead.


### Breaking changes
- [PR #1118](https://github.com/openforcefield/openforcefield/pull/1118):
  [`Molecule.to_hill_formula`](openff.toolkit.topology.Molecule.to_hill_formula) is now a class method
  and no longer accepts input of NetworkX graphs.
- [PR #1156](https://github.com/openforcefield/openforcefield/pull/1156): Removes `ParseError` and
  `MessageException`, which has been deprecated since version 0.10.0.

### Examples added

- [PR #1113](https://github.com/openforcefield/openff-toolkit/pull/1113): Updates the Amber/GROMACS
  example to use Interchange.

## 0.10.1 Minor feature and bugfix release

### Behaviors changed and bugfixes

- [PR #1096](https://github.com/openforcefield/openforcefield/pull/1096): Atom names generated by
  [`Molecule.generate_unique_atom_names`](openff.toolkit.topology.Molecule.generate_unique_atom_names)
  are now appended with an `"x"`. See the linked issue for more details.
- [PR #1050](https://github.com/openforcefield/openforcefield/pull/1050): In
  [`Molecule.generate_conformers`](openff.toolkit.topology.Molecule.generate_conformers), a single
  toolkit wrapper failing to generate conformers is no longer fatal, but if all wrappers in a registry
  fail, then a `ValueError` will be raised. This mirrors the behavior of
  [`Molecule.assign_partial_charges`](openff.toolkit.topology.Molecule.assign_partial_charges).
- [PR #1050](https://github.com/openforcefield/openforcefield/pull/1050): Conformer generation
  failures in
  [`OpenEyeToolkitWrapper.generate_conformers`](openff.toolkit.utils.toolkits.OpenEyeToolkitWrapper.generate_conformers), and
  [`RDKitToolkitWrapper.generate_conformers`](openff.toolkit.utils.toolkits.RDKitToolkitWrapper.generate_conformers)
  now each raise
  [`openff.toolkit.utils.exceptions.ConformerGenerationError`](openff.toolkit.utils.exceptions.ConformerGenerationError)
  if conformer generation fails. The same behavior occurs in
  [`Molecule.generate_conformers`](openff.toolkit.topology.Molecule.generate_conformers), but only
  when the ``toolkit_registry`` argument is a
  [`ToolkitWrapper`](openff.toolkit.utils.toolkits.ToolkitWrapper), not when it is a
  [`ToolkitRegistry`](openff.toolkit.utils.toolkits.ToolkitRegistry). 
- [PR #1046](https://github.com/openforcefield/openforcefield/pull/1046): Changes OFFXML output to
  replace tabs with 4 spaces to standardize representation in different text viewers. 
- [PR #1001](https://github.com/openforcefield/openff-toolkit/pull/1001): RDKit `Mol` objects 
  created through the [`Molecule.to_rdkit()`](openff.toolkit.topology.Molecule.to_rdkit)
  method have the `NoImplicit` property set to `True` on all atoms. This prevents RDKit from
  incorrectly adding hydrogen atoms to to molecule. 
- [PR #1058](https://github.com/openforcefield/openforcefield/pull/1058): Removes the unimplemented methods
  `ForceField.create_parmed_structure`, `Topology.to_parmed`, and `Topology.from_parmed`.
- [PR #1065](https://github.com/openforcefield/openforcefield/pull/1065): The example `conformer_energies.py` script
  now uses the Sage 2.0.0 force field.
- [PR #1036](https://github.com/openforcefield/openforcefield/pull/1036): SMARTS matching
  logic for library charges was updated to use only one unique match instead of
  enumerating all possible matches. This results in faster matching, particularly
  with larger molecules. No adverse side effects
  were found in testing, but bad behavior may possibly exist in some unknown cases.
  Note that the default behavior for other parameter handlers was not updated.
- [PR #1001](https://github.com/openforcefield/openff-toolkit/pull/1001): Revamped the 
  [`Molecule.visualize()`](openff.toolkit.topology.Molecule.visualize) method's `rdkit` 
  backend for more pleasing and idiomatic 2D visualization by default.
- [PR #1087](https://github.com/openforcefield/openff-toolkit/pull/1087): Fixes
  [Issue #1073](https://github.com/openforcefield/openff-toolkit/issues/1073) in which
  `Molecule.__repr__` fails if the molecule can not be represented as 
  a SMILES pattern. Now, if SMILES generation fails, the molecule will be described by its Hill formula.
- [PR #1052](https://github.com/openforcefield/openff-toolkit/pull/1052): Fixes
  [Issue #986](https://github.com/openforcefield/openff-toolkit/issues/986)
  by raising a subclass of `AttributeError` in
  `_ParameterAttributeHandler.__getattr__`
- [PR #1030](https://github.com/openforcefield/openforcefield/pull/1030): Fixes a bug
  in which the expectations for capitalization for values of `bond_order_model` attributes and 
  keywords are inconsistent.
- [PR #1101](https://github.com/openforcefield/openff-toolkit/pull/1101): Fixes a bug
  in which calling `to_qcschema` on a molecule with no connectivity feeds
  `QCElemental.Molecule` an empty list for the `connectivity` field; now feeds `None`.

### Tests updated
- [PR #1017](https://github.com/openforcefield/openforcefield/pull/1017): Ensures that OpenEye-only CI builds really
  do lack both AmberTools and RDKit.  

### Improved documentation and warnings
 - [PR #1065](https://github.com/openforcefield/openforcefield/pull/1017): Example notebooks were updated to use the
   Sage Open Force Field
 - [PR #1062](https://github.com/openforcefield/openforcefield/pull/1062): 
   Rewrote installation guide for clarity and comprehensiveness.

## 0.10.0 Improvements for force field fitting

### Behaviors changed

- [PR #1021](https://github.com/openforcefield/openforcefield/pull/1021): Renames
  `openff.toolkit.utils.exceptions.ParseError` to
  [`openff.toolkit.utils.exceptions.SMILESParseError`](openff.toolkit.utils.exceptions.SMILESParseError) to
  avoid a conflict with an identically-named exception in the SMIRNOFF XML parsing code.
- [PR #1021](https://github.com/openforcefield/openforcefield/pull/1021): Renames and moves
  `openff.toolkit.typing.engines.smirnoff.forcefield.ParseError` to
  [`openff.toolkit.utils.exceptions.SMIRNOFFParseError`](openff.toolkit.utils.exceptions.SMIRNOFFParseError).
  This `ParseError` is deprecated and will be removed in a future release.

### New features and behaviors changed

- [PR #1027](https://github.com/openforcefield/openforcefield/pull/1027): Corrects interconversion of Molecule objects 
  with OEMol objects by ensuring atom names are correctly accessible via the `OEAtomBase.GetName()` and 
  `OEAtomBase.SetName()` methods, rather that the non-standard `OEAtomBase.GetData("name")` and 
  `OEAtomBase.SetData("name", name)`.
- [PR #1007](https://github.com/openforcefield/openforcefield/pull/1007): Resolves
  [Issue #456](https://github.com/openforcefield/openff-toolkit/issues/456) by adding the 
  `normalize_partial_charges` (default is `True`) keyword argument to 
  [`Molecule.assign_partial_charges`](openff.toolkit.topology.Molecule.assign_partial_charges),
  [`AmberToolsToolkitWrapper.assign_partial_charges`](openff.toolkit.utils.toolkits.AmberToolsToolkitWrapper.assign_partial_charges),  
  [`OpenEyeToolkitWrapper.assign_partial_charges`](openff.toolkit.utils.toolkits.OpenEyeToolkitWrapper.assign_partial_charges), 
  [`RDKitToolkitWrapper.assign_partial_charges`](openff.toolkit.utils.toolkits.RDKitToolkitWrapper.assign_partial_charges), and
  [`BuiltInToolkitWrapper.assign_partial_charges`](openff.toolkit.utils.toolkits.BuiltInToolkitWrapper.assign_partial_charges).
  This adds an offset to each atom's partial charge to ensure that their sum is equal to the net charge on the molecule
  (to the limit of a python float's precision, generally less than 1e-6 electron charge). **Note that, because this new 
  behavior is ON by default, it may slightly affect the partial charges and energies of systems generated by running
  [`create_openmm_system`](openff.toolkit.typing.engines.smirnoff.ForceField.create_openmm_system).**
- [PR #954](https://github.com/openforcefield/openforcefield/pull/954): Adds
  [`LibraryChargeType.from_molecule`](openff.toolkit.typing.engines.smirnoff.parameters.LibraryChargeHandler.LibraryChargeType.from_molecule)
  which returns a 
  [`LibraryChargeType`](openff.toolkit.typing.engines.smirnoff.parameters.LibraryChargeHandler.LibraryChargeType)
   object that will match the full molecule being parameterized, and assign
  it the same partial charges as are set on the input molecule.
- [PR #923](https://github.com/openforcefield/openforcefield/pull/923): Adds `Molecule.nth_degree_neighbors`,
  `Topology.nth_degree_neighbors`, `TopologyMolecule.nth_degree_neighbors`, which returns pairs of atoms that 
  are separated in a molecule or topology by _exactly_ N atoms.
- [PR #917](https://github.com/openforcefield/openforcefield/pull/917):
  [`ForceField.create_openmm_system`](openff.toolkit.typing.engines.smirnoff.ForceField.create_openmm_system) 
  now ensures that the cutoff of the `NonbondedForce` is set to
  the cutoff of the `vdWHandler` when it and a `Electrostatics` handler are present in the force field.
- [PR #850](https://github.com/openforcefield/openforcefield/pull/850):
  [`OpenEyeToolkitWrapper.is_available`](openff.toolkit.utils.toolkits.OpenEyeToolkitWrapper.is_available)
  now returns `True` if _any_ OpenEye tools are licensed (and installed). This allows, i.e,
  use of functionality that requires `OEChem` without having an `OEOmega` license.
- [PR #909](https://github.com/openforcefield/openforcefield/pull/909): Virtual site positions can now
  be computed directly in the toolkit. This functionality is accessed through
  - `FrozenMolecule.compute_virtual_site_positions_from_conformer`
  - `VirtualSite.compute_positions_from_conformer`
  - `VirtualParticle.compute_position_from_conformer`
  - `FrozenMolecule.compute_virtual_site_positions_from_atom_positions`
  - `VirtualSite.compute_positions_from_atom_positions`
  - `VirtualParticle.compute_position_from_atom_positions`
    where the positions can be computed from a stored conformer, or an input vector of atom positions.
  - Tests have been added (`TestMolecule.test_*_virtual_site_position`) to check for sane behavior. The tests do
    not directly compare OpenMM position equivalence, but offline tests show that they are equivalent.
  - The helper method `VirtualSiteHandler.create_openff_virtual_sites` is now public, which returns a modified
    topology with virtual sites added.
  - Virtual sites now expose the parameters used to create its local frame via the read-only properties
    - `VirtualSite.local_frame_weights`
    - `VirtualSite.local_frame_position`
  - Adding virtual sites via the `Molecule` API now have defaults for `sigma`, `epsilon`, and `charge_increment`
    set to 0 with appropriate units, rather than `None`
- [PR #956](https://github.com/openforcefield/openforcefield/pull/956): Added 
  `ForceField.get_partial_charges()` to more easily compute the partial charges assigned by a force field for a 
  molecule.
- [PR  #1006](https://github.com/openforcefield/openff-toolkit/pull/1006):
  Two behavior changes in the SMILES output for `to_file()` and `to_file_obj()`:
  - The RDKit and OpenEye wrappers now output the same SMILES as `to_smiles()`.
   This uses explicit hydrogens rather than the toolkit's default of implicit hydrogens.
  - The RDKit wrapper no longer includes a header line. This improves
  the consistency between the OpenEye and RDKit outputs.

### Bugfixes

- [PR #1024](https://github.com/openforcefield/openforcefield/pull/1024): Small changes
  for compatibility with OpenMM 7.6.
- [PR #1003](https://github.com/openforcefield/openforcefield/pull/1003): Fixes
  [Issue #1000](https://github.com/openforcefield/openff-toolkit/issues/1000), where a stereochemistry
  warning is sometimes erroneously emitted when loading a stereogenic molecule using
  [`Molecule.from_pdb_and_smiles`](openff.toolkit.topology.Molecule.from_pdb_and_smiles)
- [PR #1002](https://github.com/openforcefield/openforcefield/pull/1002): Fixes a bug in which OFFXML files could
  inadvertently be loaded from subdirectories.
- [PR #969](https://github.com/openforcefield/openforcefield/pull/969): Fixes a bug in which the cutoff distance
  of the `NonbondedForce` generated by `ForceField.create_openmm_system`
  was not set to the value specified by the vdW and Electrostatics handlers.
- [PR #909](https://github.com/openforcefield/openforcefield/pull/909): Fixed several bugs related to creating an
  OpenMM system with virtual sites created via the `Molecule` virtual site API
- [PR  #1006](https://github.com/openforcefield/openff-toolkit/pull/1006):
  Many small fixes to the toolkit wrapper I/O for better error
  handling, improved consistency between reading from a file vs. file
  object, and improved consistency between the RDKit and OEChem
  toolkit wrappers. For the full list see
  [Issue #1005](https://github.com/openforcefield/openff-toolkit/issues/1005). Some
  of the more significant fixes are:
  - [`RDKitToolkitWrapper.from_file_obj()`](openff.toolkit.utils.toolkits.RDKitToolkitWrapper.from_file_obj) now uses the same
    structure normaliation as `from_file()`.
  - `from_smiles()` now raises an `openff.toolkit.utils.exceptions.SMILESParsingError` if
  the SMILES could not be parsed.
  - OEChem input and output files now raise an OSError if the file
  could not be opened.
  - All input file object readers now support file objects open in binary mode.

### Examples added

- [PR #763](https://github.com/openforcefield/openff-toolkit/pull/763):
  Adds an introductory example showcasing the toolkit parameterizing a protein-ligand simulation.
- [PR #955](https://github.com/openforcefield/openff-toolkit/pull/955): Refreshed the force field modification example
- [PR #934](https://github.com/openforcefield/openff-toolkit/pull/934)
  and [conda-forge/openff-toolkit-feedstock#9](https://github.com/conda-forge/openff-toolkit-feedstock/pull/9):
  Added `openff-toolkit-examples` Conda package for easy installation of examples and their
  dependencies. Simply `conda install -c conda-forge openff-toolkit-examples` and then run
  the `openff-toolkit-examples` script to copy the examples suite to a convenient place to
  run them!

### Tests updated

- [PR #963](https://github.com/openforcefield/openff-toolkit/pull/963):
  Several tests modules used functions from test_forcefield.py that created an OpenFF Molecule
  without a toolkit. These functions are now in their own module so they can be imported directly,
  without the overhead of going through test_forcefield.
- [PR #997](https://github.com/openforcefield/openff-toolkit/pull/997):
  Several XML snippets in `test_forcefield.py` that were scattered around inside of classes and
  functions are now moved to the module level.
  
  
## 0.9.2 Minor feature and bugfix release

### New features and behaviors changed

- [PR #762](https://github.com/openforcefield/openforcefield/pull/762):
  [`Molecule.from_rdkit`](openff.toolkit.topology.Molecule.from_rdkit) now converts
  implicit hydrogens into explicit hydrogens by default. This change may affect
  [`RDKitToolkitWrapper/Molecule.from_smiles`](openff.toolkit.utils.toolkits.RDKitToolkitWrapper.from_smiles),
  [`from_mapped_smiles`](openff.toolkit.topology.Molecule.from_mapped_smiles),
  [`from_file`](openff.toolkit.utils.toolkits.RDKitToolkitWrapper.from_file),
  [`from_file_obj`](openff.toolkit.utils.toolkits.RDKitToolkitWrapper.from_file_obj),
  [`from_inchi`](openff.toolkit.utils.toolkits.RDKitToolkitWrapper.from_inchi), and
  [`from_qcschema`](openff.toolkit.topology.Molecule.from_qcschema).
  This new behavior can be disabled using the
  `hydrogens_are_explicit=True` keyword argument to
  [`from_smiles`](openff.toolkit.utils.toolkits.RDKitToolkitWrapper.from_smiles),
  or loading the molecule into the desired explicit protonation state in RDKit, then calling
  [`from_rdkit`](openff.toolkit.utils.toolkits.RDKitToolkitWrapper.from_rdkit) on the RDKit molecule with
  `hydrogens_are_explicit=True`.
- [PR #894](https://github.com/openforcefield/openforcefield/pull/894): Calls to
  [`Molecule.from_openeye`](openff.toolkit.topology.Molecule.from_openeye),
  [`Molecule.from_rdkit`](openff.toolkit.topology.Molecule.from_rdkit),
  [`Molecule.from_smiles`](openff.toolkit.topology.Molecule.from_smiles),
  [`OpenEyeToolkitWrapper.from_smiles`](openff.toolkit.utils.toolkits.OpenEyeToolkitWrapper.from_smiles), and
  [`RDKitToolkitWrapper.from_smiles`](openff.toolkit.utils.toolkits.RDKitToolkitWrapper.from_smiles)
  will now load atom maps into the the resulting
  `Molecule's` `offmol.properties['atom_map']` field, even if not all atoms have map indices assigned.
- [PR #904](https://github.com/openforcefield/openforcefield/pull/904):
  `TopologyAtom` objects now have an element getter `TopologyAtom.element`.

### Bugfixes

- [PR #891](https://github.com/openforcefield/openforcefield/pull/891): Calls to
  [`Molecule/OpenEyeToolkitWrapper.from_openeye`](openff.toolkit.utils.toolkits.OpenEyeToolkitWrapper.from_openeye)
  no longer mutate the input OE molecule.
- [PR #897](https://github.com/openforcefield/openforcefield/pull/897): Fixes enumeration of stereoisomers for
  molecules with already defined stereochemistry using
  [`RDKitToolkitWrapper.enumerate_stereoisomers`](openff.toolkit.utils.toolkits.RDKitToolkitWrapper.enumerate_stereoisomers).
- [PR #859](https://github.com/openforcefield/openforcefield/pull/859): Makes
  [`RDKitToolkitWrapper.enumerate_tautomers`](openff.toolkit.utils.toolkits.RDKitToolkitWrapper.enumerate_tautomers)
  actually use the `max_states` keyword argument during tautomer generation, which will reduce resource use in some
  cases.

### Improved documentation and warnings
- [PR #862](https://github.com/openforcefield/openforcefield/pull/862): Clarify that `System` objects produced by the
  toolkit are OpenMM `System`s in anticipation of forthcoming OpenFF `System`s. Fixes
  [Issue #618](https://github.com/openforcefield/openforcefield/issues/618).
- [PR #863](https://github.com/openforcefield/openff-toolkit/pull/863): Documented how to build the docs in the
  developers guide.
- [PR #870](https://github.com/openforcefield/openff-toolkit/pull/870): Reorganised documentation to improve
  discoverability and allow future additions.
- [PR #871](https://github.com/openforcefield/openff-toolkit/pull/871): Changed Markdown parser from m2r2 to MyST for
  improved documentation rendering.
- [PR #880](https://github.com/openforcefield/openff-toolkit/pull/880): Cleanup and partial rewrite of the developer's
  guide.
- [PR #906](https://github.com/openforcefield/openff-toolkit/pull/906): Cleaner instructions on how to setup
  development environment.

:::{TODO}
- Translate previous release history to MyST markdown
:::

## Earlier releases

:::{eval-rst}

0.9.1 - Minor feature and bugfix release
----------------------------------------

New features
""""""""""""
- `PR #839 <https://github.com/openforcefield/openforcefield/pull/839>`_: Add support for computing WBOs from multiple
  conformers using the AmberTools and OpenEye toolkits, and from ELF10 conformers using the OpenEye toolkit wrapper.
- `PR #832 <https://github.com/openforcefield/openforcefield/pull/832>`_: Expose ELF conformer selection through the
  ``Molecule`` API via a new ``apply_elf_conformer_selection`` function.
- `PR #831 <https://github.com/openforcefield/openff-toolkit/pull/831>`_: Expose ELF conformer selection through the
  OpenEye wrapper.
- `PR #790 <https://github.com/openforcefield/openforcefield/pull/790>`_: Fixes `Issue #720
  <https://github.com/openforcefield/openforcefield/issues/720>`_ where qcschema roundtrip to/from results
  in an error due to missing cmiles entry in attributes.
- `PR #793 <https://github.com/openforcefield/openff-toolkit/pull/793>`_: Add an initial ELF conformer selection
  implementation which uses RDKit.
- `PR #799 <https://github.com/openforcefield/openff-toolkit/pull/799>`_: Closes
  `Issue #746 <https://github.com/openforcefield/openff-toolkit/issues/746>`_ by adding
  :py:meth:`Molecule.smirnoff_impropers <openff.toolkit.topology.FrozenMolecule.smirnoff_impropers>`,
  :py:meth:`Molecule.amber_impropers <openff.toolkit.topology.FrozenMolecule.amber_impropers>`,
  :py:meth:`TopologyMolecule.smirnoff_impropers <openff.toolkit.topology.TopologyMolecule.smirnoff_impropers>`,
  :py:meth:`TopologyMolecule.amber_impropers <openff.toolkit.topology.TopologyMolecule.amber_impropers>`,
  :py:meth:`Topology.smirnoff_impropers <openff.toolkit.topology.Topology.smirnoff_impropers>`, and
  :py:meth:`Topology.amber_impropers <openff.toolkit.topology.Topology.amber_impropers>`.
- `PR #847 <https://github.com/openforcefield/openforcefield/pull/847>`_: Instances of
  :py:class:`ParameterAttribute <openff.toolkit.typing.engines.smirnoff.parameters.ParameterAttribute>`
  documentation can now specify their docstrings with the optional ``docstring`` argument to the
  ``__init__()`` method.
- `PR #827 <https://github.com/openforcefield/openff-toolkit/pull/827>`_: The
  setter for :py:class:`Topology.box_vectors <openff.toolkit.topology.Topology>` now infers box vectors
  when box lengths are pass as a list of length 3.

Behavior changed
""""""""""""""""
- `PR #802 <https://github.com/openforcefield/openforcefield/pull/802>`_: Fixes
  `Issue #408 <https://github.com/openforcefield/openforcefield/issues/408>`_. The 1-4 scaling
  factor for electrostatic interactions is now properly set by the value specified in the force
  field. Previously it fell back to a default value of 0.83333. The toolkit may now produce
  slightly different energies as a result of this change.
- `PR #839 <https://github.com/openforcefield/openforcefield/pull/839>`_: The average WBO will now be returned when
  multiple conformers are provided to ``assign_fractional_bond_orders`` using ``use_conformers``.
- `PR #816 <https://github.com/openforcefield/openforcefield/pull/816>`_: Force field file paths
  are now loaded in a case-insensitive manner.

Bugfixes
""""""""
- `PR #849 <https://github.com/openforcefield/openforcefield/pull/849>`_: Changes
  :py:meth:`create_openmm_system <openff.toolkit.typing.engines.smirnoff.forcefield.ForceField.create_openmm_system>` so
  that it no longer uses the conformers on existing reference molecules (if present) to calculate Wiberg
  bond orders. Instead, new conformers are always generated during parameterization.

Improved documentation and warnings
"""""""""""""""""""""""""""""""""""
- `PR #838 <https://github.com/openforcefield/openforcefield/pull/838>`_: Corrects spacing of "forcefield" to "force
  field" throughout documentation. Fixes `Issue #112 <https://github.com/openforcefield/openforcefield/issues/112>`_.
- `PR #846 <https://github.com/openforcefield/openff-toolkit/pull/846>`_: Corrects dead links throughout release history.
  Fixes `Issue #835 <https://github.com/openforcefield/openff-toolkit/issues/835>`_.
- `PR #847 <https://github.com/openforcefield/openforcefield/pull/847>`_: Documentation now compiles
  with far fewer warnings, and in many cases more correctly. Additionally, :py:class:`ParameterAttribute
  <openff.toolkit.typing.engines.smirnoff.parameters.ParameterAttribute>` documentation no longer
  appears incorrectly in classes where it is used. Fixes `Issue #397
  <https://github.com/openforcefield/openforcefield/issues/397>`_.

0.9.0 - Namespace Migration
---------------------------

This release marks the transition from the old ``openforcefield`` branding over to its new
identity as ``openff-toolkit``. This change has been made to better represent the role of the
toolkit, and highlight its place in the larger Open Force Field (OpenFF) ecosystem.

From version ``0.9.0`` onwards the toolkit will need to be imported as ``import openff.toolkit.XXX`` and
``from openff.toolkit import XXX``.

API-breaking changes
""""""""""""""""""""
- `PR #803 <https://github.com/openforcefield/openff-toolkit/pull/803>`_: Migrates ``openforcefield``
  imports to ``openff.toolkit``.


0.8.4 - Minor feature and bugfix release
----------------------------------------

**This release is intended to be functionally identical to 0.9.1.
The only difference is that it uses the "openforcefield" namespace.**

This release is a final patch for the ``0.8.X`` series of releases of the toolkit, and also marks the last
version of the toolkit which will be imported as ``import openforcefield.XXX`` / ``from openforcefield import XXX``.
From version ``0.9.0`` onwards the toolkit will be importable only as ``import openff.toolkit.XXX`` /
``from openff.toolkit import XXX``.

**Note** This change will also be accompanied by a renaming of the package from ``openforcefield`` to ``openff-toolkit``,
so users need not worry about accidentally pulling in a version with changed imports. Users will have to explicitly
choose to install the ``openff-toolkit`` package once released which will contain the breaking import changes.


0.8.3 - Major bugfix release
----------------------------

This release fixes a critical bug in van der Waals parameter assignment.

This release is also a final patch for the ``0.8.X`` series of releases of the toolkit, and also marks the last
version of the toolkit which will be imported as ``import openforcefield.XXX`` / ``from openforcefield import XXX``.
From version ``0.9.0`` onwards the toolkit will be importable only as ``import openff.toolkit.XXX`` /
``from openff.toolkit import XXX``.

**Note** This change will also be accompanied by a renaming of the package from ``openforcefield`` to ``openff-toolkit``,
so users need not worry about accidentally pulling in a version with changed imports. Users will have to explicitly
choose to install the ``openff-toolkit`` package once released which will contain the breaking import changes.

Bugfixes
""""""""
- `PR #808 <https://github.com/openforcefield/openff-toolkit/pull/808>`_: Fixes
  `Issue #807 <https://github.com/openforcefield/openff-toolkit/issues/807>`_,
  which tracks a major bug in the interconversion between a vdW ``sigma``
  and ``rmin_half`` parameter.


New features
""""""""""""
- `PR #794 <https://github.com/openforcefield/openff-toolkit/pull/794>`_: Adds a decorator
  ``@requires_package`` that denotes a function requires an optional dependency.
- `PR #805 <https://github.com/openforcefield/openff-toolkit/pull/805>`_: Adds a deprecation warning for the up-coming
  release of the ``openff-toolkit`` package and its import breaking changes.

0.8.2 - Bugfix release
----------------------

**WARNING: This release was later found to contain a major bug,**
`Issue #807 <https://github.com/openforcefield/openff-toolkit/issues/807>`_,
**and produces incorrect energies.**

Bugfixes
""""""""
- `PR #786 <https://github.com/openforcefield/openff-toolkit/pull/786>`_: Fixes `Issue #785
  <https://github.com/openforcefield/openff-toolkit/issues/785>`_ where RDKitToolkitWrapper would
  sometimes expect stereochemistry to be defined for non-stereogenic bonds when loading from
  SDF.
- `PR #786 <https://github.com/openforcefield/openff-toolkit/pull/786>`_: Fixes an issue where
  using the :py:class:`Molecule <openff.toolkit.topology.Molecule>` copy constructor
  (``newmol = Molecule(oldmol)``) would result
  in the copy sharing the same ``.properties`` dict as the original (as in, changes to the
  ``.properties`` dict of the copy would be reflected in the original).
- `PR #789 <https://github.com/openforcefield/openff-toolkit/pull/789>`_: Fixes a regression noted in
  `Issue #788 <https://github.com/openforcefield/openff-toolkit/issues/788>`_
  where creating
  :py:class:`vdWHandler.vdWType <openff.toolkit.typing.engines.smirnoff.parameters.vdWHandler.vdWType>`
  or setting ``sigma`` or ``rmin_half`` using Quantities represented as strings resulted in an error.


0.8.1 - Bugfix and minor feature release
----------------------------------------

**WARNING: This release was later found to contain a major bug,**
`Issue #807 <https://github.com/openforcefield/openff-toolkit/issues/807>`_,
**and produces incorrect energies.**

API-breaking changes
""""""""""""""""""""
- `PR #757 <https://github.com/openforcefield/openff-toolkit/pull/757>`_: Renames
  ``test_forcefields/smirnoff99Frosst.offxml`` to ``test_forcefields/test_forcefield.offxml``
  to avoid confusion with any of the ACTUAL released FFs in the
  `smirnoff99Frosst line <https://github.com/openforcefield/smirnoff99Frosst/>`_
- `PR #751 <https://github.com/openforcefield/openff-toolkit/pull/751>`_: Removes the
  optional ``oetools=("oechem", "oequacpac", "oeiupac", "oeomega")`` keyword argument from
  :py:meth:`OpenEyeToolkitWrapper.is_available <openff.toolkit.utils.toolkits.OpenEyeToolkitWrapper.is_available>`, as
  there are no special behaviors that are accessed in the case of partially-licensed OpenEye backends. The
  new behavior of this method is the same as if the default value above is always provided.

Behavior Changed
""""""""""""""""
- `PR #583 <https://github.com/openforcefield/openff-toolkit/pull/583>`_: Methods
  such as :py:meth:`Molecule.from_rdkit <openff.toolkit.topology.Molecule.from_rdkit>`
  and :py:meth:`Molecule.from_openeye <openff.toolkit.topology.Molecule.from_openeye>`,
  which delegate their internal logic to :py:class:`ToolkitRegistry <openff.toolkit.utils.toolkits.ToolkitRegistry>`
  functions, now guarantee that they will return an object of the correct type when being called on ``Molecule``-derived classes. Previously,
  running these constructors using subclasses of :py:class:`FrozenMolecule <openff.toolkit.topology.Molecule>`
  would not return an instance of that subclass, but rather just an instance of a
  :py:class:`Molecule <openff.toolkit.topology.Molecule>`.
- `PR #753 <https://github.com/openforcefield/openff-toolkit/pull/753>`_: ``ParameterLookupError``
  is now raised when passing to
  :py:meth:`ParameterList.index <openff.toolkit.typing.engines.smirnoff.parameters.ParameterList>`
  a SMIRKS pattern not found in the parameter list.

New features
""""""""""""
- `PR #751 <https://github.com/openforcefield/openff-toolkit/pull/751>`_: Adds
  ``LicenseError``, a subclass of ``ToolkitUnavailableException`` which is raised when attempting to
  add a cheminformatics :py:class:`ToolkitWrapper <openff.toolkit.utils.toolkits.ToolkitWrapper>` for
  a toolkit that is installed but unlicensed.
- `PR #678 <https://github.com/openforcefield/openff-toolkit/pull/678>`_: Adds
  :py:meth:`ForceField.deregister_parameter_handler <openff.toolkit.typing.engines.smirnoff.forcefield.ForceField.deregister_parameter_handler>`.
- `PR #730 <https://github.com/openforcefield/openff-toolkit/pull/730>`_: Adds
  :py:class:`Topology.is_periodic <openff.toolkit.topology.Topology>`.
- `PR #753 <https://github.com/openforcefield/openff-toolkit/pull/753>`_: Adds
  :py:meth:`ParameterHandler.__getitem__ <openff.toolkit.typing.engines.smirnoff.parameters.ParameterHandler>`
  to look up individual :py:class:`ParameterType <openff.toolkit.typing.engines.smirnoff.parameters.ParameterType>`
  objects.

Bugfixes
""""""""
- `PR #745 <https://github.com/openforcefield/openff-toolkit/pull/745>`_: Fixes bug when
  serializing molecule with conformers to JSON.
- `PR #750 <https://github.com/openforcefield/openff-toolkit/pull/750>`_: Fixes a bug causing either
  ``sigma`` or ``rmin_half`` to sometimes be missing on
  :py:class:`vdWHandler.vdWType <openff.toolkit.typing.engines.smirnoff.parameters.vdWHandler.vdWType>`
  objects.
- `PR #756 <https://github.com/openforcefield/openff-toolkit/pull/756>`_: Fixes bug when running
  :py:meth:`vdWHandler.create_force <openff.toolkit.typing.engines.smirnoff.parameters.vdWHandler>`
  using a ``vdWHandler`` that was initialized using the API.
- `PR #776 <https://github.com/openforcefield/openff-toolkit/pull/776>`_: Fixes a bug in which
  the :py:meth:`Topology.from_openmm <openff.toolkit.topology.Topology.from_openmm>` and
  :py:meth:`Topology.from_mdtraj <openff.toolkit.topology.Topology.from_mdtraj>` methods would
  dangerously allow ``unique_molecules=None``.
- `PR #777 <https://github.com/openforcefield/openff-toolkit/pull/777>`_:
  :py:class:`RDKitToolkitWrapper <openff.toolkit.utils.toolkits.RDKitToolkitWrapper>`
  now outputs the full warning message when ``allow_undefined_stereo=True`` (previously the
  description of which stereo was undefined was squelched)


0.8.0 - Virtual Sites
---------------------

**Major Feature: Support for the SMIRNOFF VirtualSite tag**

This release implements the SMIRNOFF virtual site specification. The implementation enables support
for models using off-site charges, including 4- and 5-point water models, in addition to lone pair
modeling on various functional groups. The primary focus was on the ability to parameterize a
system using virtual sites, and generating an OpenMM system with all virtual sites present and
ready for evaluation. Support for formats other than OpenMM has not be implemented in this release,
but may come with the appearance of the OpenFF system object. In addition to implementing the
specification, the toolkit :py:class:`Molecule <openff.toolkit.topology.Molecule>` objects now
allow the creation and manipulation of virtual sites.

This change is documented in the `Virtual sites page <virtualsites.html>`_ of the user guide.


**Minor Feature: Support for the 0.4 ChargeIncrementModel tag**

To allow for more convenient fitting of ``ChargeIncrement`` parameters, it is now possible to specify one less
``charge_increment`` value than there are tagged atoms in a ``ChargeIncrement``'s ``smirks``. The missing
``charge_increment`` value will be calculated at parameterization-time to make the sum of
the charge contributions from a ``ChargeIncrement`` parameter equal to zero.
Since this change allows for force fields that are incompatible with
the previous specification, this new style of ``ChargeIncrement`` must specify a ``ChargeIncrementModel``
section version of ``0.4``. All ``0.3``-compatible ``ChargeIncrement`` parameters are compatible with
the ``0.4`` ``ChargeIncrementModel`` specification.

More details and examples of this change are available in `The ChargeIncrementModel tag in the SMIRNOFF specification <https://openforcefield.github.io/standards/standards/smirnoff/#chargeincrementmodel-small-molecule-and-fragment-charges>`_


New features
""""""""""""
- `PR #726 <https://github.com/openforcefield/openff-toolkit/pull/726>`_: Adds support for the 0.4
  ChargeIncrementModel spec, allowing for the specification of one fewer ``charge_increment`` values
  than there are tagged atoms in the ``smirks``, and automatically assigning the final atom an offsetting charge.
- `PR #548 <https://github.com/openforcefield/openff-toolkit/pull/548>`_: Adds support for the ``VirtualSites`` tag in the SMIRNOFF specification

- `PR #548 <https://github.com/openforcefield/openff-toolkit/pull/548>`_: Adds ``replace`` and ``all_permutations`` kwarg to

  - :py:meth:`Molecule.add_bond_charge_virtual_site <openff.toolkit.topology.Molecule.add_bond_charge_virtual_site>`
  - :py:meth:`Molecule.add_monovalent_lone_pair_virtual_site <openff.toolkit.topology.Molecule.add_monovalent_lone_pair_virtual_site>`
  - :py:meth:`Molecule.add_divalent_lone_pair_virtual_site <openff.toolkit.topology.Molecule.add_divalent_lone_pair_virtual_site>`
  - :py:meth:`Molecule.add_trivalent_lone_pair_virtual_site <openff.toolkit.topology.Molecule.add_trivalent_lone_pair_virtual_site>`

- `PR #548 <https://github.com/openforcefield/openff-toolkit/pull/548>`_: Adds ``orientations`` to

  - :py:class:`BondChargeVirtualSite <openff.toolkit.topology.BondChargeVirtualSite>`
  - :py:class:`MonovalentLonePairVirtualSite <openff.toolkit.topology.MonovalentLonePairVirtualSite>`
  - :py:class:`DivalentLonePairVirtualSite <openff.toolkit.topology.DivalentLonePairVirtualSite>`
  - :py:class:`TrivalentLonePairVirtualSite <openff.toolkit.topology.TrivalentLonePairVirtualSite>`

- `PR #548 <https://github.com/openforcefield/openff-toolkit/pull/548>`_: Adds

  - :py:class:`VirtualParticle <openff.toolkit.topology.VirtualParticle>`
  - :py:class:`TopologyVirtualParticle <openff.toolkit.topology.TopologyVirtualParticle>`
  - :py:meth:`BondChargeVirtualSite.get_openmm_virtual_site <openff.toolkit.topology.BondChargeVirtualSite.get_openmm_virtual_site>`
  - :py:meth:`MonovalentLonePairVirtualSite.get_openmm_virtual_site <openff.toolkit.topology.MonovalentLonePairVirtualSite.get_openmm_virtual_site>`
  - :py:meth:`DivalentLonePairVirtualSite.get_openmm_virtual_site <openff.toolkit.topology.DivalentLonePairVirtualSite.get_openmm_virtual_site>`
  - :py:meth:`TrivalentLonePairVirtualSite.get_openmm_virtual_site <openff.toolkit.topology.TrivalentLonePairVirtualSite.get_openmm_virtual_site>`
  - :py:meth:`ValenceDict.key_transform <openff.toolkit.topology.ValenceDict.key_transform>`
  - :py:meth:`ValenceDict.index_of <openff.toolkit.topology.ValenceDict.index_of>`
  - :py:meth:`ImproperDict.key_transform <openff.toolkit.topology.ImproperDict.key_transform>`
  - :py:meth:`ImproperDict.index_of <openff.toolkit.topology.ImproperDict.index_of>`

- `PR #705 <https://github.com/openforcefield/openff-toolkit/pull/705>`_: Adds interpolation
  based on fractional bond orders for harmonic bonds. This includes interpolation for both
  the force constant ``k`` and/or equilibrium bond distance ``length``. This is accompanied by a
  bump in the ``<Bonds>`` section of the SMIRNOFF spec (but not the entire spec).
- `PR #718 <https://github.com/openforcefield/openff-toolkit/pull/718>`_: Adds ``.rings`` and
  ``.n_rings`` to :py:class:`Molecule <openff.toolkit.topology.Molecule>` and ``.is_in_ring``
  to :py:class:`Atom <openff.toolkit.topology.Atom>` and
  :py:class:`Bond <openff.toolkit.topology.Bond>`

Bugfixes
"""""""""
- `PR #682 <https://github.com/openforcefield/openff-toolkit/pull/682>`_: Catches failures in
  :py:meth:`Molecule.from_iupac <openff.toolkit.topology.Molecule.from_iupac>` instead of silently
  failing.
- `PR #743 <https://github.com/openforcefield/openff-toolkit/pull/743>`_: Prevents the non-bonded
  (vdW) cutoff from silently falling back to the OpenMM default of 1 nm in
  :py:meth:`Forcefield.create_openmm_system
  <openff.toolkit.typing.engines.smirnoff.forcefield.ForceField.create_openmm_system>` and instead
  sets its to the value specified by the force field.
- `PR #737 <https://github.com/openforcefield/openff-toolkit/pull/737>`_: Prevents OpenEye from
  incidentally being used in the conformer generation step of
  :py:class:`AmberToolsToolkitWrapper.assign_fractional_bond_orders
  <openff.toolkit.utils.toolkits.AmberToolsToolkitWrapper.assign_fractional_bond_orders>`.

Behavior changed
""""""""""""""""
- `PR #705 <https://github.com/openforcefield/openff-toolkit/pull/705>`_: Changes the default values
  in the ``<Bonds>`` section of the SMIRNOFF spec to ``fractional_bondorder_method="AM1-Wiberg"``
  and ``potential="(k/2)*(r-length)^2"``, which is backwards-compatible with and equivalent to
  ``potential="harmonic"``.

Examples added
""""""""""""""
- `PR #548 <https://github.com/openforcefield/openff-toolkit/pull/548>`_: Adds a virtual site example notebook to run
  an OpenMM simulation with virtual sites, and compares positions and potential energy of TIP5P water between OpenFF
  and OpenMM force fields.

API-breaking changes
""""""""""""""""""""
- `PR #548 <https://github.com/openforcefield/openff-toolkit/pull/548>`_: Methods

  - :py:meth:`Molecule.add_bond_charge_virtual_site <openff.toolkit.topology.Molecule.add_bond_charge_virtual_site>`
  - :py:meth:`Molecule.add_monovalent_lone_pair_virtual_site <openff.toolkit.topology.Molecule.add_monovalent_lone_pair_virtual_site>`
  - :py:meth:`Molecule.add_divalent_lone_pair_virtual_site <openff.toolkit.topology.Molecule.add_divalent_lone_pair_virtual_site>`
  - :py:meth:`Molecule.add_trivalent_lone_pair_virtual_site <openff.toolkit.topology.Molecule.add_trivalent_lone_pair_virtual_site>`
    now only accept a list of atoms, not a list of integers, to define to parent atoms

- `PR #548 <https://github.com/openforcefield/openff-toolkit/pull/548>`_: Removes
  :py:meth:`VirtualParticle.molecule_particle_index <openff.toolkit.topology.VirtualParticle.molecule_particle_index>`

- `PR #548 <https://github.com/openforcefield/openff-toolkit/pull/548>`_: Removes ``outOfPlaneAngle`` from

  - :py:class:`DivalentLonePairVirtualSite <openff.toolkit.topology.DivalentLonePairVirtualSite>`
  - :py:class:`TrivalentLonePairVirtualSite <openff.toolkit.topology.TrivalentLonePairVirtualSite>`

- `PR #548 <https://github.com/openforcefield/openff-toolkit/pull/548>`_: Removes ``inPlaneAngle`` from
  :py:class:`TrivalentLonePairVirtualSite <openff.toolkit.topology.TrivalentLonePairVirtualSite>`

- `PR #548 <https://github.com/openforcefield/openff-toolkit/pull/548>`_: Removes ``weights`` from

  - :py:class:`BondChargeVirtualSite <openff.toolkit.topology.BondChargeVirtualSite>`
  - :py:class:`MonovalentLonePairVirtualSite <openff.toolkit.topology.MonovalentLonePairVirtualSite>`
  - :py:class:`DivalentLonePairVirtualSite <openff.toolkit.topology.DivalentLonePairVirtualSite>`
  - :py:class:`TrivalentLonePairVirtualSite <openff.toolkit.topology.TrivalentLonePairVirtualSite>`

Tests added
"""""""""""

- `PR #548 <https://github.com/openforcefield/openff-toolkit/pull/548>`_: Adds test for

  - The virtual site parameter handler
  - TIP5P water dimer energy and positions
  - Adds tests to for virtual site/particle indexing/counting


0.7.2 - Bugfix and minor feature release
----------------------------------------

New features
""""""""""""
- `PR #662 <https://github.com/openforcefield/openff-toolkit/pull/662>`_: Adds ``.aromaticity_model``
  of :py:class:`ForceField <openff.toolkit.typing.engines.smirnoff.forcefield.ForceField>` and ``.TAGNAME``
  of :py:class:`ParameterHandler <openff.toolkit.typing.engines.smirnoff.parameters.ParameterHandler>` as
  public attributes.
- `PR #667 <https://github.com/openforcefield/openff-toolkit/pull/667>`_ and
  `PR #681 <https://github.com/openforcefield/openff-toolkit/pull/681>`_ linted the codebase with
  ``black`` and ``isort``, respectively.
- `PR #675 <https://github.com/openforcefield/openff-toolkit/pull/675>`_ adds
  ``.toolkit_version`` to
  :py:class:`ToolkitWrapper <openff.toolkit.utils.toolkits.ToolkitWrapper>` and
  ``.registered_toolkit_versions`` to
  :py:class:`ToolkitRegistry <openff.toolkit.utils.toolkits.ToolkitRegistry>`.
- `PR #696 <https://github.com/openforcefield/openff-toolkit/pull/696>`_ Exposes a setter for
  :py:class:`ForceField.aromaticity_model <openff.toolkit.typing.engines.smirnoff.forcefield.ForceField>`
- `PR #685 <https://github.com/openforcefield/openff-toolkit/pull/685>`_ Adds a custom ``__hash__``
  function to
  :py:class:`ForceField <openff.toolkit.typing.engines.smirnoff.forcefield.ForceField>`


Behavior changed
""""""""""""""""
- `PR #684 <https://github.com/openforcefield/openff-toolkit/pull/684>`_: Changes
  :py:class:`ToolkitRegistry <openff.toolkit.utils.toolkits.ToolkitRegistry>` to return an empty
  registry when initialized with no arguments, i.e. ``ToolkitRegistry()`` and makes the
  ``register_imported_toolkit_wrappers`` argument private.
- `PR #711 <https://github.com/openforcefield/openff-toolkit/pull/711>`_: The
  setter for :py:class:`Topology.box_vectors <openff.toolkit.topology.Topology>`
  now infers box vectors (a 3x3 matrix) when box lengths
  (a 3x1 array) are passed, assuming an orthogonal box.
- `PR #649 <https://github.com/openforcefield/openff-toolkit/pull/648>`_: Makes SMARTS
  searches stereochemistry-specific (if stereo is specified in the SMARTS) for both OpenEye
  and RDKit backends. Also ensures molecule
  aromaticity is re-perceived according to the ForceField's specified
  aromaticity model, which may overwrite user-specified aromaticity on the ``Molecule``
- `PR #648 <https://github.com/openforcefield/openff-toolkit/pull/648>`_: Removes the
  ``utils.structure`` module, which was deprecated in 0.2.0.
- `PR #670 <https://github.com/openforcefield/openff-toolkit/pull/670>`_: Makes the
  :py:class:`Topology <openff.toolkit.topology.Topology>` returned by ``create_openmm_system``
  contain the partial charges and partial bond orders (if any) assigned during parameterization.
- `PR #675 <https://github.com/openforcefield/openff-toolkit/pull/675>`_ changes the
  exception raised when no ``antechamber`` executable is found from ``IOError`` to
  ``AntechamberNotFoundError``
- `PR #696 <https://github.com/openforcefield/openff-toolkit/pull/696>`_ Adds an
  ``aromaticity_model`` keyword argument to the
  :py:class:`ForceField <openff.toolkit.typing.engines.smirnoff.forcefield.ForceField>`
  constructor, which defaults to ``DEFAULT_AROMATICITY_MODEL``.

Bugfixes
"""""""""
- `PR #715 <https://github.com/openforcefield/openff-toolkit/pull/715>`_: Closes issue `Issue #475
  <https://github.com/openforcefield/openff-toolkit/issues/475>`_ writing a "PDB" file using OE backend rearranges
  the order of the atoms by pushing the hydrogens to the bottom.
- `PR #649 <https://github.com/openforcefield/openff-toolkit/pull/648>`_: Prevents 2020 OE
  toolkit from issuing a warning caused by doing stereo-specific smarts searches on certain
  structures.
- `PR #724 <https://github.com/openforcefield/openff-toolkit/pull/724>`_: Closes issue `Issue #502
  <https://github.com/openforcefield/openff-toolkit/issues/502>`_ Adding a utility function Topology.to_file() to
  write topology and positions to a "PDB" file using openmm backend for pdb file write.

Tests added
"""""""""""
- `PR #694 <https://github.com/openforcefield/openff-toolkit/pull/694>`_: Adds automated testing
  to code snippets in docs.
- `PR #715 <https://github.com/openforcefield/openff-toolkit/pull/715>`_: Adds tests for pdb file writes using OE
  backend.
- `PR #724 <https://github.com/openforcefield/openff-toolkit/pull/724>`_: Adds tests for the utility function Topology.to_file().


0.7.1 - OETK2020 Compatibility and Minor Update
-----------------------------------------------

This is the first of our patch releases on our new planned monthly release schedule.

Detailed release notes are below, but the major new features of this release are updates for
compatibility with the new 2020 OpenEye Toolkits release, the
``get_available_force_fields`` function, and the disregarding of pyrimidal nitrogen stereochemistry
in molecule isomorphism checks.

Behavior changed
""""""""""""""""
- `PR #646 <https://github.com/openforcefield/openff-toolkit/pull/646>`_: Checking for
  :py:class:`Molecule <openff.toolkit.topology.Molecule>`
  equality using the ``==`` operator now disregards all pyrimidal nitrogen stereochemistry
  by default. To re-enable, use
  :py:class:`Molecule.{is|are}_isomorphic <openff.toolkit.topology.Molecule>`
  with the ``strip_pyrimidal_n_atom_stereo=False`` keyword argument.
- `PR #646 <https://github.com/openforcefield/openff-toolkit/pull/646>`_: Adds
  an optional ``toolkit_registry`` keyword argument to
  :py:class:`Molecule.are_isomorphic <openff.toolkit.topology.Molecule>`,
  which identifies the toolkit that should be used to search for pyrimidal nitrogens.


Bugfixes
""""""""
- `PR #647 <https://github.com/openforcefield/openff-toolkit/pull/647>`_: Updates
  :py:class:`OpenEyeToolkitWrapper <openff.toolkit.utils.toolkits.OpenEyeToolkitWrapper>`
  for 2020.0.4 OpenEye Toolkit behavior/API changes.
- `PR #646 <https://github.com/openforcefield/openff-toolkit/pull/646>`_: Fixes a bug where
  :py:class:`Molecule.chemical_environment_matches <openff.toolkit.topology.Molecule>`
  was not able to accept a :py:class:`ChemicalEnvironment <openff.toolkit.typing.chemistry.ChemicalEnvironment>` object
  as a query.
- `PR #634 <https://github.com/openforcefield/openff-toolkit/pull/634>`_: Fixes a bug in which calling
  :py:class:`RDKitToolkitWrapper.from_file <openff.toolkit.utils.toolkits.RDKitToolkitWrapper>` directly
  would not load files correctly if passed lowercase ``file_format``. Note that this bug did not occur when calling
  :py:class:`Molecule.from_file <openff.toolkit.topology.Molecule>`.
- `PR #631 <https://github.com/openforcefield/openff-toolkit/pull/631>`_: Fixes a bug in which calling
  :py:class:`unit_to_string <openff.toolkit.utils.utils.unit_to_string>` returned
  ``None`` when the unit is dimensionless. Now ``"dimensionless"`` is returned.
- `PR #630 <https://github.com/openforcefield/openff-toolkit/pull/630>`_: Closes issue `Issue #629
  <https://github.com/openforcefield/openff-toolkit/issues/629>`_ in which the wrong exception is raised when
  attempting to instantiate a :py:class:`ForceField <openff.toolkit.typing.engines.smirnoff.forcefield.ForceField>`
  from an unparsable string.

New features
""""""""""""
- `PR #632 <https://github.com/openforcefield/openff-toolkit/pull/632>`_: Adds
  :py:class:`ForceField.registered_parameter_handlers <openff.toolkit.typing.engines.smirnoff.forcefield.ForceField>`
- `PR #614 <https://github.com/openforcefield/openff-toolkit/pull/614>`_: Adds
  :py:class:`ToolkitRegistry.deregister_toolkit <openff.toolkit.utils.toolkits.ToolkitRegistry>`
  to de-register registered toolkits, which can include toolkit wrappers loaded into ``GLOBAL_TOOLKIT_REGISTRY``
  by default.
- `PR #656 <https://github.com/openforcefield/openff-toolkit/pull/656>`_: Adds
  a new allowed ``am1elf10`` option to the OpenEye implementation of
  :py:class:`assign_partial_charges <openff.toolkit.utils.toolkits.OpenEyeToolkitWrapper>` which
  calculates the average partial charges at the AM1 level of theory using conformers selected using the ELF10 method.
- `PR #643 <https://github.com/openforcefield/openff-toolkit/pull/643>`_: Adds
  :py:class:`openforcefield.typing.engines.smirnoff.forcefield.get_available_force_fields <openff.toolkit.typing.engines.smirnoff.forcefield.get_available_force_fields>`,
  which returns paths to the files of force fields available through entry point plugins.


0.7.0 - Charge Increment Model, Proper Torsion interpolation, and new Molecule methods
--------------------------------------------------------------------------------------

This is a relatively large release, motivated by the idea that changing existing functionality is bad
so we shouldn't do it too often, but when we do change things we should do it all at once.

Here's a brief rundown of what changed, migration tips, and how to find more details in the full release notes below:

* To provide more consistent partial charges for a given molecule, existing conformers are now disregarded by default
  by ``Molecule.assign_partial_charges``. Instead, new conformers are generated for use in semiempirical calculations.
  Search for ``use_conformers``.
* Formal charges are now always returned as ``simtk.unit.Quantity`` objects, with units of elementary charge.
  To convert them to integers, use ``from simtk import unit`` and
  ``atom.formal_charge.value_in_unit(unit.elementary_charge)`` or
  ``mol.total_charge.value_in_unit(unit.elementary_charge)``.
  Search ``atom.formal_charge``.
* The OpenFF Toolkit now automatically reads and writes partial charges in SDF files. Search for
  ``atom.dprop.PartialCharges``.
* The OpenFF Toolkit now has different behavior for handling multi-molecule and multi-conformer SDF files. Search
  ``multi-conformer``.
* The OpenFF Toolkit now distinguishes between partial charges that are all-zero and partial charges that are unknown.
  Search ``partial_charges = None``.
* ``Topology.to_openmm`` now assigns unique atoms names by default. Search ``ensure_unique_atom_names``.
* Molecule equality checks are now done by graph comparison instead of SMILES comparison.
  Search ``Molecule.are_isomorphic``.
* The ``ChemicalEnvironment`` module was almost entirely removed, as it is an outdated duplicate of some Chemper
  functionality. Search ``ChemicalEnvironment``.
* ``TopologyMolecule.topology_particle_start_index`` has been removed from the ``TopologyMolecule`` API, since atoms
  and virtualsites are no longer contiguous in the ``Topology`` particle indexing system. Search
  ``topology_particle_start_index``.
* ``compute_wiberg_bond_orders`` has been renamed to ``assign_fractional_bond_orders``.

There are also a number of new features, such as:

* Support for ``ChargeIncrementModel`` sections in force fields.
* Support for ``ProperTorsion`` ``k`` interpolation in force fields using fractional bond orders.
* Support for AM1-Mulliken, Gasteiger, and other charge methods using the new ``assign_partial_charges`` methods.
* Support for AM1-Wiberg bond order calculation using either the OpenEye or RDKit/AmberTools backends and the
  ``assign_fractional_bond_orders`` methods.
* Initial (limited) interoperability with QCArchive, via ``Molecule.to_qcschema`` and ``from_qcschema``.
* A ``Molecule.visualize`` method.
* Several additional ``Molecule`` methods, including state enumeration and mapped SMILES creation.

**Major Feature: Support for the SMIRNOFF ChargeIncrementModel tag**

`The ChargeIncrementModel tag in the SMIRNOFF specification <https://openforcefield.github.io/standards/standards/smirnoff/#chargeincrementmodel-small-molecule-and-fragment-charges>`_
provides analagous functionality to AM1-BCC, except that instead of AM1-Mulliken charges, a number of different charge
methods can be called, and instead of a fixed library of two-atom charge corrections, an arbitrary number of
SMIRKS-based, N-atom charge corrections can be defined in the SMIRNOFF format.

The initial implementation of the SMIRNOFF ``ChargeIncrementModel`` tag accepts keywords for ``version``,
``partial_charge_method``, and ``number_of_conformers``. ``partial_charge_method`` can be any string, and it is
up to the ``ToolkitWrapper``'s ``compute_partial_charges`` methods to understand what they mean. For
geometry-independent ``partial_charge_method`` choices, ``number_of_conformers`` should be set to zero.

SMIRKS-based parameter application for ``ChargeIncrement`` parameters is different than other SMIRNOFF sections.
The initial implementation of ``ChargeIncrementModelHandler`` follows these rules:

* an atom can be subject to many ``ChargeIncrement`` parameters, which combine additively.
* a ``ChargeIncrement`` that matches a set of atoms is overwritten only if another ``ChargeIncrement``
  matches the same group of atoms, regardless of order. This overriding follows the normal SMIRNOFF hierarchy.

To give a concise example, what if a molecule ``A-B(-C)-D`` were being parametrized, and the force field
defined ``ChargeIncrement`` SMIRKS in the following order?

1) ``[A:1]-[B:2]``
2) ``[B:1]-[A:2]``
3) ``[A:1]-[B:2]-[C:3]``
4) ``[*:1]-[B:2](-[*:3])-[*:4]``
5) ``[D:1]-[B:2](-[*:3])-[*:4]``

In the case above, the ChargeIncrement from parameters 1 and 4 would NOT be applied to the molecule,
since another parameter matching the same set of atoms is specified further down in the parameter hierarchy
(despite those subsequent matches being in a different order).

Ultimately, the ChargeIncrement contributions from parameters 2, 3, and 5 would be summed and applied.

It's also important to identify a behavior that these rules were written to *avoid*: if not for the
"regardless of order" clause in the second rule, parameters 4 and 5 could actually have been applied six and two times,
respectively (due to symmetry in the SMIRKS and the use of wildcards). This situation could also arise as a result
of molecular symmetry. For example, a methyl group could match the SMIRKS ``[C:1]([H:2])([H:3])([H:4])`` six ways
(with different orderings of the three hydrogen atoms), but the user would almost certainly not intend for the charge
increments to be applied six times. The "regardless of order" clause was added specifically to address this.

In short, the first time a group of atoms becomes involved in a ``ChargeIncrement`` together, the OpenMM ``System`` gains a new
parameter "slot". Only another ``ChargeIncrement`` which applies to the exact same group of atoms (in any order) can
take over the "slot", pushing the original ``ChargeIncrement`` out.

**Major Feature: Support for ProperTorsion k value interpolation**

`Chaya Stern's work <https://chayast.github.io/fragmenter-manuscript/>`_
showed that we may be able to produce higher-quality proper torsion parameters by taking into
account the "partial bond order" of the torsion's central bond. We now have the machinery to compute AM1-Wiberg
partial bond orders for entire molecules using the ``assign_fractional_bond_orders`` methods of either  ``OpenEyeToolkitWrapper`` or ``AmberToolsToolkitWrapper``. The thought is that, if some simple electron population analysis shows
that a certain aromatic bond's order is 1.53, maybe rotations about that bond can be described well by interpolating
53% of the way between the single and double bond k values.

Full details of how to define a torsion-interpolating SMIRNOFF force fields are available in
`the ProperTorsions section of the SMIRNOFF specification <https://openforcefield.github.io/standards/standards/smirnoff/#fractional-torsion-bond-orders>`_.

Behavior changed
""""""""""""""""
- `PR #508 <https://github.com/openforcefield/openff-toolkit/pull/508>`_:
  In order to provide the same results for the same chemical species, regardless of input
  conformation,
  :py:class:`Molecule <openff.toolkit.topology.Molecule>`
  ``assign_partial_charges``, ``compute_partial_charges_am1bcc``, and
  ``assign_fractional_bond_orders`` methods now default to ignore input conformers
  and generate new conformer(s) of the molecule before running semiempirical calculations.
  Users can override this behavior by specifying the keyword argument
  ``use_conformers=molecule.conformers``.
- `PR #281 <https://github.com/openforcefield/openff-toolkit/pull/281>`_: Closes
  `Issue #250 <https://github.com/openforcefield/openff-toolkit/issues/250>`_
  by adding support for partial charge I/O in SDF. The partial charges are stored as a property in the
  SDF molecule block under the tag ``<atom.dprop.PartialCharge>``.
- `PR #281 <https://github.com/openforcefield/openff-toolkit/pull/281>`_: If a
  :py:class:`Molecule <openff.toolkit.topology.Molecule>`'s
  ``partial_charges`` attribute is set to ``None`` (the default value), calling ``to_openeye`` will
  now produce a OE molecule with partial charges set to ``nan``. This would previously produce an OE
  molecule with partial charges of 0.0, which was a loss of information, since it wouldn't be clear
  whether the original OFFMol's partial charges were REALLY all-zero as opposed to ``None``. OpenEye toolkit
  wrapper methods such as ``from_smiles`` and ``from_file`` now produce OFFMols with
  ``partial_charges = None`` when appropriate (previously these would produce OFFMols with
  all-zero charges, for the same reasoning as above).
- `PR #281 <https://github.com/openforcefield/openff-toolkit/pull/281>`_:
  :py:class:`Molecule <openff.toolkit.topology.Molecule>`
  ``to_rdkit``
  now sets partial charges on the RDAtom's ``PartialCharges`` property (this was previously set
  on the ``partial_charges`` property). If the
  :py:class:`Molecule <openff.toolkit.topology.Molecule>`'s partial_charges attribute is ``None``, this property
  will not be defined on the RDAtoms.
- `PR #281 <https://github.com/openforcefield/openff-toolkit/pull/281>`_:
  Enforce the behavior during SDF I/O that a SDF may contain multiple
  `molecules`, but that the OFF Toolkit
  does not assume that it contains multiple `conformers of the same molecule`. This is an
  important distinction, since otherwise there is ambiguity around whether properties of one
  entry in a SDF are shared among several molecule blocks or not, or how to resolve conflicts if properties
  are defined differently for several "conformers" of chemically-identical species (More info
  `here <https://docs.eyesopen.com/toolkits/python/oechemtk/oemol.html#dude-where-s-my-sd-data>`_).
  If the user requests the OFF Toolkit to write a multi-conformer
  :py:class:`Molecule <openff.toolkit.topology.Molecule>` to SDF, only the first conformer will be written.
  For more fine-grained control of writing properties, conformers, and partial charges, consider
  using ``Molecule.to_rdkit`` or ``Molecule.to_openeye`` and using the functionality offered by
  those packages.
- `PR #281 <https://github.com/openforcefield/openff-toolkit/pull/281>`_: Due to different
  constraints placed on the data types allowed by external toolkits, we make our best effort to
  preserve :py:class:`Molecule <openff.toolkit.topology.Molecule>`
  ``properties`` when converting molecules to other packages, but users should be aware that
  no guarantee of data integrity is made. The only data format for keys and values in the property dict that
  we will try to support through a roundtrip to another toolkit's Molecule object is ``string``.
- `PR #574 <https://github.com/openforcefield/openff-toolkit/pull/574>`_: Removed check that all
  partial charges are zero after assignment by ``quacpac`` when AM1BCC used for charge assignment.
  This check fails erroneously for cases in which the partial charge assignments are correctly all zero,
  such as for ``N#N``. It is also an unnecessary check given that ``quacpac`` will reliably indicate when
  it has failed to assign charges.
- `PR #597 <https://github.com/openforcefield/openff-toolkit/pull/597>`_: Energy-minimized sample systems
  with Parsley 1.1.0.
- `PR #558 <https://github.com/openforcefield/openff-toolkit/pull/558>`_: The
  :py:class:`Topology <openff.toolkit.topology.Topology>`
  particle indexing system now orders :py:class:`TopologyVirtualSites <openff.toolkit.topology.TopologyVirtualSite>`
  after all atoms.
- `PR #469 <https://github.com/openforcefield/openff-toolkit/pull/469>`_:
  When running :py:meth:`Topology.to_openmm <openff.toolkit.topology.Topology.to_openmm>`, unique atom names
  are generated if the provided atom names are not unique (overriding any existing atom names). This
  uniqueness extends only to atoms in the same molecule. To disable this behavior, set the kwarg
  ``ensure_unique_atom_names=False``.
- `PR #472 <https://github.com/openforcefield/openff-toolkit/pull/472>`_:
  :py:meth:`Molecule.__eq__ <openff.toolkit.topology.Molecule>` now uses the new
  :py:meth:`Molecule.are_isomorphic <openff.toolkit.topology.Molecule.are_isomorphic>` to perform the
  similarity checking.
- `PR #472 <https://github.com/openforcefield/openff-toolkit/pull/472>`_:
  The :py:meth:`Topology.from_openmm <openff.toolkit.topology.Topology.from_openmm>` and
  :py:meth:`Topology.add_molecule <openff.toolkit.topology.Topology.add_molecule>` methods now use the
  :py:meth:`Molecule.are_isomorphic <openff.toolkit.topology.Molecule.are_isomorphic>` method to match
  molecules.
- `PR #551 <https://github.com/openforcefield/openff-toolkit/pull/551>`_: Implemented the
  :py:meth:`ParameterHandler.get_parameter <openff.toolkit.typing.engines.smirnoff.parameters.ParameterHandler.get_parameter>`
  function (would previously return ``None``).

API-breaking changes
""""""""""""""""""""
- `PR #471 <https://github.com/openforcefield/openff-toolkit/pull/471>`_: Closes
  `Issue #465 <https://github.com/openforcefield/openff-toolkit/issues/465>`_.
  ``atom.formal_charge`` and ``molecule.total_charge`` now return ``simtk.unit.Quantity`` objects
  instead of integers. To preserve backward compatibility, the setter for ``atom.formal_charge``
  can accept either a ``simtk.unit.Quantity`` or an integer.
- `PR #601 <https://github.com/openforcefield/openff-toolkit/pull/601>`_: Removes
  almost all of the previous
  :py:class:`ChemicalEnvironment <openff.toolkit.typing.chemistry.ChemicalEnvironment>`
  API, since this entire module was simply copied from
  `Chemper <https://github.com/MobleyLab/chemper>`_ several years ago and has fallen behind on updates.
  Currently only
  :py:meth:`ChemicalEnvironment.get_type <openff.toolkit.typing.chemistry.ChemicalEnvironment.get_type>`,
  :py:meth:`ChemicalEnvironment.validate <openff.toolkit.typing.chemistry.ChemicalEnvironment.validate>`,
  and an equivalent classmethod
  :py:meth:`ChemicalEnvironment.validate_smirks <openff.toolkit.typing.chemistry.ChemicalEnvironment.validate_smirks>`
  remain. Also, please comment on
  `this GitHub issue <https://github.com/MobleyLab/chemper/issues/90>`_ if you HAVE been using
  the previous extra functionality in this module and would like us to prioritize creation of a Chemper
  conda package.
- `PR #558 <https://github.com/openforcefield/openff-toolkit/pull/558>`_: Removes
  ``TopologyMolecule.topology_particle_start_index``, since the :py:class:`Topology <openff.toolkit.topology.Topology>`
  particle indexing system now orders :py:class:`TopologyVirtualSites <openff.toolkit.topology.TopologyVirtualSite>`
  after all atoms.
  :py:meth:`TopologyMolecule.atom_start_topology_index <openff.toolkit.topology.TopologyMolecule.atom_start_topology_index>`
  and
  :py:meth:`TopologyMolecule.virtual_particle_start_topology_index <openff.toolkit.topology.TopologyMolecule.virtual_particle_start_topology_index>`
  are still available to access the appropriate values in the respective topology indexing systems.
- `PR #508 <https://github.com/openforcefield/openff-toolkit/pull/508>`_:
  ``OpenEyeToolkitWrapper.compute_wiberg_bond_orders`` is now
  :py:meth:`OpenEyeToolkitWrapper.assign_fractional_bond_orders <openff.toolkit.utils.toolkits.OpenEyeToolkitWrapper.assign_fractional_bond_orders>`.
  The ``charge_model`` keyword is now ``bond_order_model``. The allowed values of this keyword have
  changed from ``am1`` and ``pm3`` to ``am1-wiberg`` and ``pm3-wiberg``, respectively.
- `PR #508 <https://github.com/openforcefield/openff-toolkit/pull/508>`_:
  ``Molecule.compute_wiberg_bond_orders`` is now
  :py:meth:`Molecule.assign_fractional_bond_orders <openff.toolkit.topology.Molecule.assign_fractional_bond_orders>`.
- `PR #595 <https://github.com/openforcefield/openff-toolkit/pull/595>`_: Removed functions
  ``openforcefield.utils.utils.temporary_directory`` and
  ``openforcefield.utils.utils.temporary_cd`` and replaced their behavior with
  ``tempfile.TemporaryDirectory()``.

New features
""""""""""""
- `PR #471 <https://github.com/openforcefield/openff-toolkit/pull/471>`_: Closes
  `Issue #208 <https://github.com/openforcefield/openff-toolkit/issues/208>`_
  by implementing support for the
  ``ChargeIncrementModel`` tag in the `SMIRNOFF specification <https://openforcefield.github.io/standards/standards/smirnoff/#chargeincrementmodel-small-molecule-and-fragment-charges>`_.
- `PR #471 <https://github.com/openforcefield/openff-toolkit/pull/471>`_: Implements
  ``Molecule.assign_partial_charges``, which calls one of the newly-implemented
  ``OpenEyeToolkitWrapper.assign_partial_charges``, and
  ``AmberToolsToolkitWrapper.assign_partial_charges``. ``strict_n_conformers`` is a
  optional boolean keyword argument indicating whether an ``IncorrectNumConformersError`` should be raised if an invalid
  number of conformers is supplied during partial charge calculation. For example, if two conformers are
  supplied, but ``partial_charge_method="AM1BCC"`` is also set, then there is no clear use for
  the second conformer. The previous behavior in this case was to raise a warning, and to preserve that
  behavior, ``strict_n_conformers`` defaults to a value of ``False``.
- `PR #471 <https://github.com/openforcefield/openff-toolkit/pull/471>`_: Adds
  keyword argument ``raise_exception_types`` (default: ``[Exception]``) to
  :py:meth:`ToolkitRegistry.call <openff.toolkit.utils.toolkits.ToolkitRegistry.call>`.
  The default value will provide the previous OpenFF Toolkit behavior, which is that the first ToolkitWrapper
  that can provide the requested method is called, and it either returns on success or raises an exception. This new
  keyword argument allows the ToolkitRegistry to *ignore* certain exceptions, but treat others as fatal.
  If ``raise_exception_types = []``, the ToolkitRegistry will attempt to call each ToolkitWrapper that provides the
  requested method and if none succeeds, a single ``ValueError`` will be raised, with text listing the
  errors that were raised by each ToolkitWrapper.
- `PR #601 <https://github.com/openforcefield/openff-toolkit/pull/601>`_: Adds
  :py:meth:`RDKitToolkitWrapper.get_tagged_smarts_connectivity <openff.toolkit.utils.toolkits.RDKitToolkitWrapper.get_tagged_smarts_connectivity>`
  and
  :py:meth:`OpenEyeToolkitWrapper.get_tagged_smarts_connectivity <openff.toolkit.utils.toolkits.OpenEyeToolkitWrapper.get_tagged_smarts_connectivity>`,
  which allow the use of either toolkit for smirks/tagged smarts validation.
- `PR #600 <https://github.com/openforcefield/openff-toolkit/pull/600>`_:
  Adds :py:meth:`ForceField.__getitem__ <openff.toolkit.typing.engines.smirnoff.forcefield.ForceField>`
  to look up ``ParameterHandler`` objects based on their string names.
- `PR #508 <https://github.com/openforcefield/openff-toolkit/pull/508>`_:
  Adds :py:meth:`AmberToolsToolkitWrapper.assign_fractional_bond_orders <openff.toolkit.utils.toolkits.AmberToolsToolkitWrapper.assign_fractional_bond_orders>`.
- `PR #469 <https://github.com/openforcefield/openff-toolkit/pull/469>`_: The
  :py:class:`Molecule <openff.toolkit.topology.Molecule>` class adds
  :py:meth:`Molecule.has_unique_atom_names <openff.toolkit.topology.Molecule.has_unique_atom_names>`
  and :py:meth:`Molecule.has_unique_atom_names <openff.toolkit.topology.Molecule.generate_unique_atom_names>`.
- `PR #472 <https://github.com/openforcefield/openff-toolkit/pull/472>`_:
  Adds to the :py:class:`Molecule <openff.toolkit.topology.Molecule>` class
  :py:meth:`Molecule.are_isomorphic <openff.toolkit.topology.Molecule.are_isomorphic>`
  and :py:meth:`Molecule.is_isomorphic_with <openff.toolkit.topology.Molecule.is_isomorphic_with>`
  and :py:meth:`Molecule.hill_formula <openff.toolkit.topology.Molecule.hill_formula>`
  and :py:meth:`Molecule.to_hill_formula <openff.toolkit.topology.Molecule.to_hill_formula>`
  and :py:meth:`Molecule.to_qcschema <openff.toolkit.topology.Molecule.to_qcschema>`
  and :py:meth:`Molecule.from_qcschema <openff.toolkit.topology.Molecule.from_qcschema>`
  and :py:meth:`Molecule.from_mapped_smiles <openff.toolkit.topology.Molecule.from_mapped_smiles>`
  and :py:meth:`Molecule.from_pdb_and_smiles <openff.toolkit.topology.Molecule.from_pdb_and_smiles>`
  and :py:meth:`Molecule.canonical_order_atoms <openff.toolkit.topology.Molecule.canonical_order_atoms>`
  and :py:meth:`Molecule.remap <openff.toolkit.topology.Molecule.remap>`

    .. note::
       The to_qcschema method accepts an extras dictionary which is passed into the validated qcelemental.models.Molecule
       object.

- `PR #506 <https://github.com/openforcefield/openff-toolkit/pull/506>`_:
  The :py:class:`Molecule <openff.toolkit.topology.Molecule>` class adds
  :py:meth:`Molecule.find_rotatable_bonds <openff.toolkit.topology.Molecule.find_rotatable_bonds>`
- `PR #521 <https://github.com/openforcefield/openff-toolkit/pull/521>`_:
  Adds :py:meth:`Molecule.to_inchi <openff.toolkit.topology.Molecule.to_inchi>`
  and :py:meth:`Molecule.to_inchikey <openff.toolkit.topology.Molecule.to_inchikey>`
  and :py:meth:`Molecule.from_inchi <openff.toolkit.topology.Molecule.from_inchi>`

    .. warning::
       InChI was not designed as an molecule interchange format and using it as one is not recommended. Many round trip
       tests will fail when using this format due to a loss of information. We have also added support for fixed
       hydrogen layer nonstandard InChI which can help in the case of tautomers, but overall creating molecules from InChI should be
       avoided.

- `PR #529 <https://github.com/openforcefield/openff-toolkit/pull/529>`_: Adds the ability to write out to XYZ files via
  :py:meth:`Molecule.to_file <openff.toolkit.topology.Molecule.to_file>` Both single frame and multiframe XYZ files are supported.
  Note reading from XYZ files will not be supported due to the lack of connectivity information.
- `PR #535 <https://github.com/openforcefield/openff-toolkit/pull/535>`_: Extends the the API for the
  :py:meth:`Molecule.to_smiles <openff.toolkit.topology.Molecule.to_smiles>` to allow for the creation of cmiles
  identifiers through combinations of isomeric, explicit hydrogen and mapped smiles, the default settings will return
  isomeric explicit hydrogen smiles as expected.

        .. warning::
           Atom maps can be supplied to the properties dictionary to modify which atoms have their map index included,
           if no map is supplied all atoms will be mapped in the order they appear in the
           :py:class:`Molecule <openff.toolkit.topology.Molecule>`.

- `PR #563 <https://github.com/openforcefield/openff-toolkit/pull/563>`_:
  Adds ``test_forcefields/ion_charges.offxml``, giving ``LibraryCharges`` for monatomic ions.
- `PR #543 <https://github.com/openforcefield/openff-toolkit/pull/543>`_:
  Adds 3 new methods to the :py:class:`Molecule <openff.toolkit.topology.Molecule>` class which allow the enumeration of molecule
  states. These are :py:meth:`Molecule.enumerate_tautomers <openff.toolkit.topology.Molecule.enumerate_tautomers>`,
  :py:meth:`Molecule.enumerate_stereoisomers <openff.toolkit.topology.Molecule.enumerate_stereoisomers>`,
  :py:meth:`Molecule.enumerate_protomers <openff.toolkit.topology.Molecule.enumerate_protomers>`

      .. warning::
         Enumerate protomers is currently only available through the OpenEye toolkit.

- `PR #573 <https://github.com/openforcefield/openff-toolkit/pull/573>`_:
  Adds ``quacpac`` error output to ``quacpac`` failure in ``Molecule.compute_partial_charges_am1bcc``.
- `PR #560 <https://github.com/openforcefield/openff-toolkit/issues/560>`_: Added visualization method to the the Molecule class.
- `PR #620 <https://github.com/openforcefield/openff-toolkit/pull/620>`_: Added the ability to register parameter handlers via entry point plugins. This functionality is accessible by initializing a ``ForceField`` with the ``load_plugins=True`` keyword argument.
- `PR #582 <https://github.com/openforcefield/openff-toolkit/pull/582>`_: Added fractional bond order interpolation
  Adds `return_topology` kwarg to
  :py:meth:`Forcefield.create_openmm_system <openff.toolkit.typing.engines.smirnoff.forcefield.ForceField.create_openmm_system>`,
  which returns the processed topology along with the OpenMM ``System`` when ``True`` (default ``False``).

Tests added
"""""""""""
- `PR #558 <https://github.com/openforcefield/openff-toolkit/pull/558>`_: Adds tests ensuring
  that the new Topology particle indexing system are properly implemented, and that TopologyVirtualSites
  reference the correct TopologyAtoms.
- `PR #469 <https://github.com/openforcefield/openff-toolkit/pull/469>`_: Added round-trip SMILES test
  to add coverage for :py:meth:`Molecule.from_smiles <openff.toolkit.topology.Molecule.from_smiles>`.
- `PR #469 <https://github.com/openforcefield/openff-toolkit/pull/469>`_: Added tests for unique atom
  naming behavior in  :py:meth:`Topology.to_openmm <openff.toolkit.topology.Topology.to_openmm>`, as
  well as tests of the ``ensure_unique_atom_names=False`` kwarg disabling this behavior.
- `PR #472 <https://github.com/openforcefield/openff-toolkit/pull/472>`_: Added tests for
  :py:meth:`Molecule.hill_formula <openff.toolkit.topology.Molecule.hill_formula>` and
  :py:meth:`Molecule.to_hill_formula <openff.toolkit.topology.Molecule.to_hill_formula>` for the
  various supported input types.
- `PR #472 <https://github.com/openforcefield/openff-toolkit/pull/472>`_: Added round-trip test for
  :py:meth:`Molecule.from_qcschema <openff.toolkit.topology.Molecule.from_qcschema>` and
  :py:meth:`Molecule.to_qcschema <openff.toolkit.topology.Molecule.to_qcschema>`.
- `PR #472 <https://github.com/openforcefield/openff-toolkit/pull/472>`_: Added tests for
  :py:meth:`Molecule.is_isomorphic_with <openff.toolkit.topology.Molecule.is_isomorphic_with>` and
  :py:meth:`Molecule.are_isomorphic <openff.toolkit.topology.Molecule.are_isomorphic>`
  with various levels of isomorphic graph matching.
- `PR #472 <https://github.com/openforcefield/openff-toolkit/pull/472>`_: Added toolkit dependent tests
  for :py:meth:`Molecule.canonical_order_atoms <openff.toolkit.topology.Molecule.canonical_order_atoms>`
  due to differences in the algorithms used.
- `PR #472 <https://github.com/openforcefield/openff-toolkit/pull/472>`_: Added a test for
  :py:meth:`Molecule.from_mapped_smiles <openff.toolkit.topology.Molecule.from_mapped_smiles>` using
  the molecule from issue #412 to ensure it is now fixed.
- `PR #472 <https://github.com/openforcefield/openff-toolkit/pull/472>`_: Added a test for
  :py:meth:`Molecule.remap <openff.toolkit.topology.Molecule.remap>`, this also checks for expected
  error when the mapping is not complete.
- `PR #472 <https://github.com/openforcefield/openff-toolkit/pull/472>`_: Added tests for
  :py:meth:`Molecule.from_pdb_and_smiles <openff.toolkit.topology.Molecule.from_pdb_and_smiles>`
  to check for a correct combination of smiles and PDB and incorrect combinations.
- `PR #509 <https://github.com/openforcefield/openff-toolkit/pull/509>`_: Added test for
  :py:meth:`Molecule.chemical_environment_matches <openff.toolkit.topology.Molecule.chemical_environment_matches>`
  to check that the complete set of matches is returned.
- `PR #509 <https://github.com/openforcefield/openff-toolkit/pull/509>`_: Added test for
  :py:meth:`Forcefield.create_openmm_system <openff.toolkit.typing.engines.smirnoff.forcefield.ForceField.create_openmm_system>`
  to check that a protein system can be created.
- `PR #506 <https://github.com/openforcefield/openff-toolkit/pull/506>`_: Added a test for the molecule
  identified in issue #513 as losing aromaticity when converted to rdkit.
- `PR #506 <https://github.com/openforcefield/openff-toolkit/pull/506>`_: Added a verity of toolkit dependent tests
  for identifying rotatable bonds while ignoring the user requested types.
- `PR #521 <https://github.com/openforcefield/openff-toolkit/pull/521>`_: Added toolkit independent round-trip InChI
  tests which add coverage for :py:meth:`Molecule.to_inchi <openff.toolkit.topology.Molecule.to_inchi>` and
  :py:meth:`Molecule.from_inchi <openff.toolkit.topology.Molecule.from_inchi>`. Also added coverage for bad inputs and
  :py:meth:`Molecule.to_inchikey <openff.toolkit.topology.Molecule.to_inchikey>`.
- `PR #529 <https://github.com/openforcefield/openff-toolkit/pull/529>`_: Added to XYZ file coverage tests.
- `PR #563 <https://github.com/openforcefield/openff-toolkit/pull/563>`_: Added `LibraryCharges` parameterization test
  for monatomic ions in ``test_forcefields/ion_charges.offxml``.
- `PR #543 <https://github.com/openforcefield/openff-toolkit/pull/543>`_: Added tests to assure that state enumeration can
  correctly find molecules tautomers, stereoisomers and protomers when possible.
- `PR #573 <https://github.com/openforcefield/openff-toolkit/pull/573>`_: Added test for ``quacpac`` error output
  for ``quacpac`` failure in ``Molecule.compute_partial_charges_am1bcc``.
- `PR #579 <https://github.com/openforcefield/openff-toolkit/pull/579>`_: Adds regression tests to ensure RDKit can be
  be used to write multi-model PDB files.
- `PR #582 <https://github.com/openforcefield/openff-toolkit/pull/582>`_: Added fractional bond order interpolation tests,
  tests for :py:class:`ValidatedDict <openff.toolkit.utils.collections.ValidatedDict>`.


Bugfixes
""""""""
- `PR #558 <https://github.com/openforcefield/openff-toolkit/pull/558>`_: Fixes a bug where
  :py:meth:`TopologyVirtualSite.atoms <openff.toolkit.topology.TopologyVirtualSite.atoms>` would
  not correctly apply ``TopologyMolecule`` atom ordering on top of the reference molecule ordering,
  in cases where the same molecule appears multiple times, but in a different order, in the same Topology.
- `Issue #460 <https://github.com/openforcefield/openff-toolkit/issues/460>`_: Creates unique atom
  names in :py:meth:`Topology.to_openmm <openff.toolkit.topology.Topology.to_openmm>` if the existing
  ones are not unique. The lack of unique atom names had been causing problems in workflows involving
  downstream tools that expect unique atom names.
- `Issue #448 <https://github.com/openforcefield/openff-toolkit/issues/448>`_: We can now make molecules
  from mapped smiles using :py:meth:`Molecule.from_mapped_smiles <openff.toolkit.topology.Molecule.from_mapped_smiles>`
  where the order will correspond to the indeing used in the smiles.
  Molecules can also be re-indexed at any time using the
  :py:meth:`Molecule.remap <openff.toolkit.topology.Molecule.remap>`.
- `Issue #462 <https://github.com/openforcefield/openff-toolkit/issues/462>`_: We can now instance the
  :py:class:`Molecule <openff.toolkit.topology.Molecule>` from a QCArchive entry record instance or dictionary
  representation.
- `Issue #412 <https://github.com/openforcefield/openff-toolkit/issues/412>`_: We can now instance the
  :py:class:`Molecule <openff.toolkit.topology.Molecule>` using
  :py:meth:`Molecule.from_mapped_smiles <openff.toolkit.topology.Molecule.from_mapped_smiles>`. This resolves
  an issue caused by RDKit considering atom map indices to be a distinguishing feature of an atom, which led
  to erroneous definition of chirality (as otherwise symmetric substituents would be seen as different).
  We anticipate that this will reduce the number of times you need to
  type ``allow_undefined_stereo=True`` when processing molecules that do not actually contain stereochemistrty.
- `Issue #513 <https://github.com/openforcefield/openff-toolkit/issues/513>`_: The
  :py:meth:`Molecule.to_rdkit <openff.toolkit.topology.Molecule.to_rdkit>` now re-sets the aromaticity model
  after sanitizing the molecule.
- `Issue #500 <https://github.com/openforcefield/openff-toolkit/issues/500>`_: The
  :py:meth:`Molecule.find_rotatable_bonds <openff.toolkit.topology.Molecule.find_rotatable_bonds>` has been added
  which returns a list of rotatable :py:class:`Bond <openff.toolkit.topology.Bond>` instances for the molecule.
- `Issue #491 <https://github.com/openforcefield/openff-toolkit/issues/491>`_: We can now parse large molecules without hitting a match limit cap.
- `Issue #474 <https://github.com/openforcefield/openff-toolkit/issues/474>`_: We can now  convert molecules to InChI and
  InChIKey and from InChI.
- `Issue #523 <https://github.com/openforcefield/openff-toolkit/issues/523>`_: The
  :py:meth:`Molecule.to_file <openff.toolkit.topology.Molecule.to_file>` method can now correctly write to ``MOL``
  files, in line with the supported file type list.
- `Issue #568 <https://github.com/openforcefield/openff-toolkit/issues/568>`_: The
  :py:meth:`Molecule.to_file <openff.toolkit.topology.Molecule.to_file>` can now correctly write multi-model PDB files
  when using the RDKit backend toolkit.


Examples added
""""""""""""""
- `PR #591 <https://github.com/openforcefield/openff-toolkit/pull/591>`_ and
  `PR #533 <https://github.com/openforcefield/openff-toolkit/pull/533>`_: Adds an
  `example notebook and utility to compute conformer energies <https://github.com/openforcefield/openff-toolkit/blob/master/examples/conformer_energies>`_.
  This example is made to be reverse-compatible with the 0.6.0 OpenFF Toolkit release.
- `PR #472 <https://github.com/openforcefield/openff-toolkit/pull/472>`_: Adds an example notebook
  `QCarchive_interface.ipynb <https://github.com/openforcefield/openff-toolkit/blob/master/examples/QCArchive_interface/QCarchive_interface.ipynb>`_
  which shows users how to instance the :py:class:`Molecule <openff.toolkit.topology.Molecule>` from
  a QCArchive entry level record and calculate the energy using RDKit through QCEngine.



0.6.0 - Library Charges
-----------------------

This release adds support for a new SMIRKS-based charge assignment method,
`Library Charges <https://openforcefield.github.io/standards/standards/smirnoff/#librarycharges-library-charges-for-polymeric-residues-and-special-solvent-models>`_.
The addition of more charge assignment methods opens the door for new types of
experimentation, but also introduces several complex behaviors and failure modes.
Accordingly, we have made changes
to the charge assignment infrastructure to check for cases when partial charges do
not sum to the formal charge of the molecule, or when no charge assignment method is able
to generate charges for a molecule. More detailed explanation of the new errors that may be raised and
keywords for overriding them are in the "Behavior Changed" section below.


With this release, we update ``test_forcefields/tip3p.offxml`` to be a working example of assigning LibraryCharges.
However, we do not provide any force field files to assign protein residue ``LibraryCharges``.
If you are interested in translating an existing protein FF to SMIRNOFF format or developing a new one, please
feel free to contact us on the `Issue tracker <https://github.com/openforcefield/openff-toolkit/issues>`_ or open a
`Pull Request <https://github.com/openforcefield/openff-toolkit/pulls>`_.


New features
""""""""""""
- `PR #433 <https://github.com/openforcefield/openff-toolkit/pull/433>`_: Closes
  `Issue #25 <https://github.com/openforcefield/openff-toolkit/issues/25>`_ by adding
  initial support for the
  `LibraryCharges tag in the SMIRNOFF specification <https://openforcefield.github.io/standards/standards/smirnoff/#librarycharges-library-charges-for-polymeric-residues-and-special-solvent-models>`_
  using
  :py:class:`LibraryChargeHandler <openff.toolkit.typing.engines.smirnoff.parameters.LibraryChargeHandler>`.
  For a molecule to have charges assigned using Library Charges, all of its atoms must be covered by
  at least one ``LibraryCharge``. If an atom is covered by multiple ``LibraryCharge`` s, then the last
  ``LibraryCharge`` matched will be applied (per the hierarchy rules in the SMIRNOFF format).

  This functionality is thus able to apply per-residue charges similar to those in traditional
  protein force fields. At this time, there is no concept of "residues" or "fragments" during
  parametrization, so it is not possible to assign charges to `some` atoms in a molecule using
  ``LibraryCharge`` s, but calculate charges for other atoms in the same molecule using a different
  method. To assign charges to a protein, LibraryCharges SMARTS must be provided for
  the residues and protonation states in the molecule, as well as for any capping groups
  and post-translational modifications that are present.

  It is valid for ``LibraryCharge`` SMARTS to `partially` overlap one another. For example, a molecule
  consisting of atoms ``A-B-C`` connected by single bonds could be matched by a SMIRNOFF
  ``LibraryCharges`` section containing two ``LibraryCharge`` SMARTS: ``A-B`` and ``B-C``. If
  listed in that order, the molecule would be assigned the ``A`` charge from the ``A-B`` ``LibraryCharge``
  element and the ``B`` and ``C`` charges from the ``B-C`` element. In testing, these types of
  partial overlaps were found to frequently be sources of undesired behavior, so it is recommended
  that users define whole-molecule ``LibraryCharge`` SMARTS whenever possible.

- `PR #455 <https://github.com/openforcefield/openff-toolkit/pull/455>`_: Addresses
  `Issue #393 <https://github.com/openforcefield/openff-toolkit/issues/393>`_ by adding
  :py:meth:`ParameterHandler.attribute_is_cosmetic <openff.toolkit.typing.engines.smirnoff.parameters.ParameterHandler.attribute_is_cosmetic>`
  and
  :py:meth:`ParameterType.attribute_is_cosmetic <openff.toolkit.typing.engines.smirnoff.parameters.ParameterType.attribute_is_cosmetic>`,
  which return True if the provided attribute name is defined for the queried object
  but does not correspond to an allowed value in the SMIRNOFF spec.

Behavior changed
""""""""""""""""
- `PR #433 <https://github.com/openforcefield/openff-toolkit/pull/433>`_: If a molecule
  can not be assigned charges by any charge-assignment method, an
  ``openforcefield.typing.engines.smirnoff.parameters.UnassignedMoleculeChargeException``
  will be raised. Previously, creating a system without either ``ToolkitAM1BCCHandler`` or
  the ``charge_from_molecules`` keyword argument to ``ForceField.create_openmm_system`` would
  produce an OpenMM ``System`` where the molecule has zero charge on all atoms. However, given that we
  will soon be adding more options for charge assignment, it is important that
  failures not be silent. Molecules with zero charge can still be produced by setting the
  ``Molecule.partial_charges`` array to be all zeroes, and including the molecule in the
  ``charge_from_molecules`` keyword argument to ``create_openmm_system``.
- `PR #433 <https://github.com/openforcefield/openff-toolkit/pull/433>`_: Due to risks
  introduced by permitting charge assignment using partially-overlapping ``LibraryCharge`` s,
  the toolkit will now raise a
  ``openforcefield.typing.engines.smirnoff.parameters.NonIntegralMoleculeChargeException``
  if the sum of partial charges on a molecule are found to be more than 0.01 elementary charge units
  different than the molecule's formal charge. This exception can be overridden by providing
  the ``allow_nonintegral_charges=True`` keyword argument to ``ForceField.create_openmm_system``.




Tests added
"""""""""""
- `PR #430 <https://github.com/openforcefield/openff-toolkit/pull/430>`_: Added test for
  Wiberg Bond Order implemented in OpenEye Toolkits. Molecules taken from
  DOI:10.5281/zenodo.3405489 . Added by Sukanya Sasmal.
- `PR #569 <https://github.com/openforcefield/openff-toolkit/pull/569>`_: Added round-trip tests for more serialization formats (dict, YAML, TOML, JSON, BSON, messagepack, pickle). Note that some are unsupported, but the tests raise the appropriate error.


Bugfixes
""""""""
- `PR #431 <https://github.com/openforcefield/openff-toolkit/pull/431>`_: Fixes an issue
  where ``ToolkitWrapper`` objects would improperly search for functionality in the
  ``GLOBAL_TOOLKIT_REGISTRY``, even though a specific ``ToolkitRegistry`` was requested for an
  operation.
- `PR #439 <https://github.com/openforcefield/openff-toolkit/pull/439>`_: Fixes
  `Issue #438 <https://github.com/openforcefield/openff-toolkit/issues/438>`_, by replacing
  call to NetworkX ``Graph.node`` with call to ``Graph.nodes``, per
  `2.4 migration guide <https://networkx.github.io/documentation/stable/release/release_2.4.html>`_.

Files modified
""""""""""""""
- `PR #433 <https://github.com/openforcefield/openff-toolkit/pull/433>`_: Updates
  the previously-nonfunctional ``test_forcefields/tip3p.offxml`` to a functional state
  by updating it to the SMIRNOFF
  0.3 specification, and specifying atomic charges using the ``LibraryCharges`` tag.


0.5.1 - Adding the parameter coverage example notebook
------------------------------------------------------

This release contains a new notebook example,
`check_parameter_coverage.ipynb <https://github.com/openforcefield/openff-toolkit/blob/master/examples/check_dataset_parameter_coverage/check_parameter_coverage.ipynb>`_,
which loads sets of molecules, checks whether they are parameterizable,
and generates reports of chemical motifs that are not.
It also fixes several simple issues, improves warnings and docstring text,
and removes unused files.

The parameter coverage example notebook goes hand-in-hand with the
release candidate of our initial force field,
`openff-1.0.0-RC1.offxml <https://github.com/openforcefield/openforcefields>`_
, which will be temporarily available until the official force
field release is made in October.
Our goal in publishing this notebook alongside our first major refitting is to allow interested
users to check whether there is parameter coverage for their molecules of interest.
If the force field is unable to parameterize a molecule, this notebook will generate
reports of the specific chemistry that is not covered. We understand that many organizations
in our field have restrictions about sharing specific molecules, and the outputs from this
notebook can easily be cropped to communicate unparameterizable chemistry without revealing
the full structure.

The force field release candidate is in our new refit force field package,
`openforcefields <https://github.com/openforcefield/openforcefields>`_.
This package is now a part of the Open Force Field Toolkit conda recipe, along with the original
`smirnoff99Frosst <https://github.com/openforcefield/smirnoff99Frosst>`_ line of force fields.

Once the ``openforcefields`` conda package is installed, you can load the release candidate using:

``ff = ForceField('openff-1.0.0-RC1.offxml')``

The release candidate will be removed when the official force field,
``openff-1.0.0.offxml``, is released in early October.

Complete details about this release are below.

Example added
"""""""""""""
- `PR #419 <https://github.com/openforcefield/openff-toolkit/pull/419>`_: Adds
  an example notebook
  `check_parameter_coverage.ipynb <https://github.com/openforcefield/openff-toolkit/blob/master/examples/check_dataset_parameter_coverage/check_parameter_coverage.ipynb>`_
  which shows how to use the toolkit to check a molecule
  dataset for missing parameter coverage, and provides functionality to output
  tagged SMILES and 2D drawings of the unparameterizable chemistry.


New features
""""""""""""
- `PR #419 <https://github.com/openforcefield/openff-toolkit/pull/419>`_: Unassigned
  valence parameter exceptions now include a list of tuples of
  :py:class:`TopologyAtom <openff.toolkit.topology.TopologyAtom>`
  which were unable to be parameterized (``exception.unassigned_topology_atom_tuples``)
  and the class of the
  :py:class:`ParameterHandler <openff.toolkit.typing.engines.smirnoff.parameters.ParameterHandler>`
  that raised the exception (``exception.handler_class``).
- `PR #425 <https://github.com/openforcefield/openff-toolkit/pull/425>`_: Implements
  Trevor Gokey's suggestion from
  `Issue #411 <https://github.com/openforcefield/openff-toolkit/issues/411>`_, which
  enables pickling of
  :py:class:`ForceFields <openff.toolkit.typing.engines.smirnoff.forcefield.ForceField>`
  and
  :py:class:`ParameterHandlers <openff.toolkit.typing.engines.smirnoff.parameters.ParameterHandler>`.
  Note that, while XML representations of ``ForceField``\ s are stable and conform to the SMIRNOFF
  specification, the pickled ``ForceField``\ s that this functionality enables are not guaranteed
  to be compatible with future toolkit versions.

Improved documentation and warnings
"""""""""""""""""""""""""""""""""""
- `PR #425 <https://github.com/openforcefield/openff-toolkit/pull/425>`_: Addresses
  `Issue #410 <https://github.com/openforcefield/openff-toolkit/issues/410>`_, by explicitly
  having toolkit warnings print ``Warning:`` at the beginning of each warning, and adding
  clearer language to the warning produced when the OpenEye Toolkits can not be loaded.
- `PR #425 <https://github.com/openforcefield/openff-toolkit/pull/425>`_: Addresses
  `Issue #421 <https://github.com/openforcefield/openff-toolkit/issues/421>`_ by
  adding type/shape information to all Molecule partial charge and conformer docstrings.
- `PR #425 <https://github.com/openforcefield/openff-toolkit/pull/425>`_: Addresses
  `Issue #407 <https://github.com/openforcefield/openff-toolkit/issues/421>`_ by
  providing a more extensive explanation of why we don't use RDKit's mol2 parser
  for molecule input.

Bugfixes
""""""""
- `PR #419 <https://github.com/openforcefield/openff-toolkit/pull/419>`_: Fixes
  `Issue #417 <https://github.com/openforcefield/openff-toolkit/issues/417>`_ and
  `Issue #418 <https://github.com/openforcefield/openff-toolkit/issues/418>`_, where
  :py:meth:`RDKitToolkitWrapper.from_file <openff.toolkit.utils.toolkits.RDKitToolkitWrapper.from_file>`
  would disregard the ``allow_undefined_stereo`` kwarg and skip the first molecule
  when reading a SMILES file.


Files removed
"""""""""""""
- `PR #425 <https://github.com/openforcefield/openff-toolkit/pull/425>`_: Addresses
  `Issue #424 <https://github.com/openforcefield/openff-toolkit/issues/424>`_ by
  deleting the unused files ``openforcefield/typing/engines/smirnoff/gbsaforces.py``
  and ``openforcefield/tests/test_smirnoff.py``. ``gbsaforces.py`` was only used internally
  and ``test_smirnoff.py`` tested unsupported functionality from before the 0.2.0 release.




0.5.0 - GBSA support and quality-of-life improvements
-----------------------------------------------------

This release adds support for the
`GBSA tag in the SMIRNOFF specification <https://openforcefield.github.io/standards/standards/smirnoff/#gbsa>`_.
Currently, the ``HCT``, ``OBC1``, and ``OBC2`` models (corresponding to AMBER keywords
``igb=1``, ``2``, and ``5``, respectively) are supported, with the ``OBC2`` implementation being
the most flexible. Unfortunately, systems produced
using these keywords are not yet transferable to other simulation packages via ParmEd, so users are restricted
to using OpenMM to simulate systems with GBSA.

OFFXML files containing GBSA parameter definitions are available,
and can be loaded in addition to existing parameter sets (for example, with the command
``ForceField('test_forcefields/smirnoff99Frosst.offxml', 'test_forcefields/GBSA_OBC1-1.0.offxml')``).
A manifest of new SMIRNOFF-format GBSA files is below.


Several other user-facing improvements have been added, including easier access to indexed attributes,
which are now accessible as ``torsion.k1``, ``torsion.k2``, etc. (the previous access method
``torsion.k`` still works as well). More details of the new features and several bugfixes are listed below.

New features
""""""""""""
- `PR #363 <https://github.com/openforcefield/openff-toolkit/pull/363>`_: Implements
  :py:class:`GBSAHandler <openff.toolkit.typing.engines.smirnoff.parameters.GBSAHandler>`,
  which supports the
  `GBSA tag in the SMIRNOFF specification <https://openforcefield.github.io/standards/standards/smirnoff/#gbsa>`_.
  Currently, only GBSAHandlers with ``gb_model="OBC2"`` support
  setting non-default values for the ``surface_area_penalty`` term (default ``5.4*calories/mole/angstroms**2``),
  though users can zero the SA term for ``OBC1`` and ``HCT`` models by setting ``sa_model="None"``.
  No model currently supports setting ``solvent_radius`` to any value other than ``1.4*angstroms``.
  Files containing experimental SMIRNOFF-format implementations of ``HCT``, ``OBC1``, and ``OBC2`` are
  included with this release (see below). Additional details of these models, including literature references,
  are available on the
  `SMIRNOFF specification page <https://openforcefield.github.io/standards/standards/smirnoff/#supported-generalized-born-gb-models>`_.

    .. warning :: The current release of ParmEd
      `can not transfer GBSA models produced by the Open Force Field Toolkit
      to other simulation packages
      <https://github.com/ParmEd/ParmEd/blob/3.2.0/parmed/openmm/topsystem.py#L148-L150>`_.
      These GBSA forces are currently only computable using OpenMM.

- `PR #363 <https://github.com/openforcefield/openff-toolkit/pull/363>`_: When using
  :py:meth:`Topology.to_openmm() <openff.toolkit.topology.Topology.to_openmm>`, periodic
  box vectors are now transferred from the Open Force Field Toolkit Topology
  into the newly-created OpenMM Topology.
- `PR #377 <https://github.com/openforcefield/openff-toolkit/pull/377>`_: Single indexed parameters in
  :py:class:`ParameterHandler <openff.toolkit.typing.engines.smirnoff.parameters.ParameterHandler>`
  and :py:class:`ParameterType <openff.toolkit.typing.engines.smirnoff.parameters.ParameterType>`
  can now be get/set through normal attribute syntax in addition to the list syntax.
- `PR #394 <https://github.com/openforcefield/openff-toolkit/pull/394>`_: Include element and atom name
  in error output when there are missing valence parameters during molecule parameterization.

Bugfixes
""""""""
- `PR #385 <https://github.com/openforcefield/openff-toolkit/pull/385>`_: Fixes
  `Issue #346 <https://github.com/openforcefield/openff-toolkit/issues/346>`_ by
  having :py:meth:`OpenEyeToolkitWrapper.compute_partial_charges_am1bcc <openff.toolkit.utils.toolkits.OpenEyeToolkitWrapper.compute_partial_charges_am1bcc>`
  fall back to using standard AM1-BCC if AM1-BCC ELF10 charge generation raises
  an error about "trans COOH conformers"
- `PR #399 <https://github.com/openforcefield/openff-toolkit/pull/399>`_: Fixes
  issue where
  :py:class:`ForceField <openff.toolkit.typing.engines.smirnoff.forcefield.ForceField>`
  constructor would ignore ``parameter_handler_classes`` kwarg.
- `PR #400 <https://github.com/openforcefield/openff-toolkit/pull/400>`_: Makes
  link-checking tests retry three times before failing.



Files added
"""""""""""
- `PR #363 <https://github.com/openforcefield/openff-toolkit/pull/363>`_: Adds
  ``test_forcefields/GBSA_HCT-1.0.offxml``, ``test_forcefields/GBSA_OBC1-1.0.offxml``,
  and ``test_forcefields/GBSA_OBC2-1.0.offxml``, which are experimental implementations
  of GBSA models. These are primarily used in validation tests against OpenMM's models, and
  their version numbers will increment if bugfixes are necessary.

0.4.1 - Bugfix Release
----------------------

This update fixes several toolkit bugs that have been reported by the community.
Details of these bugfixes are provided below.

It also refactors how
:py:class:`ParameterType <openff.toolkit.typing.engines.smirnoff.parameters.ParameterType>`
and
:py:class:`ParameterHandler <openff.toolkit.typing.engines.smirnoff.parameters.ParameterHandler>`
store their attributes, by introducing
:py:class:`ParameterAttribute <openff.toolkit.typing.engines.smirnoff.parameters.ParameterAttribute>`
and
:py:class:`IndexedParameterAttribute <openff.toolkit.typing.engines.smirnoff.parameters.IndexedParameterAttribute>`.
These new attribute-handling classes provide a consistent backend which should simplify manipulation of parameters
and implementation of new handlers.

Bug fixes
"""""""""
- `PR #329 <https://github.com/openforcefield/openff-toolkit/pull/329>`_: Fixed a
  bug where the two
  :py:class:`BondType <openff.toolkit.typing.engines.smirnoff.parameters.BondHandler.BondType>`
  parameter attributes ``k`` and ``length`` were treated as indexed attributes. (``k`` and
  ``length`` values that correspond to specific bond orders will be indexed under
  ``k_bondorder1``, ``k_bondorder2``, etc when implemented in the future)
- `PR #329 <https://github.com/openforcefield/openff-toolkit/pull/329>`_: Fixed a
  bug that allowed setting indexed attributes to single values instead of strictly lists.
- `PR #370 <https://github.com/openforcefield/openff-toolkit/pull/370>`_: Fixed a
  bug in the API where
  :py:class:`BondHandler <openff.toolkit.typing.engines.smirnoff.parameters.BondHandler>`,
  :py:class:`ProperTorsionHandler <openff.toolkit.typing.engines.smirnoff.parameters.ProperTorsionHandler>`
  , and
  :py:class:`ImproperTorsionHandler <openff.toolkit.typing.engines.smirnoff.parameters.ImproperTorsionHandler>`
  exposed non-functional indexed parameters.
- `PR #351 <https://github.com/openforcefield/openff-toolkit/pull/351>`_: Fixes
  `Issue #344 <https://github.com/openforcefield/openff-toolkit/issues/344>`_,
  in which the main :py:class:`FrozenMolecule <openff.toolkit.topology.FrozenMolecule>`
  constructor and several other Molecule-construction functions ignored or did not
  expose the ``allow_undefined_stereo`` keyword argument.
- `PR #351 <https://github.com/openforcefield/openff-toolkit/pull/351>`_: Fixes
  a bug where a molecule which previously generated a SMILES using one cheminformatics toolkit
  returns the same SMILES, even though a different toolkit (which would generate
  a different SMILES for the molecule) is explicitly called.
- `PR #354 <https://github.com/openforcefield/openff-toolkit/pull/354>`_: Fixes
  the error message that is printed if an unexpected parameter attribute is found while loading
  data into a :py:class:`ForceField <openff.toolkit.typing.engines.smirnoff.forcefield.ForceField>`
  (now instructs users to specify ``allow_cosmetic_attributes`` instead of ``permit_cosmetic_attributes``)
- `PR #364 <https://github.com/openforcefield/openff-toolkit/pull/364>`_: Fixes
  `Issue #362 <https://github.com/openforcefield/openff-toolkit/issues/362>`_ by
  modifying
  :py:meth:`OpenEyeToolkitWrapper.from_smiles <openff.toolkit.utils.toolkits.OpenEyeToolkitWrapper.from_smiles>`
  and
  :py:meth:`RDKitToolkitWrapper.from_smiles <openff.toolkit.utils.toolkits.RDKitToolkitWrapper.from_smiles>`
  to make implicit hydrogens explicit before molecule creation. These functions also
  now raise an error if the optional keyword ``hydrogens_are_explicit=True`` but the
  SMILES are interpreted by the backend cheminformatic toolkit as having implicit
  hydrogens.
- `PR #371 <https://github.com/openforcefield/openff-toolkit/pull/371>`_: Fixes
  error when reading early SMIRNOFF 0.1 spec files enclosed by a top-level ``SMIRFF`` tag.

.. note ::
  The enclosing ``SMIRFF`` tag is present only in legacy files.
  Since developing a formal specification, the only acceptable top-level tag value in a SMIRNOFF data structure is
  ``SMIRNOFF``.

Code enhancements
"""""""""""""""""
- `PR #329 <https://github.com/openforcefield/openff-toolkit/pull/329>`_:
  :py:class:`ParameterType <openff.toolkit.typing.engines.smirnoff.parameters.ParameterType>`
  was refactored to improve its extensibility. It is now possible to create new parameter
  types by using the new descriptors
  :py:class:`ParameterAttribute <openff.toolkit.typing.engines.smirnoff.parameters.ParameterAttribute>`
  and
  :py:class:`IndexedParameterAttribute <openff.toolkit.typing.engines.smirnoff.parameters.IndexedParameterAttribute>`.
- `PR #357 <https://github.com/openforcefield/openff-toolkit/pull/357>`_: Addresses
  `Issue #356 <https://github.com/openforcefield/openff-toolkit/issues/356>`_ by raising
  an informative error message if a user attempts to load an OpenMM topology which
  is probably missing connectivity information.



Force fields added
""""""""""""""""""
- `PR #368 <https://github.com/openforcefield/openff-toolkit/pull/368>`_: Temporarily adds
  ``test_forcefields/smirnoff99frosst_experimental.offxml`` to address hierarchy problems, redundancies, SMIRKS
  pattern typos etc., as documented in `issue #367 <https://github.com/openforcefield/openff-toolkit/issues/367>`_.
  Will ultimately be propagated to an updated force field in the ``openforcefield/smirnoff99frosst`` repo.
- `PR #371 <https://github.com/openforcefield/openff-toolkit/pull/371>`_: Adds
  ``test_forcefields/smirff99Frosst_reference_0_1_spec.offxml``, a SMIRNOFF 0.1 spec file enclosed by the legacy
  ``SMIRFF`` tag. This file is used in backwards-compatibility testing.



0.4.0 - Performance optimizations and support for SMIRNOFF 0.3 specification
----------------------------------------------------------------------------

This update contains performance enhancements that significantly reduce the time to create OpenMM systems for topologies containing many molecules via :py:meth:`ForceField.create_openmm_system <openff.toolkit.typing.engines.smirnoff.forcefield.ForceField.create_openmm_system>`.

This update also introduces the `SMIRNOFF 0.3 specification <https://open-forcefield-toolkit.readthedocs.io/en/0.4.0/smirnoff.html>`_.
The spec update is the result of discussions about how to handle the evolution of data and parameter types as further functional forms are added to the SMIRNOFF spec.


We provide methods to convert SMIRNOFF 0.1 and 0.2 force fields written with the XML serialization (``.offxml``) to the SMIRNOFF 0.3 specification.
These methods are called automatically when loading a serialized SMIRNOFF data representation written in the 0.1 or 0.2 specification.
This functionality allows the toolkit to continue to read files containing SMIRNOFF 0.2 spec force fields, and also implements backwards-compatibility for SMIRNOFF 0.1 spec force fields.


.. warning :: The SMIRNOFF 0.1 spec did not contain fields for several energy-determining parameters that are exposed in later SMIRNOFF specs.
  Thus, when reading SMIRNOFF 0.1 spec data, the toolkit must make assumptions about the values that should be added for the newly-required fields.
  The values that are added include 1-2, 1-3 and 1-5 scaling factors, cutoffs, and long-range treatments for nonbonded interactions.
  Each assumption is printed as a warning during the conversion process.
  Please carefully review the warning messages to ensure that the conversion is providing your desired behavior.



`SMIRNOFF 0.3 specification updates <https://open-forcefield-toolkit.readthedocs.io/en/0.4.0/smirnoff.html>`_
"""""""""""""""""""""""""""""""""""""""""""""""""""""""""""""""""""""""""""""""""""""""""""""""""""""""""""""
* The SMIRNOFF 0.3 spec introduces versioning for each individual parameter section, allowing asynchronous updates to the features of each parameter class.
  The top-level ``SMIRNOFF`` tag, containing information like ``aromaticity_model``, ``Author``, and ``Date``, still has a version (currently 0.3).
  But, to allow for independent development of individual parameter types, each section (such as ``Bonds``, ``Angles``, etc) now has its own version as well (currently all 0.3).
* All units are now stored in expressions with their corresponding values. For example, distances are now stored as ``1.526*angstrom``, instead of storing the unit separately in the section header.
* The current allowed value of the ``potential`` field for ``ProperTorsions`` and ``ImproperTorsions`` tags is no longer ``charmm``, but is rather ``k*(1+cos(periodicity*theta-phase))``.
  It was pointed out to us that CHARMM-style torsions deviate from this formula when the periodicity of a torsion term is 0, and we do not intend to reproduce that behavior.
* SMIRNOFF spec documentation has been updated with tables of keywords and their defaults for each parameter section and parameter type.
  These tables will track the allowed keywords and default behavior as updated versions of individual parameter sections are released.

Performance improvements and bugfixes
"""""""""""""""""""""""""""""""""""""

* `PR #329 <https://github.com/openforcefield/openff-toolkit/pull/329>`_: Performance improvements when creating systems for topologies with many atoms.
* `PR #347 <https://github.com/openforcefield/openff-toolkit/pull/347>`_: Fixes bug in charge assignment that occurs when charges are read from file, and reference and charge molecules have different atom orderings.


New features
""""""""""""

* `PR #311 <https://github.com/openforcefield/openff-toolkit/pull/311>`_: Several new experimental functions.

  * Adds :py:meth:`convert_0_2_smirnoff_to_0_3 <openff.toolkit.utils.utils.convert_0_2_smirnoff_to_0_3>`, which takes a SMIRNOFF 0.2-spec data dict, and updates it to 0.3.
    This function is called automatically when creating a ``ForceField`` from a SMIRNOFF 0.2 spec OFFXML file.
  * Adds :py:meth:`convert_0_1_smirnoff_to_0_2 <openff.toolkit.utils.utils.convert_0_1_smirnoff_to_0_2>`, which takes a SMIRNOFF 0.1-spec data dict, and updates it to 0.2.
    This function is called automatically when creating a ``ForceField`` from a SMIRNOFF 0.1 spec OFFXML file.
  * NOTE: The format of the "SMIRNOFF data dict" above is likely to change significantly in the future.
    Users that require a stable serialized ForceField object should use the output of :py:meth:`ForceField.to_string('XML') <openff.toolkit.typing.engines.smirnoff.forcefield.ForceField.to_string>` instead.
  * Adds :py:class:`ParameterHandler <openff.toolkit.typing.engines.smirnoff.parameters.ParameterHandler>` and :py:class:`ParameterType <openff.toolkit.typing.engines.smirnoff.parameters.ParameterType>` :py:meth:`add_cosmetic_attribute <openff.toolkit.typing.engines.smirnoff.parameters.ParameterType.add_cosmetic_attribute>` and :py:meth:`delete_cosmetic_attribute <openff.toolkit.typing.engines.smirnoff.parameters.ParameterType.delete_cosmetic_attribute>` functions.
    Once created, cosmetic attributes can be accessed and modified as attributes of the underlying object (eg. ``ParameterType.my_cosmetic_attrib = 'blue'``)
    These functions are experimental, and we are interested in feedback on how cosmetic attribute handling could be improved. (`See Issue #338 <https://github.com/openforcefield/openff-toolkit/issues/338>`_)
    Note that if a new cosmetic attribute is added to an object without using these functions, it will not be recognized by the toolkit and will not be written out during serialization.
  * Values for the top-level ``Author`` and ``Date`` tags are now kept during SMIRNOFF data I/O.
    If multiple data sources containing these fields are read, the values are concatenated using "AND" as a separator.


API-breaking changes
""""""""""""""""""""
* :py:meth:`ForceField.to_string <openff.toolkit.typing.engines.smirnoff.forcefield.ForceField.to_string>` and :py:meth:`ForceField.to_file <openff.toolkit.typing.engines.smirnoff.forcefield.ForceField.to_file>` have had the default value of their ``discard_cosmetic_attributes`` kwarg set to False.
* :py:class:`ParameterHandler <openff.toolkit.typing.engines.smirnoff.parameters.ParameterHandler>` and :py:class:`ParameterType <openff.toolkit.typing.engines.smirnoff.parameters.ParameterType>` constructors now expect the ``version`` kwarg (per the SMIRNOFF spec change above)
  This requirement can be skipped by providing the kwarg ``skip_version_check=True``
* :py:class:`ParameterHandler <openff.toolkit.typing.engines.smirnoff.parameters.ParameterHandler>` and :py:class:`ParameterType <openff.toolkit.typing.engines.smirnoff.parameters.ParameterType>` functions no longer handle ``X_unit`` attributes in SMIRNOFF data (per the SMIRNOFF spec change above).
* The scripts in ``utilities/convert_frosst`` are now deprecated.
  This functionality is important for provenance and will be migrated to the ``openforcefield/smirnoff99Frosst`` repository in the coming weeks.
* :py:class:`ParameterType <openff.toolkit.typing.engines.smirnoff.parameters.ParameterType>` ``._SMIRNOFF_ATTRIBS`` is now :py:class:`ParameterType <openff.toolkit.typing.engines.smirnoff.parameters.ParameterType>` ``._REQUIRED_SPEC_ATTRIBS``, to better parallel the structure of the ``ParameterHandler`` class.
* :py:class:`ParameterType <openff.toolkit.typing.engines.smirnoff.parameters.ParameterType>` ``._OPTIONAL_ATTRIBS`` is now :py:class:`ParameterType <openff.toolkit.typing.engines.smirnoff.parameters.ParameterType>` ``._OPTIONAL_SPEC_ATTRIBS``, to better parallel the structure of the ``ParameterHandler`` class.
* Added class-level dictionaries :py:class:`ParameterHandler <openff.toolkit.typing.engines.smirnoff.parameters.ParameterHandler>` ``._DEFAULT_SPEC_ATTRIBS`` and :py:class:`ParameterType <openff.toolkit.typing.engines.smirnoff.parameters.ParameterType>` ``._DEFAULT_SPEC_ATTRIBS``.

0.3.0 - API Improvements
------------------------

Several improvements and changes to public API.

New features
""""""""""""

* `PR #292 <https://github.com/openforcefield/openff-toolkit/pull/292>`_: Implement ``Topology.to_openmm`` and remove ``ToolkitRegistry.toolkit_is_available``
* `PR #322 <https://github.com/openforcefield/openff-toolkit/pull/322>`_: Install directories for the lookup of OFFXML files through the entry point group ``openforcefield.smirnoff_forcefield_directory``. The ``ForceField`` class doesn't search in the ``data/forcefield/`` folder anymore (now renamed ``data/test_forcefields/``), but only in ``data/``.

API-breaking Changes
""""""""""""""""""""
* `PR #278 <https://github.com/openforcefield/openff-toolkit/pull/278>`_: Standardize variable/method names
* `PR #291 <https://github.com/openforcefield/openff-toolkit/pull/291>`_: Remove ``ForceField.load/to_smirnoff_data``, add ``ForceField.to_file/string`` and ``ParameterHandler.add_parameters``. Change behavior of ``ForceField.register_X_handler`` functions.

Bugfixes
""""""""
* `PR #327 <https://github.com/openforcefield/openff-toolkit/pull/327>`_: Fix units in tip3p.offxml (note that this file is still not loadable by current toolkit)
* `PR #325 <https://github.com/openforcefield/openff-toolkit/pull/325>`_: Fix solvent box for provided test system to resolve periodic clashes.
* `PR #325 <https://github.com/openforcefield/openff-toolkit/pull/325>`_: Add informative message containing Hill formula when a molecule can't be matched in ``Topology.from_openmm``.
* `PR #325 <https://github.com/openforcefield/openff-toolkit/pull/325>`_: Provide warning or error message as appropriate when a molecule is missing stereochemistry.
* `PR #316 <https://github.com/openforcefield/openff-toolkit/pull/316>`_: Fix formatting issues in GBSA section of SMIRNOFF spec
* `PR #308 <https://github.com/openforcefield/openff-toolkit/pull/308>`_: Cache molecule SMILES to improve system creation speed
* `PR #306 <https://github.com/openforcefield/openff-toolkit/pull/306>`_: Allow single-atom molecules with all zero coordinates to be converted to OE/RDK mols
* `PR #313 <https://github.com/openforcefield/openff-toolkit/pull/313>`_: Fix issue where constraints are applied twice to constrained bonds

0.2.2 - Bugfix release
----------------------

This release modifies an example to show how to parameterize a solvated system, cleans up backend code, and makes several improvements to the README.

Bugfixes
""""""""
* `PR #279 <https://github.com/openforcefield/openff-toolkit/pull/279>`_: Cleanup of unused code/warnings in main package ``__init__``
* `PR #259 <https://github.com/openforcefield/openff-toolkit/pull/259>`_: Update T4 Lysozyme + toluene example to show how to set up solvated systems
* `PR #256 <https://github.com/openforcefield/openff-toolkit/pull/256>`_ and `PR #274 <https://github.com/openforcefield/openff-toolkit/pull/274>`_: Add functionality to ensure that links in READMEs resolve successfully


0.2.1 - Bugfix release
----------------------

This release features various documentation fixes, minor bugfixes, and code cleanup.

Bugfixes
""""""""
* `PR #267 <https://github.com/openforcefield/openff-toolkit/pull/267>`_: Add neglected ``<ToolkitAM1BCC>`` documentation to the SMIRNOFF 0.2 spec
* `PR #258 <https://github.com/openforcefield/openff-toolkit/pull/258>`_: General cleanup and removal of unused/inaccessible code.
* `PR #244 <https://github.com/openforcefield/openff-toolkit/pull/244>`_: Improvements and typo fixes for BRD4:inhibitor benchmark

0.2.0 - Initial RDKit support
-----------------------------

This version of the toolkit introduces many new features on the way to a 1.0.0 release.

New features
""""""""""""

* Major overhaul, resulting in the creation of the `SMIRNOFF 0.2 specification <https://open-forcefield-toolkit.readthedocs.io/en/0.2.0/smirnoff.html>`_ and its XML representation
* Updated API and infrastructure for reference SMIRNOFF :class:`ForceField <openff.toolkit.typing.engines.smirnoff.forcefield.ForceField>` implementation
* Implementation of modular :class:`ParameterHandler <openff.toolkit.typing.engines.smirnoff.parameters.ParameterHandler>` classes which process the topology to add all necessary forces to the system.
* Implementation of modular :class:`ParameterIOHandler <openff.toolkit.typing.engines.smirnoff.io.ParameterIOHandler>` classes for reading/writing different serialized SMIRNOFF force field representations
* Introduction of :class:`Molecule <openff.toolkit.topology.Molecule>` and :class:`Topology <openff.toolkit.topology.Topology>` classes for representing molecules and biomolecular systems
* New :class:`ToolkitWrapper <openff.toolkit.utils.toolkits.ToolkitWrapper>` interface to RDKit, OpenEye, and AmberTools toolkits, managed by :class:`ToolkitRegistry <openff.toolkit.utils.toolkits.ToolkitRegistry>`
* API improvements to more closely follow `PEP8 <https://www.python.org/dev/peps/pep-0008/>`_ guidelines
* Improved documentation and examples

0.1.0
-----

This is an early preview release of the toolkit that matches the functionality described in the preprint describing the SMIRNOFF v0.1 force field format: `[DOI] <https://doi.org/10.1101/286542>`_.

New features
""""""""""""

This release features additional documentation, code comments, and support for automated testing.

Bugfixes
""""""""

Treatment of improper torsions
''''''''''''''''''''''''''''''

A significant (though currently unused) problem in handling of improper torsions was corrected.
Previously, non-planar impropers did not behave correctly, as six-fold impropers have two potential chiralities.
To remedy this, SMIRNOFF impropers are now implemented as three-fold impropers with consistent chirality.
However, current force fields in the SMIRNOFF format had no non-planar impropers, so this change is mainly aimed at future work.

:::<|MERGE_RESOLUTION|>--- conflicted
+++ resolved
@@ -18,17 +18,12 @@
 
 ### New features
 
-- [PR #1731](https://github.com/openforcefield/openff-toolkit/pull/1731): Suppot SMIRNOFF vdW version 0.5.
-
-### Improved documentation and warnings
-
-<<<<<<< HEAD
-- [PR #1747](https://github.com/openforcefield/openff-toolkit/pull/1747): Warns if a SMILES with full atom mappings is passed to `Molecule.from_smiles`, which does not use the atom map for atom ordering (`Molecule.from_mapped_smiles` does).
 - [PR #1731](https://github.com/openforcefield/openff-toolkit/pull/1731): Support SMIRNOFF vdW version 0.5.
 - [PR #1751](https://github.com/openforcefield/openff-toolkit/pull/1751): Improve visualization API docs and support multiple bonds in `Topology.visualize()`
-=======
+
+### Improved documentation and warnings
+
 - [PR #1747](https://github.com/openforcefield/openff-toolkit/pull/1747): Warns if a SMILES with full atom mappings is passed to `Moleucle.from_smiles`, which does not use the atom map for atom ordering (`Molecule.from_mapped_smiles` does).
->>>>>>> dcd78c97
 
 ## 0.14.4
 
