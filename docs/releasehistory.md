--- conflicted
+++ resolved
@@ -8,13 +8,11 @@
 
 ## Current Development
 
-<<<<<<< HEAD
+### New features and behaviors changed
+
 - [PR #917](https://github.com/openforcefield/openforcefield/pull/917):
   [`ForceField.create_openff_system`] Ensures that the cutoff of the `NonbondedForce` is set to 
   the cutoff of the `vdWHandler` when it and a `Electrostatics` handler are present in the force field.
-=======
-### New features and behaviors changed
-
 - [PR #850](https://github.com/openforcefield/openforcefield/pull/850):
   [`OpenEyeToolkitWrapper.is_available`](openff.toolkit.utils.toolkits.OpenEyeToolkitWrapper.is_available)
   now returns `True` if _any_ OpenEye tools are licensed (and installed). This allows, i.e,
@@ -30,7 +28,6 @@
   dependencies. Simply `conda install -c conda-forge openff-toolkit-examples` and then run 
   the `openff-toolkit-examples` script to copy the examples suite to a convenient place to 
   run them!
->>>>>>> cb46142b
 
 ## 0.9.2 Minor feature and bugfix release
 
