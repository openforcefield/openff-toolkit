# Release History

Releases follow the `major.minor.micro` scheme recommended by [PEP440](https://www.python.org/dev/peps/pep-0440/#final-releases), where

* `major` increments denote a change that may break API compatibility with previous `major` releases
* `minor` increments add features but do not break API compatibility
* `micro` increments represent bugfix releases or improvements in documentation

## Current development

<<<<<<< HEAD
## 0.13.0 (or possibly a 0.12.x release)

### Behavior changes
- [PR #1506](https://github.com/openforcefield/openff-toolkit/pull/1506):
  Removes several classes and properties in the `topology` submodule that were [deprecated in version 0.11.0](https://docs.openforcefield.org/projects/toolkit/en/stable/releasehistory.html#breaking-change-topology-molecule-representation).

# Current development
=======
### New features
- [PR #1565](https://github.com/openforcefield/openff-toolkit/pull/1565): Adds :py:meth:`Topology.from_pdb`

### Behavior changes
- [PR #1569](https://github.com/openforcefield/openff-toolkit/pull/1569): Several instances of `Exception` being raised are now replaced with other exceptions being raised.

### Improved documentation and warnings

- [PR #1564] Improve documentation of conformer selection in `Molecule.assign_partial_charges()`

## 0.12.1
>>>>>>> 6c51d92b

### New features
- [PR #1502](https://github.com/openforcefield/openff-toolkit/pull/1502): Adds Gasteiger charge computation using the RDKit backend.
- [PR #1498](https://github.com/openforcefield/openff-toolkit/pull/1498): `Molecule.remap()` now supports partial mappings with the `partial` argument.
- [PR #1528](https://github.com/openforcefield/openff-toolkit/pull/1528): `Topology.box_vectors` are can now be set with `openmm.unit.Quantity`s, which are internally converted.

### Behavior changes
- [PR #1498](https://github.com/openforcefield/openff-toolkit/pull/1498): New, more complete, and more descriptive errors for `Molecule.remap()`.
- [PR #1525](https://github.com/openforcefield/openff-toolkit/pull/1525): Some unreleased force fields previously accessible from `"openff/toolkit/data/test_forcefields/"` are no longer implicitly available to the `ForceField` constructor.
- [PR #1545](https://github.com/openforcefield/openff-toolkit/pull/1545): Replaced the logic that sorts `HierarchyElements` with dedicated code in the OpenFF Toolkit instead of relying on deprecated features in the `packaging` module.


### Bugfixes

- [PR #1543](https://github.com/openforcefield/openff-toolkit/pull/1543): Fixes a bug in which plugins are not loaded if a `ForceField` is constructed prior without plugins.

### Improved documentation and warnings
- [PR #1498](https://github.com/openforcefield/openff-toolkit/pull/1498): Improved documentation for `Molecule.remap()`, `Molecule.from_smiles()`, and `Molecule.from_mapped_smiles()`, emphasizing the relationships between these methods. In particular, the documentation now clearly states that `from_smiles()` will not reorder atoms based on SMILES atom mapping.
- [PR #1525](https://github.com/openforcefield/openff-toolkit/pull/1525): Improves reporting failures when loading force fields.
- [PR #1513](https://github.com/openforcefield/openff-toolkit/pull/1513): Improves error messages and documentation around supported aromaticity models (currently only "OEAroModel_MDL").


## 0.12.0

### New features
- [PR #1484](https://github.com/openforcefield/openff-toolkit/pull/1484): A `positions` argument has been added to `Topology.from_openmm()` and `Topology.from_mdtraj()`, which allows the topology's positions to be set more conveniently.
- [PR #1468](https://github.com/openforcefield/openff-toolkit/pull/1468): Track which `ParameterHandler`s are loaded as plugins.

### Behavior changes
- [PR #1481](https://github.com/openforcefield/openff-toolkit/pull/1481):
  Removes `compute_partial_charges_am1bcc`, which was deprecated in 0.11.0.
- [PR #1466](https://github.com/openforcefield/openff-toolkit/pull/1466):
  Replaces the use of `collections.OrderedDict` throughout the toolkit with
  the built-in `dict`.
  `attach_units`, `detach_units`, and `extract_serialized_units_from_dict` have been removed from
  `openff.toolkit.utils.utils`.
- [PR #1472](https://github.com/openforcefield/openff-toolkit/pull/1472):
  Removes [`ParameterHandler._VALENCE_TYPE`] and the same attribute of its subclasses, which were
  previously not used. Also deprecates `ChemicalEnvironment` and, by extension, the
  `openff.toolkit.typing.chemistry` submodule.

[`ChemicalEnvironment`]: ChemicalEnvironment
[`ParameterHandler._VALENCE_TYPE`]: ParameterHandler._VALENCE_TYPE


### Bugfixes
- [PR #1476](https://github.com/openforcefield/openff-toolkit/pull/1476): Fixes
  [#1475](https://github.com/openforcefield/openff-toolkit/issues/1475) by also registering
  a `ParameterHandler`'s class when calling `ForceField.register_parameter_handler`.
- [PR #1480](https://github.com/openforcefield/openff-toolkit/pull/1480): Fixes
  [#1479](https://github.com/openforcefield/openff-toolkit/issues/1479) by requiring that `Atom.atomic_number` is a positive integer.
- [PR #1494](https://github.com/openforcefield/openff-toolkit/pull/1494): Fixes
  [#1493](https://github.com/openforcefield/openff-toolkit/issues/1493) in which some OFFXML file
  contents were parsed to `unit.Quantity` objects despite not representing physical quantities.

[`Atom.atomic_number`]: Atom.atomic_number

### Improved documentation and warnings
- [PR #1484](https://github.com/openforcefield/openff-toolkit/pull/1484): The docstrings for `Topology.from_openmm()` and `Topology.from_mdtraj()` have been improved.
- [PR #1483](https://github.com/openforcefield/openff-toolkit/pull/1483): Simplified and clarified errors and warnings related to undefined stereochemistry with RDKit.

## 0.11.4 Bugfix release

### Behavior changes
- [PR #1462](https://github.com/openforcefield/openff-toolkit/pull/1462): Makes residue
  numbers added by `Molecule.perceive_residues` strings (previously they were ints), to 
  match the behavior of `Topology.from_openmm` and other hierarchy info-setting methods. 

### Bugfixes
- [PR #1459](https://github.com/openforcefield/openff-toolkit/pull/1459): Fixes
  [#1430](https://github.com/openforcefield/openff-toolkit/issues/1430), where 
  `Topology.from_openmm` would mis-assign atom names (and probably also 
  hierarchy metadata as well).
- [PR #1462](https://github.com/openforcefield/openff-toolkit/pull/1462): Fixes
  [#1461](https://github.com/openforcefield/openff-toolkit/issues/1461), where the 
  default `Molecule.residues` iterator wouldn't sort by residue number correctly 
  when residue information was added by `Molecule.perceive_residues`.


## 0.11.3 Bugfix release


- [PR #1460](https://github.com/openforcefield/openff-toolkit/pull/1460): Disables error causing 
  [Issue #1432](https://github.com/openforcefield/openff-toolkit/issues/1432), where 
  `Molecule.from_polymer_pdb` would sometimes issue stereochemistry errors when reading valid 
  PDBs using the RDKit backend.  


### Bugfixes
- [PR #1436](https://github.com/openforcefield/openff-toolkit/pull/1436): Fix a small bug introduced in 0.11.2, where running with OpenEye installed but not licensed could lead to a crash.
- [PR #1444](https://github.com/openforcefield/openff-toolkit/pull/1444): Update for pint 0.20.

### Examples updates
- [PR #1447](https://github.com/openforcefield/openff-toolkit/pull/1447): Fixed units of tolerance used in OpenMM minimization in Toolkit Showcase example notebook (from @ziyuanzhao2000)

### Improved documentation and warnings
- [PR #1442](https://github.com/openforcefield/openff-toolkit/pull/1442): Doctests added to CI, leading to numerous fixed docstrings and examples therein.

### Miscellaneous
- [PR #1413](https://github.com/openforcefield/openff-toolkit/pull/1413): Remove some large and unused data files from the test suite.
- [PR #1434](https://github.com/openforcefield/openff-toolkit/pull/1434): Remove dependency on `typing_extensions`.

## 0.11.2 Bugfix release

### Behavior changes
- [PR #1421](https://github.com/openforcefield/openff-toolkit/pull/1421): Allow `Molecule.from_rdkit()` to load D- and F- block radicals, which cannot have implicit hydrogens.

### Bug fixes
- [PR #1417](https://github.com/openforcefield/openff-toolkit/pull/1417): Ensure the properties dict is copied when a `Molecule` is.

### Improved documentation and warnings
- [PR #1426](https://github.com/openforcefield/openff-toolkit/pull/1426): A warning about OpenEye Toolkits being unavailable is only emitted when they are installed but the license file is not found.

## 0.11.1 Minor release forbidding loading radicals

### Behavior changes
- [PR #1398](https://github.com/openforcefield/openff-toolkit/pull/1398): Updates the [`Bond.bond_order`] setter to only accept int values.
- [PR #1236](https://github.com/openforcefield/openff-toolkit/pull/1236): [`from_rdkit`] and [`from_openeye`] now 
  raise an `RadicalsNotSupportedError` when loading radicals. It's not clear that the OpenFF Toolkit was ever safely 
  handling radicals - they appear to be the root cause of many instances of unintended hydrogen addition and other 
  connection table changes. If this change affects a workflow that was previously working correctly, please let us 
  know on [this issue](https://github.com/openforcefield/openff-toolkit/issues/1075) so we can refine this behavior. 

### Examples changed
- [PR #1236](https://github.com/openforcefield/openff-toolkit/pull/1236): `examples/check_dataset_parameter_coverage` has
  been deprecated. 

[`Bond.bond_order`]: Bond.bond_order
[`from_rdkit`]: Molecule.from_rdkit
[`from_openeye`]: Molecule.from_openeye

### Bug fixes
- [PR #1400](https://github.com/openforcefield/openff-toolkit/pull/1400): Fixes a bug where `Molecule.from_pdb_and_smiles` could incorrectly order coordinates.
- [PR #1404](https://github.com/openforcefield/openff-toolkit/pull/1404): Support default hierarchy schemes in outputs of `Molecule.from_pdb_and_smiles()` and `Topology.from_openmm()`

## 0.11.0 Major release adding support for proteins and refactoring the Topology class.

## Migration guide

### New [`Molecule.from_polymer_pdb()`] method for loading proteins from PDB files

The Toolkit now supports loading protein PDB files through the [`Molecule.from_polymer_pdb()`] class method. For now, PDB files must consist of only a single protein molecule composed only of the 20 standard amino acids, their common protonated and deprotonated conjugates, and the N-methyl and acetyl caps.

[`Molecule.from_polymer_pdb()`]: Molecule.from_polymer_pdb

### Important API points re-exported from `openff.toolkit`

A number of commonly used API points have been re-exported from the package root. This should make using the Toolkit simpler for most people. The previous API points remain available. These API points are lazy-loaded so that parts of the toolkit can still be loaded without loading the entire code-base.

The most important of these are the `ForceField`, `Molecule`, and `Topology` classes:

```diff
- from openff.toolkit.typing.engines.smirnoff import ForceField
- from openff.toolkit.topology import Molecule, Topology
+ from openff.toolkit import ForceField, Molecule, Topology
```

A number of other useful API points are also available through this mechanism:

```diff
- from openff.toolkit.typing.engines.smirnoff import get_available_force_fields
- from openff.toolkit.utils.toolkits import (
-     GLOBAL_TOOLKIT_REGISTRY,
-     AmberToolsToolkitWrapper,
-     BuiltInToolkitWrapper,
-     OpenEyeToolkitWrapper,
-     RDKitToolkitWrapper,
-     ToolkitRegistry,
- )
+ from openff.toolkit import (
+     get_available_force_fields,
+     GLOBAL_TOOLKIT_REGISTRY,
+     AmberToolsToolkitWrapper,
+     BuiltInToolkitWrapper,
+     OpenEyeToolkitWrapper,
+     RDKitToolkitWrapper,
+     ToolkitRegistry,
+ )
```

The `topology`, `typing`, and `utils` modules can also be lazy loaded after importing only the top-level module:

```diff
- import openff.toolkit.topology
+ import openff.toolkit
  atom = openff.toolkit.topology.Atom()
```

### Units

The use of OpenMM units has been replaced by the new OpenFF Units package, based on Pint.

Import the [unit registry](https://pint.readthedocs.io/en/stable/developers_reference.html?highlight=unitregistry#pint.UnitRegistry) provided by `openff-units`:

```
from openff.units import unit
```

Create a `unit.Quantity` object:
```
value = unit.Quantity(1.0, unit.nanometer)  # or 1.0 * unit.nanometer
```

Inspect the value and unit of this quantity:
```
print(value.magnitude)  # or value.m
# 1.0
print(value.units)
# <Unit('nanometer')>
```

Convert to compatible units:
```
converted = value.to(unit.angstrom)
print(converted)
# 10.0 <Unit('angstrom')>
```

Report the value in compatible units:
```
print(value.m_as(unit.angstrom))  # Note that value.magnitude_as() does not exist
# 10.0 <Unit('angstrom')>
```

Convert to and from OpenMM quantities:
```
from openff.units.openmm import to_openmm, from_openmm
value_openmm = to_openmm(value)
print(value_openmm)
# Quantity(value=1.0, unit=nanometer)
print(type(value_openmm))
# 1.0 <Unit('nanometer')>
value_roundtrip = from_openmm(value_openmm)
print(value_roundtrip)
# 1.0 <Unit('nanometer')>
```

#### Breaking change: Removal of `openff.toolkit.utils.check_units_are_compatible()`

The `openff.toolkit.utils.check_units_are_compatible()` function has been removed. Use [`openff.units.Quantity.is_compatible_with()`] and [`openff.units.openmm.from_openmm()`] instead:

```diff
- check_units_are_compatible("length", length, openmm.unit.angstrom)
+ from_openmm(length).is_compatible_with(openff.units.unit.angstrom)
```

[`openff.units.Quantity.is_compatible_with()`]: openff.units.Quantity.is_compatible_with
[`openff.units.openmm.from_openmm()`]: openff.units.openmm.from_openmm

### Breaking change: Interchange now responsible for system parametrization

Code for applying parameters to topologies has been removed from the Toolkit. This is now the responsibility of [OpenFF Interchange]. This change improves support for working with parametrized systems (through the [`Interchange`] class), and adds support for working with simulation engines other than OpenMM.

The [`ForceField.create_interchange()`] method has been added, and the [`ForceField.create_openmm_system()`] method now uses Interchange under the hood.

As part of this change, the `UnsupportedKeywordArgumentsError` has been removed;
passing unknown arguments to `create_openmm_system` now raises a `TypeError`, as is normal in Python.

The following classes and methods have been **removed** from `openff.toolkit.typing.engines.smirnoff.parameters`:
- `NonintegralMoleculeChargeException`
- `NonbondedMethod`
- `ParameterHandler.assign_parameters()`
- `ParameterHandler.postprocess_system()`
- `ParameterHandler.check_partial_bond_orders_from_molecules_duplicates()`
- `ParameterHandler.assign_partial_bond_orders_from_molecules()`

In addition, the `ParameterHandler.create_force()` method has been deprecated and its functionality has been removed. It will be removed in a future release. 

The `return_topology` argument of `create_openmm_system` has also been deprecated, and will be removed in 0.12.0. To create an OpenMM topology, use `Interchange`:

```diff
- omm_sys, off_top = force_field.create_openmm_system(
-     topology,
-     return_topology=True,
- )
- omm_top = off_top.to_openmm()
+ interchange = force_field.create_interchange(topology)
+ omm_sys = interchange.to_openmm(combine_nonbonded_forces=True)
+ omm_top = interchange.to_openmm_topology()
```

If you need access to the modified OpenFF topology for some other reason, create an `Interchange` and retrieve it there:

```diff
- omm_sys, off_top = force_field.create_openmm_system(
-     topology,
-     return_topology=True,
- )
+ interchange = force_field.create_interchange(topology)
+ off_top = interchange.topology
+ omm_sys = interchange.to_openmm(combine_nonbonded_forces=True)
```

[`Interchange`]: openff.interchange.Interchange
[`ForceField.create_interchange()`]: openff.toolkit.typing.engines.smirnoff.forcefield.ForceField.create_interchange
[`ForceField.create_openmm_system()`]: openff.toolkit.typing.engines.smirnoff.forcefield.ForceField.create_openmm_system
[OpenFF Interchange]: https://docs.openforcefield.org/interchange

### Breaking change: `Topology` molecule representation

`Topology` objects now store complete copies of their constituent `Molecule` objects, rather than using simplified classes specific to `Topology`. This dramatically simplifies the code base and allows the use of the full `Molecule` API on molecules inside topologies.

The following classes have been **removed**:
- `TopologyAtom` (use [`Atom`](Atom) instead)
- `TopologyBond` (use [`Bond`](Bond) instead)
- `TopologyMolecule` (use [`Molecule`](Molecule) instead)

The following properties have been **deprecated** and will be removed in a future release:
- `Topology.n_topology_atoms` (use [`Topology.n_atoms`](Topology.n_atoms) instead)
- `Topology.topology_atoms` (use [`Topology.atoms`](Topology.atoms) instead)
- `Topology.n_topology_bonds` (use [`Topology.n_bonds`](Topology.n_bonds) instead)
- `Topology.topology_bonds` (use [`Topology.bonds`](Topology.bonds) instead)
- `Topology.n_topology_particles` (use [`Topology.n_particles`](Topology.n_particles) instead)
- `Topology.topology_particles` (use [`Topology.particles`](Topology.particles) instead)
- `Topology.reference_molecules` (use [`Topology.unique_molecules`](Topology.unique_molecules) instead)
- `Topology.n_reference_molecules` (use [`Topology.n_unique_molecules`](Topology.n_unique_molecules) instead)
- `Topology.n_topology_molecules` (use [`Topology.n_molecules`](Topology.n_molecules) instead)
- `Topology.topology_molecules` (use [`Topology.molecules`](Topology.molecules) instead)
- `Topology.n_particles` (use [`Topology.n_atoms`](Topology.n_atoms) instead)
- `Topology.particles` (use [`Topology.atoms`](Topology.atoms) instead)
- `Topology.particle_index` (use [`Topology.atom_index`](Topology.atom_index) instead)

In addition, the [`Topology.identical_molecule_groups`] property has been added, to facilitate iterating over copies of isomorphic molecules in a `Topology`.

[`Topology.identical_molecule_groups`]: Topology.identical_molecule_groups

### Breaking change: Removed virtual site handling from topologies

To maintain a clear distinction between a model and the chemistry it represents, virtual site handling has been removed from the Toolkit's `Topology` and `Molecule` classes. Virtual site support remains in the force field side of the toolkit, but creating virtual sites for particular molecules is now the responsibility of OpenFF Interchange. This allows the same `Topology` to be used for force fields that use different virtual sites; for example, a topology representing a solvated protein might be parametrized separately with a 3-point and 4-point water model.

As part of this change, the distinction between `Atom` and `Particle` is deprecated. The `Particle` class will be removed in a future release.

The following classes have been **removed**:
- `BondChargeVirtualSite`
- `DivalentLonePairVirtualSite`
- `MonovalentLonePairVirtualSite`
- `TrivalentLonePairVirtualSite`
- `VirtualParticle`
- `VirtualSite`
- `TopologyVirtualParticle`
- `TopologyVirtualSite`

The following methods and properties have been **removed**:
- `Atom.add_virtual_site()`
- `Atom.virtual_sites`
- `FrozenMolecule.compute_virtual_site_positions_from_conformer()`
- `FrozenMolecule.compute_virtual_site_positions_from_atom_positions()`
- `FrozenMolecule.n_virtual_sites`
- `FrozenMolecule.n_virtual_particles`
- `FrozenMolecule.virtual_sites()`
- `Molecule.add_bond_charge_virtual_site()`
- `Molecule.add_monovalent_lone_pair_virtual_site()`
- `Molecule.add_divalent_lone_pair_virtual_site()`
- `Molecule.add_trivalent_lone_pair_virtual_site()`
- `Molecule.add_bond_charge_virtual_site()`
- `Topology.n_topology_virtual_sites`
- `Topology.topology_virtual_sites`
- `Topology.virtual_site()`
- `Topology.add_particle()`

The following properties have been **deprecated** and will be removed in a future release:

- `Molecule.n_particles` (use [`Molecule.n_atoms`](Molecule.n_atoms) instead)
- `Molecule.particles` (use [`Molecule.atoms`](Molecule.atoms) instead)
- `Molecule.particle` (use [`Molecule.atom`](Molecule.atom) instead)
- `Molecule.particle_index` (use [`Topology.n_atoms`](Topology.n_atoms) instead)

### Atom metadata and hierarchy schemes for iterating over residues, chains, etc.

The new `Atom.metadata` attribute is a dictionary that can store arbitrary metadata. Atom metadata commonly includes residue names, residue sequence numbers, chain identifiers, and other metadata that is not essential to the functioning of the Toolkit. Metadata can then be passed on when a `Molecule` is converted to another package; see [](users/molecule_conversion).

Metadata can also support iteration through the [`HierarchyScheme`](openff.toolkit.topology.HierarchyScheme) class. A hierarchy scheme is defined by some uniqueness criteria. Iterating over the scheme iterates over groups of atoms that have identical metadata values for the defined uniqueness criteria. For more information, see the API docs for [`HierarchyScheme`](openff.toolkit.topology.HierarchyScheme) and its related methods.

### Breaking change: Removed `Topology.charge_model` and `Topology.fractional_bond_order_model`

Due to flaws in previous versions of the OFF Toolkit, these properties never had an effect on the assigned parameters. To resolve this bug and maintain a clear distinction between a model and the chemistry it represents, the `Topology.charge_model` and `Topology.fractional_bond_order_model` properties have been removed. Charge models and FBOs are now the responsibility of the ForceField.

### Breaking change: Removed `Atom.element`

`Atom.element` has been removed to reduce our dependency on OpenMM for core functions:

```diff
- atomic_number = atom.element.atomic_number
+ atomic_number = atom.atomic_number
- atom_mass = atom.element.mass
+ atom_mass = atom.mass
- atom_elem_symbol = atom.element.symbol
+ atom_elem_symbol = atom.symbol
```

### `Topology.to_file()`

The [`Topology.to_file()`](openff.toolkit.topology.Topology.to_file) method has been significantly revised, including three breaking changes.

#### Breaking change: `filename` argument renamed `file`

The `filename` argument has been renamed `file`, and now supports file-like objects in addition to file names:

```diff
-  topology.to_file(filename="out.pdb", positions=xyz)
+  topology.to_file(file="out.pdb", positions=xyz)
```

#### Breaking change: Atom names guaranteed unique per residue by default

The default behavior is now to ensure that atom names are unique within a residue, rather than within a molecule. The `ensure_unique_atom_names` argument has been added to control this behavior. The previous behavior can be achieved by passing `True` to `ensure_unique_atom_names`:

```diff
- topology.to_file("out.pdb", xyz)
+ topology.to_file("out.pdb", xyz, ensure_unique_atom_names=True)
```

The `ensure_unique_atom_names` argument can also take the name of a `HierarchyScheme`, in which case atom names will be unique within the elements of that scheme (instead of within the atoms of a molecule). If the scheme is missing from a molecule, atom names will be unique within that molecule. The default value of this argument is `"residues"` to preserve atom names from the PDB.

#### Breaking change: `keepIds` argument renamed `keep_ids`

The `keepIds` argument has been renamed to the more Pythonic `keep_ids`. Its behavior and position in the argument list has not changed.

```diff
- topology.to_file("out.pdb", xyz, keepIds=True)
+ topology.to_file("out.pdb", xyz, keep_ids=True)
```

#### Non-breaking changes

In addition to these breaking changes, the `positions` argument is now optional. If it is not provided, positions will be taken from the first conformer of each molecule in the topology. If any molecule has no conformers, an error will be raised.

### Positions in topologies

The [`Topology.get_positions()`] and [`Topology.set_positions()`] methods have been added to facilitate working with coordinates in topologies. A topology's positions are defined by the zeroth conformer of each molecule. If any molecule lacks conformers, the entire topology has no positions.

[`Topology.get_positions()`]: Topology.get_positions
[`Topology.set_positions()`]: Topology.set_positions

### Parameter types moved out of handler classes

To facilitate their discovery and documentation, re-exports for the `ParameterType` classes have been added to the `openff.toolkit.typing.engines.smirnoff.parameters` module. Previously, they were accessible only within their associated `ParameterHandler` classes. This is not a breaking change.

```diff
- from openff.toolkit.typing.engines.smirnoff.parameters import BondHandler
- BondType = BondHandler.BondType
+ from openff.toolkit.typing.engines.smirnoff.parameters import BondType
```

### Breaking change: `MissingDependencyError` renamed `MissingPackageError`

The `MissingDependencyError` exception has been renamed [`MissingPackageError`] to better reflect its purpose.

```diff
  try:
      ...
- except MissingDependencyError:
+ except MissingPackageError:
      pass
```

[`MissingPackageError`]: openff.toolkit.utils.exceptions.MissingPackageError

### `compute_partial_charges_am1bcc()` deprecated

The `compute_partial_charges_am1bcc()` methods of the `Molecule`, `AmberToolsToolkitWrapper` and `OpenEyeToolkitWrapper` classes have been deprecated and will be removed in a future release. Their functionality has been incorporated into [`assign_partial_charges()`] for more consistency with other charge generation methods:

```diff
- mol.compute_partial_charges_am1bcc()
+ mol.assign_partial_charges(partial_charge_method='am1bcc')
```

[`assign_partial_charges()`]: Molecule.assign_partial_charges


### Additional changes and bugfixes

- [PR #1105](https://github.com/openforcefield/openff-toolkit/pull/1105), [PR #1195](https://github.com/openforcefield/openff-toolkit/pull/1195), [PR #1301](https://github.com/openforcefield/openff-toolkit/pull/1301), [PR #1331](https://github.com/openforcefield/openff-toolkit/pull/1331), [PR #1322](https://github.com/openforcefield/openff-toolkit/pull/1322), [PR #1372](https://github.com/openforcefield/openff-toolkit/pull/1372): Add `Molecule.from_polymer_pdb`
- [PR #1377](https://github.com/openforcefield/openff-toolkit/pull/1377): Adds 
  `Topology.unique_molecules`, which largely replaces `Topology.reference_molecules`. 
- [PR #1313](https://github.com/openforcefield/openff-toolkit/pull/1313): Fixes 
  [Issue #1287](https://github.com/openforcefield/openff-toolkit/issues/1287), where  
  `OpenEyeToolkitWrapper.assign_partial_charges` didn't request symmetrized charges when
  the charge model was set to `AM1-Mulliken`.
- [PR #1348](https://github.com/openforcefield/openff-toolkit/pull/1348): Allows
  `pathlib.Path` objects to be passed to
  [`Molecule.from_file`](openff.toolkit.topology.Molecule.from_file).
- [PR #1276](https://github.com/openforcefield/openff-toolkit/pull/1276): Removes the
  `use_interchange` argument to
  [`create_openmm_system`](openff.toolkit.typing.engines.smirnoff.ForceField.create_openmm_system).
  Deletes the `create_force` and `postprocess_system` methods of `ParameterHandler`
  [`ParameterHandler.create_force`](openff.toolkit.typing.engines.smirnoff.parameters.ParameterHandler.create_force),
  [`ParameterHandler.postprocess_system`](openff.toolkit.typing.engines.smirnoff.parameters.ParameterHandler.postprocess_system) and other methods related to creating OpenMM systems and forces. This is now handled in Interchange.
- [PR #1303](https://github.com/openforcefield/openff-toolkit/pull/1303): Deprecates `Topology.particles`,
  `Topology.n_particles`, `Topology.particle_index` as `Molecule` objects do not store virtual sites,
  only atoms.
- [PR #1297](https://github.com/openforcefield/openff-toolkit/pull/1297): Drops support
  for Python 3.7, following [NEP-29](https://numpy.org/neps/nep-0029-deprecation_policy.html).
- [PR #1194](https://github.com/openforcefield/openforcefield/pull/1194): Adds
  [`Topology.__add__`](openff.toolkit.topology.Topology.__add__), allowing `Topology` objects to be
  added together, including added in-place, using the `+` operator.
- [PR #1277](https://github.com/openforcefield/openff-toolkit/pull/1277): Adds support for version
  0.4 of the `<Electrostatics>` section of the SMIRNOFF specification.
- [PR #1279](https://github.com/openforcefield/openforcefield/pull/1279):
  [`ParameterHandler.version`](openff.toolkit.typing.engines.smirnoff.parameters.ParameterHandler.version)
  and the ``.version`` attribute of its subclasses is now a
  [``Version``](https://packaging.pypa.io/en/latest/version.html#packaging.version.Version)
  object. Previously it was a string, which is not safe for
  [PEP440](https://www.python.org/dev/peps/pep-0440/#final-releases)-style versioning.
- [PR #1250](https://github.com/openforcefield/openff-toolkit/pull/1250): Adds support for
  `return_topology` in the Interchange code path in
  [`create_openmm_system`](openff.toolkit.typing.engines.smirnoff.ForceField.create_openmm_system).
- [PR #964](https://github.com/openforcefield/openff-toolkit/pull/964): Adds initial implementation
  of atom metadata dictionaries.
- [PR #1097](https://github.com/openforcefield/openff-toolkit/pull/1097): Deprecates TopologyMolecule.
- [PR #1097](https://github.com/openforcefield/openff-toolkit/pull/1097): Topology.from_openmm
  is no longer guaranteed to maintain the ordering of bonds, but now explicitly guarantees that it maintains
  the order of atoms (Neither of these ordering guarantees were explicitly documented before, but this may be a
  change from the previous behavior).
- [PR #1165](https://github.com/openforcefield/openforcefield/pull/1165): Adds the boolean argument
  `use_interchange` to
  [`create_openmm_system`](openff.toolkit.typing.engines.smirnoff.ForceField.create_openmm_system)
  with a default value of False. Setting it to True routes `openmm.System` creation through
  Interchange.
- [PR #1192](https://github.com/openforcefield/openforcefield/pull/1192): Add re-exports for core classes to the new
  `openff.toolkit.app` module and re-exports for parameter types to the new `openff.toolkit.topology.parametertypes` module.
  This does not affect existing paths and gives some new, easier to remember paths to core objects.
- [PR #1198](https://github.com/openforcefield/openforcefield/pull/1198): Ensure the vdW switch
  width is correctly set and enabled.
- [PR #1213](https://github.com/openforcefield/openff-toolkit/pull/1213): Removes
  `Topology.charge_model` and `Topology.fractional_bond_order_model`.
- [PR #1140](https://github.com/openforcefield/openff-toolkit/pull/1140): Adds the `Topology.identical_molecule_groups` property, which provides a way of grouping the instances of a specific chemical species in the topology.
- [PR #1200](https://github.com/openforcefield/openforcefield/pull/1200): Fixes a bug
  ([Issue #1199](https://github.com/openforcefield/openff-toolkit/issues/428)) in which library
  charges were ignored in some force fields, including `openff-2.0.0` code name "Sage." This resulted in
  the TIP3P partial charges included Sage not being applied correctly in versions 0.10.1 and 0.10.2 of the
  OpenFF Toolkit. This regression was not present in version 0.10.0 and earlier and therefore is not
  believed to have any impact on the fitting or benchmarking of the first release of Sage (version
  2.0.0). The change causing regression only affected library charges and therefore no other
  parameter types are believed to be affected.
- [PR #1346](https://github.com/openforcefield/openff-toolkit/pull/1346): Conformer generation with RDKit
  will use `useRandomCoords=True` on a second attempt if the first attempt fails, which sometimes
  happens with large molecules.
- [PR #1277](https://github.com/openforcefield/openff-toolkit/pull/1277): Version 0.3 `<Electrostatics>`
  sections of OFFXML files will automatically be up-converted (in memory) to version 0.4 according
  to the recomendations provided in
  [OFF-EP 0005](https://openforcefield.github.io/standards/enhancement-proposals/off-ep-0005/). Note
  this means the `method` attribute is replaced by `periodic_potential`, `nonperiodic_potential`,
  and `exception_potential`.
- [PR #1277](https://github.com/openforcefield/openff-toolkit/pull/1277): Fixes a bug in which
  attempting to convert
  [`ElectrostaticsHandler.switch_width`](openff.toolkit.typing.engines.smirnoff.parameters.ElectrostaticsHandler)
  did nothing.
- [PR #1130](https://github.com/openforcefield/openforcefield/pull/1130): Running unit tests will
  no longer generate force field files in the local directory.
- [PR #1182](https://github.com/openforcefield/openforcefield/pull/1182): Removes `Atom.element`,
  thereby also removing `Atom.element.symbol`, `Atom.element.mass` and `Atom.element.atomic_number`.
  These are replaced with corresponding properties directly on the
  [`Atom`](openff.toolkit.topology.molecule.Atom) class:
  [`Atom.symbol`](openff.toolkit.topology.molecule.Atom.symbol),
  [`Atom.mass`](openff.toolkit.topology.molecule.Atom.mass), and
  [`Atom.atomic_number`](openff.toolkit.topology.molecule.Atom.atomic_number).
- [PR #1209](https://github.com/openforcefield/openforcefield/pull/1209): Fixes
  [Issue #1073](https://github.com/openforcefield/openff-toolkit/issues/1073), where the
  `fractional_bondorder_method` kwarg to the 
  [`BondHandler`](openff.toolkit.typing.engines.smirnoff.parameters.BondHandler) initializer 
  was being ignored.
- [PR #1214](https://github.com/openforcefield/openforcefield/pull/1214): A long overdue fix
  for [Issue #837](https://github.com/openforcefield/openff-toolkit/issues/837)! If OpenEye is
  available, the `ToolkitAM1BCCHandler` will use the ELF10 method to select conformers for AM1BCC
  charge assignment. 
- [PR #1160](https://github.com/openforcefield/openforcefield/pull/1160): Fixes the bug identified in
  [Issue #1159](https://github.com/openforcefield/openff-toolkit/issues/1159), in which the order of 
  atoms defining a `BondChargeVirtualSite` (and possibly other virtual sites types too) might be reversed 
  if the `match` attribute of the virtual site has a value of `"once"`.
- [PR #1231](https://github.com/openforcefield/openforcefield/pull/1231): Fixes
  [Issue #1181](https://github.com/openforcefield/openff-toolkit/issues/1181) and
  [Issue #1190](https://github.com/openforcefield/openff-toolkit/issues/1190), where in rare cases 
  double bond stereo would cause `to_rdkit` to raise an error. The transfer of double bond stereochemistry
  from OpenFF's E/Z representation to RDKit's local representation is now handled as a constraint
  satisfaction problem.
- [PR #1368](https://github.com/openforcefield/openff-toolkit/pull/1368): Adds the `Topology.get_positions()` and `Topology.set_positions()` methods for working with topology positions. Positions are represented as the first conformer of each molecule in the topology.
- [PR #1368](https://github.com/openforcefield/openff-toolkit/pull/1368): Allows setting the `ensure_unique_atom_names` argument of `Topology.to_openmm()`to the name of a hierarchy scheme, in which case atom names are guaranteed unique per element of that scheme rather than per molecule. Changes the default value to `"residues"`.
- [PR #1368](https://github.com/openforcefield/openff-toolkit/pull/1368): Adds the `ensure_unique_atom_names` argument to the `Topology.to_file()`, which mimics the same argument in `Topology.to_openmm()`. Renames the `keepIds` argument to `keep_ids`. Renames the `filename` argument to `file` and allows a file-like object to be passed instead of a filename. Makes the `positions` argument optional; if it is not given, positions are take from the first conformer of each molecule in the Topology.
- [PR #1290](https://github.com/openforcefield/openforcefield/pull/1290): Fixes
  [Issue #1216](https://github.com/openforcefield/openff-toolkit/issues/1216) by adding internal logic to handle
  the possibility that multiple vsites share the same parent atom, and makes the return value of 
  `VirtualSiteHandler.find_matches` be closer to the base class.

### Examples added

- [PR #1113](https://github.com/openforcefield/openff-toolkit/pull/1113): Updates the Amber/GROMACS
  example to use Interchange.

- [PR #1368](https://github.com/openforcefield/openff-toolkit/pull/1368): Updates the Toolkit showcase with the new polymer handling and Interchange support

### Tests updated

- [PR #1188](https://github.com/openforcefield/openff-toolkit/pull/1188): Add an `<Electrostatics>`
  section to the TIP3P force field file used in testing (`test_forcefields/tip3p.offxml`)



## 0.10.5 Bugfix release

- [PR #1252](https://github.com/openforcefield/openforcefield/pull/1252): Refactors virtual 
  site support, resolving
  [Issue #1235](https://github.com/openforcefield/openff-toolkit/issues/1235), 
  [Issue #1233](https://github.com/openforcefield/openff-toolkit/issues/1233), 
  [Issue #1222](https://github.com/openforcefield/openff-toolkit/issues/1222),
  [Issue #1221](https://github.com/openforcefield/openff-toolkit/issues/1221), and
  [Issue #1206](https://github.com/openforcefield/openff-toolkit/issues/1206).
  
  - Attempts to make virtual site handler more resilient through code simplification.
  - Virtual sites are now associated with a particular 'parent' atom, rather than with a set of atoms. In particular, when checking if a v-site has been assigned we now only check the main 'parent' atom associated with the v-site, rather than all additional orientation atoms. As an example, if a force field contained a bond-charge v-site that matches [O:1]=[C:2] and a monovalent lone pair that matches [O:1]=[C:2]-[*:3] in that order, then only the monovalent lone pair will be assigned to formaldehyde as the oxygen is the main atom that would be associated with both v-sites, and the monovalent lone pair appears later in the hierarchy. This constitutes a behaviour change over previous versions.
  - All v-site exclusion policies have been removed except for 'parents' which has been updated to match [OFF-EP 0006](https://openforcefield.github.io/standards/enhancement-proposals/off-ep-0006/).
  - checks have been added to enforce that the 'match' keyword complies with the SMIRNOFF spec.
  - Molecule virtual site classes no longer store FF data such as epsilon and sigma.
  - Sanity checks have been added when matching chemical environments for v-sites that ensure the environment looks like one of our expected test cases.
  - Fixes di- and trivalent lone pairs mixing the `:1` and `:2` indices.
  - Fixes trivalent v-site positioning.
  - Correctly splits `TopologyVirtualSite` and `TopologyVirtualParticle` so that virtual particles no longer have attributes such as `particles`, and ensure that indexing methods now work correctly.

## 0.10.4 Bugfix release

### Critical bugfixes

- [PR #1242](https://github.com/openforcefield/openforcefield/pull/1242): Fixes
  [Issue #837](https://github.com/openforcefield/openff-toolkit/issues/837).
  If OpenEye Toolkits are available,
  [`ToolkitAM1BCCHandler`](openff.toolkit.typing.engines.smirnoff.parameters.ToolkitAM1BCCHandler)
  will use the ELF10 method to select conformers for AM1-BCC charge assignment.
- [PR #1184](https://github.com/openforcefield/openforcefield/pull/1184): Fixes
  [Issue #1181](https://github.com/openforcefield/openff-toolkit/issues/1181) and
  [Issue #1190](https://github.com/openforcefield/openff-toolkit/issues/1190), where in rare cases
  double bond stereochemistry would cause
  [`Molecule.to_rdkit`](openff.toolkit.topology.Molecule.to_rdkit) to raise an error. The transfer
  of double bond stereochemistry from OpenFF's E/Z representation to RDKit's local representation is
  now handled as a constraint satisfaction problem.

## 0.10.3 Bugfix release

### Critical bugfixes

- [PR #1200](https://github.com/openforcefield/openforcefield/pull/1200): Fixes a bug
  ([Issue #1199](https://github.com/openforcefield/openff-toolkit/issues/428)) in which library
  charges were ignored in some force fields, including `openff-2.0.0` code name "Sage." This resulted in
  the TIP3P partial charges included Sage not being applied correctly in versions 0.10.1 and 0.10.2 of the
  OpenFF Toolkit. This regression was not present in version 0.10.0 and earlier and therefore is not
  believed to have any impact on the fitting or benchmarking of the first release of Sage (version
  2.0.0). The change causing the regression only affected library charges and therefore no other
  parameter types are believed to be affected.

### API breaking changes
- [PR #855](https://github.com/openforcefield/openff-toolkit/pull/855): In earlier
  versions of the toolkit, we had mistakenly made the assumption that cheminformatics
  toolkits agreed on the number and membership of rings. However we later learned that this
  was not true. This PR removes
  [`Molecule.rings`](openff.toolkit.topology.Molecule.rings) and
  [`Molecule.n_rings`](openff.toolkit.topology.Molecule.n_rings). To find rings in
  a molecule, directly use a cheminformatics toolkit after using
  [`Molecule.to_rdkit`](openff.toolkit.topology.Molecule.to_rdkit) or
  [`Molecule.to_openeye`](openff.toolkit.topology.Molecule.to_openeye).
  [`Atom.is_in_ring`](openff.toolkit.topology.Atom.is_in_ring) and
  [`Bond.is_in_ring`](openff.toolkit.topology.Bond.is_in_ring) are now methods, not properties.

### Behaviors changed and bugfixes

- [PR #1171](https://github.com/openforcefield/openforcefield/pull/1171): Failure of
  [`Molecule.apply_elf_conformer_selection()`] due to excluding all available conformations ([Issue #428](https://github.com/openforcefield/openff-toolkit/issues/428))
  now provides a better error. The `make_carboxylic_acids_cis` argument (`False` by default) has been added to
  [`Molecule.generate_conformers()`] to mitigate a common cause of this error. By setting this argument to `True` in internal use of this method, trans carboxylic
  acids are no longer generated in [`Molecule.assign_partial_charges()`] and
  [`Molecule.assign_fractional_bond_orders()`] methods (though users may still pass trans conformers in, they'll just be pruned by ELF methods). This should work around most instances
  of the OpenEye Omega bug where trans carboxylic acids are more common than they should be.

[`Molecule.apply_elf_conformer_selection()`]: openff.toolkit.topology.Molecule.apply_elf_conformer_selection
[`Molecule.generate_conformers()`]: openff.toolkit.topology.Molecule.generate_conformers
[`Molecule.assign_partial_charges()`]: openff.toolkit.topology.Molecule.assign_partial_charges
[`Molecule.assign_fractional_bond_orders()`]: openff.toolkit.topology.Molecule.assign_fractional_bond_orders

### Behaviors changed and bugfixes
- [PR #1185](https://github.com/openforcefield/openff-toolkit/pull/1185):
  Removed length check in ValenceDict and fixed checking the permutations of dihedrals

### Improved documentation and warnings
- [PR #1172](https://github.com/openforcefield/openff-toolkit/pull/1172): Adding
  discussion about constraints to the FAQ
- [PR #1173](https://github.com/openforcefield/openforcefield/pull/1173): Expand
  on the SMIRNOFF section of the toolkit docs
- [PR #855](https://github.com/openforcefield/openff-toolkit/pull/855): Refactors
  [`Atom.is_in_ring`](openff.toolkit.topology.Atom.is_in_ring) and
  [`Bond.is_in_ring`](openff.toolkit.topology.Bond.is_in_ring) to use corresponding
  functionality in OpenEye and RDKit wrappers.

### API breaking changes
- [PR #855](https://github.com/openforcefield/openff-toolkit/pull/855): Removes
  [`Molecule.rings`](openff.toolkit.topology.Molecule.rings) and
  [`Molecule.n_rings`](openff.toolkit.topology.Molecule.n_rings). To find rings in
  a molecule, directly use a cheminformatics toolkit after using
  [`Molecule.to_rdkit`](openff.toolkit.topology.Molecule.to_rdkit) or
  [`Molecule.to_openeye`](openff.toolkit.topology.Molecule.to_openeye).
  [`Atom.is_in_ring`](openff.toolkit.topology.Atom.is_in_ring) and
  [`Bond.is_in_ring`](openff.toolkit.topology.Bond.is_in_ring) are now methods, not properties.


## 0.10.2 Bugfix release

### API-breaking changes

- [PR #1118](https://github.com/openforcefield/openforcefield/pull/1118):
  [`Molecule.to_hill_formula`](openff.toolkit.topology.Molecule.to_hill_formula) is now a class method
  and no longer accepts input of NetworkX graphs.

### Behaviors changed and bugfixes

- [PR #1160](https://github.com/openforcefield/openforcefield/pull/1160): Fixes a major bug identified in
  [Issue #1159](https://github.com/openforcefield/openff-toolkit/issues/1159), in which the order of
  atoms defining a `BondChargeVirtualSite` (and possibly other virtual sites types too) might be reversed
  if the `match` attribute of the virtual site has a value of `"once"`.
- [PR #1130](https://github.com/openforcefield/openforcefield/pull/1130): Running unit tests will
  no longer generate force field files in the local directory.
- [PR #1148](https://github.com/openforcefield/openforcefield/pull/1148): Adds a new exception
  [`UnsupportedFileTypeError`](openff.toolkit.utils.exceptions.UnsupportedFileTypeError) and
  descriptive error message when attempting to use
  [`Molecule.from_file`](openff.toolkit.topology.Molecule.from_file) to parse XYZ/`.xyz` files.
- [PR #1153](https://github.com/openforcefield/openforcefield/pull/1153): Fixes
  [Issue #1152](https://github.com/openforcefield/openff-toolkit/issues/1052) in which running
  [`Molecule.generate_conformers`](openff.toolkit.topology.Molecule.generate_conformers)
  using the OpenEye backend would use the stereochemistry from an existing conformer instead 
  of the stereochemistry from the molecular graph, leading to undefined behavior if the molecule had a 2D conformer. 
- [PR #1158](https://github.com/openforcefield/openff-toolkit/pull/1158): Fixes the default
  representation of [`Molecule`](openff.toolkit.topology.Molecule) failing in Jupyter notebooks when
  NGLview is not installed.
- [PR #1151](https://github.com/openforcefield/openforcefield/pull/1151): Fixes 
  [Issue #1150](https://github.com/openforcefield/openff-toolkit/issues/1150), in which calling 
  [`Molecule.assign_fractional_bond_orders`](openff.toolkit.topology.Molecule.assign_fractional_bond_orders)
  with all default arguments would lead to an error as a result of trying to lowercase `None`.
- [PR #1149](https://github.com/openforcefield/openforcefield/pull/1149):
  [`TopologyAtom`](openff.toolkit.topology.TopologyAtom),
  [`TopologyBond`](openff.toolkit.topology.TopologyBond), and
  [`TopologyVirtualSite`](openff.toolkit.topology.TopologyVirtualSite) now properly reference their
  reference molecule from their `.molecule` attribute.
- [PR #1155](https://github.com/openforcefield/openforcefield/pull/1155): Ensures big-endian
  byte order of NumPy arrays when serialized to dictionaries or files formats except JSON.
- [PR #1163](https://github.com/openforcefield/openforcefield/pull/1163): Fixes the bug identified in
  [Issue #1161](https://github.com/openforcefield/openff-toolkit/issues/1161), which was caused by the use
  of the deprecated `pkg_resources` package. Now the recommended `importlib_metadata` package is used instead.


### Breaking changes
- [PR #1118](https://github.com/openforcefield/openforcefield/pull/1118):
  [`Molecule.to_hill_formula`](openff.toolkit.topology.Molecule.to_hill_formula) is now a class method
  and no longer accepts input of NetworkX graphs.
- [PR #1156](https://github.com/openforcefield/openforcefield/pull/1156): Removes `ParseError` and
  `MessageException`, which has been deprecated since version 0.10.0.

### Examples added

- [PR #1113](https://github.com/openforcefield/openff-toolkit/pull/1113): Updates the Amber/GROMACS
  example to use Interchange.

## 0.10.1 Minor feature and bugfix release

### Behaviors changed and bugfixes

- [PR #1096](https://github.com/openforcefield/openforcefield/pull/1096): Atom names generated by
  [`Molecule.generate_unique_atom_names`](openff.toolkit.topology.Molecule.generate_unique_atom_names)
  are now appended with an `"x"`. See the linked issue for more details.
- [PR #1050](https://github.com/openforcefield/openforcefield/pull/1050): In
  [`Molecule.generate_conformers`](openff.toolkit.topology.Molecule.generate_conformers), a single
  toolkit wrapper failing to generate conformers is no longer fatal, but if all wrappers in a registry
  fail, then a `ValueError` will be raised. This mirrors the behavior of
  [`Molecule.assign_partial_charges`](openff.toolkit.topology.Molecule.assign_partial_charges).
- [PR #1050](https://github.com/openforcefield/openforcefield/pull/1050): Conformer generation
  failures in
  [`OpenEyeToolkitWrapper.generate_conformers`](openff.toolkit.utils.toolkits.OpenEyeToolkitWrapper.generate_conformers), and
  [`RDKitToolkitWrapper.generate_conformers`](openff.toolkit.utils.toolkits.RDKitToolkitWrapper.generate_conformers)
  now each raise
  [`openff.toolkit.utils.exceptions.ConformerGenerationError`](openff.toolkit.utils.exceptions.ConformerGenerationError)
  if conformer generation fails. The same behavior occurs in
  [`Molecule.generate_conformers`](openff.toolkit.topology.Molecule.generate_conformers), but only
  when the ``toolkit_registry`` argument is a
  [`ToolkitWrapper`](openff.toolkit.utils.toolkits.ToolkitWrapper), not when it is a
  [`ToolkitRegistry`](openff.toolkit.utils.toolkits.ToolkitRegistry). 
- [PR #1046](https://github.com/openforcefield/openforcefield/pull/1046): Changes OFFXML output to
  replace tabs with 4 spaces to standardize representation in different text viewers. 
- [PR #1001](https://github.com/openforcefield/openff-toolkit/pull/1001): RDKit `Mol` objects 
  created through the [`Molecule.to_rdkit()`](openff.toolkit.topology.Molecule.to_rdkit)
  method have the `NoImplicit` property set to `True` on all atoms. This prevents RDKit from
  incorrectly adding hydrogen atoms to to molecule. 
- [PR #1058](https://github.com/openforcefield/openforcefield/pull/1058): Removes the unimplemented methods
  [`ForceField.create_parmed_structure`](openff.toolkit.typing.engines.smirnoff.ForceField.create_parmed_structure),
  [`Topology.to_parmed`](openff.toolkit.topology.Topology.to_parmed), and
  [`Topology.from_parmed`](openff.toolkit.topology.Topology.from_parmed).
- [PR #1065](https://github.com/openforcefield/openforcefield/pull/1065): The example `conformer_energies.py` script
  now uses the Sage 2.0.0 force field.
- [PR #1036](https://github.com/openforcefield/openforcefield/pull/1036): SMARTS matching
  logic for library charges was updated to use only one unique match instead of
  enumerating all possible matches. This results in faster matching, particularly
  with larger molecules. No adverse side effects
  were found in testing, but bad behavior may possibly exist in some unknown cases.
  Note that the default behavior for other parameter handlers was not updated.
- [PR #1001](https://github.com/openforcefield/openff-toolkit/pull/1001): Revamped the 
  [`Molecule.visualize()`](openff.toolkit.topology.Molecule.visualize) method's `rdkit` 
  backend for more pleasing and idiomatic 2D visualization by default.
- [PR #1087](https://github.com/openforcefield/openff-toolkit/pull/1087): Fixes
  [Issue #1073](https://github.com/openforcefield/openff-toolkit/issues/1073) in which
  [`Molecule.__repr__`](openff.toolkit.topology.Molecule.__repr__) fails if the molecule can not be represented as 
  a SMILES pattern. Now, if SMILES generation fails, the molecule will be described by its Hill formula.
- [PR #1052](https://github.com/openforcefield/openff-toolkit/pull/1052): Fixes
  [Issue #986](https://github.com/openforcefield/openff-toolkit/issues/986)
  by raising a subclass of `AttributeError` in
  `_ParameterAttributeHandler.__getattr__`
- [PR #1030](https://github.com/openforcefield/openforcefield/pull/1030): Fixes a bug
  in which the expectations for capitalization for values of `bond_order_model` attributes and 
  keywords are inconsistent.
- [PR #1101](https://github.com/openforcefield/openff-toolkit/pull/1101): Fixes a bug
  in which calling `to_qcschema` on a molecule with no connectivity feeds
  `QCElemental.Molecule` an empty list for the `connectivity` field; now feeds `None`.

### Tests updated
- [PR #1017](https://github.com/openforcefield/openforcefield/pull/1017): Ensures that OpenEye-only CI builds really
  do lack both AmberTools and RDKit.  

### Improved documentation and warnings
 - [PR #1065](https://github.com/openforcefield/openforcefield/pull/1017): Example notebooks were updated to use the
   Sage Open Force Field
 - [PR #1062](https://github.com/openforcefield/openforcefield/pull/1062): 
   Rewrote installation guide for clarity and comprehensiveness.

## 0.10.0 Improvements for force field fitting

### Behaviors changed

- [PR #1021](https://github.com/openforcefield/openforcefield/pull/1021): Renames
  [`openff.toolkit.utils.exceptions.ParseError`](openff.toolkit.utils.exceptions.ParseError) to
  [`openff.toolkit.utils.exceptions.SMILESParseError`](openff.toolkit.utils.exceptions.SMILESParseError) to
  avoid a conflict with an identically-named exception in the SMIRNOFF XML parsing code.
- [PR #1021](https://github.com/openforcefield/openforcefield/pull/1021): Renames and moves
  [`openff.toolkit.typing.engines.smirnoff.forcefield.ParseError`](openff.toolkit.typing.engines.smirnoff.forcefield.ParseError) to
  [`openff.toolkit.utils.exceptions.SMIRNOFFParseError`](openff.toolkit.utils.exceptions.SMIRNOFFParseError).
  This `ParseError` is deprecated and will be removed in a future release.

### New features and behaviors changed

- [PR #1027](https://github.com/openforcefield/openforcefield/pull/1027): Corrects interconversion of Molecule objects 
  with OEMol objects by ensuring atom names are correctly accessible via the `OEAtomBase.GetName()` and 
  `OEAtomBase.SetName()` methods, rather that the non-standard `OEAtomBase.GetData("name")` and 
  `OEAtomBase.SetData("name", name)`.
- [PR #1007](https://github.com/openforcefield/openforcefield/pull/1007): Resolves
  [Issue #456](https://github.com/openforcefield/openff-toolkit/issues/456) by adding the 
  `normalize_partial_charges` (default is `True`) keyword argument to 
  [`Molecule.assign_partial_charges`](openff.toolkit.topology.Molecule.assign_partial_charges),
  [`AmberToolsToolkitWrapper.assign_partial_charges`](openff.toolkit.utils.toolkits.AmberToolsToolkitWrapper.assign_partial_charges),  
  [`OpenEyeToolkitWrapper.assign_partial_charges`](openff.toolkit.utils.toolkits.OpenEyeToolkitWrapper.assign_partial_charges), 
  [`RDKitToolkitWrapper.assign_partial_charges`](openff.toolkit.utils.toolkits.RDKitToolkitWrapper.assign_partial_charges), and
  [`BuiltInToolkitWrapper.assign_partial_charges`](openff.toolkit.utils.toolkits.BuiltInToolkitWrapper.assign_partial_charges).
  This adds an offset to each atom's partial charge to ensure that their sum is equal to the net charge on the molecule
  (to the limit of a python float's precision, generally less than 1e-6 electron charge). **Note that, because this new 
  behavior is ON by default, it may slightly affect the partial charges and energies of systems generated by running
  [`create_openmm_system`](openff.toolkit.typing.engines.smirnoff.ForceField.create_openmm_system).**
- [PR #954](https://github.com/openforcefield/openforcefield/pull/954): Adds
  [`LibraryChargeType.from_molecule`](openff.toolkit.typing.engines.smirnoff.parameters.LibraryChargeHandler.LibraryChargeType.from_molecule)
  which returns a 
  [`LibraryChargeType`](openff.toolkit.typing.engines.smirnoff.parameters.LibraryChargeHandler.LibraryChargeType)
   object that will match the full molecule being parameterized, and assign
  it the same partial charges as are set on the input molecule.
- [PR #923](https://github.com/openforcefield/openforcefield/pull/923): Adds
  [`Molecule.nth_degree_neighbors`](openff.toolkit.topology.Molecule.nth_degree_neighbors),
  [`Topology.nth_degree_neighbors`](openff.toolkit.topology.Topology.nth_degree_neighbors),
  [`TopologyMolecule.nth_degree_neighbors`](openff.toolkit.topology.TopologyMolecule.nth_degree_neighbors),
  which returns pairs of atoms that are separated in a molecule or topology by _exactly_ N atoms.
- [PR #917](https://github.com/openforcefield/openforcefield/pull/917):
  [`ForceField.create_openmm_system`](openff.toolkit.typing.engines.smirnoff.forcefield.ForceField.create_openmm_system) 
  now ensures that the cutoff of the `NonbondedForce` is set to
  the cutoff of the `vdWHandler` when it and a `Electrostatics` handler are present in the force field.
- [PR #850](https://github.com/openforcefield/openforcefield/pull/850):
  [`OpenEyeToolkitWrapper.is_available`](openff.toolkit.utils.toolkits.OpenEyeToolkitWrapper.is_available)
  now returns `True` if _any_ OpenEye tools are licensed (and installed). This allows, i.e,
  use of functionality that requires `OEChem` without having an `OEOmega` license.
- [PR #909](https://github.com/openforcefield/openforcefield/pull/909): Virtual site positions can now
  be computed directly in the toolkit. This functionality is accessed through
  - [`FrozenMolecule.compute_virtual_site_positions_from_conformer`](openff.toolkit.topology.FrozenMolecule.compute_virtual_site_positions_from_conformer)
  - [`VirtualSite.compute_positions_from_conformer`](openff.toolkit.topology.VirtualSite.compute_positions_from_conformer)
  - [`VirtualParticle.compute_position_from_conformer`](openff.toolkit.topology.VirtualParticle.compute_position_from_conformer)
  - [`FrozenMolecule.compute_virtual_site_positions_from_atom_positions`](openff.toolkit.topology.FrozenMolecule.compute_virtual_site_positions_from_atom_positions)
  - [`VirtualSite.compute_positions_from_atom_positions`](openff.toolkit.topology.VirtualSite.compute_positions_from_atom_positions)
  - [`VirtualParticle.compute_position_from_atom_positions`](openff.toolkit.topology.VirtualParticle.compute_position_from_atom_positions)
    where the positions can be computed from a stored conformer, or an input vector of atom positions.
  - Tests have been added (`TestMolecule.test_*_virtual_site_position`) to check for sane behavior. The tests do
    not directly compare OpenMM position equivalence, but offline tests show that they are equivalent.
  - The helper method 
    [`VirtualSiteHandler.create_openff_virtual_sites`](openff.toolkit.typing.engines.smirnoff.parameters.VirtualSiteHandler.create_openff_virtual_sites) 
    is now public, which returns a modified topology with virtual sites added.
  - Virtual sites now expose the parameters used to create its local frame via the read-only properties
    - [`VirtualSite.local_frame_weights`](openff.toolkit.topology.VirtualSite.local_frame_weights)
    - [`VirtualSite.local_frame_position`](openff.toolkit.topology.VirtualSite.local_frame_position)
  - Adding virtual sites via the `Molecule` API now have defaults for `sigma`, `epsilon`, and `charge_increment`
    set to 0 with appropriate units, rather than `None`
- [PR #956](https://github.com/openforcefield/openforcefield/pull/956): Added 
  [`ForceField.get_partial_charges()`](openff.toolkit.typing.engines.smirnoff.forcefield.ForceField.get_partial_charges)
  to more easily compute the partial charges assigned by a force field for a molecule.
- [PR  #1006](https://github.com/openforcefield/openff-toolkit/pull/1006):
  Two behavior changes in the SMILES output for `to_file()` and `to_file_obj()`:
  - The RDKit and OpenEye wrappers now output the same SMILES as `to_smiles()`.
   This uses explicit hydrogens rather than the toolkit's default of implicit hydrogens.
  - The RDKit wrapper no longer includes a header line. This improves
  the consistency between the OpenEye and RDKit outputs.

### Bugfixes

- [PR #1024](https://github.com/openforcefield/openforcefield/pull/1024): Small changes
  for compatibility with OpenMM 7.6.
- [PR #1003](https://github.com/openforcefield/openforcefield/pull/1003): Fixes
  [Issue #1000](https://github.com/openforcefield/openff-toolkit/issues/1000), where a stereochemistry
  warning is sometimes erroneously emitted when loading a stereogenic molecule using
  [`Molecule.from_pdb_and_smiles`](openff.toolkit.topology.Molecule.from_pdb_and_smiles)
- [PR #1002](https://github.com/openforcefield/openforcefield/pull/1002): Fixes a bug in which OFFXML files could
  inadvertently be loaded from subdirectories.
- [PR #969](https://github.com/openforcefield/openforcefield/pull/969): Fixes a bug in which the cutoff distance
  of the `NonbondedForce` generated by
  [`ForceField.create_openmm_system`](openff.toolkit.typing.engines.smirnoff.forcefield.ForceField.create_openmm_system)
  was not set to the value specified by the vdW and Electrostatics handlers.
- [PR #909](https://github.com/openforcefield/openforcefield/pull/909): Fixed several bugs related to creating an
  OpenMM system with virtual sites created via the `Molecule` virtual site API
- [PR  #1006](https://github.com/openforcefield/openff-toolkit/pull/1006):
  Many small fixes to the toolkit wrapper I/O for better error
  handling, improved consistency between reading from a file vs. file
  object, and improved consistency between the RDKit and OEChem
  toolkit wrappers. For the full list see
  [Issue #1005](https://github.com/openforcefield/openff-toolkit/issues/1005). Some
  of the more significant fixes are:
  - [`RDKitToolkitWrapper.from_file_obj()`](openff.toolkit.utils.toolkits.RDKitToolkitWrapper.from_file_obj) now uses the same
    structure normaliation as `from_file()`.
  - `from_smiles()` now raises an `openff.toolkit.utils.exceptions.SMILESParsingError` if
  the SMILES could not be parsed.
  - OEChem input and output files now raise an OSError if the file
  could not be opened.
  - All input file object readers now support file objects open in binary mode.

### Examples added

- [PR #763](https://github.com/openforcefield/openff-toolkit/pull/763):
  Adds an introductory example showcasing the toolkit parameterizing a protein-ligand simulation.
- [PR #955](https://github.com/openforcefield/openff-toolkit/pull/955): Refreshed the force field modification example
- [PR #934](https://github.com/openforcefield/openff-toolkit/pull/934)
  and [conda-forge/openff-toolkit-feedstock#9](https://github.com/conda-forge/openff-toolkit-feedstock/pull/9):
  Added `openff-toolkit-examples` Conda package for easy installation of examples and their
  dependencies. Simply `conda install -c conda-forge openff-toolkit-examples` and then run
  the `openff-toolkit-examples` script to copy the examples suite to a convenient place to
  run them!

### Tests updated

- [PR #963](https://github.com/openforcefield/openff-toolkit/pull/963):
  Several tests modules used functions from test_forcefield.py that created an OpenFF Molecule
  without a toolkit. These functions are now in their own module so they can be imported directly,
  without the overhead of going through test_forcefield.
- [PR #997](https://github.com/openforcefield/openff-toolkit/pull/997):
  Several XML snippets in `test_forcefield.py` that were scattered around inside of classes and
  functions are now moved to the module level.
  
  
## 0.9.2 Minor feature and bugfix release

### New features and behaviors changed

- [PR #762](https://github.com/openforcefield/openforcefield/pull/762):
  [`Molecule.from_rdkit`](openff.toolkit.topology.Molecule.from_rdkit) now converts
  implicit hydrogens into explicit hydrogens by default. This change may affect
  [`RDKitToolkitWrapper/Molecule.from_smiles`](openff.toolkit.utils.toolkits.RDKitToolkitWrapper.from_smiles),
  [`from_mapped_smiles`](openff.toolkit.topology.Molecule.from_mapped_smiles),
  [`from_file`](openff.toolkit.utils.toolkits.RDKitToolkitWrapper.from_file),
  [`from_file_obj`](openff.toolkit.utils.toolkits.RDKitToolkitWrapper.from_file_obj),
  [`from_inchi`](openff.toolkit.utils.toolkits.RDKitToolkitWrapper.from_inchi), and
  [`from_qcschema`](openff.toolkit.topology.Molecule.from_qcschema).
  This new behavior can be disabled using the
  `hydrogens_are_explicit=True` keyword argument to
  [`from_smiles`](openff.toolkit.utils.toolkits.RDKitToolkitWrapper.from_smiles),
  or loading the molecule into the desired explicit protonation state in RDKit, then calling
  [`from_rdkit`](openff.toolkit.utils.toolkits.RDKitToolkitWrapper.from_rdkit) on the RDKit molecule with
  `hydrogens_are_explicit=True`.
- [PR #894](https://github.com/openforcefield/openforcefield/pull/894): Calls to
  [`Molecule.from_openeye`](openff.toolkit.topology.Molecule.from_openeye),
  [`Molecule.from_rdkit`](openff.toolkit.topology.Molecule.from_rdkit),
  [`Molecule.from_smiles`](openff.toolkit.topology.Molecule.from_smiles),
  [`OpenEyeToolkitWrapper.from_smiles`](openff.toolkit.utils.toolkits.OpenEyeToolkitWrapper.from_smiles), and
  [`RDKitToolkitWrapper.from_smiles`](openff.toolkit.utils.toolkits.RDKitToolkitWrapper.from_smiles)
  will now load atom maps into the the resulting
  `Molecule's` `offmol.properties['atom_map']` field, even if not all atoms have map indices assigned.
- [PR #904](https://github.com/openforcefield/openforcefield/pull/904):
  [`TopologyAtom`](openff.toolkit.topology.TopologyAtom.element) objects now have
  an element getter [`TopologyAtom.element`](openff.toolkit.topology.TopologyAtom.element).

### Bugfixes

- [PR #891](https://github.com/openforcefield/openforcefield/pull/891): Calls to
  [`Molecule/OpenEyeToolkitWrapper.from_openeye`](openff.toolkit.utils.toolkits.OpenEyeToolkitWrapper.from_openeye)
  no longer mutate the input OE molecule.
- [PR #897](https://github.com/openforcefield/openforcefield/pull/897): Fixes enumeration of stereoisomers for
  molecules with already defined stereochemistry using
  [`RDKitToolkitWrapper.enumerate_stereoisomers`](openff.toolkit.utils.toolkits.RDKitToolkitWrapper.enumerate_stereoisomers).
- [PR #859](https://github.com/openforcefield/openforcefield/pull/859): Makes
  [`RDKitToolkitWrapper.enumerate_tautomers`](openff.toolkit.utils.toolkits.RDKitToolkitWrapper.enumerate_tautomers)
  actually use the `max_states` keyword argument during tautomer generation, which will reduce resource use in some
  cases.

### Improved documentation and warnings
- [PR #862](https://github.com/openforcefield/openforcefield/pull/862): Clarify that `System` objects produced by the
  toolkit are OpenMM `System`s in anticipation of forthcoming OpenFF `System`s. Fixes
  [Issue #618](https://github.com/openforcefield/openforcefield/issues/618).
- [PR #863](https://github.com/openforcefield/openff-toolkit/pull/863): Documented how to build the docs in the
  developers guide.
- [PR #870](https://github.com/openforcefield/openff-toolkit/pull/870): Reorganised documentation to improve
  discoverability and allow future additions.
- [PR #871](https://github.com/openforcefield/openff-toolkit/pull/871): Changed Markdown parser from m2r2 to MyST for
  improved documentation rendering.
- [PR #880](https://github.com/openforcefield/openff-toolkit/pull/880): Cleanup and partial rewrite of the developer's
  guide.
- [PR #906](https://github.com/openforcefield/openff-toolkit/pull/906): Cleaner instructions on how to setup
  development environment.

:::{TODO}
- Translate previous release history to MyST markdown
:::

## Earlier releases

:::{eval-rst}

0.9.1 - Minor feature and bugfix release
----------------------------------------

New features
""""""""""""
- `PR #839 <https://github.com/openforcefield/openforcefield/pull/839>`_: Add support for computing WBOs from multiple
  conformers using the AmberTools and OpenEye toolkits, and from ELF10 conformers using the OpenEye toolkit wrapper.
- `PR #832 <https://github.com/openforcefield/openforcefield/pull/832>`_: Expose ELF conformer selection through the
  ``Molecule`` API via a new ``apply_elf_conformer_selection`` function.
- `PR #831 <https://github.com/openforcefield/openff-toolkit/pull/831>`_: Expose ELF conformer selection through the
  OpenEye wrapper.
- `PR #790 <https://github.com/openforcefield/openforcefield/pull/790>`_: Fixes `Issue #720
  <https://github.com/openforcefield/openforcefield/issues/720>`_ where qcschema roundtrip to/from results
  in an error due to missing cmiles entry in attributes.
- `PR #793 <https://github.com/openforcefield/openff-toolkit/pull/793>`_: Add an initial ELF conformer selection
  implementation which uses RDKit.
- `PR #799 <https://github.com/openforcefield/openff-toolkit/pull/799>`_: Closes
  `Issue #746 <https://github.com/openforcefield/openff-toolkit/issues/746>`_ by adding
  :py:meth:`Molecule.smirnoff_impropers <openff.toolkit.topology.FrozenMolecule.smirnoff_impropers>`,
  :py:meth:`Molecule.amber_impropers <openff.toolkit.topology.FrozenMolecule.amber_impropers>`,
  :py:meth:`TopologyMolecule.smirnoff_impropers <openff.toolkit.topology.TopologyMolecule.smirnoff_impropers>`,
  :py:meth:`TopologyMolecule.amber_impropers <openff.toolkit.topology.TopologyMolecule.amber_impropers>`,
  :py:meth:`Topology.smirnoff_impropers <openff.toolkit.topology.Topology.smirnoff_impropers>`, and
  :py:meth:`Topology.amber_impropers <openff.toolkit.topology.Topology.amber_impropers>`.
- `PR #847 <https://github.com/openforcefield/openforcefield/pull/847>`_: Instances of
  :py:class:`ParameterAttribute <openff.toolkit.typing.engines.smirnoff.parameters.ParameterAttribute>`
  documentation can now specify their docstrings with the optional ``docstring`` argument to the
  ``__init__()`` method.
- `PR #827 <https://github.com/openforcefield/openff-toolkit/pull/827>`_: The
  setter for :py:class:`Topology.box_vectors <openff.toolkit.topology.Topology>` now infers box vectors
  when box lengths are pass as a list of length 3.

Behavior changed
""""""""""""""""
- `PR #802 <https://github.com/openforcefield/openforcefield/pull/802>`_: Fixes
  `Issue #408 <https://github.com/openforcefield/openforcefield/issues/408>`_. The 1-4 scaling
  factor for electrostatic interactions is now properly set by the value specified in the force
  field. Previously it fell back to a default value of 0.83333. The toolkit may now produce
  slightly different energies as a result of this change.
- `PR #839 <https://github.com/openforcefield/openforcefield/pull/839>`_: The average WBO will now be returned when
  multiple conformers are provided to ``assign_fractional_bond_orders`` using ``use_conformers``.
- `PR #816 <https://github.com/openforcefield/openforcefield/pull/816>`_: Force field file paths
  are now loaded in a case-insensitive manner.

Bugfixes
""""""""
- `PR #849 <https://github.com/openforcefield/openforcefield/pull/849>`_: Changes
  :py:meth:`create_openmm_system <openff.toolkit.typing.engines.smirnoff.forcefield.ForceField.create_openmm_system>` so
  that it no longer uses the conformers on existing reference molecules (if present) to calculate Wiberg
  bond orders. Instead, new conformers are always generated during parameterization.

Improved documentation and warnings
"""""""""""""""""""""""""""""""""""
- `PR #838 <https://github.com/openforcefield/openforcefield/pull/838>`_: Corrects spacing of "forcefield" to "force
  field" throughout documentation. Fixes `Issue #112 <https://github.com/openforcefield/openforcefield/issues/112>`_.
- `PR #846 <https://github.com/openforcefield/openff-toolkit/pull/846>`_: Corrects dead links throughout release history.
  Fixes `Issue #835 <https://github.com/openforcefield/openff-toolkit/issues/835>`_.
- `PR #847 <https://github.com/openforcefield/openforcefield/pull/847>`_: Documentation now compiles
  with far fewer warnings, and in many cases more correctly. Additionally, :py:class:`ParameterAttribute
  <openff.toolkit.typing.engines.smirnoff.parameters.ParameterAttribute>` documentation no longer
  appears incorrectly in classes where it is used. Fixes `Issue #397
  <https://github.com/openforcefield/openforcefield/issues/397>`_.

0.9.0 - Namespace Migration
---------------------------

This release marks the transition from the old ``openforcefield`` branding over to its new
identity as ``openff-toolkit``. This change has been made to better represent the role of the
toolkit, and highlight its place in the larger Open Force Field (OpenFF) ecosystem.

From version ``0.9.0`` onwards the toolkit will need to be imported as ``import openff.toolkit.XXX`` and
``from openff.toolkit import XXX``.

API-breaking changes
""""""""""""""""""""
- `PR #803 <https://github.com/openforcefield/openff-toolkit/pull/803>`_: Migrates ``openforcefield``
  imports to ``openff.toolkit``.


0.8.4 - Minor feature and bugfix release
----------------------------------------

**This release is intended to be functionally identical to 0.9.1.
The only difference is that it uses the "openforcefield" namespace.**

This release is a final patch for the ``0.8.X`` series of releases of the toolkit, and also marks the last
version of the toolkit which will be imported as ``import openforcefield.XXX`` / ``from openforcefield import XXX``.
From version ``0.9.0`` onwards the toolkit will be importable only as ``import openff.toolkit.XXX`` /
``from openff.toolkit import XXX``.

**Note** This change will also be accompanied by a renaming of the package from ``openforcefield`` to ``openff-toolkit``,
so users need not worry about accidentally pulling in a version with changed imports. Users will have to explicitly
choose to install the ``openff-toolkit`` package once released which will contain the breaking import changes.


0.8.3 - Major bugfix release
----------------------------

This release fixes a critical bug in van der Waals parameter assignment.

This release is also a final patch for the ``0.8.X`` series of releases of the toolkit, and also marks the last
version of the toolkit which will be imported as ``import openforcefield.XXX`` / ``from openforcefield import XXX``.
From version ``0.9.0`` onwards the toolkit will be importable only as ``import openff.toolkit.XXX`` /
``from openff.toolkit import XXX``.

**Note** This change will also be accompanied by a renaming of the package from ``openforcefield`` to ``openff-toolkit``,
so users need not worry about accidentally pulling in a version with changed imports. Users will have to explicitly
choose to install the ``openff-toolkit`` package once released which will contain the breaking import changes.

Bugfixes
""""""""
- `PR #808 <https://github.com/openforcefield/openff-toolkit/pull/808>`_: Fixes
  `Issue #807 <https://github.com/openforcefield/openff-toolkit/issues/807>`_,
  which tracks a major bug in the interconversion between a vdW ``sigma``
  and ``rmin_half`` parameter.


New features
""""""""""""
- `PR #794 <https://github.com/openforcefield/openff-toolkit/pull/794>`_: Adds a decorator
  ``@requires_package`` that denotes a function requires an optional dependency.
- `PR #805 <https://github.com/openforcefield/openff-toolkit/pull/805>`_: Adds a deprecation warning for the up-coming
  release of the ``openff-toolkit`` package and its import breaking changes.

0.8.2 - Bugfix release
----------------------

**WARNING: This release was later found to contain a major bug,**
`Issue #807 <https://github.com/openforcefield/openff-toolkit/issues/807>`_,
**and produces incorrect energies.**

Bugfixes
""""""""
- `PR #786 <https://github.com/openforcefield/openff-toolkit/pull/786>`_: Fixes `Issue #785
  <https://github.com/openforcefield/openff-toolkit/issues/785>`_ where RDKitToolkitWrapper would
  sometimes expect stereochemistry to be defined for non-stereogenic bonds when loading from
  SDF.
- `PR #786 <https://github.com/openforcefield/openff-toolkit/pull/786>`_: Fixes an issue where
  using the :py:class:`Molecule <openff.toolkit.topology.Molecule>` copy constructor
  (``newmol = Molecule(oldmol)``) would result
  in the copy sharing the same ``.properties`` dict as the original (as in, changes to the
  ``.properties`` dict of the copy would be reflected in the original).
- `PR #789 <https://github.com/openforcefield/openff-toolkit/pull/789>`_: Fixes a regression noted in
  `Issue #788 <https://github.com/openforcefield/openff-toolkit/issues/788>`_
  where creating
  :py:class:`vdWHandler.vdWType <openff.toolkit.typing.engines.smirnoff.parameters.vdWHandler.vdWType>`
  or setting ``sigma`` or ``rmin_half`` using Quantities represented as strings resulted in an error.


0.8.1 - Bugfix and minor feature release
----------------------------------------

**WARNING: This release was later found to contain a major bug,**
`Issue #807 <https://github.com/openforcefield/openff-toolkit/issues/807>`_,
**and produces incorrect energies.**

API-breaking changes
""""""""""""""""""""
- `PR #757 <https://github.com/openforcefield/openff-toolkit/pull/757>`_: Renames
  ``test_forcefields/smirnoff99Frosst.offxml`` to ``test_forcefields/test_forcefield.offxml``
  to avoid confusion with any of the ACTUAL released FFs in the
  `smirnoff99Frosst line <https://github.com/openforcefield/smirnoff99Frosst/>`_
- `PR #751 <https://github.com/openforcefield/openff-toolkit/pull/751>`_: Removes the
  optional ``oetools=("oechem", "oequacpac", "oeiupac", "oeomega")`` keyword argument from
  :py:meth:`OpenEyeToolkitWrapper.is_available <openff.toolkit.utils.toolkits.OpenEyeToolkitWrapper.is_available>`, as
  there are no special behaviors that are accessed in the case of partially-licensed OpenEye backends. The
  new behavior of this method is the same as if the default value above is always provided.

Behavior Changed
""""""""""""""""
- `PR #583 <https://github.com/openforcefield/openff-toolkit/pull/583>`_: Methods
  such as :py:meth:`Molecule.from_rdkit <openff.toolkit.topology.Molecule.from_rdkit>`
  and :py:meth:`Molecule.from_openeye <openff.toolkit.topology.Molecule.from_openeye>`,
  which delegate their internal logic to :py:class:`ToolkitRegistry <openff.toolkit.utils.toolkits.ToolkitRegistry>`
  functions, now guarantee that they will return an object of the correct type when being called on ``Molecule``-derived classes. Previously,
  running these constructors using subclasses of :py:class:`FrozenMolecule <openff.toolkit.topology.Molecule>`
  would not return an instance of that subclass, but rather just an instance of a
  :py:class:`Molecule <openff.toolkit.topology.Molecule>`.
- `PR #753 <https://github.com/openforcefield/openff-toolkit/pull/753>`_: ``ParameterLookupError``
  is now raised when passing to
  :py:meth:`ParameterList.index <openff.toolkit.typing.engines.smirnoff.parameters.ParameterList>`
  a SMIRKS pattern not found in the parameter list.

New features
""""""""""""
- `PR #751 <https://github.com/openforcefield/openff-toolkit/pull/751>`_: Adds
  ``LicenseError``, a subclass of ``ToolkitUnavailableException`` which is raised when attempting to
  add a cheminformatics :py:class:`ToolkitWrapper <openff.toolkit.utils.toolkits.ToolkitWrapper>` for
  a toolkit that is installed but unlicensed.
- `PR #678 <https://github.com/openforcefield/openff-toolkit/pull/678>`_: Adds
  :py:meth:`ForceField.deregister_parameter_handler <openff.toolkit.typing.engines.smirnoff.forcefield.ForceField.deregister_parameter_handler>`.
- `PR #730 <https://github.com/openforcefield/openff-toolkit/pull/730>`_: Adds
  :py:class:`Topology.is_periodic <openff.toolkit.topology.Topology>`.
- `PR #753 <https://github.com/openforcefield/openff-toolkit/pull/753>`_: Adds
  :py:meth:`ParameterHandler.__getitem__ <openff.toolkit.typing.engines.smirnoff.parameters.ParameterHandler>`
  to look up individual :py:class:`ParameterType <openff.toolkit.typing.engines.smirnoff.parameters.ParameterType>`
  objects.

Bugfixes
""""""""
- `PR #745 <https://github.com/openforcefield/openff-toolkit/pull/745>`_: Fixes bug when
  serializing molecule with conformers to JSON.
- `PR #750 <https://github.com/openforcefield/openff-toolkit/pull/750>`_: Fixes a bug causing either
  ``sigma`` or ``rmin_half`` to sometimes be missing on
  :py:class:`vdWHandler.vdWType <openff.toolkit.typing.engines.smirnoff.parameters.vdWHandler.vdWType>`
  objects.
- `PR #756 <https://github.com/openforcefield/openff-toolkit/pull/756>`_: Fixes bug when running
  :py:meth:`vdWHandler.create_force <openff.toolkit.typing.engines.smirnoff.parameters.vdWHandler>`
  using a ``vdWHandler`` that was initialized using the API.
- `PR #776 <https://github.com/openforcefield/openff-toolkit/pull/776>`_: Fixes a bug in which
  the :py:meth:`Topology.from_openmm <openff.toolkit.topology.Topology.from_openmm>` and
  :py:meth:`Topology.from_mdtraj <openff.toolkit.topology.Topology.from_mdtraj>` methods would
  dangerously allow ``unique_molecules=None``.
- `PR #777 <https://github.com/openforcefield/openff-toolkit/pull/777>`_:
  :py:class:`RDKitToolkitWrapper <openff.toolkit.utils.toolkits.RDKitToolkitWrapper>`
  now outputs the full warning message when ``allow_undefined_stereo=True`` (previously the
  description of which stereo was undefined was squelched)


0.8.0 - Virtual Sites
---------------------

**Major Feature: Support for the SMIRNOFF VirtualSite tag**

This release implements the SMIRNOFF virtual site specification. The implementation enables support
for models using off-site charges, including 4- and 5-point water models, in addition to lone pair
modeling on various functional groups. The primary focus was on the ability to parameterize a
system using virtual sites, and generating an OpenMM system with all virtual sites present and
ready for evaluation. Support for formats other than OpenMM has not be implemented in this release,
but may come with the appearance of the OpenFF system object. In addition to implementing the
specification, the toolkit :py:class:`Molecule <openff.toolkit.topology.Molecule>` objects now
allow the creation and manipulation of virtual sites.

This change is documented in the `Virtual sites page <virtualsites.html>`_ of the user guide.


**Minor Feature: Support for the 0.4 ChargeIncrementModel tag**

To allow for more convenient fitting of ``ChargeIncrement`` parameters, it is now possible to specify one less
``charge_increment`` value than there are tagged atoms in a ``ChargeIncrement``'s ``smirks``. The missing
``charge_increment`` value will be calculated at parameterization-time to make the sum of
the charge contributions from a ``ChargeIncrement`` parameter equal to zero.
Since this change allows for force fields that are incompatible with
the previous specification, this new style of ``ChargeIncrement`` must specify a ``ChargeIncrementModel``
section version of ``0.4``. All ``0.3``-compatible ``ChargeIncrement`` parameters are compatible with
the ``0.4`` ``ChargeIncrementModel`` specification.

More details and examples of this change are available in `The ChargeIncrementModel tag in the SMIRNOFF specification <https://openforcefield.github.io/standards/standards/smirnoff/#chargeincrementmodel-small-molecule-and-fragment-charges>`_


New features
""""""""""""
- `PR #726 <https://github.com/openforcefield/openff-toolkit/pull/726>`_: Adds support for the 0.4
  ChargeIncrementModel spec, allowing for the specification of one fewer ``charge_increment`` values
  than there are tagged atoms in the ``smirks``, and automatically assigning the final atom an offsetting charge.
- `PR #548 <https://github.com/openforcefield/openff-toolkit/pull/548>`_: Adds support for the ``VirtualSites`` tag in the SMIRNOFF specification

- `PR #548 <https://github.com/openforcefield/openff-toolkit/pull/548>`_: Adds ``replace`` and ``all_permutations`` kwarg to

  - :py:meth:`Molecule.add_bond_charge_virtual_site <openff.toolkit.topology.Molecule.add_bond_charge_virtual_site>`
  - :py:meth:`Molecule.add_monovalent_lone_pair_virtual_site <openff.toolkit.topology.Molecule.add_monovalent_lone_pair_virtual_site>`
  - :py:meth:`Molecule.add_divalent_lone_pair_virtual_site <openff.toolkit.topology.Molecule.add_divalent_lone_pair_virtual_site>`
  - :py:meth:`Molecule.add_trivalent_lone_pair_virtual_site <openff.toolkit.topology.Molecule.add_trivalent_lone_pair_virtual_site>`

- `PR #548 <https://github.com/openforcefield/openff-toolkit/pull/548>`_: Adds ``orientations`` to

  - :py:class:`BondChargeVirtualSite <openff.toolkit.topology.BondChargeVirtualSite>`
  - :py:class:`MonovalentLonePairVirtualSite <openff.toolkit.topology.MonovalentLonePairVirtualSite>`
  - :py:class:`DivalentLonePairVirtualSite <openff.toolkit.topology.DivalentLonePairVirtualSite>`
  - :py:class:`TrivalentLonePairVirtualSite <openff.toolkit.topology.TrivalentLonePairVirtualSite>`

- `PR #548 <https://github.com/openforcefield/openff-toolkit/pull/548>`_: Adds

  - :py:class:`VirtualParticle <openff.toolkit.topology.VirtualParticle>`
  - :py:class:`TopologyVirtualParticle <openff.toolkit.topology.TopologyVirtualParticle>`
  - :py:meth:`BondChargeVirtualSite.get_openmm_virtual_site <openff.toolkit.topology.BondChargeVirtualSite.get_openmm_virtual_site>`
  - :py:meth:`MonovalentLonePairVirtualSite.get_openmm_virtual_site <openff.toolkit.topology.MonovalentLonePairVirtualSite.get_openmm_virtual_site>`
  - :py:meth:`DivalentLonePairVirtualSite.get_openmm_virtual_site <openff.toolkit.topology.DivalentLonePairVirtualSite.get_openmm_virtual_site>`
  - :py:meth:`TrivalentLonePairVirtualSite.get_openmm_virtual_site <openff.toolkit.topology.TrivalentLonePairVirtualSite.get_openmm_virtual_site>`
  - :py:meth:`ValenceDict.key_transform <openff.toolkit.topology.ValenceDict.key_transform>`
  - :py:meth:`ValenceDict.index_of <openff.toolkit.topology.ValenceDict.index_of>`
  - :py:meth:`ImproperDict.key_transform <openff.toolkit.topology.ImproperDict.key_transform>`
  - :py:meth:`ImproperDict.index_of <openff.toolkit.topology.ImproperDict.index_of>`

- `PR #705 <https://github.com/openforcefield/openff-toolkit/pull/705>`_: Adds interpolation
  based on fractional bond orders for harmonic bonds. This includes interpolation for both
  the force constant ``k`` and/or equilibrium bond distance ``length``. This is accompanied by a
  bump in the ``<Bonds>`` section of the SMIRNOFF spec (but not the entire spec).
- `PR #718 <https://github.com/openforcefield/openff-toolkit/pull/718>`_: Adds ``.rings`` and
  ``.n_rings`` to :py:class:`Molecule <openff.toolkit.topology.Molecule>` and ``.is_in_ring``
  to :py:class:`Atom <openff.toolkit.topology.Atom>` and
  :py:class:`Bond <openff.toolkit.topology.Bond>`

Bugfixes
"""""""""
- `PR #682 <https://github.com/openforcefield/openff-toolkit/pull/682>`_: Catches failures in
  :py:meth:`Molecule.from_iupac <openff.toolkit.topology.Molecule.from_iupac>` instead of silently
  failing.
- `PR #743 <https://github.com/openforcefield/openff-toolkit/pull/743>`_: Prevents the non-bonded
  (vdW) cutoff from silently falling back to the OpenMM default of 1 nm in
  :py:meth:`Forcefield.create_openmm_system
  <openff.toolkit.typing.engines.smirnoff.forcefield.ForceField.create_openmm_system>` and instead
  sets its to the value specified by the force field.
- `PR #737 <https://github.com/openforcefield/openff-toolkit/pull/737>`_: Prevents OpenEye from
  incidentally being used in the conformer generation step of
  :py:class:`AmberToolsToolkitWrapper.assign_fractional_bond_orders
  <openff.toolkit.utils.toolkits.AmberToolsToolkitWrapper.assign_fractional_bond_orders>`.

Behavior changed
""""""""""""""""
- `PR #705 <https://github.com/openforcefield/openff-toolkit/pull/705>`_: Changes the default values
  in the ``<Bonds>`` section of the SMIRNOFF spec to ``fractional_bondorder_method="AM1-Wiberg"``
  and ``potential="(k/2)*(r-length)^2"``, which is backwards-compatible with and equivalent to
  ``potential="harmonic"``.

Examples added
""""""""""""""
- `PR #548 <https://github.com/openforcefield/openff-toolkit/pull/548>`_: Adds a virtual site example notebook to run
  an OpenMM simulation with virtual sites, and compares positions and potential energy of TIP5P water between OpenFF
  and OpenMM force fields.

API-breaking changes
""""""""""""""""""""
- `PR #548 <https://github.com/openforcefield/openff-toolkit/pull/548>`_: Methods

  - :py:meth:`Molecule.add_bond_charge_virtual_site <openff.toolkit.topology.Molecule.add_bond_charge_virtual_site>`
  - :py:meth:`Molecule.add_monovalent_lone_pair_virtual_site <openff.toolkit.topology.Molecule.add_monovalent_lone_pair_virtual_site>`
  - :py:meth:`Molecule.add_divalent_lone_pair_virtual_site <openff.toolkit.topology.Molecule.add_divalent_lone_pair_virtual_site>`
  - :py:meth:`Molecule.add_trivalent_lone_pair_virtual_site <openff.toolkit.topology.Molecule.add_trivalent_lone_pair_virtual_site>`
    now only accept a list of atoms, not a list of integers, to define to parent atoms

- `PR #548 <https://github.com/openforcefield/openff-toolkit/pull/548>`_: Removes
  :py:meth:`VirtualParticle.molecule_particle_index <openff.toolkit.topology.VirtualParticle.molecule_particle_index>`

- `PR #548 <https://github.com/openforcefield/openff-toolkit/pull/548>`_: Removes ``outOfPlaneAngle`` from

  - :py:class:`DivalentLonePairVirtualSite <openff.toolkit.topology.DivalentLonePairVirtualSite>`
  - :py:class:`TrivalentLonePairVirtualSite <openff.toolkit.topology.TrivalentLonePairVirtualSite>`

- `PR #548 <https://github.com/openforcefield/openff-toolkit/pull/548>`_: Removes ``inPlaneAngle`` from
  :py:class:`TrivalentLonePairVirtualSite <openff.toolkit.topology.TrivalentLonePairVirtualSite>`

- `PR #548 <https://github.com/openforcefield/openff-toolkit/pull/548>`_: Removes ``weights`` from

  - :py:class:`BondChargeVirtualSite <openff.toolkit.topology.BondChargeVirtualSite>`
  - :py:class:`MonovalentLonePairVirtualSite <openff.toolkit.topology.MonovalentLonePairVirtualSite>`
  - :py:class:`DivalentLonePairVirtualSite <openff.toolkit.topology.DivalentLonePairVirtualSite>`
  - :py:class:`TrivalentLonePairVirtualSite <openff.toolkit.topology.TrivalentLonePairVirtualSite>`

Tests added
"""""""""""

- `PR #548 <https://github.com/openforcefield/openff-toolkit/pull/548>`_: Adds test for

  - The virtual site parameter handler
  - TIP5P water dimer energy and positions
  - Adds tests to for virtual site/particle indexing/counting


0.7.2 - Bugfix and minor feature release
----------------------------------------

New features
""""""""""""
- `PR #662 <https://github.com/openforcefield/openff-toolkit/pull/662>`_: Adds ``.aromaticity_model``
  of :py:class:`ForceField <openff.toolkit.typing.engines.smirnoff.forcefield.ForceField>` and ``.TAGNAME``
  of :py:class:`ParameterHandler <openff.toolkit.typing.engines.smirnoff.parameters.ParameterHandler>` as
  public attributes.
- `PR #667 <https://github.com/openforcefield/openff-toolkit/pull/667>`_ and
  `PR #681 <https://github.com/openforcefield/openff-toolkit/pull/681>`_ linted the codebase with
  ``black`` and ``isort``, respectively.
- `PR #675 <https://github.com/openforcefield/openff-toolkit/pull/675>`_ adds
  ``.toolkit_version`` to
  :py:class:`ToolkitWrapper <openff.toolkit.utils.toolkits.ToolkitWrapper>` and
  ``.registered_toolkit_versions`` to
  :py:class:`ToolkitRegistry <openff.toolkit.utils.toolkits.ToolkitRegistry>`.
- `PR #696 <https://github.com/openforcefield/openff-toolkit/pull/696>`_ Exposes a setter for
  :py:class:`ForceField.aromaticity_model <openff.toolkit.typing.engines.smirnoff.forcefield.ForceField>`
- `PR #685 <https://github.com/openforcefield/openff-toolkit/pull/685>`_ Adds a custom ``__hash__``
  function to
  :py:class:`ForceField <openff.toolkit.typing.engines.smirnoff.forcefield.ForceField>`


Behavior changed
""""""""""""""""
- `PR #684 <https://github.com/openforcefield/openff-toolkit/pull/684>`_: Changes
  :py:class:`ToolkitRegistry <openff.toolkit.utils.toolkits.ToolkitRegistry>` to return an empty
  registry when initialized with no arguments, i.e. ``ToolkitRegistry()`` and makes the
  ``register_imported_toolkit_wrappers`` argument private.
- `PR #711 <https://github.com/openforcefield/openff-toolkit/pull/711>`_: The
  setter for :py:class:`Topology.box_vectors <openff.toolkit.topology.Topology>`
  now infers box vectors (a 3x3 matrix) when box lengths
  (a 3x1 array) are passed, assuming an orthogonal box.
- `PR #649 <https://github.com/openforcefield/openff-toolkit/pull/648>`_: Makes SMARTS
  searches stereochemistry-specific (if stereo is specified in the SMARTS) for both OpenEye
  and RDKit backends. Also ensures molecule
  aromaticity is re-perceived according to the ForceField's specified
  aromaticity model, which may overwrite user-specified aromaticity on the ``Molecule``
- `PR #648 <https://github.com/openforcefield/openff-toolkit/pull/648>`_: Removes the
  ``utils.structure`` module, which was deprecated in 0.2.0.
- `PR #670 <https://github.com/openforcefield/openff-toolkit/pull/670>`_: Makes the
  :py:class:`Topology <openff.toolkit.topology.Topology>` returned by ``create_openmm_system``
  contain the partial charges and partial bond orders (if any) assigned during parameterization.
- `PR #675 <https://github.com/openforcefield/openff-toolkit/pull/675>`_ changes the
  exception raised when no ``antechamber`` executable is found from ``IOError`` to
  ``AntechamberNotFoundError``
- `PR #696 <https://github.com/openforcefield/openff-toolkit/pull/696>`_ Adds an
  ``aromaticity_model`` keyword argument to the
  :py:class:`ForceField <openff.toolkit.typing.engines.smirnoff.forcefield.ForceField>`
  constructor, which defaults to ``DEFAULT_AROMATICITY_MODEL``.

Bugfixes
"""""""""
- `PR #715 <https://github.com/openforcefield/openff-toolkit/pull/715>`_: Closes issue `Issue #475
  <https://github.com/openforcefield/openff-toolkit/issues/475>`_ writing a "PDB" file using OE backend rearranges
  the order of the atoms by pushing the hydrogens to the bottom.
- `PR #649 <https://github.com/openforcefield/openff-toolkit/pull/648>`_: Prevents 2020 OE
  toolkit from issuing a warning caused by doing stereo-specific smarts searches on certain
  structures.
- `PR #724 <https://github.com/openforcefield/openff-toolkit/pull/724>`_: Closes issue `Issue #502
  <https://github.com/openforcefield/openff-toolkit/issues/502>`_ Adding a utility function Topology.to_file() to
  write topology and positions to a "PDB" file using openmm backend for pdb file write.

Tests added
"""""""""""
- `PR #694 <https://github.com/openforcefield/openff-toolkit/pull/694>`_: Adds automated testing
  to code snippets in docs.
- `PR #715 <https://github.com/openforcefield/openff-toolkit/pull/715>`_: Adds tests for pdb file writes using OE
  backend.
- `PR #724 <https://github.com/openforcefield/openff-toolkit/pull/724>`_: Adds tests for the utility function Topology.to_file().


0.7.1 - OETK2020 Compatibility and Minor Update
-----------------------------------------------

This is the first of our patch releases on our new planned monthly release schedule.

Detailed release notes are below, but the major new features of this release are updates for
compatibility with the new 2020 OpenEye Toolkits release, the
``get_available_force_fields`` function, and the disregarding of pyrimidal nitrogen stereochemistry
in molecule isomorphism checks.

Behavior changed
""""""""""""""""
- `PR #646 <https://github.com/openforcefield/openff-toolkit/pull/646>`_: Checking for
  :py:class:`Molecule <openff.toolkit.topology.Molecule>`
  equality using the ``==`` operator now disregards all pyrimidal nitrogen stereochemistry
  by default. To re-enable, use
  :py:class:`Molecule.{is|are}_isomorphic <openff.toolkit.topology.Molecule>`
  with the ``strip_pyrimidal_n_atom_stereo=False`` keyword argument.
- `PR #646 <https://github.com/openforcefield/openff-toolkit/pull/646>`_: Adds
  an optional ``toolkit_registry`` keyword argument to
  :py:class:`Molecule.are_isomorphic <openff.toolkit.topology.Molecule>`,
  which identifies the toolkit that should be used to search for pyrimidal nitrogens.


Bugfixes
""""""""
- `PR #647 <https://github.com/openforcefield/openff-toolkit/pull/647>`_: Updates
  :py:class:`OpenEyeToolkitWrapper <openff.toolkit.utils.toolkits.OpenEyeToolkitWrapper>`
  for 2020.0.4 OpenEye Toolkit behavior/API changes.
- `PR #646 <https://github.com/openforcefield/openff-toolkit/pull/646>`_: Fixes a bug where
  :py:class:`Molecule.chemical_environment_matches <openff.toolkit.topology.Molecule>`
  was not able to accept a :py:class:`ChemicalEnvironment <openff.toolkit.typing.chemistry.ChemicalEnvironment>` object
  as a query.
- `PR #634 <https://github.com/openforcefield/openff-toolkit/pull/634>`_: Fixes a bug in which calling
  :py:class:`RDKitToolkitWrapper.from_file <openff.toolkit.utils.toolkits.RDKitToolkitWrapper>` directly
  would not load files correctly if passed lowercase ``file_format``. Note that this bug did not occur when calling
  :py:class:`Molecule.from_file <openff.toolkit.topology.Molecule>`.
- `PR #631 <https://github.com/openforcefield/openff-toolkit/pull/631>`_: Fixes a bug in which calling
  :py:class:`unit_to_string <openff.toolkit.utils.utils.unit_to_string>` returned
  ``None`` when the unit is dimensionless. Now ``"dimensionless"`` is returned.
- `PR #630 <https://github.com/openforcefield/openff-toolkit/pull/630>`_: Closes issue `Issue #629
  <https://github.com/openforcefield/openff-toolkit/issues/629>`_ in which the wrong exception is raised when
  attempting to instantiate a :py:class:`ForceField <openff.toolkit.typing.engines.smirnoff.forcefield.ForceField>`
  from an unparsable string.

New features
""""""""""""
- `PR #632 <https://github.com/openforcefield/openff-toolkit/pull/632>`_: Adds
  :py:class:`ForceField.registered_parameter_handlers <openff.toolkit.typing.engines.smirnoff.forcefield.ForceField>`
- `PR #614 <https://github.com/openforcefield/openff-toolkit/pull/614>`_: Adds
  :py:class:`ToolkitRegistry.deregister_toolkit <openff.toolkit.utils.toolkits.ToolkitRegistry>`
  to de-register registered toolkits, which can include toolkit wrappers loaded into ``GLOBAL_TOOLKIT_REGISTRY``
  by default.
- `PR #656 <https://github.com/openforcefield/openff-toolkit/pull/656>`_: Adds
  a new allowed ``am1elf10`` option to the OpenEye implementation of
  :py:class:`assign_partial_charges <openff.toolkit.utils.toolkits.OpenEyeToolkitWrapper>` which
  calculates the average partial charges at the AM1 level of theory using conformers selected using the ELF10 method.
- `PR #643 <https://github.com/openforcefield/openff-toolkit/pull/643>`_: Adds
  :py:class:`openforcefield.typing.engines.smirnoff.forcefield.get_available_force_fields <openff.toolkit.typing.engines.smirnoff.forcefield.get_available_force_fields>`,
  which returns paths to the files of force fields available through entry point plugins.


0.7.0 - Charge Increment Model, Proper Torsion interpolation, and new Molecule methods
--------------------------------------------------------------------------------------

This is a relatively large release, motivated by the idea that changing existing functionality is bad
so we shouldn't do it too often, but when we do change things we should do it all at once.

Here's a brief rundown of what changed, migration tips, and how to find more details in the full release notes below:

* To provide more consistent partial charges for a given molecule, existing conformers are now disregarded by default
  by ``Molecule.assign_partial_charges``. Instead, new conformers are generated for use in semiempirical calculations.
  Search for ``use_conformers``.
* Formal charges are now always returned as ``simtk.unit.Quantity`` objects, with units of elementary charge.
  To convert them to integers, use ``from simtk import unit`` and
  ``atom.formal_charge.value_in_unit(unit.elementary_charge)`` or
  ``mol.total_charge.value_in_unit(unit.elementary_charge)``.
  Search ``atom.formal_charge``.
* The OpenFF Toolkit now automatically reads and writes partial charges in SDF files. Search for
  ``atom.dprop.PartialCharges``.
* The OpenFF Toolkit now has different behavior for handling multi-molecule and multi-conformer SDF files. Search
  ``multi-conformer``.
* The OpenFF Toolkit now distinguishes between partial charges that are all-zero and partial charges that are unknown.
  Search ``partial_charges = None``.
* ``Topology.to_openmm`` now assigns unique atoms names by default. Search ``ensure_unique_atom_names``.
* Molecule equality checks are now done by graph comparison instead of SMILES comparison.
  Search ``Molecule.are_isomorphic``.
* The ``ChemicalEnvironment`` module was almost entirely removed, as it is an outdated duplicate of some Chemper
  functionality. Search ``ChemicalEnvironment``.
* ``TopologyMolecule.topology_particle_start_index`` has been removed from the ``TopologyMolecule`` API, since atoms
  and virtualsites are no longer contiguous in the ``Topology`` particle indexing system. Search
  ``topology_particle_start_index``.
* ``compute_wiberg_bond_orders`` has been renamed to ``assign_fractional_bond_orders``.

There are also a number of new features, such as:

* Support for ``ChargeIncrementModel`` sections in force fields.
* Support for ``ProperTorsion`` ``k`` interpolation in force fields using fractional bond orders.
* Support for AM1-Mulliken, Gasteiger, and other charge methods using the new ``assign_partial_charges`` methods.
* Support for AM1-Wiberg bond order calculation using either the OpenEye or RDKit/AmberTools backends and the
  ``assign_fractional_bond_orders`` methods.
* Initial (limited) interoperability with QCArchive, via ``Molecule.to_qcschema`` and ``from_qcschema``.
* A ``Molecule.visualize`` method.
* Several additional ``Molecule`` methods, including state enumeration and mapped SMILES creation.

**Major Feature: Support for the SMIRNOFF ChargeIncrementModel tag**

`The ChargeIncrementModel tag in the SMIRNOFF specification <https://openforcefield.github.io/standards/standards/smirnoff/#chargeincrementmodel-small-molecule-and-fragment-charges>`_
provides analagous functionality to AM1-BCC, except that instead of AM1-Mulliken charges, a number of different charge
methods can be called, and instead of a fixed library of two-atom charge corrections, an arbitrary number of
SMIRKS-based, N-atom charge corrections can be defined in the SMIRNOFF format.

The initial implementation of the SMIRNOFF ``ChargeIncrementModel`` tag accepts keywords for ``version``,
``partial_charge_method``, and ``number_of_conformers``. ``partial_charge_method`` can be any string, and it is
up to the ``ToolkitWrapper``'s ``compute_partial_charges`` methods to understand what they mean. For
geometry-independent ``partial_charge_method`` choices, ``number_of_conformers`` should be set to zero.

SMIRKS-based parameter application for ``ChargeIncrement`` parameters is different than other SMIRNOFF sections.
The initial implementation of ``ChargeIncrementModelHandler`` follows these rules:

* an atom can be subject to many ``ChargeIncrement`` parameters, which combine additively.
* a ``ChargeIncrement`` that matches a set of atoms is overwritten only if another ``ChargeIncrement``
  matches the same group of atoms, regardless of order. This overriding follows the normal SMIRNOFF hierarchy.

To give a concise example, what if a molecule ``A-B(-C)-D`` were being parametrized, and the force field
defined ``ChargeIncrement`` SMIRKS in the following order?

1) ``[A:1]-[B:2]``
2) ``[B:1]-[A:2]``
3) ``[A:1]-[B:2]-[C:3]``
4) ``[*:1]-[B:2](-[*:3])-[*:4]``
5) ``[D:1]-[B:2](-[*:3])-[*:4]``

In the case above, the ChargeIncrement from parameters 1 and 4 would NOT be applied to the molecule,
since another parameter matching the same set of atoms is specified further down in the parameter hierarchy
(despite those subsequent matches being in a different order).

Ultimately, the ChargeIncrement contributions from parameters 2, 3, and 5 would be summed and applied.

It's also important to identify a behavior that these rules were written to *avoid*: if not for the
"regardless of order" clause in the second rule, parameters 4 and 5 could actually have been applied six and two times,
respectively (due to symmetry in the SMIRKS and the use of wildcards). This situation could also arise as a result
of molecular symmetry. For example, a methyl group could match the SMIRKS ``[C:1]([H:2])([H:3])([H:4])`` six ways
(with different orderings of the three hydrogen atoms), but the user would almost certainly not intend for the charge
increments to be applied six times. The "regardless of order" clause was added specifically to address this.

In short, the first time a group of atoms becomes involved in a ``ChargeIncrement`` together, the OpenMM ``System`` gains a new
parameter "slot". Only another ``ChargeIncrement`` which applies to the exact same group of atoms (in any order) can
take over the "slot", pushing the original ``ChargeIncrement`` out.

**Major Feature: Support for ProperTorsion k value interpolation**

`Chaya Stern's work <https://chayast.github.io/fragmenter-manuscript/>`_
showed that we may be able to produce higher-quality proper torsion parameters by taking into
account the "partial bond order" of the torsion's central bond. We now have the machinery to compute AM1-Wiberg
partial bond orders for entire molecules using the ``assign_fractional_bond_orders`` methods of either  ``OpenEyeToolkitWrapper`` or ``AmberToolsToolkitWrapper``. The thought is that, if some simple electron population analysis shows
that a certain aromatic bond's order is 1.53, maybe rotations about that bond can be described well by interpolating
53% of the way between the single and double bond k values.

Full details of how to define a torsion-interpolating SMIRNOFF force fields are available in
`the ProperTorsions section of the SMIRNOFF specification <https://openforcefield.github.io/standards/standards/smirnoff/#fractional-torsion-bond-orders>`_.

Behavior changed
""""""""""""""""
- `PR #508 <https://github.com/openforcefield/openff-toolkit/pull/508>`_:
  In order to provide the same results for the same chemical species, regardless of input
  conformation,
  :py:class:`Molecule <openff.toolkit.topology.Molecule>`
  ``assign_partial_charges``, ``compute_partial_charges_am1bcc``, and
  ``assign_fractional_bond_orders`` methods now default to ignore input conformers
  and generate new conformer(s) of the molecule before running semiempirical calculations.
  Users can override this behavior by specifying the keyword argument
  ``use_conformers=molecule.conformers``.
- `PR #281 <https://github.com/openforcefield/openff-toolkit/pull/281>`_: Closes
  `Issue #250 <https://github.com/openforcefield/openff-toolkit/issues/250>`_
  by adding support for partial charge I/O in SDF. The partial charges are stored as a property in the
  SDF molecule block under the tag ``<atom.dprop.PartialCharge>``.
- `PR #281 <https://github.com/openforcefield/openff-toolkit/pull/281>`_: If a
  :py:class:`Molecule <openff.toolkit.topology.Molecule>`'s
  ``partial_charges`` attribute is set to ``None`` (the default value), calling ``to_openeye`` will
  now produce a OE molecule with partial charges set to ``nan``. This would previously produce an OE
  molecule with partial charges of 0.0, which was a loss of information, since it wouldn't be clear
  whether the original OFFMol's partial charges were REALLY all-zero as opposed to ``None``. OpenEye toolkit
  wrapper methods such as ``from_smiles`` and ``from_file`` now produce OFFMols with
  ``partial_charges = None`` when appropriate (previously these would produce OFFMols with
  all-zero charges, for the same reasoning as above).
- `PR #281 <https://github.com/openforcefield/openff-toolkit/pull/281>`_:
  :py:class:`Molecule <openff.toolkit.topology.Molecule>`
  ``to_rdkit``
  now sets partial charges on the RDAtom's ``PartialCharges`` property (this was previously set
  on the ``partial_charges`` property). If the
  :py:class:`Molecule <openff.toolkit.topology.Molecule>`'s partial_charges attribute is ``None``, this property
  will not be defined on the RDAtoms.
- `PR #281 <https://github.com/openforcefield/openff-toolkit/pull/281>`_:
  Enforce the behavior during SDF I/O that a SDF may contain multiple
  `molecules`, but that the OFF Toolkit
  does not assume that it contains multiple `conformers of the same molecule`. This is an
  important distinction, since otherwise there is ambiguity around whether properties of one
  entry in a SDF are shared among several molecule blocks or not, or how to resolve conflicts if properties
  are defined differently for several "conformers" of chemically-identical species (More info
  `here <https://docs.eyesopen.com/toolkits/python/oechemtk/oemol.html#dude-where-s-my-sd-data>`_).
  If the user requests the OFF Toolkit to write a multi-conformer
  :py:class:`Molecule <openff.toolkit.topology.Molecule>` to SDF, only the first conformer will be written.
  For more fine-grained control of writing properties, conformers, and partial charges, consider
  using ``Molecule.to_rdkit`` or ``Molecule.to_openeye`` and using the functionality offered by
  those packages.
- `PR #281 <https://github.com/openforcefield/openff-toolkit/pull/281>`_: Due to different
  constraints placed on the data types allowed by external toolkits, we make our best effort to
  preserve :py:class:`Molecule <openff.toolkit.topology.Molecule>`
  ``properties`` when converting molecules to other packages, but users should be aware that
  no guarantee of data integrity is made. The only data format for keys and values in the property dict that
  we will try to support through a roundtrip to another toolkit's Molecule object is ``string``.
- `PR #574 <https://github.com/openforcefield/openff-toolkit/pull/574>`_: Removed check that all
  partial charges are zero after assignment by ``quacpac`` when AM1BCC used for charge assignment.
  This check fails erroneously for cases in which the partial charge assignments are correctly all zero,
  such as for ``N#N``. It is also an unnecessary check given that ``quacpac`` will reliably indicate when
  it has failed to assign charges.
- `PR #597 <https://github.com/openforcefield/openff-toolkit/pull/597>`_: Energy-minimized sample systems
  with Parsley 1.1.0.
- `PR #558 <https://github.com/openforcefield/openff-toolkit/pull/558>`_: The
  :py:class:`Topology <openff.toolkit.topology.Topology>`
  particle indexing system now orders :py:class:`TopologyVirtualSites <openff.toolkit.topology.TopologyVirtualSite>`
  after all atoms.
- `PR #469 <https://github.com/openforcefield/openff-toolkit/pull/469>`_:
  When running :py:meth:`Topology.to_openmm <openff.toolkit.topology.Topology.to_openmm>`, unique atom names
  are generated if the provided atom names are not unique (overriding any existing atom names). This
  uniqueness extends only to atoms in the same molecule. To disable this behavior, set the kwarg
  ``ensure_unique_atom_names=False``.
- `PR #472 <https://github.com/openforcefield/openff-toolkit/pull/472>`_:
  :py:meth:`Molecule.__eq__ <openff.toolkit.topology.Molecule>` now uses the new
  :py:meth:`Molecule.are_isomorphic <openff.toolkit.topology.Molecule.are_isomorphic>` to perform the
  similarity checking.
- `PR #472 <https://github.com/openforcefield/openff-toolkit/pull/472>`_:
  The :py:meth:`Topology.from_openmm <openff.toolkit.topology.Topology.from_openmm>` and
  :py:meth:`Topology.add_molecule <openff.toolkit.topology.Topology.add_molecule>` methods now use the
  :py:meth:`Molecule.are_isomorphic <openff.toolkit.topology.Molecule.are_isomorphic>` method to match
  molecules.
- `PR #551 <https://github.com/openforcefield/openff-toolkit/pull/551>`_: Implemented the
  :py:meth:`ParameterHandler.get_parameter <openff.toolkit.typing.engines.smirnoff.parameters.ParameterHandler.get_parameter>`
  function (would previously return ``None``).

API-breaking changes
""""""""""""""""""""
- `PR #471 <https://github.com/openforcefield/openff-toolkit/pull/471>`_: Closes
  `Issue #465 <https://github.com/openforcefield/openff-toolkit/issues/465>`_.
  ``atom.formal_charge`` and ``molecule.total_charge`` now return ``simtk.unit.Quantity`` objects
  instead of integers. To preserve backward compatibility, the setter for ``atom.formal_charge``
  can accept either a ``simtk.unit.Quantity`` or an integer.
- `PR #601 <https://github.com/openforcefield/openff-toolkit/pull/601>`_: Removes
  almost all of the previous
  :py:class:`ChemicalEnvironment <openff.toolkit.typing.chemistry.ChemicalEnvironment>`
  API, since this entire module was simply copied from
  `Chemper <https://github.com/MobleyLab/chemper>`_ several years ago and has fallen behind on updates.
  Currently only
  :py:meth:`ChemicalEnvironment.get_type <openff.toolkit.typing.chemistry.ChemicalEnvironment.get_type>`,
  :py:meth:`ChemicalEnvironment.validate <openff.toolkit.typing.chemistry.ChemicalEnvironment.validate>`,
  and an equivalent classmethod
  :py:meth:`ChemicalEnvironment.validate_smirks <openff.toolkit.typing.chemistry.ChemicalEnvironment.validate_smirks>`
  remain. Also, please comment on
  `this GitHub issue <https://github.com/MobleyLab/chemper/issues/90>`_ if you HAVE been using
  the previous extra functionality in this module and would like us to prioritize creation of a Chemper
  conda package.
- `PR #558 <https://github.com/openforcefield/openff-toolkit/pull/558>`_: Removes
  ``TopologyMolecule.topology_particle_start_index``, since the :py:class:`Topology <openff.toolkit.topology.Topology>`
  particle indexing system now orders :py:class:`TopologyVirtualSites <openff.toolkit.topology.TopologyVirtualSite>`
  after all atoms.
  :py:meth:`TopologyMolecule.atom_start_topology_index <openff.toolkit.topology.TopologyMolecule.atom_start_topology_index>`
  and
  :py:meth:`TopologyMolecule.virtual_particle_start_topology_index <openff.toolkit.topology.TopologyMolecule.virtual_particle_start_topology_index>`
  are still available to access the appropriate values in the respective topology indexing systems.
- `PR #508 <https://github.com/openforcefield/openff-toolkit/pull/508>`_:
  ``OpenEyeToolkitWrapper.compute_wiberg_bond_orders`` is now
  :py:meth:`OpenEyeToolkitWrapper.assign_fractional_bond_orders <openff.toolkit.utils.toolkits.OpenEyeToolkitWrapper.assign_fractional_bond_orders>`.
  The ``charge_model`` keyword is now ``bond_order_model``. The allowed values of this keyword have
  changed from ``am1`` and ``pm3`` to ``am1-wiberg`` and ``pm3-wiberg``, respectively.
- `PR #508 <https://github.com/openforcefield/openff-toolkit/pull/508>`_:
  ``Molecule.compute_wiberg_bond_orders`` is now
  :py:meth:`Molecule.assign_fractional_bond_orders <openff.toolkit.topology.Molecule.assign_fractional_bond_orders>`.
- `PR #595 <https://github.com/openforcefield/openff-toolkit/pull/595>`_: Removed functions
  ``openforcefield.utils.utils.temporary_directory`` and
  ``openforcefield.utils.utils.temporary_cd`` and replaced their behavior with
  ``tempfile.TemporaryDirectory()``.

New features
""""""""""""
- `PR #471 <https://github.com/openforcefield/openff-toolkit/pull/471>`_: Closes
  `Issue #208 <https://github.com/openforcefield/openff-toolkit/issues/208>`_
  by implementing support for the
  ``ChargeIncrementModel`` tag in the `SMIRNOFF specification <https://openforcefield.github.io/standards/standards/smirnoff/#chargeincrementmodel-small-molecule-and-fragment-charges>`_.
- `PR #471 <https://github.com/openforcefield/openff-toolkit/pull/471>`_: Implements
  ``Molecule.assign_partial_charges``, which calls one of the newly-implemented
  ``OpenEyeToolkitWrapper.assign_partial_charges``, and
  ``AmberToolsToolkitWrapper.assign_partial_charges``. ``strict_n_conformers`` is a
  optional boolean keyword argument indicating whether an ``IncorrectNumConformersError`` should be raised if an invalid
  number of conformers is supplied during partial charge calculation. For example, if two conformers are
  supplied, but ``partial_charge_method="AM1BCC"`` is also set, then there is no clear use for
  the second conformer. The previous behavior in this case was to raise a warning, and to preserve that
  behavior, ``strict_n_conformers`` defaults to a value of ``False``.
- `PR #471 <https://github.com/openforcefield/openff-toolkit/pull/471>`_: Adds
  keyword argument ``raise_exception_types`` (default: ``[Exception]``) to
  :py:meth:`ToolkitRegistry.call <openff.toolkit.utils.toolkits.ToolkitRegistry.call>`.
  The default value will provide the previous OpenFF Toolkit behavior, which is that the first ToolkitWrapper
  that can provide the requested method is called, and it either returns on success or raises an exception. This new
  keyword argument allows the ToolkitRegistry to *ignore* certain exceptions, but treat others as fatal.
  If ``raise_exception_types = []``, the ToolkitRegistry will attempt to call each ToolkitWrapper that provides the
  requested method and if none succeeds, a single ``ValueError`` will be raised, with text listing the
  errors that were raised by each ToolkitWrapper.
- `PR #601 <https://github.com/openforcefield/openff-toolkit/pull/601>`_: Adds
  :py:meth:`RDKitToolkitWrapper.get_tagged_smarts_connectivity <openff.toolkit.utils.toolkits.RDKitToolkitWrapper.get_tagged_smarts_connectivity>`
  and
  :py:meth:`OpenEyeToolkitWrapper.get_tagged_smarts_connectivity <openff.toolkit.utils.toolkits.OpenEyeToolkitWrapper.get_tagged_smarts_connectivity>`,
  which allow the use of either toolkit for smirks/tagged smarts validation.
- `PR #600 <https://github.com/openforcefield/openff-toolkit/pull/600>`_:
  Adds :py:meth:`ForceField.__getitem__ <openff.toolkit.typing.engines.smirnoff.forcefield.ForceField>`
  to look up ``ParameterHandler`` objects based on their string names.
- `PR #508 <https://github.com/openforcefield/openff-toolkit/pull/508>`_:
  Adds :py:meth:`AmberToolsToolkitWrapper.assign_fractional_bond_orders <openff.toolkit.utils.toolkits.AmberToolsToolkitWrapper.assign_fractional_bond_orders>`.
- `PR #469 <https://github.com/openforcefield/openff-toolkit/pull/469>`_: The
  :py:class:`Molecule <openff.toolkit.topology.Molecule>` class adds
  :py:meth:`Molecule.has_unique_atom_names <openff.toolkit.topology.Molecule.has_unique_atom_names>`
  and :py:meth:`Molecule.has_unique_atom_names <openff.toolkit.topology.Molecule.generate_unique_atom_names>`.
- `PR #472 <https://github.com/openforcefield/openff-toolkit/pull/472>`_:
  Adds to the :py:class:`Molecule <openff.toolkit.topology.Molecule>` class
  :py:meth:`Molecule.are_isomorphic <openff.toolkit.topology.Molecule.are_isomorphic>`
  and :py:meth:`Molecule.is_isomorphic_with <openff.toolkit.topology.Molecule.is_isomorphic_with>`
  and :py:meth:`Molecule.hill_formula <openff.toolkit.topology.Molecule.hill_formula>`
  and :py:meth:`Molecule.to_hill_formula <openff.toolkit.topology.Molecule.to_hill_formula>`
  and :py:meth:`Molecule.to_qcschema <openff.toolkit.topology.Molecule.to_qcschema>`
  and :py:meth:`Molecule.from_qcschema <openff.toolkit.topology.Molecule.from_qcschema>`
  and :py:meth:`Molecule.from_mapped_smiles <openff.toolkit.topology.Molecule.from_mapped_smiles>`
  and :py:meth:`Molecule.from_pdb_and_smiles <openff.toolkit.topology.Molecule.from_pdb_and_smiles>`
  and :py:meth:`Molecule.canonical_order_atoms <openff.toolkit.topology.Molecule.canonical_order_atoms>`
  and :py:meth:`Molecule.remap <openff.toolkit.topology.Molecule.remap>`

    .. note::
       The to_qcschema method accepts an extras dictionary which is passed into the validated qcelemental.models.Molecule
       object.

- `PR #506 <https://github.com/openforcefield/openff-toolkit/pull/506>`_:
  The :py:class:`Molecule <openff.toolkit.topology.Molecule>` class adds
  :py:meth:`Molecule.find_rotatable_bonds <openff.toolkit.topology.Molecule.find_rotatable_bonds>`
- `PR #521 <https://github.com/openforcefield/openff-toolkit/pull/521>`_:
  Adds :py:meth:`Molecule.to_inchi <openff.toolkit.topology.Molecule.to_inchi>`
  and :py:meth:`Molecule.to_inchikey <openff.toolkit.topology.Molecule.to_inchikey>`
  and :py:meth:`Molecule.from_inchi <openff.toolkit.topology.Molecule.from_inchi>`

    .. warning::
       InChI was not designed as an molecule interchange format and using it as one is not recommended. Many round trip
       tests will fail when using this format due to a loss of information. We have also added support for fixed
       hydrogen layer nonstandard InChI which can help in the case of tautomers, but overall creating molecules from InChI should be
       avoided.

- `PR #529 <https://github.com/openforcefield/openff-toolkit/pull/529>`_: Adds the ability to write out to XYZ files via
  :py:meth:`Molecule.to_file <openff.toolkit.topology.Molecule.to_file>` Both single frame and multiframe XYZ files are supported.
  Note reading from XYZ files will not be supported due to the lack of connectivity information.
- `PR #535 <https://github.com/openforcefield/openff-toolkit/pull/535>`_: Extends the the API for the
  :py:meth:`Molecule.to_smiles <openff.toolkit.topology.Molecule.to_smiles>` to allow for the creation of cmiles
  identifiers through combinations of isomeric, explicit hydrogen and mapped smiles, the default settings will return
  isomeric explicit hydrogen smiles as expected.

        .. warning::
           Atom maps can be supplied to the properties dictionary to modify which atoms have their map index included,
           if no map is supplied all atoms will be mapped in the order they appear in the
           :py:class:`Molecule <openff.toolkit.topology.Molecule>`.

- `PR #563 <https://github.com/openforcefield/openff-toolkit/pull/563>`_:
  Adds ``test_forcefields/ion_charges.offxml``, giving ``LibraryCharges`` for monatomic ions.
- `PR #543 <https://github.com/openforcefield/openff-toolkit/pull/543>`_:
  Adds 3 new methods to the :py:class:`Molecule <openff.toolkit.topology.Molecule>` class which allow the enumeration of molecule
  states. These are :py:meth:`Molecule.enumerate_tautomers <openff.toolkit.topology.Molecule.enumerate_tautomers>`,
  :py:meth:`Molecule.enumerate_stereoisomers <openff.toolkit.topology.Molecule.enumerate_stereoisomers>`,
  :py:meth:`Molecule.enumerate_protomers <openff.toolkit.topology.Molecule.enumerate_protomers>`

      .. warning::
         Enumerate protomers is currently only available through the OpenEye toolkit.

- `PR #573 <https://github.com/openforcefield/openff-toolkit/pull/573>`_:
  Adds ``quacpac`` error output to ``quacpac`` failure in ``Molecule.compute_partial_charges_am1bcc``.
- `PR #560 <https://github.com/openforcefield/openff-toolkit/issues/560>`_: Added visualization method to the the Molecule class.
- `PR #620 <https://github.com/openforcefield/openff-toolkit/pull/620>`_: Added the ability to register parameter handlers via entry point plugins. This functionality is accessible by initializing a ``ForceField`` with the ``load_plugins=True`` keyword argument.
- `PR #582 <https://github.com/openforcefield/openff-toolkit/pull/582>`_: Added fractional bond order interpolation
  Adds `return_topology` kwarg to
  :py:meth:`Forcefield.create_openmm_system <openff.toolkit.typing.engines.smirnoff.forcefield.ForceField.create_openmm_system>`,
  which returns the processed topology along with the OpenMM ``System`` when ``True`` (default ``False``).

Tests added
"""""""""""
- `PR #558 <https://github.com/openforcefield/openff-toolkit/pull/558>`_: Adds tests ensuring
  that the new Topology particle indexing system are properly implemented, and that TopologyVirtualSites
  reference the correct TopologyAtoms.
- `PR #469 <https://github.com/openforcefield/openff-toolkit/pull/469>`_: Added round-trip SMILES test
  to add coverage for :py:meth:`Molecule.from_smiles <openff.toolkit.topology.Molecule.from_smiles>`.
- `PR #469 <https://github.com/openforcefield/openff-toolkit/pull/469>`_: Added tests for unique atom
  naming behavior in  :py:meth:`Topology.to_openmm <openff.toolkit.topology.Topology.to_openmm>`, as
  well as tests of the ``ensure_unique_atom_names=False`` kwarg disabling this behavior.
- `PR #472 <https://github.com/openforcefield/openff-toolkit/pull/472>`_: Added tests for
  :py:meth:`Molecule.hill_formula <openff.toolkit.topology.Molecule.hill_formula>` and
  :py:meth:`Molecule.to_hill_formula <openff.toolkit.topology.Molecule.to_hill_formula>` for the
  various supported input types.
- `PR #472 <https://github.com/openforcefield/openff-toolkit/pull/472>`_: Added round-trip test for
  :py:meth:`Molecule.from_qcschema <openff.toolkit.topology.Molecule.from_qcschema>` and
  :py:meth:`Molecule.to_qcschema <openff.toolkit.topology.Molecule.to_qcschema>`.
- `PR #472 <https://github.com/openforcefield/openff-toolkit/pull/472>`_: Added tests for
  :py:meth:`Molecule.is_isomorphic_with <openff.toolkit.topology.Molecule.is_isomorphic_with>` and
  :py:meth:`Molecule.are_isomorphic <openff.toolkit.topology.Molecule.are_isomorphic>`
  with various levels of isomorphic graph matching.
- `PR #472 <https://github.com/openforcefield/openff-toolkit/pull/472>`_: Added toolkit dependent tests
  for :py:meth:`Molecule.canonical_order_atoms <openff.toolkit.topology.Molecule.canonical_order_atoms>`
  due to differences in the algorithms used.
- `PR #472 <https://github.com/openforcefield/openff-toolkit/pull/472>`_: Added a test for
  :py:meth:`Molecule.from_mapped_smiles <openff.toolkit.topology.Molecule.from_mapped_smiles>` using
  the molecule from issue #412 to ensure it is now fixed.
- `PR #472 <https://github.com/openforcefield/openff-toolkit/pull/472>`_: Added a test for
  :py:meth:`Molecule.remap <openff.toolkit.topology.Molecule.remap>`, this also checks for expected
  error when the mapping is not complete.
- `PR #472 <https://github.com/openforcefield/openff-toolkit/pull/472>`_: Added tests for
  :py:meth:`Molecule.from_pdb_and_smiles <openff.toolkit.topology.Molecule.from_pdb_and_smiles>`
  to check for a correct combination of smiles and PDB and incorrect combinations.
- `PR #509 <https://github.com/openforcefield/openff-toolkit/pull/509>`_: Added test for
  :py:meth:`Molecule.chemical_environment_matches <openff.toolkit.topology.Molecule.chemical_environment_matches>`
  to check that the complete set of matches is returned.
- `PR #509 <https://github.com/openforcefield/openff-toolkit/pull/509>`_: Added test for
  :py:meth:`Forcefield.create_openmm_system <openff.toolkit.typing.engines.smirnoff.forcefield.ForceField.create_openmm_system>`
  to check that a protein system can be created.
- `PR #506 <https://github.com/openforcefield/openff-toolkit/pull/506>`_: Added a test for the molecule
  identified in issue #513 as losing aromaticity when converted to rdkit.
- `PR #506 <https://github.com/openforcefield/openff-toolkit/pull/506>`_: Added a verity of toolkit dependent tests
  for identifying rotatable bonds while ignoring the user requested types.
- `PR #521 <https://github.com/openforcefield/openff-toolkit/pull/521>`_: Added toolkit independent round-trip InChI
  tests which add coverage for :py:meth:`Molecule.to_inchi <openff.toolkit.topology.Molecule.to_inchi>` and
  :py:meth:`Molecule.from_inchi <openff.toolkit.topology.Molecule.from_inchi>`. Also added coverage for bad inputs and
  :py:meth:`Molecule.to_inchikey <openff.toolkit.topology.Molecule.to_inchikey>`.
- `PR #529 <https://github.com/openforcefield/openff-toolkit/pull/529>`_: Added to XYZ file coverage tests.
- `PR #563 <https://github.com/openforcefield/openff-toolkit/pull/563>`_: Added `LibraryCharges` parameterization test
  for monatomic ions in ``test_forcefields/ion_charges.offxml``.
- `PR #543 <https://github.com/openforcefield/openff-toolkit/pull/543>`_: Added tests to assure that state enumeration can
  correctly find molecules tautomers, stereoisomers and protomers when possible.
- `PR #573 <https://github.com/openforcefield/openff-toolkit/pull/573>`_: Added test for ``quacpac`` error output
  for ``quacpac`` failure in ``Molecule.compute_partial_charges_am1bcc``.
- `PR #579 <https://github.com/openforcefield/openff-toolkit/pull/579>`_: Adds regression tests to ensure RDKit can be
  be used to write multi-model PDB files.
- `PR #582 <https://github.com/openforcefield/openff-toolkit/pull/582>`_: Added fractional bond order interpolation tests,
  tests for :py:class:`ValidatedDict <openff.toolkit.utils.collections.ValidatedDict>`.


Bugfixes
""""""""
- `PR #558 <https://github.com/openforcefield/openff-toolkit/pull/558>`_: Fixes a bug where
  :py:meth:`TopologyVirtualSite.atoms <openff.toolkit.topology.TopologyVirtualSite.atoms>` would
  not correctly apply ``TopologyMolecule`` atom ordering on top of the reference molecule ordering,
  in cases where the same molecule appears multiple times, but in a different order, in the same Topology.
- `Issue #460 <https://github.com/openforcefield/openff-toolkit/issues/460>`_: Creates unique atom
  names in :py:meth:`Topology.to_openmm <openff.toolkit.topology.Topology.to_openmm>` if the existing
  ones are not unique. The lack of unique atom names had been causing problems in workflows involving
  downstream tools that expect unique atom names.
- `Issue #448 <https://github.com/openforcefield/openff-toolkit/issues/448>`_: We can now make molecules
  from mapped smiles using :py:meth:`Molecule.from_mapped_smiles <openff.toolkit.topology.Molecule.from_mapped_smiles>`
  where the order will correspond to the indeing used in the smiles.
  Molecules can also be re-indexed at any time using the
  :py:meth:`Molecule.remap <openff.toolkit.topology.Molecule.remap>`.
- `Issue #462 <https://github.com/openforcefield/openff-toolkit/issues/462>`_: We can now instance the
  :py:class:`Molecule <openff.toolkit.topology.Molecule>` from a QCArchive entry record instance or dictionary
  representation.
- `Issue #412 <https://github.com/openforcefield/openff-toolkit/issues/412>`_: We can now instance the
  :py:class:`Molecule <openff.toolkit.topology.Molecule>` using
  :py:meth:`Molecule.from_mapped_smiles <openff.toolkit.topology.Molecule.from_mapped_smiles>`. This resolves
  an issue caused by RDKit considering atom map indices to be a distinguishing feature of an atom, which led
  to erroneous definition of chirality (as otherwise symmetric substituents would be seen as different).
  We anticipate that this will reduce the number of times you need to
  type ``allow_undefined_stereo=True`` when processing molecules that do not actually contain stereochemistrty.
- `Issue #513 <https://github.com/openforcefield/openff-toolkit/issues/513>`_: The
  :py:meth:`Molecule.to_rdkit <openff.toolkit.topology.Molecule.to_rdkit>` now re-sets the aromaticity model
  after sanitizing the molecule.
- `Issue #500 <https://github.com/openforcefield/openff-toolkit/issues/500>`_: The
  :py:meth:`Molecule.find_rotatable_bonds <openff.toolkit.topology.Molecule.find_rotatable_bonds>` has been added
  which returns a list of rotatable :py:class:`Bond <openff.toolkit.topology.Bond>` instances for the molecule.
- `Issue #491 <https://github.com/openforcefield/openff-toolkit/issues/491>`_: We can now parse large molecules without hitting a match limit cap.
- `Issue #474 <https://github.com/openforcefield/openff-toolkit/issues/474>`_: We can now  convert molecules to InChI and
  InChIKey and from InChI.
- `Issue #523 <https://github.com/openforcefield/openff-toolkit/issues/523>`_: The
  :py:meth:`Molecule.to_file <openff.toolkit.topology.Molecule.to_file>` method can now correctly write to ``MOL``
  files, in line with the supported file type list.
- `Issue #568 <https://github.com/openforcefield/openff-toolkit/issues/568>`_: The
  :py:meth:`Molecule.to_file <openff.toolkit.topology.Molecule.to_file>` can now correctly write multi-model PDB files
  when using the RDKit backend toolkit.


Examples added
""""""""""""""
- `PR #591 <https://github.com/openforcefield/openff-toolkit/pull/591>`_ and
  `PR #533 <https://github.com/openforcefield/openff-toolkit/pull/533>`_: Adds an
  `example notebook and utility to compute conformer energies <https://github.com/openforcefield/openff-toolkit/blob/master/examples/conformer_energies>`_.
  This example is made to be reverse-compatible with the 0.6.0 OpenFF Toolkit release.
- `PR #472 <https://github.com/openforcefield/openff-toolkit/pull/472>`_: Adds an example notebook
  `QCarchive_interface.ipynb <https://github.com/openforcefield/openff-toolkit/blob/master/examples/QCArchive_interface/QCarchive_interface.ipynb>`_
  which shows users how to instance the :py:class:`Molecule <openff.toolkit.topology.Molecule>` from
  a QCArchive entry level record and calculate the energy using RDKit through QCEngine.



0.6.0 - Library Charges
-----------------------

This release adds support for a new SMIRKS-based charge assignment method,
`Library Charges <https://openforcefield.github.io/standards/standards/smirnoff/#librarycharges-library-charges-for-polymeric-residues-and-special-solvent-models>`_.
The addition of more charge assignment methods opens the door for new types of
experimentation, but also introduces several complex behaviors and failure modes.
Accordingly, we have made changes
to the charge assignment infrastructure to check for cases when partial charges do
not sum to the formal charge of the molecule, or when no charge assignment method is able
to generate charges for a molecule. More detailed explanation of the new errors that may be raised and
keywords for overriding them are in the "Behavior Changed" section below.


With this release, we update ``test_forcefields/tip3p.offxml`` to be a working example of assigning LibraryCharges.
However, we do not provide any force field files to assign protein residue ``LibraryCharges``.
If you are interested in translating an existing protein FF to SMIRNOFF format or developing a new one, please
feel free to contact us on the `Issue tracker <https://github.com/openforcefield/openff-toolkit/issues>`_ or open a
`Pull Request <https://github.com/openforcefield/openff-toolkit/pulls>`_.


New features
""""""""""""
- `PR #433 <https://github.com/openforcefield/openff-toolkit/pull/433>`_: Closes
  `Issue #25 <https://github.com/openforcefield/openff-toolkit/issues/25>`_ by adding
  initial support for the
  `LibraryCharges tag in the SMIRNOFF specification <https://openforcefield.github.io/standards/standards/smirnoff/#librarycharges-library-charges-for-polymeric-residues-and-special-solvent-models>`_
  using
  :py:class:`LibraryChargeHandler <openff.toolkit.typing.engines.smirnoff.parameters.LibraryChargeHandler>`.
  For a molecule to have charges assigned using Library Charges, all of its atoms must be covered by
  at least one ``LibraryCharge``. If an atom is covered by multiple ``LibraryCharge`` s, then the last
  ``LibraryCharge`` matched will be applied (per the hierarchy rules in the SMIRNOFF format).

  This functionality is thus able to apply per-residue charges similar to those in traditional
  protein force fields. At this time, there is no concept of "residues" or "fragments" during
  parametrization, so it is not possible to assign charges to `some` atoms in a molecule using
  ``LibraryCharge`` s, but calculate charges for other atoms in the same molecule using a different
  method. To assign charges to a protein, LibraryCharges SMARTS must be provided for
  the residues and protonation states in the molecule, as well as for any capping groups
  and post-translational modifications that are present.

  It is valid for ``LibraryCharge`` SMARTS to `partially` overlap one another. For example, a molecule
  consisting of atoms ``A-B-C`` connected by single bonds could be matched by a SMIRNOFF
  ``LibraryCharges`` section containing two ``LibraryCharge`` SMARTS: ``A-B`` and ``B-C``. If
  listed in that order, the molecule would be assigned the ``A`` charge from the ``A-B`` ``LibraryCharge``
  element and the ``B`` and ``C`` charges from the ``B-C`` element. In testing, these types of
  partial overlaps were found to frequently be sources of undesired behavior, so it is recommended
  that users define whole-molecule ``LibraryCharge`` SMARTS whenever possible.

- `PR #455 <https://github.com/openforcefield/openff-toolkit/pull/455>`_: Addresses
  `Issue #393 <https://github.com/openforcefield/openff-toolkit/issues/393>`_ by adding
  :py:meth:`ParameterHandler.attribute_is_cosmetic <openff.toolkit.typing.engines.smirnoff.parameters.ParameterHandler.attribute_is_cosmetic>`
  and
  :py:meth:`ParameterType.attribute_is_cosmetic <openff.toolkit.typing.engines.smirnoff.parameters.ParameterType.attribute_is_cosmetic>`,
  which return True if the provided attribute name is defined for the queried object
  but does not correspond to an allowed value in the SMIRNOFF spec.

Behavior changed
""""""""""""""""
- `PR #433 <https://github.com/openforcefield/openff-toolkit/pull/433>`_: If a molecule
  can not be assigned charges by any charge-assignment method, an
  ``openforcefield.typing.engines.smirnoff.parameters.UnassignedMoleculeChargeException``
  will be raised. Previously, creating a system without either ``ToolkitAM1BCCHandler`` or
  the ``charge_from_molecules`` keyword argument to ``ForceField.create_openmm_system`` would
  produce an OpenMM ``System`` where the molecule has zero charge on all atoms. However, given that we
  will soon be adding more options for charge assignment, it is important that
  failures not be silent. Molecules with zero charge can still be produced by setting the
  ``Molecule.partial_charges`` array to be all zeroes, and including the molecule in the
  ``charge_from_molecules`` keyword argument to ``create_openmm_system``.
- `PR #433 <https://github.com/openforcefield/openff-toolkit/pull/433>`_: Due to risks
  introduced by permitting charge assignment using partially-overlapping ``LibraryCharge`` s,
  the toolkit will now raise a
  ``openforcefield.typing.engines.smirnoff.parameters.NonIntegralMoleculeChargeException``
  if the sum of partial charges on a molecule are found to be more than 0.01 elementary charge units
  different than the molecule's formal charge. This exception can be overridden by providing
  the ``allow_nonintegral_charges=True`` keyword argument to ``ForceField.create_openmm_system``.




Tests added
"""""""""""
- `PR #430 <https://github.com/openforcefield/openff-toolkit/pull/430>`_: Added test for
  Wiberg Bond Order implemented in OpenEye Toolkits. Molecules taken from
  DOI:10.5281/zenodo.3405489 . Added by Sukanya Sasmal.
- `PR #569 <https://github.com/openforcefield/openff-toolkit/pull/569>`_: Added round-trip tests for more serialization formats (dict, YAML, TOML, JSON, BSON, messagepack, pickle). Note that some are unsupported, but the tests raise the appropriate error.


Bugfixes
""""""""
- `PR #431 <https://github.com/openforcefield/openff-toolkit/pull/431>`_: Fixes an issue
  where ``ToolkitWrapper`` objects would improperly search for functionality in the
  ``GLOBAL_TOOLKIT_REGISTRY``, even though a specific ``ToolkitRegistry`` was requested for an
  operation.
- `PR #439 <https://github.com/openforcefield/openff-toolkit/pull/439>`_: Fixes
  `Issue #438 <https://github.com/openforcefield/openff-toolkit/issues/438>`_, by replacing
  call to NetworkX ``Graph.node`` with call to ``Graph.nodes``, per
  `2.4 migration guide <https://networkx.github.io/documentation/stable/release/release_2.4.html>`_.

Files modified
""""""""""""""
- `PR #433 <https://github.com/openforcefield/openff-toolkit/pull/433>`_: Updates
  the previously-nonfunctional ``test_forcefields/tip3p.offxml`` to a functional state
  by updating it to the SMIRNOFF
  0.3 specification, and specifying atomic charges using the ``LibraryCharges`` tag.


0.5.1 - Adding the parameter coverage example notebook
------------------------------------------------------

This release contains a new notebook example,
`check_parameter_coverage.ipynb <https://github.com/openforcefield/openff-toolkit/blob/master/examples/check_dataset_parameter_coverage/check_parameter_coverage.ipynb>`_,
which loads sets of molecules, checks whether they are parameterizable,
and generates reports of chemical motifs that are not.
It also fixes several simple issues, improves warnings and docstring text,
and removes unused files.

The parameter coverage example notebook goes hand-in-hand with the
release candidate of our initial force field,
`openff-1.0.0-RC1.offxml <https://github.com/openforcefield/openforcefields>`_
, which will be temporarily available until the official force
field release is made in October.
Our goal in publishing this notebook alongside our first major refitting is to allow interested
users to check whether there is parameter coverage for their molecules of interest.
If the force field is unable to parameterize a molecule, this notebook will generate
reports of the specific chemistry that is not covered. We understand that many organizations
in our field have restrictions about sharing specific molecules, and the outputs from this
notebook can easily be cropped to communicate unparameterizable chemistry without revealing
the full structure.

The force field release candidate is in our new refit force field package,
`openforcefields <https://github.com/openforcefield/openforcefields>`_.
This package is now a part of the Open Force Field Toolkit conda recipe, along with the original
`smirnoff99Frosst <https://github.com/openforcefield/smirnoff99Frosst>`_ line of force fields.

Once the ``openforcefields`` conda package is installed, you can load the release candidate using:

``ff = ForceField('openff-1.0.0-RC1.offxml')``

The release candidate will be removed when the official force field,
``openff-1.0.0.offxml``, is released in early October.

Complete details about this release are below.

Example added
"""""""""""""
- `PR #419 <https://github.com/openforcefield/openff-toolkit/pull/419>`_: Adds
  an example notebook
  `check_parameter_coverage.ipynb <https://github.com/openforcefield/openff-toolkit/blob/master/examples/check_dataset_parameter_coverage/check_parameter_coverage.ipynb>`_
  which shows how to use the toolkit to check a molecule
  dataset for missing parameter coverage, and provides functionality to output
  tagged SMILES and 2D drawings of the unparameterizable chemistry.


New features
""""""""""""
- `PR #419 <https://github.com/openforcefield/openff-toolkit/pull/419>`_: Unassigned
  valence parameter exceptions now include a list of tuples of
  :py:class:`TopologyAtom <openff.toolkit.topology.TopologyAtom>`
  which were unable to be parameterized (``exception.unassigned_topology_atom_tuples``)
  and the class of the
  :py:class:`ParameterHandler <openff.toolkit.typing.engines.smirnoff.parameters.ParameterHandler>`
  that raised the exception (``exception.handler_class``).
- `PR #425 <https://github.com/openforcefield/openff-toolkit/pull/425>`_: Implements
  Trevor Gokey's suggestion from
  `Issue #411 <https://github.com/openforcefield/openff-toolkit/issues/411>`_, which
  enables pickling of
  :py:class:`ForceFields <openff.toolkit.typing.engines.smirnoff.forcefield.ForceField>`
  and
  :py:class:`ParameterHandlers <openff.toolkit.typing.engines.smirnoff.parameters.ParameterHandler>`.
  Note that, while XML representations of ``ForceField``\ s are stable and conform to the SMIRNOFF
  specification, the pickled ``ForceField``\ s that this functionality enables are not guaranteed
  to be compatible with future toolkit versions.

Improved documentation and warnings
"""""""""""""""""""""""""""""""""""
- `PR #425 <https://github.com/openforcefield/openff-toolkit/pull/425>`_: Addresses
  `Issue #410 <https://github.com/openforcefield/openff-toolkit/issues/410>`_, by explicitly
  having toolkit warnings print ``Warning:`` at the beginning of each warning, and adding
  clearer language to the warning produced when the OpenEye Toolkits can not be loaded.
- `PR #425 <https://github.com/openforcefield/openff-toolkit/pull/425>`_: Addresses
  `Issue #421 <https://github.com/openforcefield/openff-toolkit/issues/421>`_ by
  adding type/shape information to all Molecule partial charge and conformer docstrings.
- `PR #425 <https://github.com/openforcefield/openff-toolkit/pull/425>`_: Addresses
  `Issue #407 <https://github.com/openforcefield/openff-toolkit/issues/421>`_ by
  providing a more extensive explanation of why we don't use RDKit's mol2 parser
  for molecule input.

Bugfixes
""""""""
- `PR #419 <https://github.com/openforcefield/openff-toolkit/pull/419>`_: Fixes
  `Issue #417 <https://github.com/openforcefield/openff-toolkit/issues/417>`_ and
  `Issue #418 <https://github.com/openforcefield/openff-toolkit/issues/418>`_, where
  :py:meth:`RDKitToolkitWrapper.from_file <openff.toolkit.utils.toolkits.RDKitToolkitWrapper.from_file>`
  would disregard the ``allow_undefined_stereo`` kwarg and skip the first molecule
  when reading a SMILES file.


Files removed
"""""""""""""
- `PR #425 <https://github.com/openforcefield/openff-toolkit/pull/425>`_: Addresses
  `Issue #424 <https://github.com/openforcefield/openff-toolkit/issues/424>`_ by
  deleting the unused files ``openforcefield/typing/engines/smirnoff/gbsaforces.py``
  and ``openforcefield/tests/test_smirnoff.py``. ``gbsaforces.py`` was only used internally
  and ``test_smirnoff.py`` tested unsupported functionality from before the 0.2.0 release.




0.5.0 - GBSA support and quality-of-life improvements
-----------------------------------------------------

This release adds support for the
`GBSA tag in the SMIRNOFF specification <https://openforcefield.github.io/standards/standards/smirnoff/#gbsa>`_.
Currently, the ``HCT``, ``OBC1``, and ``OBC2`` models (corresponding to AMBER keywords
``igb=1``, ``2``, and ``5``, respectively) are supported, with the ``OBC2`` implementation being
the most flexible. Unfortunately, systems produced
using these keywords are not yet transferable to other simulation packages via ParmEd, so users are restricted
to using OpenMM to simulate systems with GBSA.

OFFXML files containing GBSA parameter definitions are available,
and can be loaded in addition to existing parameter sets (for example, with the command
``ForceField('test_forcefields/smirnoff99Frosst.offxml', 'test_forcefields/GBSA_OBC1-1.0.offxml')``).
A manifest of new SMIRNOFF-format GBSA files is below.


Several other user-facing improvements have been added, including easier access to indexed attributes,
which are now accessible as ``torsion.k1``, ``torsion.k2``, etc. (the previous access method
``torsion.k`` still works as well). More details of the new features and several bugfixes are listed below.

New features
""""""""""""
- `PR #363 <https://github.com/openforcefield/openff-toolkit/pull/363>`_: Implements
  :py:class:`GBSAHandler <openff.toolkit.typing.engines.smirnoff.parameters.GBSAHandler>`,
  which supports the
  `GBSA tag in the SMIRNOFF specification <https://openforcefield.github.io/standards/standards/smirnoff/#gbsa>`_.
  Currently, only GBSAHandlers with ``gb_model="OBC2"`` support
  setting non-default values for the ``surface_area_penalty`` term (default ``5.4*calories/mole/angstroms**2``),
  though users can zero the SA term for ``OBC1`` and ``HCT`` models by setting ``sa_model="None"``.
  No model currently supports setting ``solvent_radius`` to any value other than ``1.4*angstroms``.
  Files containing experimental SMIRNOFF-format implementations of ``HCT``, ``OBC1``, and ``OBC2`` are
  included with this release (see below). Additional details of these models, including literature references,
  are available on the
  `SMIRNOFF specification page <https://openforcefield.github.io/standards/standards/smirnoff/#supported-generalized-born-gb-models>`_.

    .. warning :: The current release of ParmEd
      `can not transfer GBSA models produced by the Open Force Field Toolkit
      to other simulation packages
      <https://github.com/ParmEd/ParmEd/blob/3.2.0/parmed/openmm/topsystem.py#L148-L150>`_.
      These GBSA forces are currently only computable using OpenMM.

- `PR #363 <https://github.com/openforcefield/openff-toolkit/pull/363>`_: When using
  :py:meth:`Topology.to_openmm() <openff.toolkit.topology.Topology.to_openmm>`, periodic
  box vectors are now transferred from the Open Force Field Toolkit Topology
  into the newly-created OpenMM Topology.
- `PR #377 <https://github.com/openforcefield/openff-toolkit/pull/377>`_: Single indexed parameters in
  :py:class:`ParameterHandler <openff.toolkit.typing.engines.smirnoff.parameters.ParameterHandler>`
  and :py:class:`ParameterType <openff.toolkit.typing.engines.smirnoff.parameters.ParameterType>`
  can now be get/set through normal attribute syntax in addition to the list syntax.
- `PR #394 <https://github.com/openforcefield/openff-toolkit/pull/394>`_: Include element and atom name
  in error output when there are missing valence parameters during molecule parameterization.

Bugfixes
""""""""
- `PR #385 <https://github.com/openforcefield/openff-toolkit/pull/385>`_: Fixes
  `Issue #346 <https://github.com/openforcefield/openff-toolkit/issues/346>`_ by
  having :py:meth:`OpenEyeToolkitWrapper.compute_partial_charges_am1bcc <openff.toolkit.utils.toolkits.OpenEyeToolkitWrapper.compute_partial_charges_am1bcc>`
  fall back to using standard AM1-BCC if AM1-BCC ELF10 charge generation raises
  an error about "trans COOH conformers"
- `PR #399 <https://github.com/openforcefield/openff-toolkit/pull/399>`_: Fixes
  issue where
  :py:class:`ForceField <openff.toolkit.typing.engines.smirnoff.forcefield.ForceField>`
  constructor would ignore ``parameter_handler_classes`` kwarg.
- `PR #400 <https://github.com/openforcefield/openff-toolkit/pull/400>`_: Makes
  link-checking tests retry three times before failing.



Files added
"""""""""""
- `PR #363 <https://github.com/openforcefield/openff-toolkit/pull/363>`_: Adds
  ``test_forcefields/GBSA_HCT-1.0.offxml``, ``test_forcefields/GBSA_OBC1-1.0.offxml``,
  and ``test_forcefields/GBSA_OBC2-1.0.offxml``, which are experimental implementations
  of GBSA models. These are primarily used in validation tests against OpenMM's models, and
  their version numbers will increment if bugfixes are necessary.

0.4.1 - Bugfix Release
----------------------

This update fixes several toolkit bugs that have been reported by the community.
Details of these bugfixes are provided below.

It also refactors how
:py:class:`ParameterType <openff.toolkit.typing.engines.smirnoff.parameters.ParameterType>`
and
:py:class:`ParameterHandler <openff.toolkit.typing.engines.smirnoff.parameters.ParameterHandler>`
store their attributes, by introducing
:py:class:`ParameterAttribute <openff.toolkit.typing.engines.smirnoff.parameters.ParameterAttribute>`
and
:py:class:`IndexedParameterAttribute <openff.toolkit.typing.engines.smirnoff.parameters.IndexedParameterAttribute>`.
These new attribute-handling classes provide a consistent backend which should simplify manipulation of parameters
and implementation of new handlers.

Bug fixes
"""""""""
- `PR #329 <https://github.com/openforcefield/openff-toolkit/pull/329>`_: Fixed a
  bug where the two
  :py:class:`BondType <openff.toolkit.typing.engines.smirnoff.parameters.BondHandler.BondType>`
  parameter attributes ``k`` and ``length`` were treated as indexed attributes. (``k`` and
  ``length`` values that correspond to specific bond orders will be indexed under
  ``k_bondorder1``, ``k_bondorder2``, etc when implemented in the future)
- `PR #329 <https://github.com/openforcefield/openff-toolkit/pull/329>`_: Fixed a
  bug that allowed setting indexed attributes to single values instead of strictly lists.
- `PR #370 <https://github.com/openforcefield/openff-toolkit/pull/370>`_: Fixed a
  bug in the API where
  :py:class:`BondHandler <openff.toolkit.typing.engines.smirnoff.parameters.BondHandler>`,
  :py:class:`ProperTorsionHandler <openff.toolkit.typing.engines.smirnoff.parameters.ProperTorsionHandler>`
  , and
  :py:class:`ImproperTorsionHandler <openff.toolkit.typing.engines.smirnoff.parameters.ImproperTorsionHandler>`
  exposed non-functional indexed parameters.
- `PR #351 <https://github.com/openforcefield/openff-toolkit/pull/351>`_: Fixes
  `Issue #344 <https://github.com/openforcefield/openff-toolkit/issues/344>`_,
  in which the main :py:class:`FrozenMolecule <openff.toolkit.topology.FrozenMolecule>`
  constructor and several other Molecule-construction functions ignored or did not
  expose the ``allow_undefined_stereo`` keyword argument.
- `PR #351 <https://github.com/openforcefield/openff-toolkit/pull/351>`_: Fixes
  a bug where a molecule which previously generated a SMILES using one cheminformatics toolkit
  returns the same SMILES, even though a different toolkit (which would generate
  a different SMILES for the molecule) is explicitly called.
- `PR #354 <https://github.com/openforcefield/openff-toolkit/pull/354>`_: Fixes
  the error message that is printed if an unexpected parameter attribute is found while loading
  data into a :py:class:`ForceField <openff.toolkit.typing.engines.smirnoff.forcefield.ForceField>`
  (now instructs users to specify ``allow_cosmetic_attributes`` instead of ``permit_cosmetic_attributes``)
- `PR #364 <https://github.com/openforcefield/openff-toolkit/pull/364>`_: Fixes
  `Issue #362 <https://github.com/openforcefield/openff-toolkit/issues/362>`_ by
  modifying
  :py:meth:`OpenEyeToolkitWrapper.from_smiles <openff.toolkit.utils.toolkits.OpenEyeToolkitWrapper.from_smiles>`
  and
  :py:meth:`RDKitToolkitWrapper.from_smiles <openff.toolkit.utils.toolkits.RDKitToolkitWrapper.from_smiles>`
  to make implicit hydrogens explicit before molecule creation. These functions also
  now raise an error if the optional keyword ``hydrogens_are_explicit=True`` but the
  SMILES are interpreted by the backend cheminformatic toolkit as having implicit
  hydrogens.
- `PR #371 <https://github.com/openforcefield/openff-toolkit/pull/371>`_: Fixes
  error when reading early SMIRNOFF 0.1 spec files enclosed by a top-level ``SMIRFF`` tag.

.. note ::
  The enclosing ``SMIRFF`` tag is present only in legacy files.
  Since developing a formal specification, the only acceptable top-level tag value in a SMIRNOFF data structure is
  ``SMIRNOFF``.

Code enhancements
"""""""""""""""""
- `PR #329 <https://github.com/openforcefield/openff-toolkit/pull/329>`_:
  :py:class:`ParameterType <openff.toolkit.typing.engines.smirnoff.parameters.ParameterType>`
  was refactored to improve its extensibility. It is now possible to create new parameter
  types by using the new descriptors
  :py:class:`ParameterAttribute <openff.toolkit.typing.engines.smirnoff.parameters.ParameterAttribute>`
  and
  :py:class:`IndexedParameterAttribute <openff.toolkit.typing.engines.smirnoff.parameters.IndexedParameterAttribute>`.
- `PR #357 <https://github.com/openforcefield/openff-toolkit/pull/357>`_: Addresses
  `Issue #356 <https://github.com/openforcefield/openff-toolkit/issues/356>`_ by raising
  an informative error message if a user attempts to load an OpenMM topology which
  is probably missing connectivity information.



Force fields added
""""""""""""""""""
- `PR #368 <https://github.com/openforcefield/openff-toolkit/pull/368>`_: Temporarily adds
  ``test_forcefields/smirnoff99frosst_experimental.offxml`` to address hierarchy problems, redundancies, SMIRKS
  pattern typos etc., as documented in `issue #367 <https://github.com/openforcefield/openff-toolkit/issues/367>`_.
  Will ultimately be propagated to an updated force field in the ``openforcefield/smirnoff99frosst`` repo.
- `PR #371 <https://github.com/openforcefield/openff-toolkit/pull/371>`_: Adds
  ``test_forcefields/smirff99Frosst_reference_0_1_spec.offxml``, a SMIRNOFF 0.1 spec file enclosed by the legacy
  ``SMIRFF`` tag. This file is used in backwards-compatibility testing.



0.4.0 - Performance optimizations and support for SMIRNOFF 0.3 specification
----------------------------------------------------------------------------

This update contains performance enhancements that significantly reduce the time to create OpenMM systems for topologies containing many molecules via :py:meth:`ForceField.create_openmm_system <openff.toolkit.typing.engines.smirnoff.forcefield.ForceField.create_openmm_system>`.

This update also introduces the `SMIRNOFF 0.3 specification <https://open-forcefield-toolkit.readthedocs.io/en/0.4.0/smirnoff.html>`_.
The spec update is the result of discussions about how to handle the evolution of data and parameter types as further functional forms are added to the SMIRNOFF spec.


We provide methods to convert SMIRNOFF 0.1 and 0.2 force fields written with the XML serialization (``.offxml``) to the SMIRNOFF 0.3 specification.
These methods are called automatically when loading a serialized SMIRNOFF data representation written in the 0.1 or 0.2 specification.
This functionality allows the toolkit to continue to read files containing SMIRNOFF 0.2 spec force fields, and also implements backwards-compatibility for SMIRNOFF 0.1 spec force fields.


.. warning :: The SMIRNOFF 0.1 spec did not contain fields for several energy-determining parameters that are exposed in later SMIRNOFF specs.
  Thus, when reading SMIRNOFF 0.1 spec data, the toolkit must make assumptions about the values that should be added for the newly-required fields.
  The values that are added include 1-2, 1-3 and 1-5 scaling factors, cutoffs, and long-range treatments for nonbonded interactions.
  Each assumption is printed as a warning during the conversion process.
  Please carefully review the warning messages to ensure that the conversion is providing your desired behavior.



`SMIRNOFF 0.3 specification updates <https://open-forcefield-toolkit.readthedocs.io/en/0.4.0/smirnoff.html>`_
"""""""""""""""""""""""""""""""""""""""""""""""""""""""""""""""""""""""""""""""""""""""""""""""""""""""""""""
* The SMIRNOFF 0.3 spec introduces versioning for each individual parameter section, allowing asynchronous updates to the features of each parameter class.
  The top-level ``SMIRNOFF`` tag, containing information like ``aromaticity_model``, ``Author``, and ``Date``, still has a version (currently 0.3).
  But, to allow for independent development of individual parameter types, each section (such as ``Bonds``, ``Angles``, etc) now has its own version as well (currently all 0.3).
* All units are now stored in expressions with their corresponding values. For example, distances are now stored as ``1.526*angstrom``, instead of storing the unit separately in the section header.
* The current allowed value of the ``potential`` field for ``ProperTorsions`` and ``ImproperTorsions`` tags is no longer ``charmm``, but is rather ``k*(1+cos(periodicity*theta-phase))``.
  It was pointed out to us that CHARMM-style torsions deviate from this formula when the periodicity of a torsion term is 0, and we do not intend to reproduce that behavior.
* SMIRNOFF spec documentation has been updated with tables of keywords and their defaults for each parameter section and parameter type.
  These tables will track the allowed keywords and default behavior as updated versions of individual parameter sections are released.

Performance improvements and bugfixes
"""""""""""""""""""""""""""""""""""""

* `PR #329 <https://github.com/openforcefield/openff-toolkit/pull/329>`_: Performance improvements when creating systems for topologies with many atoms.
* `PR #347 <https://github.com/openforcefield/openff-toolkit/pull/347>`_: Fixes bug in charge assignment that occurs when charges are read from file, and reference and charge molecules have different atom orderings.


New features
""""""""""""

* `PR #311 <https://github.com/openforcefield/openff-toolkit/pull/311>`_: Several new experimental functions.

  * Adds :py:meth:`convert_0_2_smirnoff_to_0_3 <openff.toolkit.utils.utils.convert_0_2_smirnoff_to_0_3>`, which takes a SMIRNOFF 0.2-spec data dict, and updates it to 0.3.
    This function is called automatically when creating a ``ForceField`` from a SMIRNOFF 0.2 spec OFFXML file.
  * Adds :py:meth:`convert_0_1_smirnoff_to_0_2 <openff.toolkit.utils.utils.convert_0_1_smirnoff_to_0_2>`, which takes a SMIRNOFF 0.1-spec data dict, and updates it to 0.2.
    This function is called automatically when creating a ``ForceField`` from a SMIRNOFF 0.1 spec OFFXML file.
  * NOTE: The format of the "SMIRNOFF data dict" above is likely to change significantly in the future.
    Users that require a stable serialized ForceField object should use the output of :py:meth:`ForceField.to_string('XML') <openff.toolkit.typing.engines.smirnoff.forcefield.ForceField.to_string>` instead.
  * Adds :py:class:`ParameterHandler <openff.toolkit.typing.engines.smirnoff.parameters.ParameterHandler>` and :py:class:`ParameterType <openff.toolkit.typing.engines.smirnoff.parameters.ParameterType>` :py:meth:`add_cosmetic_attribute <openff.toolkit.typing.engines.smirnoff.parameters.ParameterType.add_cosmetic_attribute>` and :py:meth:`delete_cosmetic_attribute <openff.toolkit.typing.engines.smirnoff.parameters.ParameterType.delete_cosmetic_attribute>` functions.
    Once created, cosmetic attributes can be accessed and modified as attributes of the underlying object (eg. ``ParameterType.my_cosmetic_attrib = 'blue'``)
    These functions are experimental, and we are interested in feedback on how cosmetic attribute handling could be improved. (`See Issue #338 <https://github.com/openforcefield/openff-toolkit/issues/338>`_)
    Note that if a new cosmetic attribute is added to an object without using these functions, it will not be recognized by the toolkit and will not be written out during serialization.
  * Values for the top-level ``Author`` and ``Date`` tags are now kept during SMIRNOFF data I/O.
    If multiple data sources containing these fields are read, the values are concatenated using "AND" as a separator.


API-breaking changes
""""""""""""""""""""
* :py:meth:`ForceField.to_string <openff.toolkit.typing.engines.smirnoff.forcefield.ForceField.to_string>` and :py:meth:`ForceField.to_file <openff.toolkit.typing.engines.smirnoff.forcefield.ForceField.to_file>` have had the default value of their ``discard_cosmetic_attributes`` kwarg set to False.
* :py:class:`ParameterHandler <openff.toolkit.typing.engines.smirnoff.parameters.ParameterHandler>` and :py:class:`ParameterType <openff.toolkit.typing.engines.smirnoff.parameters.ParameterType>` constructors now expect the ``version`` kwarg (per the SMIRNOFF spec change above)
  This requirement can be skipped by providing the kwarg ``skip_version_check=True``
* :py:class:`ParameterHandler <openff.toolkit.typing.engines.smirnoff.parameters.ParameterHandler>` and :py:class:`ParameterType <openff.toolkit.typing.engines.smirnoff.parameters.ParameterType>` functions no longer handle ``X_unit`` attributes in SMIRNOFF data (per the SMIRNOFF spec change above).
* The scripts in ``utilities/convert_frosst`` are now deprecated.
  This functionality is important for provenance and will be migrated to the ``openforcefield/smirnoff99Frosst`` repository in the coming weeks.
* :py:class:`ParameterType <openff.toolkit.typing.engines.smirnoff.parameters.ParameterType>` ``._SMIRNOFF_ATTRIBS`` is now :py:class:`ParameterType <openff.toolkit.typing.engines.smirnoff.parameters.ParameterType>` ``._REQUIRED_SPEC_ATTRIBS``, to better parallel the structure of the ``ParameterHandler`` class.
* :py:class:`ParameterType <openff.toolkit.typing.engines.smirnoff.parameters.ParameterType>` ``._OPTIONAL_ATTRIBS`` is now :py:class:`ParameterType <openff.toolkit.typing.engines.smirnoff.parameters.ParameterType>` ``._OPTIONAL_SPEC_ATTRIBS``, to better parallel the structure of the ``ParameterHandler`` class.
* Added class-level dictionaries :py:class:`ParameterHandler <openff.toolkit.typing.engines.smirnoff.parameters.ParameterHandler>` ``._DEFAULT_SPEC_ATTRIBS`` and :py:class:`ParameterType <openff.toolkit.typing.engines.smirnoff.parameters.ParameterType>` ``._DEFAULT_SPEC_ATTRIBS``.

0.3.0 - API Improvements
------------------------

Several improvements and changes to public API.

New features
""""""""""""

* `PR #292 <https://github.com/openforcefield/openff-toolkit/pull/292>`_: Implement ``Topology.to_openmm`` and remove ``ToolkitRegistry.toolkit_is_available``
* `PR #322 <https://github.com/openforcefield/openff-toolkit/pull/322>`_: Install directories for the lookup of OFFXML files through the entry point group ``openforcefield.smirnoff_forcefield_directory``. The ``ForceField`` class doesn't search in the ``data/forcefield/`` folder anymore (now renamed ``data/test_forcefields/``), but only in ``data/``.

API-breaking Changes
""""""""""""""""""""
* `PR #278 <https://github.com/openforcefield/openff-toolkit/pull/278>`_: Standardize variable/method names
* `PR #291 <https://github.com/openforcefield/openff-toolkit/pull/291>`_: Remove ``ForceField.load/to_smirnoff_data``, add ``ForceField.to_file/string`` and ``ParameterHandler.add_parameters``. Change behavior of ``ForceField.register_X_handler`` functions.

Bugfixes
""""""""
* `PR #327 <https://github.com/openforcefield/openff-toolkit/pull/327>`_: Fix units in tip3p.offxml (note that this file is still not loadable by current toolkit)
* `PR #325 <https://github.com/openforcefield/openff-toolkit/pull/325>`_: Fix solvent box for provided test system to resolve periodic clashes.
* `PR #325 <https://github.com/openforcefield/openff-toolkit/pull/325>`_: Add informative message containing Hill formula when a molecule can't be matched in ``Topology.from_openmm``.
* `PR #325 <https://github.com/openforcefield/openff-toolkit/pull/325>`_: Provide warning or error message as appropriate when a molecule is missing stereochemistry.
* `PR #316 <https://github.com/openforcefield/openff-toolkit/pull/316>`_: Fix formatting issues in GBSA section of SMIRNOFF spec
* `PR #308 <https://github.com/openforcefield/openff-toolkit/pull/308>`_: Cache molecule SMILES to improve system creation speed
* `PR #306 <https://github.com/openforcefield/openff-toolkit/pull/306>`_: Allow single-atom molecules with all zero coordinates to be converted to OE/RDK mols
* `PR #313 <https://github.com/openforcefield/openff-toolkit/pull/313>`_: Fix issue where constraints are applied twice to constrained bonds

0.2.2 - Bugfix release
----------------------

This release modifies an example to show how to parameterize a solvated system, cleans up backend code, and makes several improvements to the README.

Bugfixes
""""""""
* `PR #279 <https://github.com/openforcefield/openff-toolkit/pull/279>`_: Cleanup of unused code/warnings in main package ``__init__``
* `PR #259 <https://github.com/openforcefield/openff-toolkit/pull/259>`_: Update T4 Lysozyme + toluene example to show how to set up solvated systems
* `PR #256 <https://github.com/openforcefield/openff-toolkit/pull/256>`_ and `PR #274 <https://github.com/openforcefield/openff-toolkit/pull/274>`_: Add functionality to ensure that links in READMEs resolve successfully


0.2.1 - Bugfix release
----------------------

This release features various documentation fixes, minor bugfixes, and code cleanup.

Bugfixes
""""""""
* `PR #267 <https://github.com/openforcefield/openff-toolkit/pull/267>`_: Add neglected ``<ToolkitAM1BCC>`` documentation to the SMIRNOFF 0.2 spec
* `PR #258 <https://github.com/openforcefield/openff-toolkit/pull/258>`_: General cleanup and removal of unused/inaccessible code.
* `PR #244 <https://github.com/openforcefield/openff-toolkit/pull/244>`_: Improvements and typo fixes for BRD4:inhibitor benchmark

0.2.0 - Initial RDKit support
-----------------------------

This version of the toolkit introduces many new features on the way to a 1.0.0 release.

New features
""""""""""""

* Major overhaul, resulting in the creation of the `SMIRNOFF 0.2 specification <https://open-forcefield-toolkit.readthedocs.io/en/0.2.0/smirnoff.html>`_ and its XML representation
* Updated API and infrastructure for reference SMIRNOFF :class:`ForceField <openff.toolkit.typing.engines.smirnoff.forcefield.ForceField>` implementation
* Implementation of modular :class:`ParameterHandler <openff.toolkit.typing.engines.smirnoff.parameters.ParameterHandler>` classes which process the topology to add all necessary forces to the system.
* Implementation of modular :class:`ParameterIOHandler <openff.toolkit.typing.engines.smirnoff.io.ParameterIOHandler>` classes for reading/writing different serialized SMIRNOFF force field representations
* Introduction of :class:`Molecule <openff.toolkit.topology.Molecule>` and :class:`Topology <openff.toolkit.topology.Topology>` classes for representing molecules and biomolecular systems
* New :class:`ToolkitWrapper <openff.toolkit.utils.toolkits.ToolkitWrapper>` interface to RDKit, OpenEye, and AmberTools toolkits, managed by :class:`ToolkitRegistry <openff.toolkit.utils.toolkits.ToolkitRegistry>`
* API improvements to more closely follow `PEP8 <https://www.python.org/dev/peps/pep-0008/>`_ guidelines
* Improved documentation and examples

0.1.0
-----

This is an early preview release of the toolkit that matches the functionality described in the preprint describing the SMIRNOFF v0.1 force field format: `[DOI] <https://doi.org/10.1101/286542>`_.

New features
""""""""""""

This release features additional documentation, code comments, and support for automated testing.

Bugfixes
""""""""

Treatment of improper torsions
''''''''''''''''''''''''''''''

A significant (though currently unused) problem in handling of improper torsions was corrected.
Previously, non-planar impropers did not behave correctly, as six-fold impropers have two potential chiralities.
To remedy this, SMIRNOFF impropers are now implemented as three-fold impropers with consistent chirality.
However, current force fields in the SMIRNOFF format had no non-planar impropers, so this change is mainly aimed at future work.

:::<|MERGE_RESOLUTION|>--- conflicted
+++ resolved
@@ -8,7 +8,6 @@
 
 ## Current development
 
-<<<<<<< HEAD
 ## 0.13.0 (or possibly a 0.12.x release)
 
 ### Behavior changes
@@ -16,7 +15,6 @@
   Removes several classes and properties in the `topology` submodule that were [deprecated in version 0.11.0](https://docs.openforcefield.org/projects/toolkit/en/stable/releasehistory.html#breaking-change-topology-molecule-representation).
 
 # Current development
-=======
 ### New features
 - [PR #1565](https://github.com/openforcefield/openff-toolkit/pull/1565): Adds :py:meth:`Topology.from_pdb`
 
@@ -28,7 +26,6 @@
 - [PR #1564] Improve documentation of conformer selection in `Molecule.assign_partial_charges()`
 
 ## 0.12.1
->>>>>>> 6c51d92b
 
 ### New features
 - [PR #1502](https://github.com/openforcefield/openff-toolkit/pull/1502): Adds Gasteiger charge computation using the RDKit backend.
