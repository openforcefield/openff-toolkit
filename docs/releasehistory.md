--- conflicted
+++ resolved
@@ -6,10 +6,10 @@
 * `minor` increments add features but do not break API compatibility
 * `micro` increments represent bugfix releases or improvements in documentation
 
-<<<<<<< HEAD
 ## Current development
 
 ### New features
+- [PR #1502](https://github.com/openforcefield/openff-toolkit/pull/1502): Adds Gasteiger charge computation using the RDKit backend.
 - [PR #1498](https://github.com/openforcefield/openff-toolkit/pull/1498): `Molecule.remap()` now supports partial mappings with the `partial` argument.
 
 ### Behavior changes
@@ -17,13 +17,6 @@
 
 ### Improved documentation and warnings
 - [PR #1498](https://github.com/openforcefield/openff-toolkit/pull/1498): Improved documentation for `Molecule.remap()`, `Molecule.from_smiles()`, and `Molecule.from_mapped_smiles()`, emphasizing the relationships between these methods. In particular, the documentation now clearly states that `from_smiles()` will not reorder atoms based on SMILES atom mapping.
-=======
-
-# Current development
-
-### New features
-- [PR #1502](https://github.com/openforcefield/openff-toolkit/pull/1502): Adds Gasteiger charge computation using the RDKit backend.
->>>>>>> 5e4928b0
 
 ## 0.12.0
 
