# Release History

Releases follow the `major.minor.micro` scheme recommended by [PEP440](https://www.python.org/dev/peps/pep-0440/#final-releases), where

* `major` increments denote a change that may break API compatibility with previous `major` releases
* `minor` increments add features but do not break API compatibility
* `micro` increments represent bugfix releases or improvements in documentation

<<<<<<< HEAD
## Upcoming Release

### Improved documentation and warnings

- [PR #1934](https://github.com/openforcefield/openff-toolkit/pull/1934): Fold the Toolkit FAQ into the new org-level FAQ: <https://docs.openforcefield.org/faq>
=======
## Current development

### Improved warnings and documentation

- [PR #1939](https://github.com/openforcefield/openff-toolkit/pull/1939): Resolves [#1587](https://github.com/openforcefield/openff-toolkit/pull/1587) by emitting a warning when from_openeye or from_rdkit try to load a molecule with multiple disconnected components. 
>>>>>>> 31e4c4b8


## 0.16.4

### Bugfixes

- [PR #1928](https://github.com/openforcefield/openff-toolkit/pull/1928): Fixes a bug in which atom names were lost when adding `_SimpleMolecule` to a topology or serializing through a dictionary.

### Improved documentation and warnings

- [PR #1925](https://github.com/openforcefield/openff-toolkit/pull/1925): Adds a FAQ entry describing how to send a prepared system to HPC resources.
- [PR #1926](https://github.com/openforcefield/openff-toolkit/pull/1926): Improves hints in `UnAssignedChemistryInPDBError`.

## 0.16.3

### New features

- [PR #1920](https://github.com/openforcefield/openff-toolkit/pull/1920): Adds `Topology.add_molecules`, which takes a list of `Molecule`s and is faster when adding many molecules.

### Bugfixes

- [PR #1923](https://github.com/openforcefield/openff-toolkit/pull/1923): `Topology.add_molecule` and `Topology.add_molecules` now return indices starting at 0. Previously, these indices started at 1, which does not match other indexing in the toolkit.
- [PR #1926](https://github.com/openforcefield/openff-toolkit/pull/1926): Less noisy hints when the chemistry of a PDB file cannot be identified.

## 0.16.2

### Bugfixes

- [PR #1898](https://github.com/openforcefield/openff-toolkit/pull/1898) and [PR #1904](https://github.com/openforcefield/openff-toolkit/pull/1904): Fixes [#1897](https://github.com/openforcefield/openff-toolkit/pull/1897) in which `to_inchi` and `to_inchikey` methods would return an empty string in some rare cases. Now these cases result in an `EmptyInchiError` being raised.
- [PR #1890](https://github.com/openforcefield/openff-toolkit/pull/1890): Fixes [#1888](https://github.com/openforcefield/openff-toolkit/pull/1888) in which `ParameterAttribute.unit` was sometimes not validated when stringified.
- [PR #1894](https://github.com/openforcefield/openff-toolkit/pull/1894): Fixes [#1893](https://github.com/openforcefield/openff-toolkit/issues/1893) in which int-based virtual site parameter lookups were mistakenly forbidden in changes in 0.16.0.

## 0.16.1

- [PR #1861](https://github.com/openforcefield/openff-toolkit/pull/1861): Fixes [#1857] by
  forbidding looking up virtual site parameters by SMIRKS, since a valid SMIRNOFF force field can
  have several virtual site parameters with identical SMIRKS.

### Bugfixes

- [PR #1868](https://github.com/openforcefield/openff-toolkit/pull/1868): Fixes issue
  [#1868](https://github.com/openforcefield/openff-toolkit/issues/1868) in which `Topology.set_positions`
  would sometimes fail if it contained `_SimpleMolecule`s.

### New features

- [PR #1866](https://github.com/openforcefield/openff-toolkit/pull/1866): Implements a safer AmberTools version check.
- [PR #1874](https://github.com/openforcefield/openff-toolkit/pull/1874): Improves some loading times by lazy-loading `networkx`.
- [PR #1881](https://github.com/openforcefield/openff-toolkit/pull/1881): Adds an optional suffix parameter to `generate_unique_atom_names`.
- [PR #1887](https://github.com/openforcefield/openff-toolkit/pull/1887): Allows skipping vsite valence check for parent atoms using the `OPENFF_UNSAFE_VSITES` environment variable.

### Improved documentation and warnings

- [PR #1878](https://github.com/openforcefield/openff-toolkit/pull/1878): docs: updated docs for SMIRNOFF spec around AMBER/GROMACS
- [PR #1870](https://github.com/openforcefield/openff-toolkit/pull/1870): Updates examples to use openff-2.2.0,
  and modernizes use of some API points.
- [PR #1787](https://github.com/openforcefield/openff-toolkit/pull/1787): Improve documentation for toolkit wrappers and registries
- [PR #1886](https://github.com/openforcefield/openff-toolkit/pull/1886): Update docs to build with myst-parser version 3.

## 0.16.0

### Behavior changes

- [PR #1852](https://github.com/openforcefield/openff-toolkit/pull/1852): Fixes issue
  [#1363](https://github.com/openforcefield/openff-toolkit/issues/1363): If multiple parameters have identical
  SMIRKS, calls to `ParameterHandler[smirks]` and `ParameterList[smirks]` will now return the LAST parameter
  with a matching SMIRKS. Previously this would return the FIRST parameter with a matching SMIRKS, which was
  a confusing behavior given SMIRNOFF hierarchy rules.

### Bugfixes

- [PR #1846](https://github.com/openforcefield/openff-toolkit/pull/1846): Band-aids issue
  [#1842](https://github.com/openforcefield/openff-toolkit/issues/1846), where the Toolkit Showcase example would
  sporadically fail when run with one core.

### New features

- [PR #1827](https://github.com/openforcefield/openff-toolkit/pull/1827): Adds `Topology.clear_positions`
- [PR #1852](https://github.com/openforcefield/openff-toolkit/pull/1852): Adds the `allow_duplicate_smirks` named
  argument to `ParameterHandler.add_parameter`. Previously it was possible to make a force field with duplicate
  SMIRKS by loading it from file or combining multiple FFs, so this also lets you do it using the API.
- [PR #1826](https://github.com/openforcefield/openff-toolkit/pull/1826): Allow writing molecules to `Path`s
- [PR #1797](https://github.com/openforcefield/openff-toolkit/pull/1797): `Topology.from_pdb` can now load more file-like objects, including
  `io.StringIO`.
- [PR #1808](https://github.com/openforcefield/openff-toolkit/pull/1808): Improves default representation of ValenceDict.
- [PR #1834](https://github.com/openforcefield/openff-toolkit/pull/1834): Adds `Molecule.get_available_charge_methods` and `BaseWrapper.supported_charge_methods`.
- [PR #1837](https://github.com/openforcefield/openff-toolkit/pull/1837): Decouples vdW and virtual site parameters.


### Improved documentation and warnings

- [PR #1795](https://github.com/openforcefield/openff-toolkit/pull/1795): Add `NAGLToolkitWrapper` to API reference
- [PR #1796](https://github.com/openforcefield/openff-toolkit/pull/1796): Update docs tooling and fix warnings
- [PR #1786](https://github.com/openforcefield/openff-toolkit/pull/1786): Describe contributing to documentation notebooks in developers guide.
- [PR #1845](https://github.com/openforcefield/openff-toolkit/pull/1845): Update convert_all_strings_to_quantity docstring.
- [PR #1849](https://github.com/openforcefield/openff-toolkit/pull/1849): Add "how are charges assigned?" section to FAQ.
- [PR #1798](https://github.com/openforcefield/openff-toolkit/pull/1798): Adds type annotations to most of the codebase.


### Tests updated
- [PR #1836](https://github.com/openforcefield/openff-toolkit/pull/1836): Update tests to not directly call `numpy.random.random` any more (per [NEP 19](https://numpy.org/neps/nep-0019-rng-policy.html#numpy-random))

## 0.15.2

### New features

- [PR #1818](https://github.com/openforcefield/openff-toolkit/pull/1818): Several improvements to enable the practical use of ``Interchange.from_openmm``.


## 0.15.1

### Tests updated

- [PR #1814](https://github.com/openforcefield/openff-toolkit/pull/1814): Fixes a test to be compatible with both pydantic 1 and 2.

## 0.15.0

This release adds compatibility with QCFractal >=0.50.0, but removes compatibiltiy with QCFractal <0.50.0.

### API-breaking changes

- [PR #1760](https://github.com/openforcefield/openff-toolkit/pull/1760): Removes the private, unused `ParameterHandler._OPENMMTYPE` attribute.
- [PR #1763](https://github.com/openforcefield/openff-toolkit/pull/1763): Updates the OpenFF Toolkit to be compatible with QCFractal >= 0.50. Removes the `client` named argument from `Molecule.from_qcschema`.

### Behavior changes

- [PR #1779](https://github.com/openforcefield/openff-toolkit/pull/1779): Overhauls `Molecule.enumerate_protomers`:
  * By default, `max_states=0` and there is no limit to the number of returned protomers
  * The input molecule is returned if it is enumerated with default Quacpac formal charge enumeration settings

### Bugfixes

- [PR #1778](https://github.com/openforcefield/openff-toolkit/pull/1778): Ensures SD data tags are preserved in `Molecule.from_openeye` if the input is of type `oechem.OEGraphMol`.
- [PR #1811](https://github.com/openforcefield/openff-toolkit/pull/1811): Preserves hierarchy data in `_SimpleMolecule.from_molecule`

### New features

* [PR #1775](https://github.com/openforcefield/openff-toolkit/pull/1775): Re-exports `openff.units.unit` and `Quantity` at `openff.toolkit.unit` and `Quantity`.
* [PR #1805](https://github.com/openforcefield/openff-toolkit/pull/1805): Adds `_SimpleMolecule.__deepcopy__` and `_SimpleMolecule.to_topology`.


### Improved documentation and warnings
- [PR #1732](https://github.com/openforcefield/openff-toolkit/pull/1732): Add documentation describing the use of PDB files with the toolkit.
- [PR #1804](https://github.com/openforcefield/openff-toolkit/pull/1804): Makes `ForceField.parse_sources` docstring consistent with implementation.

## 0.14.5

### Bugfixes

- [PR #1740](https://github.com/openforcefield/openff-toolkit/pull/1740): Updates for Mypy 1.6.
- [PR #1749](https://github.com/openforcefield/openff-toolkit/pull/1749): Updates versioneer for Python 3.12 compatibility.
- [PR #1756](https://github.com/openforcefield/openff-toolkit/pull/1756): Fixes issue [#1739](https://github.com/openforcefield/openff-toolkit/issues/1739), where virtual sites would be double-created under some circumstances.

### New features

- [PR #1731](https://github.com/openforcefield/openff-toolkit/pull/1731): Support SMIRNOFF vdW version 0.5.

### Improved documentation and warnings

- [PR #1747](https://github.com/openforcefield/openff-toolkit/pull/1747): Warns if a SMILES with full atom mappings is passed to `Molecule.from_smiles`, which does not use the atom map for atom ordering (`Molecule.from_mapped_smiles` does).
- [PR #1743](https://github.com/openforcefield/openff-toolkit/pull/1743): Uses a longer stride in OpenMM DCD reporter in the toolkit showcase and should better utilize GPU resources, if available.
- [PR #1744](https://github.com/openforcefield/openff-toolkit/pull/1744): Updates the virtual site notebook to use new Interchange behavior.

## 0.14.4

### Behavior changes

- [PR #1705](https://github.com/openforcefield/openff-toolkit/pull/1705): Do not raise warning when `allow_undefined_stereo=True`.
- [PR #1695](https://github.com/openforcefield/openff-toolkit/pull/1695): `ChemicalEnvironmentParsingError` is now raised when an underlying toolkit fails to parse a SMARTS/SMIRKS pattern it is given during substructure matching.
- [PR #1716](https://github.com/openforcefield/openff-toolkit/pull/1716): Adds deprecation warnings to `Molecule.from_polymer_pdb`, `Molecule.from_pdb_and_smiles`, and `RDKitToolkitWrapper.from_pdb_and_smiles` instead pointing users toward `Topology.from_pdb`.


### Bugfixes

- [PR #1726](https://github.com/openforcefield/openff-toolkit/pull/1726): Fix error message in setting `scale12`, `scale13`, and `scale15` attributes.
- [PR #1728](https://github.com/openforcefield/openff-toolkit/pull/1728): Adds support for loading deprotonated cysteine (sometimes labeled as "CYM") residues in `Topology.from_pdb`

### New features

- [PR #1733](https://github.com/openforcefield/openff-toolkit/pull/1733): Makes `NAGLToolkitWrapper` and its associated module public.
- [PR #1698](https://github.com/openforcefield/openff-toolkit/pull/1698): Makes `openff.toolkit.utils.toolkit_registry.toolkit_registry_manager` public.
- [PR #1662](https://github.com/openforcefield/openff-toolkit/pull/1662): Adds hierarchy scheme iterators to `Topology`, i.e. `Topology.residues`, when schemes of the same iterator name are defines on all constituent `Molecule`s.
- [PR #1700](https://github.com/openforcefield/openff-toolkit/pull/1700): Use `openff-nagl` v0.3.0.
- [PR #1623](https://github.com/openforcefield/openff-toolkit/pull/1623): Adds `Topology.visualize`.

### Improved documentation and warnings

- [PR #1709](https://github.com/openforcefield/openff-toolkit/pull/1709): Update molecule cookbook to use the maximally capable `Topology.from_pdb` in lieu of the more limited `Molecule.from_pdb_and_smiles` and `Molecule.from_polymer_pdb`.
- [PR #1719](https://github.com/openforcefield/openff-toolkit/pull/1719): Remove out-of-date and unused `examples/environment.yaml` and various examples updates.

## 0.14.3

### Bugfixes

- [PR #1689](https://github.com/openforcefield/openff-toolkit/pull/1689): Fixes [#1688](https://github.com/openforcefield/openff-toolkit/issues/1688) in which automatic up-conversion of version 0.3 of `vdWHandler` created via the Python API errored out if `method` was not specified.
- [PR #1690](https://github.com/openforcefield/openff-toolkit/pull/1690): Fixes a circular-import bug that occurs when attempting to print a "no cheminformatics toolkits available" warning.


## 0.14.2

### Behavior changes

- [PR #1679](https://github.com/openforcefield/openff-toolkit/pull/1679): Version 0.3 `<vdW>` sections of OFFXML files will automatically be up-converted (in memory) to version 0.4 according to the recomendations provided in [OFF-EP 0008](https://openforcefield.github.io/standards/enhancement-proposals/off-ep-0008/).

### New features

- [PR #1631](https://github.com/openforcefield/openff-toolkit/pull/1631): Adds support for Python 3.11.


## 0.14.1

### API-breaking changes

- [PR #1664](https://github.com/openforcefield/openff-toolkit/pull/1664): Removes `ChemicalEnvironment` and the entire `openff.toolkit.typing.chemistry` submodule, which was deprecated in 0.12.0.

### Behavior changes

- [PR #1675](https://github.com/openforcefield/openff-toolkit/pull/1675): Makes InChI parsing failures more informative and gives them their own exception type, `InChIParseError`.

### New features

- [PR #1627](https://github.com/openforcefield/openff-toolkit/pull/1627): (beta release of major new feature by @connordavel) Adds experimental support for custom substructure loading in `Topology.from_pdb`, via the `_custom_substructures` keyword argument. This will be added to the public API (by removing the leading underscore) in a future feature release, but is available for testing now. This feature should allow for easier loading of modified amino acids, nucleic acids, and other polymers.


### Bugfixes

- [PR #1662](https://github.com/openforcefield/openff-toolkit/pull/1662): Fixes issue [#1660](https://github.com/openforcefield/openff-toolkit/issues/1660) by forbidding the registration of `HierarchyScheme`s with iterator names that conflict with existing `Molecule` attributes.
- [PR #1667](https://github.com/openforcefield/openff-toolkit/pull/1667): A more helpful exception is now raised when `Topology.from_openmm` is given an OpenMM Topology with virtual sites.

### Examples updated
- [PR #1671](https://github.com/openforcefield/openff-toolkit/pull/1671): Re-rendered all examples using RDKit+AmberTools backend, and using most recent version of OFF Toolkit.

### Improved documentation and warnings


## 0.14.0

### API-breaking changes
- [PR #1649](https://github.com/openforcefield/openff-toolkit/pull/1649): Removes tests and associated modules from the public API.
- [PR #1508](https://github.com/openforcefield/openff-toolkit/pull/1508): Removes the `return_topology` kwawrg from `ForceField.create_openmm_system` which was [deprecated in version 0.11.0](https://docs.openforcefield.org/projects/toolkit/en/stable/releasehistory.html#breaking-change-interchange-now-responsible-for-system-parametrization). To access the `Topology` that results from parametrization, call `ForceField.create_interchange` and access the `.topology` attribute of the returned `Interchange` object.
- [PR #1506](https://github.com/openforcefield/openff-toolkit/pull/1506): Removes several classes and properties in the `topology` submodule that were [deprecated in version 0.11.0](https://docs.openforcefield.org/projects/toolkit/en/stable/releasehistory.html#breaking-change-topology-molecule-representation).


### Behavior changes
- [PR #1652](https://github.com/openforcefield/openff-toolkit/pull/1652): Fixes issue [#1642](https://github.com/openforcefield/openff-toolkit/issues/1642) by making AmberToolsToolkitWrapper thread-safe (previously `AmberToolsToolkitWrapper.assign_partial_charges` and `assign_fractional_bond_orders` were not)

### Bugfixes
- [PR #1654](https://github.com/openforcefield/openff-toolkit/pull/1654): Fixes issue [#1653](https://github.com/openforcefield/openff-toolkit/issues/1653), where a test that expected RDKit to fail began returning an error when RDKit became able to generate conformers for octahedral molecules.

### Improved documentation and warnings
- [PR #1572](https://github.com/openforcefield/openff-toolkit/pull/1572): Improved installation guide in line with ecosystem docs.

### Examples updated
- [PR #1644](https://github.com/openforcefield/openff-toolkit/pull/1644): Streamlines several examples by using `Interchange.to_openmm_simulation`.
- [PR #1651](https://github.com/openforcefield/openff-toolkit/pull/1651): Fix broken links in several examples.
- [PR #1648](https://github.com/openforcefield/openff-toolkit/pull/1648): Update examples to use `Topology.from_pdb` and other small cleanups.

## 0.13.2

### Bugfixes

- [PR #1640](https://github.com/openforcefield/openff-toolkit/pull/1640): Fixes issue [#1633](https://github.com/openforcefield/openff-toolkit/issues/1633) in which some force field attributes were erroneously parsed as `Quantity` objects and issue [#1635](https://github.com/openforcefield/openff-toolkit/issues/1635) in which OpenFF 2.1.0 ("Sage") could not be loaded with Pint 0.22.


### Improved documentation and warnings
- [PR #1636](https://github.com/openforcefield/openff-toolkit/pull/1636) and [PR #1643](https://github.com/openforcefield/openff-toolkit/pull/1643): Make the Molecule Cookbook and `Molecule.from_qcschema` docstring only pull down QCF records with fully defined stereo.


## 0.13.1

### Behavior changes
- [PR #1619](https://github.com/openforcefield/openff-toolkit/pull/1619): Fixes **silent error** [#1618](https://github.com/openforcefield/openff-toolkit/issues/1618), by making partial_charges.setter more comprehensive in type and shape checking.


### Bugfixes
- [PR #1617](https://github.com/openforcefield/openff-toolkit/pull/1617): Fixes [#1616](https://github.com/openforcefield/openff-toolkit/issues/1616), by converting NAGL charges to float and converting partial_charges to float before converting to_openeye()
- [PR #1622](https://github.com/openforcefield/openff-toolkit/pull/1622): Fixes [#1621](https://github.com/openforcefield/openff-toolkit/issues/1621) and [#1346](https://github.com/openforcefield/openff-toolkit/issues/1347) in which some file-loading methods would fail on `pathlib.Path`.

## 0.13.0

### New features
- [PR #1567](https://github.com/openforcefield/openff-toolkit/pull/1567): Allows setting `Molecule.name` in `Molecule.from_smiles`, `from_inchi`, `from_polymer_pdb`, and `from_pdb_and_smiles`.
- [PR #1565](https://github.com/openforcefield/openff-toolkit/pull/1565): Adds `Topology.from_pdb`.

### Behavior changes
- [PR #1569](https://github.com/openforcefield/openff-toolkit/pull/1569): Several instances of `Exception` being raised are now replaced with other exceptions being raised.
- [PR #1577](https://github.com/openforcefield/openff-toolkit/pull/1577): Drops support for Python 3.8, following [NEP-29](https://numpy.org/neps/nep-0029-deprecation_policy.html).

### Bugfixes
- [PR #1589](https://github.com/openforcefield/openff-toolkit/pull/1589): Fixes [Issue #1579](https://github.com/openforcefield/openff-toolkit/issues/1579), where Molecule.from_polymer_pdb could not handle NH2 caps at C termini.
- [PR #1591](https://github.com/openforcefield/openff-toolkit/pull/1591): Fixes [#1563](https://github.com/openforcefield/openff-toolkit/issues/1563), where `from_rdkit` would sometimes raise an error about radicals if a molecule using a non-MDL aromaticity model was provided.

### Improved documentation and warnings

- [PR #1564](https://github.com/openforcefield/openff-toolkit/pull/1564): Improve documentation of conformer selection in `Molecule.assign_partial_charges()`
- [PR #1574](https://github.com/openforcefield/openff-toolkit/pull/1574): Fix class method signature rendering throughout API docs
- [PR #1584](https://github.com/openforcefield/openff-toolkit/pull/1584): Update some outdated docstrings and add some annotations.

### Examples updates
- [PR #1575](https://github.com/openforcefield/openff-toolkit/pull/1575): The Toolkit Showcase example has been simplified via use of `Topology.from_pdb`

## 0.12.1

### New features
- [PR #1502](https://github.com/openforcefield/openff-toolkit/pull/1502): Adds Gasteiger charge computation using the RDKit backend.
- [PR #1498](https://github.com/openforcefield/openff-toolkit/pull/1498): `Molecule.remap()` now supports partial mappings with the `partial` argument.
- [PR #1528](https://github.com/openforcefield/openff-toolkit/pull/1528): `Topology.box_vectors` are can now be set with `openmm.unit.Quantity`s, which are internally converted.

### Behavior changes
- [PR #1498](https://github.com/openforcefield/openff-toolkit/pull/1498): New, more complete, and more descriptive errors for `Molecule.remap()`.
- [PR #1525](https://github.com/openforcefield/openff-toolkit/pull/1525): Some unreleased force fields previously accessible from `"openff/toolkit/data/test_forcefields/"` are no longer implicitly available to the `ForceField` constructor.
- [PR #1545](https://github.com/openforcefield/openff-toolkit/pull/1545): Replaced the logic that sorts `HierarchyElements` with dedicated code in the OpenFF Toolkit instead of relying on deprecated features in the `packaging` module.


### Bugfixes

- [PR #1543](https://github.com/openforcefield/openff-toolkit/pull/1543): Fixes a bug in which plugins are not loaded if a `ForceField` is constructed prior without plugins.

### Improved documentation and warnings
- [PR #1498](https://github.com/openforcefield/openff-toolkit/pull/1498): Improved documentation for `Molecule.remap()`, `Molecule.from_smiles()`, and `Molecule.from_mapped_smiles()`, emphasizing the relationships between these methods. In particular, the documentation now clearly states that `from_smiles()` will not reorder atoms based on SMILES atom mapping.
- [PR #1525](https://github.com/openforcefield/openff-toolkit/pull/1525): Improves reporting failures when loading force fields.
- [PR #1513](https://github.com/openforcefield/openff-toolkit/pull/1513): Improves error messages and documentation around supported aromaticity models (currently only "OEAroModel_MDL").


## 0.12.0

### New features
- [PR #1484](https://github.com/openforcefield/openff-toolkit/pull/1484): A `positions` argument has been added to `Topology.from_openmm()` and `Topology.from_mdtraj()`, which allows the topology's positions to be set more conveniently.
- [PR #1468](https://github.com/openforcefield/openff-toolkit/pull/1468): Track which `ParameterHandler`s are loaded as plugins.

### Behavior changes
- [PR #1481](https://github.com/openforcefield/openff-toolkit/pull/1481):
  Removes `compute_partial_charges_am1bcc`, which was deprecated in 0.11.0.
- [PR #1466](https://github.com/openforcefield/openff-toolkit/pull/1466):
  Replaces the use of `collections.OrderedDict` throughout the toolkit with
  the built-in `dict`.
  `attach_units`, `detach_units`, and `extract_serialized_units_from_dict` have been removed from
  `openff.toolkit.utils.utils`.
- [PR #1472](https://github.com/openforcefield/openff-toolkit/pull/1472):
  Removes `ParameterHandler._VALENCE_TYPE` and the same attribute of its subclasses, which were
  previously not used. Also deprecates `ChemicalEnvironment` and, by extension, the
  `openff.toolkit.typing.chemistry` submodule.


### Bugfixes
- [PR #1476](https://github.com/openforcefield/openff-toolkit/pull/1476): Fixes
  [#1475](https://github.com/openforcefield/openff-toolkit/issues/1475) by also registering
  a `ParameterHandler`'s class when calling `ForceField.register_parameter_handler`.
- [PR #1480](https://github.com/openforcefield/openff-toolkit/pull/1480): Fixes
  [#1479](https://github.com/openforcefield/openff-toolkit/issues/1479) by requiring that `Atom.atomic_number` is a positive integer.
- [PR #1494](https://github.com/openforcefield/openff-toolkit/pull/1494): Fixes
  [#1493](https://github.com/openforcefield/openff-toolkit/issues/1493) in which some OFFXML file
  contents were parsed to `unit.Quantity` objects despite not representing physical quantities.

[`Atom.atomic_number`]: Atom.atomic_number

### Improved documentation and warnings
- [PR #1484](https://github.com/openforcefield/openff-toolkit/pull/1484): The docstrings for `Topology.from_openmm()` and `Topology.from_mdtraj()` have been improved.
- [PR #1483](https://github.com/openforcefield/openff-toolkit/pull/1483): Simplified and clarified errors and warnings related to undefined stereochemistry with RDKit.

## 0.11.4 Bugfix release

### Behavior changes
- [PR #1462](https://github.com/openforcefield/openff-toolkit/pull/1462): Makes residue
  numbers added by `Molecule.perceive_residues` strings (previously they were ints), to
  match the behavior of `Topology.from_openmm` and other hierarchy info-setting methods.

### Bugfixes
- [PR #1459](https://github.com/openforcefield/openff-toolkit/pull/1459): Fixes
  [#1430](https://github.com/openforcefield/openff-toolkit/issues/1430), where
  `Topology.from_openmm` would mis-assign atom names (and probably also
  hierarchy metadata as well).
- [PR #1462](https://github.com/openforcefield/openff-toolkit/pull/1462): Fixes
  [#1461](https://github.com/openforcefield/openff-toolkit/issues/1461), where the
  default `Molecule.residues` iterator wouldn't sort by residue number correctly
  when residue information was added by `Molecule.perceive_residues`.


## 0.11.3 Bugfix release


- [PR #1460](https://github.com/openforcefield/openff-toolkit/pull/1460): Disables error causing
  [Issue #1432](https://github.com/openforcefield/openff-toolkit/issues/1432), where
  `Molecule.from_polymer_pdb` would sometimes issue stereochemistry errors when reading valid
  PDBs using the RDKit backend.


### Bugfixes
- [PR #1436](https://github.com/openforcefield/openff-toolkit/pull/1436): Fix a small bug introduced in 0.11.2, where running with OpenEye installed but not licensed could lead to a crash.
- [PR #1444](https://github.com/openforcefield/openff-toolkit/pull/1444): Update for pint 0.20.

### Examples updates
- [PR #1447](https://github.com/openforcefield/openff-toolkit/pull/1447): Fixed units of tolerance used in OpenMM minimization in Toolkit Showcase example notebook (from @ziyuanzhao2000)

### Improved documentation and warnings
- [PR #1442](https://github.com/openforcefield/openff-toolkit/pull/1442): Doctests added to CI, leading to numerous fixed docstrings and examples therein.

### Miscellaneous
- [PR #1413](https://github.com/openforcefield/openff-toolkit/pull/1413): Remove some large and unused data files from the test suite.
- [PR #1434](https://github.com/openforcefield/openff-toolkit/pull/1434): Remove dependency on `typing_extensions`.

## 0.11.2 Bugfix release

### Behavior changes
- [PR #1421](https://github.com/openforcefield/openff-toolkit/pull/1421): Allow `Molecule.from_rdkit()` to load D- and F- block radicals, which cannot have implicit hydrogens.

### Bug fixes
- [PR #1417](https://github.com/openforcefield/openff-toolkit/pull/1417): Ensure the properties dict is copied when a `Molecule` is.

### Improved documentation and warnings
- [PR #1426](https://github.com/openforcefield/openff-toolkit/pull/1426): A warning about OpenEye Toolkits being unavailable is only emitted when they are installed but the license file is not found.

## 0.11.1 Minor release forbidding loading radicals

### Behavior changes
- [PR #1398](https://github.com/openforcefield/openff-toolkit/pull/1398): Updates the `Bond.bond_order` setter to only accept int values.
- [PR #1236](https://github.com/openforcefield/openff-toolkit/pull/1236): `from_rdkit` and `from_openeye` now
  raise an `RadicalsNotSupportedError` when loading radicals. It's not clear that the OpenFF Toolkit was ever safely
  handling radicals - they appear to be the root cause of many instances of unintended hydrogen addition and other
  connection table changes. If this change affects a workflow that was previously working correctly, please let us
  know on [this issue](https://github.com/openforcefield/openff-toolkit/issues/1075) so we can refine this behavior.

### Examples changed
- [PR #1236](https://github.com/openforcefield/openff-toolkit/pull/1236): `examples/check_dataset_parameter_coverage` has
  been deprecated.

### Bug fixes
- [PR #1400](https://github.com/openforcefield/openff-toolkit/pull/1400): Fixes a bug where `Molecule.from_pdb_and_smiles` could incorrectly order coordinates.
- [PR #1404](https://github.com/openforcefield/openff-toolkit/pull/1404): Support default hierarchy schemes in outputs of `Molecule.from_pdb_and_smiles()` and `Topology.from_openmm()`

## 0.11.0 Major release adding support for proteins and refactoring the Topology class.

## Migration guide

### New [`Molecule.from_polymer_pdb()`] method for loading proteins from PDB files

The Toolkit now supports loading protein PDB files through the [`Molecule.from_polymer_pdb()`] class method. For now, PDB files must consist of only a single protein molecule composed only of the 20 standard amino acids, their common protonated and deprotonated conjugates, and the N-methyl and acetyl caps.

[`Molecule.from_polymer_pdb()`]: Molecule.from_polymer_pdb

### Important API points re-exported from `openff.toolkit`

A number of commonly used API points have been re-exported from the package root. This should make using the Toolkit simpler for most people. The previous API points remain available. These API points are lazy-loaded so that parts of the toolkit can still be loaded without loading the entire code-base.

The most important of these are the `ForceField`, `Molecule`, and `Topology` classes:

```diff
- from openff.toolkit.typing.engines.smirnoff import ForceField
- from openff.toolkit.topology import Molecule, Topology
+ from openff.toolkit import ForceField, Molecule, Topology
```

A number of other useful API points are also available through this mechanism:

```diff
- from openff.toolkit.typing.engines.smirnoff import get_available_force_fields
- from openff.toolkit.utils.toolkits import (
-     GLOBAL_TOOLKIT_REGISTRY,
-     AmberToolsToolkitWrapper,
-     BuiltInToolkitWrapper,
-     OpenEyeToolkitWrapper,
-     RDKitToolkitWrapper,
-     ToolkitRegistry,
- )
+ from openff.toolkit import (
+     get_available_force_fields,
+     GLOBAL_TOOLKIT_REGISTRY,
+     AmberToolsToolkitWrapper,
+     BuiltInToolkitWrapper,
+     OpenEyeToolkitWrapper,
+     RDKitToolkitWrapper,
+     ToolkitRegistry,
+ )
```

The `topology`, `typing`, and `utils` modules can also be lazy loaded after importing only the top-level module:

```diff
- import openff.toolkit.topology
+ import openff.toolkit
  atom = openff.toolkit.topology.Atom()
```

### Units

The use of OpenMM units has been replaced by the new OpenFF Units package, based on Pint.

Import the [unit registry](https://pint.readthedocs.io/en/stable/developers_reference.html?highlight=unitregistry#pint.UnitRegistry) provided by `openff-units`:

```
from openff.units import unit
```

Create a `unit.Quantity` object:
```
value = unit.Quantity(1.0, unit.nanometer)  # or 1.0 * unit.nanometer
```

Inspect the value and unit of this quantity:
```
print(value.magnitude)  # or value.m
# 1.0
print(value.units)
# <Unit('nanometer')>
```

Convert to compatible units:
```
converted = value.to(unit.angstrom)
print(converted)
# 10.0 <Unit('angstrom')>
```

Report the value in compatible units:
```
print(value.m_as(unit.angstrom))  # Note that value.magnitude_as() does not exist
# 10.0 <Unit('angstrom')>
```

Convert to and from OpenMM quantities:
```
from openff.units.openmm import to_openmm, from_openmm
value_openmm = to_openmm(value)
print(value_openmm)
# Quantity(value=1.0, unit=nanometer)
print(type(value_openmm))
# 1.0 <Unit('nanometer')>
value_roundtrip = from_openmm(value_openmm)
print(value_roundtrip)
# 1.0 <Unit('nanometer')>
```

#### Breaking change: Removal of `openff.toolkit.utils.check_units_are_compatible()`

The `openff.toolkit.utils.check_units_are_compatible()` function has been removed. Use [`openff.units.Quantity.is_compatible_with()`] and [`openff.units.openmm.from_openmm()`] instead:

```diff
- check_units_are_compatible("length", length, openmm.unit.angstrom)
+ from_openmm(length).is_compatible_with(openff.units.unit.angstrom)
```

[`openff.units.Quantity.is_compatible_with()`]: openff.units.Quantity.is_compatible_with
[`openff.units.openmm.from_openmm()`]: openff.units.openmm.from_openmm

### Breaking change: Interchange now responsible for system parametrization

Code for applying parameters to topologies has been removed from the Toolkit. This is now the responsibility of [OpenFF Interchange]. This change improves support for working with parametrized systems (through the [`Interchange`] class), and adds support for working with simulation engines other than OpenMM.

The [`ForceField.create_interchange()`] method has been added, and the [`ForceField.create_openmm_system()`] method now uses Interchange under the hood.

As part of this change, the `UnsupportedKeywordArgumentsError` has been removed;
passing unknown arguments to `create_openmm_system` now raises a `TypeError`, as is normal in Python.

The following classes and methods have been **removed** from `openff.toolkit.typing.engines.smirnoff.parameters`:
- `NonintegralMoleculeChargeException`
- `NonbondedMethod`
- `ParameterHandler.assign_parameters()`
- `ParameterHandler.postprocess_system()`
- `ParameterHandler.check_partial_bond_orders_from_molecules_duplicates()`
- `ParameterHandler.assign_partial_bond_orders_from_molecules()`

In addition, the `ParameterHandler.create_force()` method has been deprecated and its functionality has been removed. It will be removed in a future release.

The `return_topology` argument of `create_openmm_system` has also been deprecated, and will be removed in 0.12.0. To create an OpenMM topology, use `Interchange`:

```diff
- omm_sys, off_top = force_field.create_openmm_system(
-     topology,
-     return_topology=True,
- )
- omm_top = off_top.to_openmm()
+ interchange = force_field.create_interchange(topology)
+ omm_sys = interchange.to_openmm(combine_nonbonded_forces=True)
+ omm_top = interchange.to_openmm_topology()
```

If you need access to the modified OpenFF topology for some other reason, create an `Interchange` and retrieve it there:

```diff
- omm_sys, off_top = force_field.create_openmm_system(
-     topology,
-     return_topology=True,
- )
+ interchange = force_field.create_interchange(topology)
+ off_top = interchange.topology
+ omm_sys = interchange.to_openmm(combine_nonbonded_forces=True)
```

[`Interchange`]: openff.interchange.Interchange
[`ForceField.create_interchange()`]: openff.toolkit.typing.engines.smirnoff.ForceField.create_interchange
[`ForceField.create_openmm_system()`]: openff.toolkit.typing.engines.smirnoff.ForceField.create_openmm_system
[OpenFF Interchange]: https://docs.openforcefield.org/interchange

### Breaking change: `Topology` molecule representation

`Topology` objects now store complete copies of their constituent `Molecule` objects, rather than using simplified classes specific to `Topology`. This dramatically simplifies the code base and allows the use of the full `Molecule` API on molecules inside topologies.

The following classes have been **removed**:
- `TopologyAtom` (use [`Atom`](Atom) instead)
- `TopologyBond` (use [`Bond`](Bond) instead)
- `TopologyMolecule` (use [`Molecule`](Molecule) instead)

The following properties have been **deprecated** and will be removed in a future release:
- `Topology.n_topology_atoms` (use [`Topology.n_atoms`](Topology.n_atoms) instead)
- `Topology.topology_atoms` (use [`Topology.atoms`](Topology.atoms) instead)
- `Topology.n_topology_bonds` (use [`Topology.n_bonds`](Topology.n_bonds) instead)
- `Topology.topology_bonds` (use [`Topology.bonds`](Topology.bonds) instead)
- `Topology.n_topology_particles` (use `Topology.n_particles` instead)
- `Topology.topology_particles` (use `Topology.particles` instead)
- `Topology.reference_molecules` (use [`Topology.unique_molecules`](Topology.unique_molecules) instead)
- `Topology.n_reference_molecules` (use [`Topology.n_unique_molecules`](Topology.n_unique_molecules) instead)
- `Topology.n_topology_molecules` (use [`Topology.n_molecules`](Topology.n_molecules) instead)
- `Topology.topology_molecules` (use [`Topology.molecules`](Topology.molecules) instead)
- `Topology.n_particles` (use [`Topology.n_atoms`](Topology.n_atoms) instead)
- `Topology.particles` (use [`Topology.atoms`](Topology.atoms) instead)
- `Topology.particle_index` (use [`Topology.atom_index`](Topology.atom_index) instead)

In addition, the [`Topology.identical_molecule_groups`] property has been added, to facilitate iterating over copies of isomorphic molecules in a `Topology`.

[`Topology.identical_molecule_groups`]: Topology.identical_molecule_groups

### Breaking change: Removed virtual site handling from topologies

To maintain a clear distinction between a model and the chemistry it represents, virtual site handling has been removed from the Toolkit's `Topology` and `Molecule` classes. Virtual site support remains in the force field side of the toolkit, but creating virtual sites for particular molecules is now the responsibility of OpenFF Interchange. This allows the same `Topology` to be used for force fields that use different virtual sites; for example, a topology representing a solvated protein might be parametrized separately with a 3-point and 4-point water model.

As part of this change, the distinction between `Atom` and `Particle` is deprecated. The `Particle` class will be removed in a future release.

The following classes have been **removed**:
- `BondChargeVirtualSite`
- `DivalentLonePairVirtualSite`
- `MonovalentLonePairVirtualSite`
- `TrivalentLonePairVirtualSite`
- `VirtualParticle`
- `VirtualSite`
- `TopologyVirtualParticle`
- `TopologyVirtualSite`

The following methods and properties have been **removed**:
- `Atom.add_virtual_site()`
- `Atom.virtual_sites`
- `FrozenMolecule.compute_virtual_site_positions_from_conformer()`
- `FrozenMolecule.compute_virtual_site_positions_from_atom_positions()`
- `FrozenMolecule.n_virtual_sites`
- `FrozenMolecule.n_virtual_particles`
- `FrozenMolecule.virtual_sites()`
- `Molecule.add_bond_charge_virtual_site()`
- `Molecule.add_monovalent_lone_pair_virtual_site()`
- `Molecule.add_divalent_lone_pair_virtual_site()`
- `Molecule.add_trivalent_lone_pair_virtual_site()`
- `Molecule.add_bond_charge_virtual_site()`
- `Topology.n_topology_virtual_sites`
- `Topology.topology_virtual_sites`
- `Topology.virtual_site()`
- `Topology.add_particle()`

The following properties have been **deprecated** and will be removed in a future release:

- `Molecule.n_particles` (use [`Molecule.n_atoms`](Molecule.n_atoms) instead)
- `Molecule.particles` (use [`Molecule.atoms`](Molecule.atoms) instead)
- `Molecule.particle` (use [`Molecule.atom`](Molecule.atom) instead)
- `Molecule.particle_index` (use [`Topology.n_atoms`](Topology.n_atoms) instead)

### Atom metadata and hierarchy schemes for iterating over residues, chains, etc.

The new `Atom.metadata` attribute is a dictionary that can store arbitrary metadata. Atom metadata commonly includes residue names, residue sequence numbers, chain identifiers, and other metadata that is not essential to the functioning of the Toolkit. Metadata can then be passed on when a `Molecule` is converted to another package; see [](users/molecule_conversion).

Metadata can also support iteration through the [`HierarchyScheme`](openff.toolkit.topology.HierarchyScheme) class. A hierarchy scheme is defined by some uniqueness criteria. Iterating over the scheme iterates over groups of atoms that have identical metadata values for the defined uniqueness criteria. For more information, see the API docs for [`HierarchyScheme`](openff.toolkit.topology.HierarchyScheme) and its related methods.

### Breaking change: Removed `Topology.charge_model` and `Topology.fractional_bond_order_model`

Due to flaws in previous versions of the OFF Toolkit, these properties never had an effect on the assigned parameters. To resolve this bug and maintain a clear distinction between a model and the chemistry it represents, the `Topology.charge_model` and `Topology.fractional_bond_order_model` properties have been removed. Charge models and FBOs are now the responsibility of the ForceField.

### Breaking change: Removed `Atom.element`

`Atom.element` has been removed to reduce our dependency on OpenMM for core functions:

```diff
- atomic_number = atom.element.atomic_number
+ atomic_number = atom.atomic_number
- atom_mass = atom.element.mass
+ atom_mass = atom.mass
- atom_elem_symbol = atom.element.symbol
+ atom_elem_symbol = atom.symbol
```

### `Topology.to_file()`

The [`Topology.to_file()`](openff.toolkit.topology.Topology.to_file) method has been significantly revised, including three breaking changes.

#### Breaking change: `filename` argument renamed `file`

The `filename` argument has been renamed `file`, and now supports file-like objects in addition to file names:

```diff
-  topology.to_file(filename="out.pdb", positions=xyz)
+  topology.to_file(file="out.pdb", positions=xyz)
```

#### Breaking change: Atom names guaranteed unique per residue by default

The default behavior is now to ensure that atom names are unique within a residue, rather than within a molecule. The `ensure_unique_atom_names` argument has been added to control this behavior. The previous behavior can be achieved by passing `True` to `ensure_unique_atom_names`:

```diff
- topology.to_file("out.pdb", xyz)
+ topology.to_file("out.pdb", xyz, ensure_unique_atom_names=True)
```

The `ensure_unique_atom_names` argument can also take the name of a `HierarchyScheme`, in which case atom names will be unique within the elements of that scheme (instead of within the atoms of a molecule). If the scheme is missing from a molecule, atom names will be unique within that molecule. The default value of this argument is `"residues"` to preserve atom names from the PDB.

#### Breaking change: `keepIds` argument renamed `keep_ids`

The `keepIds` argument has been renamed to the more Pythonic `keep_ids`. Its behavior and position in the argument list has not changed.

```diff
- topology.to_file("out.pdb", xyz, keepIds=True)
+ topology.to_file("out.pdb", xyz, keep_ids=True)
```

#### Non-breaking changes

In addition to these breaking changes, the `positions` argument is now optional. If it is not provided, positions will be taken from the first conformer of each molecule in the topology. If any molecule has no conformers, an error will be raised.

### Positions in topologies

The [`Topology.get_positions()`] and [`Topology.set_positions()`] methods have been added to facilitate working with coordinates in topologies. A topology's positions are defined by the zeroth conformer of each molecule. If any molecule lacks conformers, the entire topology has no positions.

[`Topology.get_positions()`]: Topology.get_positions
[`Topology.set_positions()`]: Topology.set_positions

### Parameter types moved out of handler classes

To facilitate their discovery and documentation, re-exports for the `ParameterType` classes have been added to the `openff.toolkit.typing.engines.smirnoff.parameters` module. Previously, they were accessible only within their associated `ParameterHandler` classes. This is not a breaking change.

```diff
- from openff.toolkit.typing.engines.smirnoff.parameters import BondHandler
- BondType = BondHandler.BondType
+ from openff.toolkit.typing.engines.smirnoff.parameters import BondType
```

### Breaking change: `MissingDependencyError` renamed `MissingPackageError`

The `MissingDependencyError` exception has been renamed [`MissingPackageError`] to better reflect its purpose.

```diff
  try:
      ...
- except MissingDependencyError:
+ except MissingPackageError:
      pass
```

[`MissingPackageError`]: openff.toolkit.utils.exceptions.MissingPackageError

### `compute_partial_charges_am1bcc()` deprecated

The `compute_partial_charges_am1bcc()` methods of the `Molecule`, `AmberToolsToolkitWrapper` and `OpenEyeToolkitWrapper` classes have been deprecated and will be removed in a future release. Their functionality has been incorporated into [`assign_partial_charges()`] for more consistency with other charge generation methods:

```diff
- mol.compute_partial_charges_am1bcc()
+ mol.assign_partial_charges(partial_charge_method='am1bcc')
```

[`assign_partial_charges()`]: Molecule.assign_partial_charges


### Additional changes and bugfixes

- [PR #1105](https://github.com/openforcefield/openff-toolkit/pull/1105), [PR #1195](https://github.com/openforcefield/openff-toolkit/pull/1195), [PR #1301](https://github.com/openforcefield/openff-toolkit/pull/1301), [PR #1331](https://github.com/openforcefield/openff-toolkit/pull/1331), [PR #1322](https://github.com/openforcefield/openff-toolkit/pull/1322), [PR #1372](https://github.com/openforcefield/openff-toolkit/pull/1372): Add `Molecule.from_polymer_pdb`
- [PR #1377](https://github.com/openforcefield/openff-toolkit/pull/1377): Adds
  `Topology.unique_molecules`, which largely replaces `Topology.reference_molecules`.
- [PR #1313](https://github.com/openforcefield/openff-toolkit/pull/1313): Fixes
  [Issue #1287](https://github.com/openforcefield/openff-toolkit/issues/1287), where
  `OpenEyeToolkitWrapper.assign_partial_charges` didn't request symmetrized charges when
  the charge model was set to `AM1-Mulliken`.
- [PR #1348](https://github.com/openforcefield/openff-toolkit/pull/1348): Allows
  `pathlib.Path` objects to be passed to
  [`Molecule.from_file`](openff.toolkit.topology.Molecule.from_file).
- [PR #1276](https://github.com/openforcefield/openff-toolkit/pull/1276): Removes the
  `use_interchange` argument to
  [`create_openmm_system`](openff.toolkit.typing.engines.smirnoff.ForceField.create_openmm_system).
  Deletes the `create_force` and `postprocess_system` methods of `ParameterHandler` and other methods related to creating OpenMM systems and forces. This is now handled in Interchange.
- [PR #1303](https://github.com/openforcefield/openff-toolkit/pull/1303): Deprecates `Topology.particles`,
  `Topology.n_particles`, `Topology.particle_index` as `Molecule` objects do not store virtual sites,
  only atoms.
- [PR #1297](https://github.com/openforcefield/openff-toolkit/pull/1297): Drops support
  for Python 3.7, following [NEP-29](https://numpy.org/neps/nep-0029-deprecation_policy.html).
- [PR #1194](https://github.com/openforcefield/openforcefield/pull/1194): Adds
  `Topology.__add__`, allowing `Topology` objects to be
  added together, including added in-place, using the `+` operator.
- [PR #1277](https://github.com/openforcefield/openff-toolkit/pull/1277): Adds support for version
  0.4 of the `<Electrostatics>` section of the SMIRNOFF specification.
- [PR #1279](https://github.com/openforcefield/openforcefield/pull/1279):
  `ParameterHandler.version` and the `.version` attribute of its subclasses is now a
  [`Version`](https://packaging.pypa.io/en/latest/version.html#packaging.version.Version)
  object. Previously it was a string, which is not safe for
  [PEP440](https://www.python.org/dev/peps/pep-0440/#final-releases)-style versioning.
- [PR #1250](https://github.com/openforcefield/openff-toolkit/pull/1250): Adds support for
  `return_topology` in the Interchange code path in
  [`create_openmm_system`](openff.toolkit.typing.engines.smirnoff.ForceField.create_openmm_system).
- [PR #964](https://github.com/openforcefield/openff-toolkit/pull/964): Adds initial implementation
  of atom metadata dictionaries.
- [PR #1097](https://github.com/openforcefield/openff-toolkit/pull/1097): Deprecates TopologyMolecule.
- [PR #1097](https://github.com/openforcefield/openff-toolkit/pull/1097): `Topology.from_openmm`
  is no longer guaranteed to maintain the ordering of bonds, but now explicitly guarantees that it maintains
  the order of atoms (Neither of these ordering guarantees were explicitly documented before, but this may be a
  change from the previous behavior).
- [PR #1165](https://github.com/openforcefield/openforcefield/pull/1165): Adds the boolean argument
  `use_interchange` to
  [`create_openmm_system`](openff.toolkit.typing.engines.smirnoff.ForceField.create_openmm_system)
  with a default value of False. Setting it to True routes `openmm.System` creation through
  Interchange.
- [PR #1192](https://github.com/openforcefield/openforcefield/pull/1192): Add re-exports for core classes to the new
  `openff.toolkit.app` module and re-exports for parameter types to the new `openff.toolkit.topology.parametertypes` module.
  This does not affect existing paths and gives some new, easier to remember paths to core objects.
- [PR #1198](https://github.com/openforcefield/openforcefield/pull/1198): Ensure the vdW switch
  width is correctly set and enabled.
- [PR #1213](https://github.com/openforcefield/openff-toolkit/pull/1213): Removes
  `Topology.charge_model` and `Topology.fractional_bond_order_model`.
- [PR #1140](https://github.com/openforcefield/openff-toolkit/pull/1140): Adds the `Topology.identical_molecule_groups` property, which provides a way of grouping the instances of a specific chemical species in the topology.
- [PR #1200](https://github.com/openforcefield/openforcefield/pull/1200): Fixes a bug
  ([Issue #1199](https://github.com/openforcefield/openff-toolkit/issues/428)) in which library
  charges were ignored in some force fields, including `openff-2.0.0` code name "Sage." This resulted in
  the TIP3P partial charges included Sage not being applied correctly in versions 0.10.1 and 0.10.2 of the
  OpenFF Toolkit. This regression was not present in version 0.10.0 and earlier and therefore is not
  believed to have any impact on the fitting or benchmarking of the first release of Sage (version
  2.0.0). The change causing regression only affected library charges and therefore no other
  parameter types are believed to be affected.
- [PR #1346](https://github.com/openforcefield/openff-toolkit/pull/1346): Conformer generation with RDKit
  will use `useRandomCoords=True` on a second attempt if the first attempt fails, which sometimes
  happens with large molecules.
- [PR #1277](https://github.com/openforcefield/openff-toolkit/pull/1277): Version 0.3 `<Electrostatics>`
  sections of OFFXML files will automatically be up-converted (in memory) to version 0.4 according
  to the recomendations provided in
  [OFF-EP 0005](https://openforcefield.github.io/standards/enhancement-proposals/off-ep-0005/). Note
  this means the `method` attribute is replaced by `periodic_potential`, `nonperiodic_potential`,
  and `exception_potential`.
- [PR #1277](https://github.com/openforcefield/openff-toolkit/pull/1277): Fixes a bug in which
  attempting to convert
  [`ElectrostaticsHandler.switch_width`](openff.toolkit.typing.engines.smirnoff.parameters.ElectrostaticsHandler)
  did nothing.
- [PR #1130](https://github.com/openforcefield/openforcefield/pull/1130): Running unit tests will
  no longer generate force field files in the local directory.
- [PR #1182](https://github.com/openforcefield/openforcefield/pull/1182): Removes `Atom.element`,
  thereby also removing `Atom.element.symbol`, `Atom.element.mass` and `Atom.element.atomic_number`.
  These are replaced with corresponding properties directly on the
  [`Atom`](openff.toolkit.topology.Atom) class:
  [`Atom.symbol`](openff.toolkit.topology.Atom.symbol),
  [`Atom.mass`](openff.toolkit.topology.Atom.mass), and
  [`Atom.atomic_number`](openff.toolkit.topology.Atom.atomic_number).
- [PR #1209](https://github.com/openforcefield/openforcefield/pull/1209): Fixes
  [Issue #1073](https://github.com/openforcefield/openff-toolkit/issues/1073), where the
  `fractional_bondorder_method` kwarg to the
  [`BondHandler`](openff.toolkit.typing.engines.smirnoff.parameters.BondHandler) initializer
  was being ignored.
- [PR #1214](https://github.com/openforcefield/openforcefield/pull/1214): A long overdue fix
  for [Issue #837](https://github.com/openforcefield/openff-toolkit/issues/837)! If OpenEye is
  available, the `ToolkitAM1BCCHandler` will use the ELF10 method to select conformers for AM1BCC
  charge assignment.
- [PR #1160](https://github.com/openforcefield/openforcefield/pull/1160): Fixes the bug identified in
  [Issue #1159](https://github.com/openforcefield/openff-toolkit/issues/1159), in which the order of
  atoms defining a `BondChargeVirtualSite` (and possibly other virtual sites types too) might be reversed
  if the `match` attribute of the virtual site has a value of `"once"`.
- [PR #1231](https://github.com/openforcefield/openforcefield/pull/1231): Fixes
  [Issue #1181](https://github.com/openforcefield/openff-toolkit/issues/1181) and
  [Issue #1190](https://github.com/openforcefield/openff-toolkit/issues/1190), where in rare cases
  double bond stereo would cause `to_rdkit` to raise an error. The transfer of double bond stereochemistry
  from OpenFF's E/Z representation to RDKit's local representation is now handled as a constraint
  satisfaction problem.
- [PR #1368](https://github.com/openforcefield/openff-toolkit/pull/1368): Adds the `Topology.get_positions()` and `Topology.set_positions()` methods for working with topology positions. Positions are represented as the first conformer of each molecule in the topology.
- [PR #1368](https://github.com/openforcefield/openff-toolkit/pull/1368): Allows setting the `ensure_unique_atom_names` argument of `Topology.to_openmm()`to the name of a hierarchy scheme, in which case atom names are guaranteed unique per element of that scheme rather than per molecule. Changes the default value to `"residues"`.
- [PR #1368](https://github.com/openforcefield/openff-toolkit/pull/1368): Adds the `ensure_unique_atom_names` argument to the `Topology.to_file()`, which mimics the same argument in `Topology.to_openmm()`. Renames the `keepIds` argument to `keep_ids`. Renames the `filename` argument to `file` and allows a file-like object to be passed instead of a filename. Makes the `positions` argument optional; if it is not given, positions are take from the first conformer of each molecule in the Topology.
- [PR #1290](https://github.com/openforcefield/openforcefield/pull/1290): Fixes
  [Issue #1216](https://github.com/openforcefield/openff-toolkit/issues/1216) by adding internal logic to handle
  the possibility that multiple vsites share the same parent atom, and makes the return value of
  `VirtualSiteHandler.find_matches` be closer to the base class.

### Examples added

- [PR #1113](https://github.com/openforcefield/openff-toolkit/pull/1113): Updates the Amber/GROMACS
  example to use Interchange.

- [PR #1368](https://github.com/openforcefield/openff-toolkit/pull/1368): Updates the Toolkit showcase with the new polymer handling and Interchange support

### Tests updated

- [PR #1188](https://github.com/openforcefield/openff-toolkit/pull/1188): Add an `<Electrostatics>`
  section to the TIP3P force field file used in testing (`test_forcefields/tip3p.offxml`)



## 0.10.5 Bugfix release

- [PR #1252](https://github.com/openforcefield/openforcefield/pull/1252): Refactors virtual
  site support, resolving
  [Issue #1235](https://github.com/openforcefield/openff-toolkit/issues/1235),
  [Issue #1233](https://github.com/openforcefield/openff-toolkit/issues/1233),
  [Issue #1222](https://github.com/openforcefield/openff-toolkit/issues/1222),
  [Issue #1221](https://github.com/openforcefield/openff-toolkit/issues/1221), and
  [Issue #1206](https://github.com/openforcefield/openff-toolkit/issues/1206).

  - Attempts to make virtual site handler more resilient through code simplification.
  - Virtual sites are now associated with a particular 'parent' atom, rather than with a set of atoms. In particular, when checking if a v-site has been assigned we now only check the main 'parent' atom associated with the v-site, rather than all additional orientation atoms. As an example, if a force field contained a bond-charge v-site that matches [O:1]=[C:2] and a monovalent lone pair that matches [O:1]=[C:2]-[*:3] in that order, then only the monovalent lone pair will be assigned to formaldehyde as the oxygen is the main atom that would be associated with both v-sites, and the monovalent lone pair appears later in the hierarchy. This constitutes a behaviour change over previous versions.
  - All v-site exclusion policies have been removed except for 'parents' which has been updated to match [OFF-EP 0006](https://openforcefield.github.io/standards/enhancement-proposals/off-ep-0006/).
  - checks have been added to enforce that the 'match' keyword complies with the SMIRNOFF spec.
  - Molecule virtual site classes no longer store FF data such as epsilon and sigma.
  - Sanity checks have been added when matching chemical environments for v-sites that ensure the environment looks like one of our expected test cases.
  - Fixes di- and trivalent lone pairs mixing the `:1` and `:2` indices.
  - Fixes trivalent v-site positioning.
  - Correctly splits `TopologyVirtualSite` and `TopologyVirtualParticle` so that virtual particles no longer have attributes such as `particles`, and ensure that indexing methods now work correctly.

## 0.10.4 Bugfix release

### Critical bugfixes

- [PR #1242](https://github.com/openforcefield/openforcefield/pull/1242): Fixes
  [Issue #837](https://github.com/openforcefield/openff-toolkit/issues/837).
  If OpenEye Toolkits are available,
  [`ToolkitAM1BCCHandler`](openff.toolkit.typing.engines.smirnoff.parameters.ToolkitAM1BCCHandler)
  will use the ELF10 method to select conformers for AM1-BCC charge assignment.
- [PR #1184](https://github.com/openforcefield/openforcefield/pull/1184): Fixes
  [Issue #1181](https://github.com/openforcefield/openff-toolkit/issues/1181) and
  [Issue #1190](https://github.com/openforcefield/openff-toolkit/issues/1190), where in rare cases
  double bond stereochemistry would cause
  [`Molecule.to_rdkit`](openff.toolkit.topology.Molecule.to_rdkit) to raise an error. The transfer
  of double bond stereochemistry from OpenFF's E/Z representation to RDKit's local representation is
  now handled as a constraint satisfaction problem.

## 0.10.3 Bugfix release

### Critical bugfixes

- [PR #1200](https://github.com/openforcefield/openforcefield/pull/1200): Fixes a bug
  ([Issue #1199](https://github.com/openforcefield/openff-toolkit/issues/428)) in which library
  charges were ignored in some force fields, including `openff-2.0.0` code name "Sage." This resulted in
  the TIP3P partial charges included Sage not being applied correctly in versions 0.10.1 and 0.10.2 of the
  OpenFF Toolkit. This regression was not present in version 0.10.0 and earlier and therefore is not
  believed to have any impact on the fitting or benchmarking of the first release of Sage (version
  2.0.0). The change causing the regression only affected library charges and therefore no other
  parameter types are believed to be affected.

### API breaking changes
- [PR #855](https://github.com/openforcefield/openff-toolkit/pull/855): In earlier
  versions of the toolkit, we had mistakenly made the assumption that cheminformatics
  toolkits agreed on the number and membership of rings. However we later learned that this
  was not true. This PR removes `Molecule.rings` and `Molecule.n_rings`. To find rings in
  a molecule, directly use a cheminformatics toolkit after using
  [`Molecule.to_rdkit`](openff.toolkit.topology.Molecule.to_rdkit) or
  [`Molecule.to_openeye`](openff.toolkit.topology.Molecule.to_openeye).
  [`Atom.is_in_ring`](openff.toolkit.topology.Atom.is_in_ring) and
  [`Bond.is_in_ring`](openff.toolkit.topology.Bond.is_in_ring) are now methods, not properties.

### Behaviors changed and bugfixes

- [PR #1171](https://github.com/openforcefield/openforcefield/pull/1171): Failure of
  [`Molecule.apply_elf_conformer_selection()`] due to excluding all available conformations ([Issue #428](https://github.com/openforcefield/openff-toolkit/issues/428))
  now provides a better error. The `make_carboxylic_acids_cis` argument (`False` by default) has been added to
  [`Molecule.generate_conformers()`] to mitigate a common cause of this error. By setting this argument to `True` in internal use of this method, trans carboxylic
  acids are no longer generated in [`Molecule.assign_partial_charges()`] and
  [`Molecule.assign_fractional_bond_orders()`] methods (though users may still pass trans conformers in, they'll just be pruned by ELF methods). This should work around most instances
  of the OpenEye Omega bug where trans carboxylic acids are more common than they should be.

[`Molecule.apply_elf_conformer_selection()`]: openff.toolkit.topology.Molecule.apply_elf_conformer_selection
[`Molecule.generate_conformers()`]: openff.toolkit.topology.Molecule.generate_conformers
[`Molecule.assign_partial_charges()`]: openff.toolkit.topology.Molecule.assign_partial_charges
[`Molecule.assign_fractional_bond_orders()`]: openff.toolkit.topology.Molecule.assign_fractional_bond_orders

### Behaviors changed and bugfixes
- [PR #1185](https://github.com/openforcefield/openff-toolkit/pull/1185):
  Removed length check in ValenceDict and fixed checking the permutations of dihedrals

### Improved documentation and warnings
- [PR #1172](https://github.com/openforcefield/openff-toolkit/pull/1172): Adding
  discussion about constraints to the FAQ
- [PR #1173](https://github.com/openforcefield/openforcefield/pull/1173): Expand
  on the SMIRNOFF section of the toolkit docs
- [PR #855](https://github.com/openforcefield/openff-toolkit/pull/855): Refactors
  [`Atom.is_in_ring`](openff.toolkit.topology.Atom.is_in_ring) and
  [`Bond.is_in_ring`](openff.toolkit.topology.Bond.is_in_ring) to use corresponding
  functionality in OpenEye and RDKit wrappers.

### API breaking changes
- [PR #855](https://github.com/openforcefield/openff-toolkit/pull/855): Removes
  `Molecule.rings` and `Molecule.n_rings`. To find rings in
  a molecule, directly use a cheminformatics toolkit after using
  [`Molecule.to_rdkit`](openff.toolkit.topology.Molecule.to_rdkit) or
  [`Molecule.to_openeye`](openff.toolkit.topology.Molecule.to_openeye).
  [`Atom.is_in_ring`](openff.toolkit.topology.Atom.is_in_ring) and
  [`Bond.is_in_ring`](openff.toolkit.topology.Bond.is_in_ring) are now methods, not properties.


## 0.10.2 Bugfix release

### API-breaking changes

- [PR #1118](https://github.com/openforcefield/openforcefield/pull/1118):
  [`Molecule.to_hill_formula`](openff.toolkit.topology.Molecule.to_hill_formula) is now a class method
  and no longer accepts input of NetworkX graphs.

### Behaviors changed and bugfixes

- [PR #1160](https://github.com/openforcefield/openforcefield/pull/1160): Fixes a major bug identified in
  [Issue #1159](https://github.com/openforcefield/openff-toolkit/issues/1159), in which the order of
  atoms defining a `BondChargeVirtualSite` (and possibly other virtual sites types too) might be reversed
  if the `match` attribute of the virtual site has a value of `"once"`.
- [PR #1130](https://github.com/openforcefield/openforcefield/pull/1130): Running unit tests will
  no longer generate force field files in the local directory.
- [PR #1148](https://github.com/openforcefield/openforcefield/pull/1148): Adds a new exception
  [`UnsupportedFileTypeError`](openff.toolkit.utils.exceptions.UnsupportedFileTypeError) and
  descriptive error message when attempting to use
  [`Molecule.from_file`](openff.toolkit.topology.Molecule.from_file) to parse XYZ/`.xyz` files.
- [PR #1153](https://github.com/openforcefield/openforcefield/pull/1153): Fixes
  [Issue #1152](https://github.com/openforcefield/openff-toolkit/issues/1052) in which running
  [`Molecule.generate_conformers`](openff.toolkit.topology.Molecule.generate_conformers)
  using the OpenEye backend would use the stereochemistry from an existing conformer instead
  of the stereochemistry from the molecular graph, leading to undefined behavior if the molecule had a 2D conformer.
- [PR #1158](https://github.com/openforcefield/openff-toolkit/pull/1158): Fixes the default
  representation of [`Molecule`](openff.toolkit.topology.Molecule) failing in Jupyter notebooks when
  NGLview is not installed.
- [PR #1151](https://github.com/openforcefield/openforcefield/pull/1151): Fixes
  [Issue #1150](https://github.com/openforcefield/openff-toolkit/issues/1150), in which calling
  [`Molecule.assign_fractional_bond_orders`](openff.toolkit.topology.Molecule.assign_fractional_bond_orders)
  with all default arguments would lead to an error as a result of trying to lowercase `None`.
- [PR #1149](https://github.com/openforcefield/openforcefield/pull/1149):
  `TopologyAtom`, `TopologyBond`, and `TopologyVirtualSite` now properly reference their
  reference molecule from their `.molecule` attribute.
- [PR #1155](https://github.com/openforcefield/openforcefield/pull/1155): Ensures big-endian
  byte order of NumPy arrays when serialized to dictionaries or files formats except JSON.
- [PR #1163](https://github.com/openforcefield/openforcefield/pull/1163): Fixes the bug identified in
  [Issue #1161](https://github.com/openforcefield/openff-toolkit/issues/1161), which was caused by the use
  of the deprecated `pkg_resources` package. Now the recommended `importlib_metadata` package is used instead.


### Breaking changes
- [PR #1118](https://github.com/openforcefield/openforcefield/pull/1118):
  [`Molecule.to_hill_formula`](openff.toolkit.topology.Molecule.to_hill_formula) is now a class method
  and no longer accepts input of NetworkX graphs.
- [PR #1156](https://github.com/openforcefield/openforcefield/pull/1156): Removes `ParseError` and
  `MessageException`, which has been deprecated since version 0.10.0.

### Examples added

- [PR #1113](https://github.com/openforcefield/openff-toolkit/pull/1113): Updates the Amber/GROMACS
  example to use Interchange.

## 0.10.1 Minor feature and bugfix release

### Behaviors changed and bugfixes

- [PR #1096](https://github.com/openforcefield/openforcefield/pull/1096): Atom names generated by
  [`Molecule.generate_unique_atom_names`](openff.toolkit.topology.Molecule.generate_unique_atom_names)
  are now appended with an `"x"`. See the linked issue for more details.
- [PR #1050](https://github.com/openforcefield/openforcefield/pull/1050): In
  [`Molecule.generate_conformers`](openff.toolkit.topology.Molecule.generate_conformers), a single
  toolkit wrapper failing to generate conformers is no longer fatal, but if all wrappers in a registry
  fail, then a `ValueError` will be raised. This mirrors the behavior of
  [`Molecule.assign_partial_charges`](openff.toolkit.topology.Molecule.assign_partial_charges).
- [PR #1050](https://github.com/openforcefield/openforcefield/pull/1050): Conformer generation
  failures in
  [`OpenEyeToolkitWrapper.generate_conformers`](openff.toolkit.utils.toolkits.OpenEyeToolkitWrapper.generate_conformers), and
  [`RDKitToolkitWrapper.generate_conformers`](openff.toolkit.utils.toolkits.RDKitToolkitWrapper.generate_conformers)
  now each raise
  [`openff.toolkit.utils.exceptions.ConformerGenerationError`](openff.toolkit.utils.exceptions.ConformerGenerationError)
  if conformer generation fails. The same behavior occurs in
  [`Molecule.generate_conformers`](openff.toolkit.topology.Molecule.generate_conformers), but only
  when the `toolkit_registry` argument is a
  [`ToolkitWrapper`](openff.toolkit.utils.toolkits.ToolkitWrapper), not when it is a
  [`ToolkitRegistry`](openff.toolkit.utils.toolkits.ToolkitRegistry).
- [PR #1046](https://github.com/openforcefield/openforcefield/pull/1046): Changes OFFXML output to
  replace tabs with 4 spaces to standardize representation in different text viewers.
- [PR #1001](https://github.com/openforcefield/openff-toolkit/pull/1001): RDKit `Mol` objects
  created through the [`Molecule.to_rdkit()`](openff.toolkit.topology.Molecule.to_rdkit)
  method have the `NoImplicit` property set to `True` on all atoms. This prevents RDKit from
  incorrectly adding hydrogen atoms to to molecule.
- [PR #1058](https://github.com/openforcefield/openforcefield/pull/1058): Removes the unimplemented methods
  `ForceField.create_parmed_structure`, `Topology.to_parmed`, and `Topology.from_parmed`.
- [PR #1065](https://github.com/openforcefield/openforcefield/pull/1065): The example `conformer_energies.py` script
  now uses the Sage 2.0.0 force field.
- [PR #1036](https://github.com/openforcefield/openforcefield/pull/1036): SMARTS matching
  logic for library charges was updated to use only one unique match instead of
  enumerating all possible matches. This results in faster matching, particularly
  with larger molecules. No adverse side effects
  were found in testing, but bad behavior may possibly exist in some unknown cases.
  Note that the default behavior for other parameter handlers was not updated.
- [PR #1001](https://github.com/openforcefield/openff-toolkit/pull/1001): Revamped the
  [`Molecule.visualize()`](openff.toolkit.topology.Molecule.visualize) method's `rdkit`
  backend for more pleasing and idiomatic 2D visualization by default.
- [PR #1087](https://github.com/openforcefield/openff-toolkit/pull/1087): Fixes
  [Issue #1073](https://github.com/openforcefield/openff-toolkit/issues/1073) in which
  `Molecule.__repr__` fails if the molecule can not be represented as
  a SMILES pattern. Now, if SMILES generation fails, the molecule will be described by its Hill formula.
- [PR #1052](https://github.com/openforcefield/openff-toolkit/pull/1052): Fixes
  [Issue #986](https://github.com/openforcefield/openff-toolkit/issues/986)
  by raising a subclass of `AttributeError` in
  `_ParameterAttributeHandler.__getattr__`
- [PR #1030](https://github.com/openforcefield/openforcefield/pull/1030): Fixes a bug
  in which the expectations for capitalization for values of `bond_order_model` attributes and
  keywords are inconsistent.
- [PR #1101](https://github.com/openforcefield/openff-toolkit/pull/1101): Fixes a bug
  in which calling `to_qcschema` on a molecule with no connectivity feeds
  `QCElemental.Molecule` an empty list for the `connectivity` field; now feeds `None`.

### Tests updated
- [PR #1017](https://github.com/openforcefield/openforcefield/pull/1017): Ensures that OpenEye-only CI builds really
  do lack both AmberTools and RDKit.

### Improved documentation and warnings
 - [PR #1065](https://github.com/openforcefield/openforcefield/pull/1017): Example notebooks were updated to use the
   Sage Open Force Field
 - [PR #1062](https://github.com/openforcefield/openforcefield/pull/1062):
   Rewrote installation guide for clarity and comprehensiveness.

## 0.10.0 Improvements for force field fitting

### Behaviors changed

- [PR #1021](https://github.com/openforcefield/openforcefield/pull/1021): Renames
  `openff.toolkit.utils.exceptions.ParseError` to
  [`openff.toolkit.utils.exceptions.SMILESParseError`](openff.toolkit.utils.exceptions.SMILESParseError) to
  avoid a conflict with an identically-named exception in the SMIRNOFF XML parsing code.
- [PR #1021](https://github.com/openforcefield/openforcefield/pull/1021): Renames and moves
  `openff.toolkit.typing.engines.smirnoff.forcefield.ParseError` to
  [`openff.toolkit.utils.exceptions.SMIRNOFFParseError`](openff.toolkit.utils.exceptions.SMIRNOFFParseError).
  This `ParseError` is deprecated and will be removed in a future release.

### New features and behaviors changed

- [PR #1027](https://github.com/openforcefield/openforcefield/pull/1027): Corrects interconversion of Molecule objects
  with OEMol objects by ensuring atom names are correctly accessible via the `OEAtomBase.GetName()` and
  `OEAtomBase.SetName()` methods, rather that the non-standard `OEAtomBase.GetData("name")` and
  `OEAtomBase.SetData("name", name)`.
- [PR #1007](https://github.com/openforcefield/openforcefield/pull/1007): Resolves
  [Issue #456](https://github.com/openforcefield/openff-toolkit/issues/456) by adding the
  `normalize_partial_charges` (default is `True`) keyword argument to
  [`Molecule.assign_partial_charges`](openff.toolkit.topology.Molecule.assign_partial_charges),
  [`AmberToolsToolkitWrapper.assign_partial_charges`](openff.toolkit.utils.toolkits.AmberToolsToolkitWrapper.assign_partial_charges),
  [`OpenEyeToolkitWrapper.assign_partial_charges`](openff.toolkit.utils.toolkits.OpenEyeToolkitWrapper.assign_partial_charges),
  [`RDKitToolkitWrapper.assign_partial_charges`](openff.toolkit.utils.toolkits.RDKitToolkitWrapper.assign_partial_charges), and
  [`BuiltInToolkitWrapper.assign_partial_charges`](openff.toolkit.utils.toolkits.BuiltInToolkitWrapper.assign_partial_charges).
  This adds an offset to each atom's partial charge to ensure that their sum is equal to the net charge on the molecule
  (to the limit of a python float's precision, generally less than 1e-6 electron charge). **Note that, because this new
  behavior is ON by default, it may slightly affect the partial charges and energies of systems generated by running
  [`create_openmm_system`](openff.toolkit.typing.engines.smirnoff.ForceField.create_openmm_system).**
- [PR #954](https://github.com/openforcefield/openforcefield/pull/954): Adds
  [`LibraryChargeType.from_molecule`](openff.toolkit.typing.engines.smirnoff.parameters.LibraryChargeHandler.LibraryChargeType.from_molecule)
  which returns a
  [`LibraryChargeType`](openff.toolkit.typing.engines.smirnoff.parameters.LibraryChargeHandler.LibraryChargeType)
   object that will match the full molecule being parameterized, and assign
  it the same partial charges as are set on the input molecule.
- [PR #923](https://github.com/openforcefield/openforcefield/pull/923): Adds `Molecule.nth_degree_neighbors`,
  `Topology.nth_degree_neighbors`, `TopologyMolecule.nth_degree_neighbors`, which returns pairs of atoms that
  are separated in a molecule or topology by _exactly_ N atoms.
- [PR #917](https://github.com/openforcefield/openforcefield/pull/917):
  [`ForceField.create_openmm_system`](openff.toolkit.typing.engines.smirnoff.ForceField.create_openmm_system)
  now ensures that the cutoff of the `NonbondedForce` is set to
  the cutoff of the `vdWHandler` when it and a `Electrostatics` handler are present in the force field.
- [PR #850](https://github.com/openforcefield/openforcefield/pull/850):
  [`OpenEyeToolkitWrapper.is_available`](openff.toolkit.utils.toolkits.OpenEyeToolkitWrapper.is_available)
  now returns `True` if _any_ OpenEye tools are licensed (and installed). This allows, i.e,
  use of functionality that requires `OEChem` without having an `OEOmega` license.
- [PR #909](https://github.com/openforcefield/openforcefield/pull/909): Virtual site positions can now
  be computed directly in the toolkit. This functionality is accessed through
  - `FrozenMolecule.compute_virtual_site_positions_from_conformer`
  - `VirtualSite.compute_positions_from_conformer`
  - `VirtualParticle.compute_position_from_conformer`
  - `FrozenMolecule.compute_virtual_site_positions_from_atom_positions`
  - `VirtualSite.compute_positions_from_atom_positions`
  - `VirtualParticle.compute_position_from_atom_positions`
    where the positions can be computed from a stored conformer, or an input vector of atom positions.
  - Tests have been added (`TestMolecule.test_*_virtual_site_position`) to check for sane behavior. The tests do
    not directly compare OpenMM position equivalence, but offline tests show that they are equivalent.
  - The helper method `VirtualSiteHandler.create_openff_virtual_sites` is now public, which returns a modified
    topology with virtual sites added.
  - Virtual sites now expose the parameters used to create its local frame via the read-only properties
    - `VirtualSite.local_frame_weights`
    - `VirtualSite.local_frame_position`
  - Adding virtual sites via the `Molecule` API now have defaults for `sigma`, `epsilon`, and `charge_increment`
    set to 0 with appropriate units, rather than `None`
- [PR #956](https://github.com/openforcefield/openforcefield/pull/956): Added
  `ForceField.get_partial_charges()` to more easily compute the partial charges assigned by a force field for a
  molecule.
- [PR  #1006](https://github.com/openforcefield/openff-toolkit/pull/1006):
  Two behavior changes in the SMILES output for `to_file()` and `to_file_obj()`:
  - The RDKit and OpenEye wrappers now output the same SMILES as `to_smiles()`.
   This uses explicit hydrogens rather than the toolkit's default of implicit hydrogens.
  - The RDKit wrapper no longer includes a header line. This improves
  the consistency between the OpenEye and RDKit outputs.

### Bugfixes

- [PR #1024](https://github.com/openforcefield/openforcefield/pull/1024): Small changes
  for compatibility with OpenMM 7.6.
- [PR #1003](https://github.com/openforcefield/openforcefield/pull/1003): Fixes
  [Issue #1000](https://github.com/openforcefield/openff-toolkit/issues/1000), where a stereochemistry
  warning is sometimes erroneously emitted when loading a stereogenic molecule using
  [`Molecule.from_pdb_and_smiles`](openff.toolkit.topology.Molecule.from_pdb_and_smiles)
- [PR #1002](https://github.com/openforcefield/openforcefield/pull/1002): Fixes a bug in which OFFXML files could
  inadvertently be loaded from subdirectories.
- [PR #969](https://github.com/openforcefield/openforcefield/pull/969): Fixes a bug in which the cutoff distance
  of the `NonbondedForce` generated by `ForceField.create_openmm_system`
  was not set to the value specified by the vdW and Electrostatics handlers.
- [PR #909](https://github.com/openforcefield/openforcefield/pull/909): Fixed several bugs related to creating an
  OpenMM system with virtual sites created via the `Molecule` virtual site API
- [PR  #1006](https://github.com/openforcefield/openff-toolkit/pull/1006):
  Many small fixes to the toolkit wrapper I/O for better error
  handling, improved consistency between reading from a file vs. file
  object, and improved consistency between the RDKit and OEChem
  toolkit wrappers. For the full list see
  [Issue #1005](https://github.com/openforcefield/openff-toolkit/issues/1005). Some
  of the more significant fixes are:
  - [`RDKitToolkitWrapper.from_file_obj()`](openff.toolkit.utils.toolkits.RDKitToolkitWrapper.from_file_obj) now uses the same
    structure normaliation as `from_file()`.
  - `from_smiles()` now raises an `openff.toolkit.utils.exceptions.SMILESParsingError` if
  the SMILES could not be parsed.
  - OEChem input and output files now raise an OSError if the file
  could not be opened.
  - All input file object readers now support file objects open in binary mode.

### Examples added

- [PR #763](https://github.com/openforcefield/openff-toolkit/pull/763):
  Adds an introductory example showcasing the toolkit parameterizing a protein-ligand simulation.
- [PR #955](https://github.com/openforcefield/openff-toolkit/pull/955): Refreshed the force field modification example
- [PR #934](https://github.com/openforcefield/openff-toolkit/pull/934)
  and [conda-forge/openff-toolkit-feedstock#9](https://github.com/conda-forge/openff-toolkit-feedstock/pull/9):
  Added `openff-toolkit-examples` Conda package for easy installation of examples and their
  dependencies. Simply `conda install -c conda-forge openff-toolkit-examples` and then run
  the `openff-toolkit-examples` script to copy the examples suite to a convenient place to
  run them!

### Tests updated

- [PR #963](https://github.com/openforcefield/openff-toolkit/pull/963):
  Several tests modules used functions from test_forcefield.py that created an OpenFF Molecule
  without a toolkit. These functions are now in their own module so they can be imported directly,
  without the overhead of going through test_forcefield.
- [PR #997](https://github.com/openforcefield/openff-toolkit/pull/997):
  Several XML snippets in `test_forcefield.py` that were scattered around inside of classes and
  functions are now moved to the module level.


## 0.9.2 Minor feature and bugfix release

### New features and behaviors changed

- [PR #762](https://github.com/openforcefield/openforcefield/pull/762):
  [`Molecule.from_rdkit`](openff.toolkit.topology.Molecule.from_rdkit) now converts
  implicit hydrogens into explicit hydrogens by default. This change may affect
  [`RDKitToolkitWrapper/Molecule.from_smiles`](openff.toolkit.utils.toolkits.RDKitToolkitWrapper.from_smiles),
  [`from_mapped_smiles`](openff.toolkit.topology.Molecule.from_mapped_smiles),
  [`from_file`](openff.toolkit.utils.toolkits.RDKitToolkitWrapper.from_file),
  [`from_file_obj`](openff.toolkit.utils.toolkits.RDKitToolkitWrapper.from_file_obj),
  [`from_inchi`](openff.toolkit.utils.toolkits.RDKitToolkitWrapper.from_inchi), and
  [`from_qcschema`](openff.toolkit.topology.Molecule.from_qcschema).
  This new behavior can be disabled using the
  `hydrogens_are_explicit=True` keyword argument to
  [`from_smiles`](openff.toolkit.utils.toolkits.RDKitToolkitWrapper.from_smiles),
  or loading the molecule into the desired explicit protonation state in RDKit, then calling
  [`from_rdkit`](openff.toolkit.utils.toolkits.RDKitToolkitWrapper.from_rdkit) on the RDKit molecule with
  `hydrogens_are_explicit=True`.
- [PR #894](https://github.com/openforcefield/openforcefield/pull/894): Calls to
  [`Molecule.from_openeye`](openff.toolkit.topology.Molecule.from_openeye),
  [`Molecule.from_rdkit`](openff.toolkit.topology.Molecule.from_rdkit),
  [`Molecule.from_smiles`](openff.toolkit.topology.Molecule.from_smiles),
  [`OpenEyeToolkitWrapper.from_smiles`](openff.toolkit.utils.toolkits.OpenEyeToolkitWrapper.from_smiles), and
  [`RDKitToolkitWrapper.from_smiles`](openff.toolkit.utils.toolkits.RDKitToolkitWrapper.from_smiles)
  will now load atom maps into the the resulting
  `Molecule's` `offmol.properties['atom_map']` field, even if not all atoms have map indices assigned.
- [PR #904](https://github.com/openforcefield/openforcefield/pull/904):
  `TopologyAtom` objects now have an element getter `TopologyAtom.element`.

### Bugfixes

- [PR #891](https://github.com/openforcefield/openforcefield/pull/891): Calls to
  [`Molecule/OpenEyeToolkitWrapper.from_openeye`](openff.toolkit.utils.toolkits.OpenEyeToolkitWrapper.from_openeye)
  no longer mutate the input OE molecule.
- [PR #897](https://github.com/openforcefield/openforcefield/pull/897): Fixes enumeration of stereoisomers for
  molecules with already defined stereochemistry using
  [`RDKitToolkitWrapper.enumerate_stereoisomers`](openff.toolkit.utils.toolkits.RDKitToolkitWrapper.enumerate_stereoisomers).
- [PR #859](https://github.com/openforcefield/openforcefield/pull/859): Makes
  [`RDKitToolkitWrapper.enumerate_tautomers`](openff.toolkit.utils.toolkits.RDKitToolkitWrapper.enumerate_tautomers)
  actually use the `max_states` keyword argument during tautomer generation, which will reduce resource use in some
  cases.

### Improved documentation and warnings
- [PR #862](https://github.com/openforcefield/openforcefield/pull/862): Clarify that `System` objects produced by the
  toolkit are OpenMM `System`s in anticipation of forthcoming OpenFF `System`s. Fixes
  [Issue #618](https://github.com/openforcefield/openforcefield/issues/618).
- [PR #863](https://github.com/openforcefield/openff-toolkit/pull/863): Documented how to build the docs in the
  developers guide.
- [PR #870](https://github.com/openforcefield/openff-toolkit/pull/870): Reorganised documentation to improve
  discoverability and allow future additions.
- [PR #871](https://github.com/openforcefield/openff-toolkit/pull/871): Changed Markdown parser from m2r2 to MyST for
  improved documentation rendering.
- [PR #880](https://github.com/openforcefield/openff-toolkit/pull/880): Cleanup and partial rewrite of the developer's
  guide.
- [PR #906](https://github.com/openforcefield/openff-toolkit/pull/906): Cleaner instructions on how to setup
  development environment.


## 0.9.1 - Minor feature and bugfix release

### New features
- [PR #839](https://github.com/openforcefield/openforcefield/pull/839): Add support for computing WBOs from multiple
  conformers using the AmberTools and OpenEye toolkits, and from ELF10 conformers using the OpenEye toolkit wrapper.
- [PR #832](https://github.com/openforcefield/openforcefield/pull/832): Expose ELF conformer selection through the
  `Molecule` API via a new `apply_elf_conformer_selection` function.
- [PR #831](https://github.com/openforcefield/openff-toolkit/pull/831): Expose ELF conformer selection through the
  OpenEye wrapper.
- [PR #790](https://github.com/openforcefield/openforcefield/pull/790): Fixes [Issue #720
 ](https://github.com/openforcefield/openforcefield/issues/720) where qcschema roundtrip to/from results
  in an error due to missing cmiles entry in attributes.
- [PR #793](https://github.com/openforcefield/openff-toolkit/pull/793): Add an initial ELF conformer selection
  implementation which uses RDKit.
- [PR #799](https://github.com/openforcefield/openff-toolkit/pull/799): Closes
  [Issue #746](https://github.com/openforcefield/openff-toolkit/issues/746) by adding
  [`Molecule.smirnoff_impropers`](openff.toolkit.topology.FrozenMolecule.smirnoff_impropers),
  [`Molecule.amber_impropers`](openff.toolkit.topology.FrozenMolecule.amber_impropers),
  `TopologyMolecule.smirnoff_impropers`, `TopologyMolecule.amber_impropers`,
  [`Topology.smirnoff_impropers`](openff.toolkit.topology.Topology.smirnoff_impropers), and
  [`Topology.amber_impropers`](openff.toolkit.topology.Topology.amber_impropers).
- [PR #847](https://github.com/openforcefield/openforcefield/pull/847): Instances of
  [`ParameterAttribute`](openff.toolkit.typing.engines.smirnoff.parameters.ParameterAttribute)
  documentation can now specify their docstrings with the optional `docstring` argument to the
  `__init__()` method.
- [PR #827](https://github.com/openforcefield/openff-toolkit/pull/827): The
  setter for [`Topology.box_vectors`](openff.toolkit.topology.Topology) now infers box vectors
  when box lengths are pass as a list of length 3.

### Behavior changed
- [PR #802](https://github.com/openforcefield/openforcefield/pull/802): Fixes
  [Issue #408](https://github.com/openforcefield/openforcefield/issues/408). The 1-4 scaling
  factor for electrostatic interactions is now properly set by the value specified in the force
  field. Previously it fell back to a default value of 0.83333. The toolkit may now produce
  slightly different energies as a result of this change.
- [PR #839](https://github.com/openforcefield/openforcefield/pull/839): The average WBO will now be returned when
  multiple conformers are provided to `assign_fractional_bond_orders` using `use_conformers`.
- [PR #816](https://github.com/openforcefield/openforcefield/pull/816): Force field file paths
  are now loaded in a case-insensitive manner.

### Bugfixes
- [PR #849](https://github.com/openforcefield/openforcefield/pull/849): Changes
  `create_openmm_system` so that it no longer uses the conformers on existing reference molecules (if present) to calculate Wiberg
  bond orders. Instead, new conformers are always generated during parameterization.

### Improved documentation and warnings
- [PR #838](https://github.com/openforcefield/openforcefield/pull/838): Corrects spacing of "forcefield" to "force
  field" throughout documentation. Fixes [Issue #112](https://github.com/openforcefield/openforcefield/issues/112).
- [PR #846](https://github.com/openforcefield/openff-toolkit/pull/846): Corrects dead links throughout release history.
  Fixes [Issue #835](https://github.com/openforcefield/openff-toolkit/issues/835).
- [PR #847](https://github.com/openforcefield/openforcefield/pull/847): Documentation now compiles
  with far fewer warnings, and in many cases more correctly. Additionally, [`ParameterAttribute
 `](openff.toolkit.typing.engines.smirnoff.parameters.ParameterAttribute) documentation no longer
  appears incorrectly in classes where it is used. Fixes [Issue #397
 ](https://github.com/openforcefield/openforcefield/issues/397).

## 0.9.0 - Namespace Migration

This release marks the transition from the old `openforcefield` branding over to its new
identity as `openff-toolkit`. This change has been made to better represent the role of the
toolkit, and highlight its place in the larger Open Force Field (OpenFF) ecosystem.

From version `0.9.0` onwards the toolkit will need to be imported as `import openff.toolkit.XXX` and
`from openff.toolkit import XXX`.

### API-breaking changes
- [PR #803](https://github.com/openforcefield/openff-toolkit/pull/803): Migrates `openforcefield`
  imports to `openff.toolkit`.


## 0.8.4 - Minor feature and bugfix release

**This release is intended to be functionally identical to 0.9.1.
The only difference is that it uses the "openforcefield" namespace.**

This release is a final patch for the `0.8.X` series of releases of the toolkit, and also marks the last
version of the toolkit which will be imported as `import openforcefield.XXX` / `from openforcefield import XXX`.
From version `0.9.0` onwards the toolkit will be importable only as `import openff.toolkit.XXX` /
`from openff.toolkit import XXX`.

**Note** This change will also be accompanied by a renaming of the package from `openforcefield` to `openff-toolkit`,
so users need not worry about accidentally pulling in a version with changed imports. Users will have to explicitly
choose to install the `openff-toolkit` package once released which will contain the breaking import changes.


## 0.8.3 - Major bugfix release

This release fixes a critical bug in van der Waals parameter assignment.

This release is also a final patch for the `0.8.X` series of releases of the toolkit, and also marks the last
version of the toolkit which will be imported as `import openforcefield.XXX` / `from openforcefield import XXX`.
From version `0.9.0` onwards the toolkit will be importable only as `import openff.toolkit.XXX` /
`from openff.toolkit import XXX`.

**Note** This change will also be accompanied by a renaming of the package from `openforcefield` to `openff-toolkit`,
so users need not worry about accidentally pulling in a version with changed imports. Users will have to explicitly
choose to install the `openff-toolkit` package once released which will contain the breaking import changes.

### Bugfixes
- [PR #808](https://github.com/openforcefield/openff-toolkit/pull/808): Fixes
  [Issue #807](https://github.com/openforcefield/openff-toolkit/issues/807),
  which tracks a major bug in the interconversion between a vdW `sigma`
  and `rmin_half` parameter.


### New features
- [PR #794](https://github.com/openforcefield/openff-toolkit/pull/794): Adds a decorator
  `@requires_package` that denotes a function requires an optional dependency.
- [PR #805](https://github.com/openforcefield/openff-toolkit/pull/805): Adds a deprecation warning for the up-coming
  release of the `openff-toolkit` package and its import breaking changes.

## 0.8.2 - Bugfix release

**WARNING: This release was later found to contain a major bug,**
[Issue #807](https://github.com/openforcefield/openff-toolkit/issues/807),
**and produces incorrect energies.**

### Bugfixes
- [PR #786](https://github.com/openforcefield/openff-toolkit/pull/786): Fixes [Issue #785
 ](https://github.com/openforcefield/openff-toolkit/issues/785) where RDKitToolkitWrapper would
  sometimes expect stereochemistry to be defined for non-stereogenic bonds when loading from
  SDF.
- [PR #786](https://github.com/openforcefield/openff-toolkit/pull/786): Fixes an issue where
  using the [`Molecule`](openff.toolkit.topology.Molecule) copy constructor
  (`newmol = Molecule(oldmol)`) would result
  in the copy sharing the same `.properties` dict as the original (as in, changes to the
  `.properties` dict of the copy would be reflected in the original).
- [PR #789](https://github.com/openforcefield/openff-toolkit/pull/789): Fixes a regression noted in
  [Issue #788](https://github.com/openforcefield/openff-toolkit/issues/788)
  where creating
  [`vdWHandler.vdWType`](openff.toolkit.typing.engines.smirnoff.parameters.vdWHandler.vdWType)
  or setting `sigma` or `rmin_half` using Quantities represented as strings resulted in an error.


## 0.8.1 - Bugfix and minor feature release

**WARNING: This release was later found to contain a major bug,**
[Issue #807](https://github.com/openforcefield/openff-toolkit/issues/807),
**and produces incorrect energies.**

### API-breaking changes
- [PR #757](https://github.com/openforcefield/openff-toolkit/pull/757): Renames
  `test_forcefields/smirnoff99Frosst.offxml` to `test_forcefields/test_forcefield.offxml`
  to avoid confusion with any of the ACTUAL released FFs in the
  [smirnoff99Frosst line](https://github.com/openforcefield/smirnoff99Frosst/)
- [PR #751](https://github.com/openforcefield/openff-toolkit/pull/751): Removes the
  optional `oetools=("oechem", "oequacpac", "oeiupac", "oeomega")` keyword argument from
  [`OpenEyeToolkitWrapper.is_available`](openff.toolkit.utils.toolkits.OpenEyeToolkitWrapper.is_available), as
  there are no special behaviors that are accessed in the case of partially-licensed OpenEye backends. The
  new behavior of this method is the same as if the default value above is always provided.

### Behavior Changed
- [PR #583](https://github.com/openforcefield/openff-toolkit/pull/583): Methods
  such as [`Molecule.from_rdkit`](openff.toolkit.topology.Molecule.from_rdkit)
  and [`Molecule.from_openeye`](openff.toolkit.topology.Molecule.from_openeye),
  which delegate their internal logic to [`ToolkitRegistry`](openff.toolkit.utils.toolkits.ToolkitRegistry)
  functions, now guarantee that they will return an object of the correct type when being called on `Molecule`-derived classes. Previously,
  running these constructors using subclasses of [`FrozenMolecule`](openff.toolkit.topology.Molecule)
  would not return an instance of that subclass, but rather just an instance of a
  [`Molecule`](openff.toolkit.topology.Molecule).
- [PR #753](https://github.com/openforcefield/openff-toolkit/pull/753): `ParameterLookupError`
  is now raised when passing to
  [`ParameterList.index`](openff.toolkit.typing.engines.smirnoff.parameters.ParameterList)
  a SMIRKS pattern not found in the parameter list.

### New features
- [PR #751](https://github.com/openforcefield/openff-toolkit/pull/751): Adds
  `LicenseError`, a subclass of `ToolkitUnavailableException` which is raised when attempting to
  add a cheminformatics [`ToolkitWrapper`](openff.toolkit.utils.toolkits.ToolkitWrapper) for
  a toolkit that is installed but unlicensed.
- [PR #678](https://github.com/openforcefield/openff-toolkit/pull/678): Adds
  `ForceField.deregister_parameter_handler`.
- [PR #730](https://github.com/openforcefield/openff-toolkit/pull/730): Adds
  [`Topology.is_periodic`](openff.toolkit.topology.Topology).
- [PR #753](https://github.com/openforcefield/openff-toolkit/pull/753): Adds
  [`ParameterHandler.__getitem__`](openff.toolkit.typing.engines.smirnoff.parameters.ParameterHandler)
  to look up individual [`ParameterType`](openff.toolkit.typing.engines.smirnoff.parameters.ParameterType)
  objects.

### Bugfixes
- [PR #745](https://github.com/openforcefield/openff-toolkit/pull/745): Fixes bug when
  serializing molecule with conformers to JSON.
- [PR #750](https://github.com/openforcefield/openff-toolkit/pull/750): Fixes a bug causing either
  `sigma` or `rmin_half` to sometimes be missing on
  [`vdWHandler.vdWType`](openff.toolkit.typing.engines.smirnoff.parameters.vdWHandler.vdWType)
  objects.
- [PR #756](https://github.com/openforcefield/openff-toolkit/pull/756): Fixes bug when running
  [`vdWHandler.create_force`](openff.toolkit.typing.engines.smirnoff.parameters.vdWHandler)
  using a `vdWHandler` that was initialized using the API.
- [PR #776](https://github.com/openforcefield/openff-toolkit/pull/776): Fixes a bug in which
  the [`Topology.from_openmm`](openff.toolkit.topology.Topology.from_openmm) and
  [`Topology.from_mdtraj`](openff.toolkit.topology.Topology.from_mdtraj) methods would
  dangerously allow `unique_molecules=None`.
- [PR #777](https://github.com/openforcefield/openff-toolkit/pull/777):
  [`RDKitToolkitWrapper`](openff.toolkit.utils.toolkits.RDKitToolkitWrapper)
  now outputs the full warning message when `allow_undefined_stereo=True` (previously the
  description of which stereo was undefined was squelched)


## 0.8.0 - Virtual Sites

**Major Feature: Support for the SMIRNOFF VirtualSite tag**

This release implements the SMIRNOFF virtual site specification. The implementation enables support
for models using off-site charges, including 4- and 5-point water models, in addition to lone pair
modeling on various functional groups. The primary focus was on the ability to parameterize a
system using virtual sites, and generating an OpenMM system with all virtual sites present and
ready for evaluation. Support for formats other than OpenMM has not be implemented in this release,
but may come with the appearance of the OpenFF system object. In addition to implementing the
specification, the toolkit [`Molecule`](openff.toolkit.topology.Molecule) objects now
allow the creation and manipulation of virtual sites.

This change is documented in the [Virtual sites page](users/virtualsites) of the user guide.


**Minor Feature: Support for the 0.4 ChargeIncrementModel tag**

To allow for more convenient fitting of `ChargeIncrement` parameters, it is now possible to specify one less
`charge_increment` value than there are tagged atoms in a `ChargeIncrement`'s `smirks`. The missing
`charge_increment` value will be calculated at parameterization-time to make the sum of
the charge contributions from a `ChargeIncrement` parameter equal to zero.
Since this change allows for force fields that are incompatible with
the previous specification, this new style of `ChargeIncrement` must specify a `ChargeIncrementModel`
section version of `0.4`. All `0.3`-compatible `ChargeIncrement` parameters are compatible with
the `0.4` `ChargeIncrementModel` specification.

More details and examples of this change are available in [The ChargeIncrementModel tag in the SMIRNOFF specification](https://openforcefield.github.io/standards/standards/smirnoff/#chargeincrementmodel-small-molecule-and-fragment-charges)


### New features
- [PR #726](https://github.com/openforcefield/openff-toolkit/pull/726): Adds support for the 0.4
  ChargeIncrementModel spec, allowing for the specification of one fewer `charge_increment` values
  than there are tagged atoms in the `smirks`, and automatically assigning the final atom an offsetting charge.
- [PR #548](https://github.com/openforcefield/openff-toolkit/pull/548): Adds support for the `VirtualSites` tag in the SMIRNOFF specification

- [PR #548](https://github.com/openforcefield/openff-toolkit/pull/548): Adds `replace` and `all_permutations` kwarg to

  - `Molecule.add_bond_charge_virtual_site`
  - `Molecule.add_monovalent_lone_pair_virtual_site`
  - `Molecule.add_divalent_lone_pair_virtual_site`
  - `Molecule.add_trivalent_lone_pair_virtual_site`

- [PR #548](https://github.com/openforcefield/openff-toolkit/pull/548): Adds `orientations` to

  - `BondChargeVirtualSite`
  - `MonovalentLonePairVirtualSite`
  - `DivalentLonePairVirtualSite`
  - `TrivalentLonePairVirtualSite`

- [PR #548](https://github.com/openforcefield/openff-toolkit/pull/548): Adds

  - `VirtualParticle`
  - `TopologyVirtualParticle`
  - `BondChargeVirtualSite.get_openmm_virtual_site`
  - `MonovalentLonePairVirtualSite.get_openmm_virtual_site`
  - `DivalentLonePairVirtualSite.get_openmm_virtual_site`
  - `TrivalentLonePairVirtualSite.get_openmm_virtual_site`
  - [`ValenceDict.key_transform`](openff.toolkit.topology.ValenceDict.key_transform)
  - [`ValenceDict.index_of`](openff.toolkit.topology.ValenceDict.index_of)
  - [`ImproperDict.key_transform`](openff.toolkit.topology.ImproperDict.key_transform)
  - [`ImproperDict.index_of`](openff.toolkit.topology.ImproperDict.index_of)

- [PR #705](https://github.com/openforcefield/openff-toolkit/pull/705): Adds interpolation
  based on fractional bond orders for harmonic bonds. This includes interpolation for both
  the force constant `k` and/or equilibrium bond distance `length`. This is accompanied by a
  bump in the `<Bonds>` section of the SMIRNOFF spec (but not the entire spec).
- [PR #718](https://github.com/openforcefield/openff-toolkit/pull/718): Adds `.rings` and
  `.n_rings` to [`Molecule`](openff.toolkit.topology.Molecule) and `.is_in_ring`
  to [`Atom`](openff.toolkit.topology.Atom) and
  [`Bond`](openff.toolkit.topology.Bond)

### Bugfixes
- [PR #682](https://github.com/openforcefield/openff-toolkit/pull/682): Catches failures in
  [`Molecule.from_iupac`](openff.toolkit.topology.Molecule.from_iupac) instead of silently
  failing.
- [PR #743](https://github.com/openforcefield/openff-toolkit/pull/743): Prevents the non-bonded
  (vdW) cutoff from silently falling back to the OpenMM default of 1 nm in
  `Forcefield.create_openmm_system` and instead sets its to the value specified by the force field.
- [PR #737](https://github.com/openforcefield/openff-toolkit/pull/737): Prevents OpenEye from
  incidentally being used in the conformer generation step of
  [`AmberToolsToolkitWrapper.assign_fractional_bond_orders
 `](openff.toolkit.utils.toolkits.AmberToolsToolkitWrapper.assign_fractional_bond_orders).

### Behavior changed
- [PR #705](https://github.com/openforcefield/openff-toolkit/pull/705): Changes the default values
  in the `<Bonds>` section of the SMIRNOFF spec to `fractional_bondorder_method="AM1-Wiberg"`
  and `potential="(k/2)*(r-length)^2"`, which is backwards-compatible with and equivalent to
  `potential="harmonic"`.

### Examples added
- [PR #548](https://github.com/openforcefield/openff-toolkit/pull/548): Adds a virtual site example notebook to run
  an OpenMM simulation with virtual sites, and compares positions and potential energy of TIP5P water between OpenFF
  and OpenMM force fields.

### API-breaking changes
- [PR #548](https://github.com/openforcefield/openff-toolkit/pull/548): Methods

  - `Molecule.add_bond_charge_virtual_site`
  - `Molecule.add_monovalent_lone_pair_virtual_site`
  - `Molecule.add_divalent_lone_pair_virtual_site`
  - `Molecule.add_trivalent_lone_pair_virtual_site`

  now only accept a list of atoms, not a list of integers, to define to parent atoms

- [PR #548](https://github.com/openforcefield/openff-toolkit/pull/548): Removes
  `VirtualParticle.molecule_particle_index`

- [PR #548](https://github.com/openforcefield/openff-toolkit/pull/548): Removes `outOfPlaneAngle` from

  - `DivalentLonePairVirtualSite`
  - `TrivalentLonePairVirtualSite`

- [PR #548](https://github.com/openforcefield/openff-toolkit/pull/548): Removes `inPlaneAngle` from
  `TrivalentLonePairVirtualSite`

- [PR #548](https://github.com/openforcefield/openff-toolkit/pull/548): Removes `weights` from

  - `BondChargeVirtualSite`
  - `MonovalentLonePairVirtualSite`
  - `DivalentLonePairVirtualSite`
  - `TrivalentLonePairVirtualSite`

### Tests added

- [PR #548](https://github.com/openforcefield/openff-toolkit/pull/548): Adds test for

  - The virtual site parameter handler
  - TIP5P water dimer energy and positions
  - Adds tests to for virtual site/particle indexing/counting


## 0.7.2 - Bugfix and minor feature release

### New features
- [PR #662](https://github.com/openforcefield/openff-toolkit/pull/662): Adds `.aromaticity_model`
  of [`ForceField`](openff.toolkit.typing.engines.smirnoff.forcefield.ForceField) and `.TAGNAME`
  of [`ParameterHandler`](openff.toolkit.typing.engines.smirnoff.parameters.ParameterHandler) as
  public attributes.
- [PR #667](https://github.com/openforcefield/openff-toolkit/pull/667) and
  [PR #681](https://github.com/openforcefield/openff-toolkit/pull/681) linted the codebase with
  `black` and `isort`, respectively.
- [PR #675](https://github.com/openforcefield/openff-toolkit/pull/675) adds
  `.toolkit_version` to
  [`ToolkitWrapper`](openff.toolkit.utils.toolkits.ToolkitWrapper) and
  `.registered_toolkit_versions` to
  [`ToolkitRegistry`](openff.toolkit.utils.toolkits.ToolkitRegistry).
- [PR #696](https://github.com/openforcefield/openff-toolkit/pull/696) Exposes a setter for
  [`ForceField.aromaticity_model`](openff.toolkit.typing.engines.smirnoff.forcefield.ForceField)
- [PR #685](https://github.com/openforcefield/openff-toolkit/pull/685) Adds a custom `__hash__`
  function to
  [`ForceField`](openff.toolkit.typing.engines.smirnoff.forcefield.ForceField)


### Behavior changed
- [PR #684](https://github.com/openforcefield/openff-toolkit/pull/684): Changes
  [`ToolkitRegistry`](openff.toolkit.utils.toolkits.ToolkitRegistry) to return an empty
  registry when initialized with no arguments, i.e. `ToolkitRegistry()` and makes the
  `register_imported_toolkit_wrappers` argument private.
- [PR #711](https://github.com/openforcefield/openff-toolkit/pull/711): The
  setter for [`Topology.box_vectors`](openff.toolkit.topology.Topology)
  now infers box vectors (a 3x3 matrix) when box lengths
  (a 3x1 array) are passed, assuming an orthogonal box.
- [PR #649](https://github.com/openforcefield/openff-toolkit/pull/648): Makes SMARTS
  searches stereochemistry-specific (if stereo is specified in the SMARTS) for both OpenEye
  and RDKit backends. Also ensures molecule
  aromaticity is re-perceived according to the ForceField's specified
  aromaticity model, which may overwrite user-specified aromaticity on the `Molecule`
- [PR #648](https://github.com/openforcefield/openff-toolkit/pull/648): Removes the
  `utils.structure` module, which was deprecated in 0.2.0.
- [PR #670](https://github.com/openforcefield/openff-toolkit/pull/670): Makes the
  [`Topology`](openff.toolkit.topology.Topology) returned by `create_openmm_system`
  contain the partial charges and partial bond orders (if any) assigned during parameterization.
- [PR #675](https://github.com/openforcefield/openff-toolkit/pull/675) changes the
  exception raised when no `antechamber` executable is found from `IOError` to
  `AntechamberNotFoundError`
- [PR #696](https://github.com/openforcefield/openff-toolkit/pull/696) Adds an
  `aromaticity_model` keyword argument to the
  [`ForceField`](openff.toolkit.typing.engines.smirnoff.forcefield.ForceField)
  constructor, which defaults to `DEFAULT_AROMATICITY_MODEL`.

### Bugfixes
- [PR #715](https://github.com/openforcefield/openff-toolkit/pull/715): Closes issue [Issue #475
 ](https://github.com/openforcefield/openff-toolkit/issues/475) writing a "PDB" file using OE backend rearranges
  the order of the atoms by pushing the hydrogens to the bottom.
- [PR #649](https://github.com/openforcefield/openff-toolkit/pull/648): Prevents 2020 OE
  toolkit from issuing a warning caused by doing stereo-specific smarts searches on certain
  structures.
- [PR #724](https://github.com/openforcefield/openff-toolkit/pull/724): Closes issue [Issue #502
 ](https://github.com/openforcefield/openff-toolkit/issues/502) Adding a utility function Topology.to_file() to
  write topology and positions to a "PDB" file using openmm backend for pdb file write.

### Tests added
- [PR #694](https://github.com/openforcefield/openff-toolkit/pull/694): Adds automated testing
  to code snippets in docs.
- [PR #715](https://github.com/openforcefield/openff-toolkit/pull/715): Adds tests for pdb file writes using OE
  backend.
- [PR #724](https://github.com/openforcefield/openff-toolkit/pull/724): Adds tests for the utility function Topology.to_file().


## 0.7.1 - OETK2020 Compatibility and Minor Update

This is the first of our patch releases on our new planned monthly release schedule.

Detailed release notes are below, but the major new features of this release are updates for
compatibility with the new 2020 OpenEye Toolkits release, the
`get_available_force_fields` function, and the disregarding of pyrimidal nitrogen stereochemistry
in molecule isomorphism checks.

### Behavior changed
- [PR #646](https://github.com/openforcefield/openff-toolkit/pull/646): Checking for
  [`Molecule`](openff.toolkit.topology.Molecule)
  equality using the `==` operator now disregards all pyrimidal nitrogen stereochemistry
  by default. To re-enable, use
  [`Molecule.{is|are}_isomorphic`](openff.toolkit.topology.Molecule)
  with the `strip_pyrimidal_n_atom_stereo=False` keyword argument.
- [PR #646](https://github.com/openforcefield/openff-toolkit/pull/646): Adds
  an optional `toolkit_registry` keyword argument to
  [`Molecule.are_isomorphic`](openff.toolkit.topology.Molecule),
  which identifies the toolkit that should be used to search for pyrimidal nitrogens.


### Bugfixes
- [PR #647](https://github.com/openforcefield/openff-toolkit/pull/647): Updates
  [`OpenEyeToolkitWrapper`](openff.toolkit.utils.toolkits.OpenEyeToolkitWrapper)
  for 2020.0.4 OpenEye Toolkit behavior/API changes.
- [PR #646](https://github.com/openforcefield/openff-toolkit/pull/646): Fixes a bug where
  [`Molecule.chemical_environment_matches`](openff.toolkit.topology.Molecule)
  was not able to accept a `ChemicalEnvironment` object as a query.
- [PR #634](https://github.com/openforcefield/openff-toolkit/pull/634): Fixes a bug in which calling
  [`RDKitToolkitWrapper.from_file`](openff.toolkit.utils.toolkits.RDKitToolkitWrapper) directly
  would not load files correctly if passed lowercase `file_format`. Note that this bug did not occur when calling
  [`Molecule.from_file`](openff.toolkit.topology.Molecule).
- [PR #631](https://github.com/openforcefield/openff-toolkit/pull/631): Fixes a bug in which calling
  [`unit_to_string`](openff.toolkit.utils.utils.unit_to_string) returned
  `None` when the unit is dimensionless. Now `"dimensionless"` is returned.
- [PR #630](https://github.com/openforcefield/openff-toolkit/pull/630): Closes issue [Issue #629
 ](https://github.com/openforcefield/openff-toolkit/issues/629) in which the wrong exception is raised when
  attempting to instantiate a [`ForceField`](openff.toolkit.typing.engines.smirnoff.forcefield.ForceField)
  from an unparsable string.

### New features
- [PR #632](https://github.com/openforcefield/openff-toolkit/pull/632): Adds
  [`ForceField.registered_parameter_handlers`](openff.toolkit.typing.engines.smirnoff.forcefield.ForceField)
- [PR #614](https://github.com/openforcefield/openff-toolkit/pull/614): Adds
  [`ToolkitRegistry.deregister_toolkit`](openff.toolkit.utils.toolkits.ToolkitRegistry)
  to de-register registered toolkits, which can include toolkit wrappers loaded into `GLOBAL_TOOLKIT_REGISTRY`
  by default.
- [PR #656](https://github.com/openforcefield/openff-toolkit/pull/656): Adds
  a new allowed `am1elf10` option to the OpenEye implementation of
  [`assign_partial_charges`](openff.toolkit.utils.toolkits.OpenEyeToolkitWrapper) which
  calculates the average partial charges at the AM1 level of theory using conformers selected using the ELF10 method.
- [PR #643](https://github.com/openforcefield/openff-toolkit/pull/643): Adds
  [`openforcefield.typing.engines.smirnoff.forcefield.get_available_force_fields`](openff.toolkit.typing.engines.smirnoff.get_available_force_fields),
  which returns paths to the files of force fields available through entry point plugins.


## 0.7.0 - Charge Increment Model, Proper Torsion interpolation, and new Molecule methods

This is a relatively large release, motivated by the idea that changing existing functionality is bad
so we shouldn't do it too often, but when we do change things we should do it all at once.

Here's a brief rundown of what changed, migration tips, and how to find more details in the full release notes below:

* To provide more consistent partial charges for a given molecule, existing conformers are now disregarded by default
  by `Molecule.assign_partial_charges`. Instead, new conformers are generated for use in semiempirical calculations.
  Search for `use_conformers`.
* Formal charges are now always returned as `simtk.unit.Quantity` objects, with units of elementary charge.
  To convert them to integers, use `from simtk import unit` and
  `atom.formal_charge.value_in_unit(unit.elementary_charge)` or
  `mol.total_charge.value_in_unit(unit.elementary_charge)`.
  Search `atom.formal_charge`.
* The OpenFF Toolkit now automatically reads and writes partial charges in SDF files. Search for
  `atom.dprop.PartialCharges`.
* The OpenFF Toolkit now has different behavior for handling multi-molecule and multi-conformer SDF files. Search
  `multi-conformer`.
* The OpenFF Toolkit now distinguishes between partial charges that are all-zero and partial charges that are unknown.
  Search `partial_charges = None`.
* `Topology.to_openmm` now assigns unique atoms names by default. Search `ensure_unique_atom_names`.
* Molecule equality checks are now done by graph comparison instead of SMILES comparison.
  Search `Molecule.are_isomorphic`.
* The `ChemicalEnvironment` module was almost entirely removed, as it is an outdated duplicate of some Chemper
  functionality. Search `ChemicalEnvironment`.
* `TopologyMolecule.topology_particle_start_index` has been removed from the `TopologyMolecule` API, since atoms
  and virtualsites are no longer contiguous in the `Topology` particle indexing system. Search
  `topology_particle_start_index`.
* `compute_wiberg_bond_orders` has been renamed to `assign_fractional_bond_orders`.

There are also a number of new features, such as:

* Support for `ChargeIncrementModel` sections in force fields.
* Support for `ProperTorsion` `k` interpolation in force fields using fractional bond orders.
* Support for AM1-Mulliken, Gasteiger, and other charge methods using the new `assign_partial_charges` methods.
* Support for AM1-Wiberg bond order calculation using either the OpenEye or RDKit/AmberTools backends and the
  `assign_fractional_bond_orders` methods.
* Initial (limited) interoperability with QCArchive, via `Molecule.to_qcschema` and `from_qcschema`.
* A `Molecule.visualize` method.
* Several additional `Molecule` methods, including state enumeration and mapped SMILES creation.

**Major Feature: Support for the SMIRNOFF ChargeIncrementModel tag**

[The ChargeIncrementModel tag in the SMIRNOFF specification](https://openforcefield.github.io/standards/standards/smirnoff/#chargeincrementmodel-small-molecule-and-fragment-charges)
provides analagous functionality to AM1-BCC, except that instead of AM1-Mulliken charges, a number of different charge
methods can be called, and instead of a fixed library of two-atom charge corrections, an arbitrary number of
SMIRKS-based, N-atom charge corrections can be defined in the SMIRNOFF format.

The initial implementation of the SMIRNOFF `ChargeIncrementModel` tag accepts keywords for `version`,
`partial_charge_method`, and `number_of_conformers`. `partial_charge_method` can be any string, and it is
up to the `ToolkitWrapper`'s `compute_partial_charges` methods to understand what they mean. For
geometry-independent `partial_charge_method` choices, `number_of_conformers` should be set to zero.

SMIRKS-based parameter application for `ChargeIncrement` parameters is different than other SMIRNOFF sections.
The initial implementation of `ChargeIncrementModelHandler` follows these rules:

* an atom can be subject to many `ChargeIncrement` parameters, which combine additively.
* a `ChargeIncrement` that matches a set of atoms is overwritten only if another `ChargeIncrement`
  matches the same group of atoms, regardless of order. This overriding follows the normal SMIRNOFF hierarchy.

To give a concise example, what if a molecule `A-B(-C)-D` were being parametrized, and the force field
defined `ChargeIncrement` SMIRKS in the following order?

1) `[A:1]-[B:2]`
2) `[B:1]-[A:2]`
3) `[A:1]-[B:2]-[C:3]`
4) `[*:1]-[B:2](-[*:3])-[*:4]`
5) `[D:1]-[B:2](-[*:3])-[*:4]`

In the case above, the ChargeIncrement from parameters 1 and 4 would NOT be applied to the molecule,
since another parameter matching the same set of atoms is specified further down in the parameter hierarchy
(despite those subsequent matches being in a different order).

Ultimately, the ChargeIncrement contributions from parameters 2, 3, and 5 would be summed and applied.

It's also important to identify a behavior that these rules were written to *avoid*: if not for the
"regardless of order" clause in the second rule, parameters 4 and 5 could actually have been applied six and two times,
respectively (due to symmetry in the SMIRKS and the use of wildcards). This situation could also arise as a result
of molecular symmetry. For example, a methyl group could match the SMIRKS `[C:1]([H:2])([H:3])([H:4])` six ways
(with different orderings of the three hydrogen atoms), but the user would almost certainly not intend for the charge
increments to be applied six times. The "regardless of order" clause was added specifically to address this.

In short, the first time a group of atoms becomes involved in a `ChargeIncrement` together, the OpenMM `System` gains a new
parameter "slot". Only another `ChargeIncrement` which applies to the exact same group of atoms (in any order) can
take over the "slot", pushing the original `ChargeIncrement` out.

**Major Feature: Support for ProperTorsion k value interpolation**

[Chaya Stern's work](https://chayast.github.io/fragmenter-manuscript/)
showed that we may be able to produce higher-quality proper torsion parameters by taking into
account the "partial bond order" of the torsion's central bond. We now have the machinery to compute AM1-Wiberg
partial bond orders for entire molecules using the `assign_fractional_bond_orders` methods of either  `OpenEyeToolkitWrapper` or `AmberToolsToolkitWrapper`. The thought is that, if some simple electron population analysis shows
that a certain aromatic bond's order is 1.53, maybe rotations about that bond can be described well by interpolating
53% of the way between the single and double bond k values.

Full details of how to define a torsion-interpolating SMIRNOFF force fields are available in
[the ProperTorsions section of the SMIRNOFF specification](https://openforcefield.github.io/standards/standards/smirnoff/#fractional-torsion-bond-orders).

### Behavior changed
- [PR #508](https://github.com/openforcefield/openff-toolkit/pull/508):
  In order to provide the same results for the same chemical species, regardless of input
  conformation,
  [`Molecule`](openff.toolkit.topology.Molecule)
  `assign_partial_charges`, `compute_partial_charges_am1bcc`, and
  `assign_fractional_bond_orders` methods now default to ignore input conformers
  and generate new conformer(s) of the molecule before running semiempirical calculations.
  Users can override this behavior by specifying the keyword argument
  `use_conformers=molecule.conformers`.
- [PR #281](https://github.com/openforcefield/openff-toolkit/pull/281): Closes
  [Issue #250](https://github.com/openforcefield/openff-toolkit/issues/250)
  by adding support for partial charge I/O in SDF. The partial charges are stored as a property in the
  SDF molecule block under the tag `<atom.dprop.PartialCharge>`.
- [PR #281](https://github.com/openforcefield/openff-toolkit/pull/281): If a
  [`Molecule`](openff.toolkit.topology.Molecule)'s
  `partial_charges` attribute is set to `None` (the default value), calling `to_openeye` will
  now produce a OE molecule with partial charges set to `nan`. This would previously produce an OE
  molecule with partial charges of 0.0, which was a loss of information, since it wouldn't be clear
  whether the original OFFMol's partial charges were REALLY all-zero as opposed to `None`. OpenEye toolkit
  wrapper methods such as `from_smiles` and `from_file` now produce OFFMols with
  `partial_charges = None` when appropriate (previously these would produce OFFMols with
  all-zero charges, for the same reasoning as above).
- [PR #281](https://github.com/openforcefield/openff-toolkit/pull/281):
  [`Molecule`](openff.toolkit.topology.Molecule)
  `to_rdkit`
  now sets partial charges on the RDAtom's `PartialCharges` property (this was previously set
  on the `partial_charges` property). If the
  [`Molecule`](openff.toolkit.topology.Molecule)'s partial_charges attribute is `None`, this property
  will not be defined on the RDAtoms.
- [PR #281](https://github.com/openforcefield/openff-toolkit/pull/281):
  Enforce the behavior during SDF I/O that a SDF may contain multiple
  `molecules`, but that the OFF Toolkit
  does not assume that it contains multiple `conformers of the same molecule`. This is an
  important distinction, since otherwise there is ambiguity around whether properties of one
  entry in a SDF are shared among several molecule blocks or not, or how to resolve conflicts if properties
  are defined differently for several "conformers" of chemically-identical species (More info
  [here](https://docs.eyesopen.com/toolkits/python/oechemtk/oemol.html#dude-where-s-my-sd-data)).
  If the user requests the OFF Toolkit to write a multi-conformer
  [`Molecule`](openff.toolkit.topology.Molecule) to SDF, only the first conformer will be written.
  For more fine-grained control of writing properties, conformers, and partial charges, consider
  using `Molecule.to_rdkit` or `Molecule.to_openeye` and using the functionality offered by
  those packages.
- [PR #281](https://github.com/openforcefield/openff-toolkit/pull/281): Due to different
  constraints placed on the data types allowed by external toolkits, we make our best effort to
  preserve [`Molecule`](openff.toolkit.topology.Molecule)
  `properties` when converting molecules to other packages, but users should be aware that
  no guarantee of data integrity is made. The only data format for keys and values in the property dict that
  we will try to support through a roundtrip to another toolkit's Molecule object is `string`.
- [PR #574](https://github.com/openforcefield/openff-toolkit/pull/574): Removed check that all
  partial charges are zero after assignment by `quacpac` when AM1BCC used for charge assignment.
  This check fails erroneously for cases in which the partial charge assignments are correctly all zero,
  such as for `N#N`. It is also an unnecessary check given that `quacpac` will reliably indicate when
  it has failed to assign charges.
- [PR #597](https://github.com/openforcefield/openff-toolkit/pull/597): Energy-minimized sample systems
  with Parsley 1.1.0.
- [PR #558](https://github.com/openforcefield/openff-toolkit/pull/558): The
  [`Topology`](openff.toolkit.topology.Topology) particle indexing system now orders `TopologyVirtualSites`
  after all atoms.
- [PR #469](https://github.com/openforcefield/openff-toolkit/pull/469):
  When running [`Topology.to_openmm`](openff.toolkit.topology.Topology.to_openmm), unique atom names
  are generated if the provided atom names are not unique (overriding any existing atom names). This
  uniqueness extends only to atoms in the same molecule. To disable this behavior, set the kwarg
  `ensure_unique_atom_names=False`.
- [PR #472](https://github.com/openforcefield/openff-toolkit/pull/472):
  [`Molecule.__eq__`](openff.toolkit.topology.Molecule) now uses the new
  [`Molecule.are_isomorphic`](openff.toolkit.topology.Molecule.are_isomorphic) to perform the
  similarity checking.
- [PR #472](https://github.com/openforcefield/openff-toolkit/pull/472):
  The [`Topology.from_openmm`](openff.toolkit.topology.Topology.from_openmm) and
  [`Topology.add_molecule`](openff.toolkit.topology.Topology.add_molecule) methods now use the
  [`Molecule.are_isomorphic`](openff.toolkit.topology.Molecule.are_isomorphic) method to match
  molecules.
- [PR #551](https://github.com/openforcefield/openff-toolkit/pull/551): Implemented the
  [`ParameterHandler.get_parameter`](openff.toolkit.typing.engines.smirnoff.parameters.ParameterHandler.get_parameter)
  function (would previously return `None`).

### API-breaking changes
- [PR #471](https://github.com/openforcefield/openff-toolkit/pull/471): Closes
  [Issue #465](https://github.com/openforcefield/openff-toolkit/issues/465).
  `atom.formal_charge` and `molecule.total_charge` now return `simtk.unit.Quantity` objects
  instead of integers. To preserve backward compatibility, the setter for `atom.formal_charge`
  can accept either a `simtk.unit.Quantity` or an integer.
- [PR #601](https://github.com/openforcefield/openff-toolkit/pull/601): Removes
  almost all of the previous `ChemicalEnvironment` API, since this entire module was simply copied from
  [Chemper](https://github.com/MobleyLab/chemper) several years ago and has fallen behind on updates.
  Currently only `ChemicalEnvironment.get_type`, `ChemicalEnvironment.validate`, and an equivalent classmethod
  `ChemicalEnvironment.validate_smirks` remain. Also, please comment on
  [this GitHub issue](https://github.com/MobleyLab/chemper/issues/90) if you HAVE been using
  the previous extra functionality in this module and would like us to prioritize creation of a Chemper
  conda package.
- [PR #558](https://github.com/openforcefield/openff-toolkit/pull/558): Removes
  `TopologyMolecule.topology_particle_start_index`, since the [`Topology`](openff.toolkit.topology.Topology)
  particle indexing system now orders `TopologyVirtualSites` after all atoms. `TopologyMolecule.atom_start_topology_index`
  and `TopologyMolecule.virtual_particle_start_topology_index` are still available to access the appropriate values in the
  respective topology indexing systems.
- [PR #508](https://github.com/openforcefield/openff-toolkit/pull/508):
  `OpenEyeToolkitWrapper.compute_wiberg_bond_orders` is now
  [`OpenEyeToolkitWrapper.assign_fractional_bond_orders`](openff.toolkit.utils.toolkits.OpenEyeToolkitWrapper.assign_fractional_bond_orders).
  The `charge_model` keyword is now `bond_order_model`. The allowed values of this keyword have
  changed from `am1` and `pm3` to `am1-wiberg` and `pm3-wiberg`, respectively.
- [PR #508](https://github.com/openforcefield/openff-toolkit/pull/508):
  `Molecule.compute_wiberg_bond_orders` is now
  [`Molecule.assign_fractional_bond_orders`](openff.toolkit.topology.Molecule.assign_fractional_bond_orders).
- [PR #595](https://github.com/openforcefield/openff-toolkit/pull/595): Removed functions
  `openforcefield.utils.utils.temporary_directory` and
  `openforcefield.utils.utils.temporary_cd` and replaced their behavior with
  `tempfile.TemporaryDirectory()`.

### New features
- [PR #471](https://github.com/openforcefield/openff-toolkit/pull/471): Closes
  [Issue #208](https://github.com/openforcefield/openff-toolkit/issues/208)
  by implementing support for the
  `ChargeIncrementModel` tag in the [SMIRNOFF specification](https://openforcefield.github.io/standards/standards/smirnoff/#chargeincrementmodel-small-molecule-and-fragment-charges).
- [PR #471](https://github.com/openforcefield/openff-toolkit/pull/471): Implements
  `Molecule.assign_partial_charges`, which calls one of the newly-implemented
  `OpenEyeToolkitWrapper.assign_partial_charges`, and
  `AmberToolsToolkitWrapper.assign_partial_charges`. `strict_n_conformers` is a
  optional boolean keyword argument indicating whether an `IncorrectNumConformersError` should be raised if an invalid
  number of conformers is supplied during partial charge calculation. For example, if two conformers are
  supplied, but `partial_charge_method="AM1BCC"` is also set, then there is no clear use for
  the second conformer. The previous behavior in this case was to raise a warning, and to preserve that
  behavior, `strict_n_conformers` defaults to a value of `False`.
- [PR #471](https://github.com/openforcefield/openff-toolkit/pull/471): Adds
  keyword argument `raise_exception_types` (default: `[Exception]`) to
  [`ToolkitRegistry.call`](openff.toolkit.utils.toolkits.ToolkitRegistry.call).
  The default value will provide the previous OpenFF Toolkit behavior, which is that the first ToolkitWrapper
  that can provide the requested method is called, and it either returns on success or raises an exception. This new
  keyword argument allows the ToolkitRegistry to *ignore* certain exceptions, but treat others as fatal.
  If `raise_exception_types = []`, the ToolkitRegistry will attempt to call each ToolkitWrapper that provides the
  requested method and if none succeeds, a single `ValueError` will be raised, with text listing the
  errors that were raised by each ToolkitWrapper.
- [PR #601](https://github.com/openforcefield/openff-toolkit/pull/601): Adds
  [`RDKitToolkitWrapper.get_tagged_smarts_connectivity`](openff.toolkit.utils.toolkits.RDKitToolkitWrapper.get_tagged_smarts_connectivity)
  and
  [`OpenEyeToolkitWrapper.get_tagged_smarts_connectivity`](openff.toolkit.utils.toolkits.OpenEyeToolkitWrapper.get_tagged_smarts_connectivity),
  which allow the use of either toolkit for smirks/tagged smarts validation.
- [PR #600](https://github.com/openforcefield/openff-toolkit/pull/600):
  Adds [`ForceField.__getitem__`](openff.toolkit.typing.engines.smirnoff.forcefield.ForceField)
  to look up `ParameterHandler` objects based on their string names.
- [PR #508](https://github.com/openforcefield/openff-toolkit/pull/508):
  Adds [`AmberToolsToolkitWrapper.assign_fractional_bond_orders`](openff.toolkit.utils.toolkits.AmberToolsToolkitWrapper.assign_fractional_bond_orders).
- [PR #469](https://github.com/openforcefield/openff-toolkit/pull/469): The
  [`Molecule`](openff.toolkit.topology.Molecule) class adds
  [`Molecule.has_unique_atom_names`](openff.toolkit.topology.Molecule.has_unique_atom_names)
  and [`Molecule.has_unique_atom_names`](openff.toolkit.topology.Molecule.generate_unique_atom_names).
- [PR #472](https://github.com/openforcefield/openff-toolkit/pull/472):
  Adds to the [`Molecule`](openff.toolkit.topology.Molecule) class
  [`Molecule.are_isomorphic`](openff.toolkit.topology.Molecule.are_isomorphic)
  and [`Molecule.is_isomorphic_with`](openff.toolkit.topology.Molecule.is_isomorphic_with)
  and [`Molecule.hill_formula`](openff.toolkit.topology.Molecule.hill_formula)
  and [`Molecule.to_hill_formula`](openff.toolkit.topology.Molecule.to_hill_formula)
  and [`Molecule.to_qcschema`](openff.toolkit.topology.Molecule.to_qcschema)
  and [`Molecule.from_qcschema`](openff.toolkit.topology.Molecule.from_qcschema)
  and [`Molecule.from_mapped_smiles`](openff.toolkit.topology.Molecule.from_mapped_smiles)
  and [`Molecule.from_pdb_and_smiles`](openff.toolkit.topology.Molecule.from_pdb_and_smiles)
  and [`Molecule.canonical_order_atoms`](openff.toolkit.topology.Molecule.canonical_order_atoms)
  and [`Molecule.remap`](openff.toolkit.topology.Molecule.remap)

    .. note::
       The to_qcschema method accepts an extras dictionary which is passed into the validated qcelemental.models.Molecule
       object.

- [PR #506](https://github.com/openforcefield/openff-toolkit/pull/506):
  The [`Molecule`](openff.toolkit.topology.Molecule) class adds
  [`Molecule.find_rotatable_bonds`](openff.toolkit.topology.Molecule.find_rotatable_bonds)
- [PR #521](https://github.com/openforcefield/openff-toolkit/pull/521):
  Adds [`Molecule.to_inchi`](openff.toolkit.topology.Molecule.to_inchi)
  and [`Molecule.to_inchikey`](openff.toolkit.topology.Molecule.to_inchikey)
  and [`Molecule.from_inchi`](openff.toolkit.topology.Molecule.from_inchi)

    .. warning::
       InChI was not designed as an molecule interchange format and using it as one is not recommended. Many round trip
       tests will fail when using this format due to a loss of information. We have also added support for fixed
       hydrogen layer nonstandard InChI which can help in the case of tautomers, but overall creating molecules from InChI should be
       avoided.

- [PR #529](https://github.com/openforcefield/openff-toolkit/pull/529): Adds the ability to write out to XYZ files via
  [`Molecule.to_file`](openff.toolkit.topology.Molecule.to_file) Both single frame and multiframe XYZ files are supported.
  Note reading from XYZ files will not be supported due to the lack of connectivity information.
- [PR #535](https://github.com/openforcefield/openff-toolkit/pull/535): Extends the the API for the
  [`Molecule.to_smiles`](openff.toolkit.topology.Molecule.to_smiles) to allow for the creation of cmiles
  identifiers through combinations of isomeric, explicit hydrogen and mapped smiles, the default settings will return
  isomeric explicit hydrogen smiles as expected.

        .. warning::
           Atom maps can be supplied to the properties dictionary to modify which atoms have their map index included,
           if no map is supplied all atoms will be mapped in the order they appear in the
           [`Molecule`](openff.toolkit.topology.Molecule).

- [PR #563](https://github.com/openforcefield/openff-toolkit/pull/563):
  Adds `test_forcefields/ion_charges.offxml`, giving `LibraryCharges` for monatomic ions.
- [PR #543](https://github.com/openforcefield/openff-toolkit/pull/543):
  Adds 3 new methods to the [`Molecule`](openff.toolkit.topology.Molecule) class which allow the enumeration of molecule
  states. These are [`Molecule.enumerate_tautomers`](openff.toolkit.topology.Molecule.enumerate_tautomers),
  [`Molecule.enumerate_stereoisomers`](openff.toolkit.topology.Molecule.enumerate_stereoisomers),
  [`Molecule.enumerate_protomers`](openff.toolkit.topology.Molecule.enumerate_protomers)

      .. warning::
         Enumerate protomers is currently only available through the OpenEye toolkit.

- [PR #573](https://github.com/openforcefield/openff-toolkit/pull/573):
  Adds `quacpac` error output to `quacpac` failure in `Molecule.compute_partial_charges_am1bcc`.
- [PR #560](https://github.com/openforcefield/openff-toolkit/issues/560): Added visualization method to the the Molecule class.
- [PR #620](https://github.com/openforcefield/openff-toolkit/pull/620): Added the ability to register parameter handlers via entry
  point plugins. This functionality is accessible by initializing a `ForceField` with the `load_plugins=True` keyword argument.
- [PR #582](https://github.com/openforcefield/openff-toolkit/pull/582): Added fractional bond order interpolation
  Adds `return_topology` kwarg to `Forcefield.create_openmm_system`, which returns the processed topology along with the OpenMM
  `System` when `True` (default `False`).

### Tests added
- [PR #558](https://github.com/openforcefield/openff-toolkit/pull/558): Adds tests ensuring
  that the new Topology particle indexing system are properly implemented, and that TopologyVirtualSites
  reference the correct TopologyAtoms.
- [PR #469](https://github.com/openforcefield/openff-toolkit/pull/469): Added round-trip SMILES test
  to add coverage for [`Molecule.from_smiles`](openff.toolkit.topology.Molecule.from_smiles).
- [PR #469](https://github.com/openforcefield/openff-toolkit/pull/469): Added tests for unique atom
  naming behavior in  [`Topology.to_openmm`](openff.toolkit.topology.Topology.to_openmm), as
  well as tests of the `ensure_unique_atom_names=False` kwarg disabling this behavior.
- [PR #472](https://github.com/openforcefield/openff-toolkit/pull/472): Added tests for
  [`Molecule.hill_formula`](openff.toolkit.topology.Molecule.hill_formula) and
  [`Molecule.to_hill_formula`](openff.toolkit.topology.Molecule.to_hill_formula) for the
  various supported input types.
- [PR #472](https://github.com/openforcefield/openff-toolkit/pull/472): Added round-trip test for
  [`Molecule.from_qcschema`](openff.toolkit.topology.Molecule.from_qcschema) and
  [`Molecule.to_qcschema`](openff.toolkit.topology.Molecule.to_qcschema).
- [PR #472](https://github.com/openforcefield/openff-toolkit/pull/472): Added tests for
  [`Molecule.is_isomorphic_with`](openff.toolkit.topology.Molecule.is_isomorphic_with) and
  [`Molecule.are_isomorphic`](openff.toolkit.topology.Molecule.are_isomorphic)
  with various levels of isomorphic graph matching.
- [PR #472](https://github.com/openforcefield/openff-toolkit/pull/472): Added toolkit dependent tests
  for [`Molecule.canonical_order_atoms`](openff.toolkit.topology.Molecule.canonical_order_atoms)
  due to differences in the algorithms used.
- [PR #472](https://github.com/openforcefield/openff-toolkit/pull/472): Added a test for
  [`Molecule.from_mapped_smiles`](openff.toolkit.topology.Molecule.from_mapped_smiles) using
  the molecule from issue #412 to ensure it is now fixed.
- [PR #472](https://github.com/openforcefield/openff-toolkit/pull/472): Added a test for
  [`Molecule.remap`](openff.toolkit.topology.Molecule.remap), this also checks for expected
  error when the mapping is not complete.
- [PR #472](https://github.com/openforcefield/openff-toolkit/pull/472): Added tests for
  [`Molecule.from_pdb_and_smiles`](openff.toolkit.topology.Molecule.from_pdb_and_smiles)
  to check for a correct combination of smiles and PDB and incorrect combinations.
- [PR #509](https://github.com/openforcefield/openff-toolkit/pull/509): Added test for
  [`Molecule.chemical_environment_matches`](openff.toolkit.topology.Molecule.chemical_environment_matches)
  to check that the complete set of matches is returned.
- [PR #509](https://github.com/openforcefield/openff-toolkit/pull/509): Added test for
  `Forcefield.create_openmm_system` to check that a protein system can be created.
- [PR #506](https://github.com/openforcefield/openff-toolkit/pull/506): Added a test for the molecule
  identified in issue #513 as losing aromaticity when converted to rdkit.
- [PR #506](https://github.com/openforcefield/openff-toolkit/pull/506): Added a verity of toolkit dependent tests
  for identifying rotatable bonds while ignoring the user requested types.
- [PR #521](https://github.com/openforcefield/openff-toolkit/pull/521): Added toolkit independent round-trip InChI
  tests which add coverage for [`Molecule.to_inchi`](openff.toolkit.topology.Molecule.to_inchi) and
  [`Molecule.from_inchi`](openff.toolkit.topology.Molecule.from_inchi). Also added coverage for bad inputs and
  [`Molecule.to_inchikey`](openff.toolkit.topology.Molecule.to_inchikey).
- [PR #529](https://github.com/openforcefield/openff-toolkit/pull/529): Added to XYZ file coverage tests.
- [PR #563](https://github.com/openforcefield/openff-toolkit/pull/563): Added `LibraryCharges` parameterization test
  for monatomic ions in `test_forcefields/ion_charges.offxml`.
- [PR #543](https://github.com/openforcefield/openff-toolkit/pull/543): Added tests to assure that state enumeration can
  correctly find molecules tautomers, stereoisomers and protomers when possible.
- [PR #573](https://github.com/openforcefield/openff-toolkit/pull/573): Added test for `quacpac` error output
  for `quacpac` failure in `Molecule.compute_partial_charges_am1bcc`.
- [PR #579](https://github.com/openforcefield/openff-toolkit/pull/579): Adds regression tests to ensure RDKit can be
  be used to write multi-model PDB files.
- [PR #582](https://github.com/openforcefield/openff-toolkit/pull/582): Added fractional bond order interpolation tests,
  tests for [`ValidatedDict`](openff.toolkit.utils.collections.ValidatedDict).


### Bugfixes
- [PR #558](https://github.com/openforcefield/openff-toolkit/pull/558): Fixes a bug where
  `TopologyVirtualSite.atoms` would not correctly apply `TopologyMolecule` atom ordering
  on top of the reference molecule ordering, in cases where the same molecule appears multiple times,
  but in a different order, in the same Topology.
- [Issue #460](https://github.com/openforcefield/openff-toolkit/issues/460): Creates unique atom
  names in [`Topology.to_openmm`](openff.toolkit.topology.Topology.to_openmm) if the existing
  ones are not unique. The lack of unique atom names had been causing problems in workflows involving
  downstream tools that expect unique atom names.
- [Issue #448](https://github.com/openforcefield/openff-toolkit/issues/448): We can now make molecules
  from mapped smiles using [`Molecule.from_mapped_smiles`](openff.toolkit.topology.Molecule.from_mapped_smiles)
  where the order will correspond to the indeing used in the smiles.
  Molecules can also be re-indexed at any time using the
  [`Molecule.remap`](openff.toolkit.topology.Molecule.remap).
- [Issue #462](https://github.com/openforcefield/openff-toolkit/issues/462): We can now instance the
  [`Molecule`](openff.toolkit.topology.Molecule) from a QCArchive entry record instance or dictionary
  representation.
- [Issue #412](https://github.com/openforcefield/openff-toolkit/issues/412): We can now instance the
  [`Molecule`](openff.toolkit.topology.Molecule) using
  [`Molecule.from_mapped_smiles`](openff.toolkit.topology.Molecule.from_mapped_smiles). This resolves
  an issue caused by RDKit considering atom map indices to be a distinguishing feature of an atom, which led
  to erroneous definition of chirality (as otherwise symmetric substituents would be seen as different).
  We anticipate that this will reduce the number of times you need to
  type `allow_undefined_stereo=True` when processing molecules that do not actually contain stereochemistrty.
- [Issue #513](https://github.com/openforcefield/openff-toolkit/issues/513): The
  [`Molecule.to_rdkit`](openff.toolkit.topology.Molecule.to_rdkit) now re-sets the aromaticity model
  after sanitizing the molecule.
- [Issue #500](https://github.com/openforcefield/openff-toolkit/issues/500): The
  [`Molecule.find_rotatable_bonds`](openff.toolkit.topology.Molecule.find_rotatable_bonds) has been added
  which returns a list of rotatable [`Bond`](openff.toolkit.topology.Bond) instances for the molecule.
- [Issue #491](https://github.com/openforcefield/openff-toolkit/issues/491): We can now parse large molecules without hitting a match limit cap.
- [Issue #474](https://github.com/openforcefield/openff-toolkit/issues/474): We can now  convert molecules to InChI and
  InChIKey and from InChI.
- [Issue #523](https://github.com/openforcefield/openff-toolkit/issues/523): The
  [`Molecule.to_file`](openff.toolkit.topology.Molecule.to_file) method can now correctly write to `MOL`
  files, in line with the supported file type list.
- [Issue #568](https://github.com/openforcefield/openff-toolkit/issues/568): The
  [`Molecule.to_file`](openff.toolkit.topology.Molecule.to_file) can now correctly write multi-model PDB files
  when using the RDKit backend toolkit.


### Examples added
- [PR #591](https://github.com/openforcefield/openff-toolkit/pull/591) and
  [PR #533](https://github.com/openforcefield/openff-toolkit/pull/533): Adds an
  [example notebook and utility to compute conformer energies](https://github.com/openforcefield/openff-toolkit/blob/master/examples/conformer_energies).
  This example is made to be reverse-compatible with the 0.6.0 OpenFF Toolkit release.
- [PR #472](https://github.com/openforcefield/openff-toolkit/pull/472): Adds an example notebook
  [QCarchive_interface.ipynb](https://github.com/openforcefield/openff-toolkit/blob/master/examples/QCArchive_interface/QCarchive_interface.ipynb)
  which shows users how to instance the [`Molecule`](openff.toolkit.topology.Molecule) from
  a QCArchive entry level record and calculate the energy using RDKit through QCEngine.



## 0.6.0 - Library Charges

This release adds support for a new SMIRKS-based charge assignment method,
[Library Charges](https://openforcefield.github.io/standards/standards/smirnoff/#librarycharges-library-charges-for-polymeric-residues-and-special-solvent-models).
The addition of more charge assignment methods opens the door for new types of
experimentation, but also introduces several complex behaviors and failure modes.
Accordingly, we have made changes
to the charge assignment infrastructure to check for cases when partial charges do
not sum to the formal charge of the molecule, or when no charge assignment method is able
to generate charges for a molecule. More detailed explanation of the new errors that may be raised and
keywords for overriding them are in the "Behavior Changed" section below.


With this release, we update `test_forcefields/tip3p.offxml` to be a working example of assigning LibraryCharges.
However, we do not provide any force field files to assign protein residue `LibraryCharges`.
If you are interested in translating an existing protein FF to SMIRNOFF format or developing a new one, please
feel free to contact us on the [Issue tracker](https://github.com/openforcefield/openff-toolkit/issues) or open a
[Pull Request](https://github.com/openforcefield/openff-toolkit/pulls).


### New features
- [PR #433](https://github.com/openforcefield/openff-toolkit/pull/433): Closes
  [Issue #25](https://github.com/openforcefield/openff-toolkit/issues/25) by adding
  initial support for the
  [LibraryCharges tag in the SMIRNOFF specification](https://openforcefield.github.io/standards/standards/smirnoff/#librarycharges-library-charges-for-polymeric-residues-and-special-solvent-models)
  using
  [`LibraryChargeHandler`](openff.toolkit.typing.engines.smirnoff.parameters.LibraryChargeHandler).
  For a molecule to have charges assigned using Library Charges, all of its atoms must be covered by
  at least one `LibraryCharge`. If an atom is covered by multiple `LibraryCharge` s, then the last
  `LibraryCharge` matched will be applied (per the hierarchy rules in the SMIRNOFF format).

  This functionality is thus able to apply per-residue charges similar to those in traditional
  protein force fields. At this time, there is no concept of "residues" or "fragments" during
  parametrization, so it is not possible to assign charges to `some` atoms in a molecule using
  `LibraryCharge` s, but calculate charges for other atoms in the same molecule using a different
  method. To assign charges to a protein, LibraryCharges SMARTS must be provided for
  the residues and protonation states in the molecule, as well as for any capping groups
  and post-translational modifications that are present.

  It is valid for `LibraryCharge` SMARTS to `partially` overlap one another. For example, a molecule
  consisting of atoms `A-B-C` connected by single bonds could be matched by a SMIRNOFF
  `LibraryCharges` section containing two `LibraryCharge` SMARTS: `A-B` and `B-C`. If
  listed in that order, the molecule would be assigned the `A` charge from the `A-B` `LibraryCharge`
  element and the `B` and `C` charges from the `B-C` element. In testing, these types of
  partial overlaps were found to frequently be sources of undesired behavior, so it is recommended
  that users define whole-molecule `LibraryCharge` SMARTS whenever possible.

- [PR #455](https://github.com/openforcefield/openff-toolkit/pull/455): Addresses
  [Issue #393](https://github.com/openforcefield/openff-toolkit/issues/393) by adding
  [`ParameterHandler.attribute_is_cosmetic`](openff.toolkit.typing.engines.smirnoff.parameters.ParameterHandler.attribute_is_cosmetic)
  and
  [`ParameterType.attribute_is_cosmetic`](openff.toolkit.typing.engines.smirnoff.parameters.ParameterType.attribute_is_cosmetic),
  which return True if the provided attribute name is defined for the queried object
  but does not correspond to an allowed value in the SMIRNOFF spec.

### Behavior changed
- [PR #433](https://github.com/openforcefield/openff-toolkit/pull/433): If a molecule
  can not be assigned charges by any charge-assignment method, an
  `openforcefield.typing.engines.smirnoff.parameters.UnassignedMoleculeChargeException`
  will be raised. Previously, creating a system without either `ToolkitAM1BCCHandler` or
  the `charge_from_molecules` keyword argument to `ForceField.create_openmm_system` would
  produce an OpenMM `System` where the molecule has zero charge on all atoms. However, given that we
  will soon be adding more options for charge assignment, it is important that
  failures not be silent. Molecules with zero charge can still be produced by setting the
  `Molecule.partial_charges` array to be all zeroes, and including the molecule in the
  `charge_from_molecules` keyword argument to `create_openmm_system`.
- [PR #433](https://github.com/openforcefield/openff-toolkit/pull/433): Due to risks
  introduced by permitting charge assignment using partially-overlapping `LibraryCharge` s,
  the toolkit will now raise a
  `openforcefield.typing.engines.smirnoff.parameters.NonIntegralMoleculeChargeException`
  if the sum of partial charges on a molecule are found to be more than 0.01 elementary charge units
  different than the molecule's formal charge. This exception can be overridden by providing
  the `allow_nonintegral_charges=True` keyword argument to `ForceField.create_openmm_system`.




### Tests added
- [PR #430](https://github.com/openforcefield/openff-toolkit/pull/430): Added test for
  Wiberg Bond Order implemented in OpenEye Toolkits. Molecules taken from
  DOI:10.5281/zenodo.3405489 . Added by Sukanya Sasmal.
- [PR #569](https://github.com/openforcefield/openff-toolkit/pull/569): Added round-trip tests for more serialization formats (dict, YAML, TOML, JSON, BSON, messagepack, pickle). Note that some are unsupported, but the tests raise the appropriate error.


### Bugfixes
- [PR #431](https://github.com/openforcefield/openff-toolkit/pull/431): Fixes an issue
  where `ToolkitWrapper` objects would improperly search for functionality in the
  `GLOBAL_TOOLKIT_REGISTRY`, even though a specific `ToolkitRegistry` was requested for an
  operation.
- [PR #439](https://github.com/openforcefield/openff-toolkit/pull/439): Fixes
  [Issue #438](https://github.com/openforcefield/openff-toolkit/issues/438), by replacing
  call to NetworkX `Graph.node` with call to `Graph.nodes`, per
  [2.4 migration guide](https://networkx.github.io/documentation/stable/release/release_2.4.html).

### Files modified
- [PR #433](https://github.com/openforcefield/openff-toolkit/pull/433): Updates
  the previously-nonfunctional `test_forcefields/tip3p.offxml` to a functional state
  by updating it to the SMIRNOFF
  0.3 specification, and specifying atomic charges using the `LibraryCharges` tag.


## 0.5.1 - Adding the parameter coverage example notebook

This release contains a new notebook example,
[check_parameter_coverage.ipynb](https://github.com/openforcefield/openff-toolkit/blob/master/examples/check_dataset_parameter_coverage/check_parameter_coverage.ipynb),
which loads sets of molecules, checks whether they are parameterizable,
and generates reports of chemical motifs that are not.
It also fixes several simple issues, improves warnings and docstring text,
and removes unused files.

The parameter coverage example notebook goes hand-in-hand with the
release candidate of our initial force field,
[openff-1.0.0-RC1.offxml](https://github.com/openforcefield/openforcefields)
, which will be temporarily available until the official force
field release is made in October.
Our goal in publishing this notebook alongside our first major refitting is to allow interested
users to check whether there is parameter coverage for their molecules of interest.
If the force field is unable to parameterize a molecule, this notebook will generate
reports of the specific chemistry that is not covered. We understand that many organizations
in our field have restrictions about sharing specific molecules, and the outputs from this
notebook can easily be cropped to communicate unparameterizable chemistry without revealing
the full structure.

The force field release candidate is in our new refit force field package,
[openforcefields](https://github.com/openforcefield/openforcefields).
This package is now a part of the Open Force Field Toolkit conda recipe, along with the original
[smirnoff99Frosst](https://github.com/openforcefield/smirnoff99Frosst) line of force fields.

Once the `openforcefields` conda package is installed, you can load the release candidate using:

`ff = ForceField('openff-1.0.0-RC1.offxml')`

The release candidate will be removed when the official force field,
`openff-1.0.0.offxml`, is released in early October.

Complete details about this release are below.

### Example added
- [PR #419](https://github.com/openforcefield/openff-toolkit/pull/419): Adds
  an example notebook
  [check_parameter_coverage.ipynb](https://github.com/openforcefield/openff-toolkit/blob/master/examples/check_dataset_parameter_coverage/check_parameter_coverage.ipynb)
  which shows how to use the toolkit to check a molecule
  dataset for missing parameter coverage, and provides functionality to output
  tagged SMILES and 2D drawings of the unparameterizable chemistry.


### New features
- [PR #419](https://github.com/openforcefield/openff-toolkit/pull/419): Unassigned
  valence parameter exceptions now include a list of tuples of `TopologyAtom`
  which were unable to be parameterized (`exception.unassigned_topology_atom_tuples`)
  and the class of the
  [`ParameterHandler`](openff.toolkit.typing.engines.smirnoff.parameters.ParameterHandler)
  that raised the exception (`exception.handler_class`).
- [PR #425](https://github.com/openforcefield/openff-toolkit/pull/425): Implements
  Trevor Gokey's suggestion from
  [Issue #411](https://github.com/openforcefield/openff-toolkit/issues/411), which
  enables pickling of
  [`ForceFields`](openff.toolkit.typing.engines.smirnoff.forcefield.ForceField)
  and
  [`ParameterHandlers`](openff.toolkit.typing.engines.smirnoff.parameters.ParameterHandler).
  Note that, while XML representations of `ForceField`\ s are stable and conform to the SMIRNOFF
  specification, the pickled `ForceField`\ s that this functionality enables are not guaranteed
  to be compatible with future toolkit versions.

### Improved documentation and warnings
- [PR #425](https://github.com/openforcefield/openff-toolkit/pull/425): Addresses
  [Issue #410](https://github.com/openforcefield/openff-toolkit/issues/410), by explicitly
  having toolkit warnings print `Warning:` at the beginning of each warning, and adding
  clearer language to the warning produced when the OpenEye Toolkits can not be loaded.
- [PR #425](https://github.com/openforcefield/openff-toolkit/pull/425): Addresses
  [Issue #421](https://github.com/openforcefield/openff-toolkit/issues/421) by
  adding type/shape information to all Molecule partial charge and conformer docstrings.
- [PR #425](https://github.com/openforcefield/openff-toolkit/pull/425): Addresses
  [Issue #407](https://github.com/openforcefield/openff-toolkit/issues/421) by
  providing a more extensive explanation of why we don't use RDKit's mol2 parser
  for molecule input.

### Bugfixes
- [PR #419](https://github.com/openforcefield/openff-toolkit/pull/419): Fixes
  [Issue #417](https://github.com/openforcefield/openff-toolkit/issues/417) and
  [Issue #418](https://github.com/openforcefield/openff-toolkit/issues/418), where
  [`RDKitToolkitWrapper.from_file`](openff.toolkit.utils.toolkits.RDKitToolkitWrapper.from_file)
  would disregard the `allow_undefined_stereo` kwarg and skip the first molecule
  when reading a SMILES file.


### Files removed
- [PR #425](https://github.com/openforcefield/openff-toolkit/pull/425): Addresses
  [Issue #424](https://github.com/openforcefield/openff-toolkit/issues/424) by
  deleting the unused files `openforcefield/typing/engines/smirnoff/gbsaforces.py`
  and `openforcefield/tests/test_smirnoff.py`. `gbsaforces.py` was only used internally
  and `test_smirnoff.py` tested unsupported functionality from before the 0.2.0 release.




## 0.5.0 - GBSA support and quality-of-life improvements

This release adds support for the
[GBSA tag in the SMIRNOFF specification](https://openforcefield.github.io/standards/standards/smirnoff/#gbsa).
Currently, the `HCT`, `OBC1`, and `OBC2` models (corresponding to AMBER keywords
`igb=1`, `2`, and `5`, respectively) are supported, with the `OBC2` implementation being
the most flexible. Unfortunately, systems produced
using these keywords are not yet transferable to other simulation packages via ParmEd, so users are restricted
to using OpenMM to simulate systems with GBSA.

OFFXML files containing GBSA parameter definitions are available,
and can be loaded in addition to existing parameter sets (for example, with the command
`ForceField('test_forcefields/smirnoff99Frosst.offxml', 'test_forcefields/GBSA_OBC1-1.0.offxml')`).
A manifest of new SMIRNOFF-format GBSA files is below.


Several other user-facing improvements have been added, including easier access to indexed attributes,
which are now accessible as `torsion.k1`, `torsion.k2`, etc. (the previous access method
`torsion.k` still works as well). More details of the new features and several bugfixes are listed below.

### New features
- [PR #363](https://github.com/openforcefield/openff-toolkit/pull/363): Implements
  [`GBSAHandler`](openff.toolkit.typing.engines.smirnoff.parameters.GBSAHandler),
  which supports the
  [GBSA tag in the SMIRNOFF specification](https://openforcefield.github.io/standards/standards/smirnoff/#gbsa).
  Currently, only GBSAHandlers with `gb_model="OBC2"` support
  setting non-default values for the `surface_area_penalty` term (default `5.4*calories/mole/angstroms**2`),
  though users can zero the SA term for `OBC1` and `HCT` models by setting `sa_model="None"`.
  No model currently supports setting `solvent_radius` to any value other than `1.4*angstroms`.
  Files containing experimental SMIRNOFF-format implementations of `HCT`, `OBC1`, and `OBC2` are
  included with this release (see below). Additional details of these models, including literature references,
  are available on the
  [SMIRNOFF specification page](https://openforcefield.github.io/standards/standards/smirnoff/#supported-generalized-born-gb-models).

    .. warning :: The current release of ParmEd
      [can not transfer GBSA models produced by the Open Force Field Toolkit
      to other simulation packages
     ](https://github.com/ParmEd/ParmEd/blob/3.2.0/parmed/openmm/topsystem.py#L148-L150).
      These GBSA forces are currently only computable using OpenMM.

- [PR #363](https://github.com/openforcefield/openff-toolkit/pull/363): When using
  [`Topology.to_openmm()`](openff.toolkit.topology.Topology.to_openmm), periodic
  box vectors are now transferred from the Open Force Field Toolkit Topology
  into the newly-created OpenMM Topology.
- [PR #377](https://github.com/openforcefield/openff-toolkit/pull/377): Single indexed parameters in
  [`ParameterHandler`](openff.toolkit.typing.engines.smirnoff.parameters.ParameterHandler)
  and [`ParameterType`](openff.toolkit.typing.engines.smirnoff.parameters.ParameterType)
  can now be get/set through normal attribute syntax in addition to the list syntax.
- [PR #394](https://github.com/openforcefield/openff-toolkit/pull/394): Include element and atom name
  in error output when there are missing valence parameters during molecule parameterization.

### Bugfixes
- [PR #385](https://github.com/openforcefield/openff-toolkit/pull/385): Fixes
  [Issue #346](https://github.com/openforcefield/openff-toolkit/issues/346) by
  having `OpenEyeToolkitWrapper.compute_partial_charges_am1bcc` fall back to
  using standard AM1-BCC if AM1-BCC ELF10 charge generation raises
  an error about "trans COOH conformers"
- [PR #399](https://github.com/openforcefield/openff-toolkit/pull/399): Fixes
  issue where
  [`ForceField`](openff.toolkit.typing.engines.smirnoff.forcefield.ForceField)
  constructor would ignore `parameter_handler_classes` kwarg.
- [PR #400](https://github.com/openforcefield/openff-toolkit/pull/400): Makes
  link-checking tests retry three times before failing.



### Files added
- [PR #363](https://github.com/openforcefield/openff-toolkit/pull/363): Adds
  `test_forcefields/GBSA_HCT-1.0.offxml`, `test_forcefields/GBSA_OBC1-1.0.offxml`,
  and `test_forcefields/GBSA_OBC2-1.0.offxml`, which are experimental implementations
  of GBSA models. These are primarily used in validation tests against OpenMM's models, and
  their version numbers will increment if bugfixes are necessary.

## 0.4.1 - Bugfix Release

This update fixes several toolkit bugs that have been reported by the community.
Details of these bugfixes are provided below.

It also refactors how
[`ParameterType`](openff.toolkit.typing.engines.smirnoff.parameters.ParameterType)
and
[`ParameterHandler`](openff.toolkit.typing.engines.smirnoff.parameters.ParameterHandler)
store their attributes, by introducing
[`ParameterAttribute`](openff.toolkit.typing.engines.smirnoff.parameters.ParameterAttribute)
and
[`IndexedParameterAttribute`](openff.toolkit.typing.engines.smirnoff.parameters.IndexedParameterAttribute).
These new attribute-handling classes provide a consistent backend which should simplify manipulation of parameters
and implementation of new handlers.

### Bug fixes
- [PR #329](https://github.com/openforcefield/openff-toolkit/pull/329): Fixed a
  bug where the two
  [`BondType`](openff.toolkit.typing.engines.smirnoff.parameters.BondHandler.BondType)
  parameter attributes `k` and `length` were treated as indexed attributes. (`k` and
  `length` values that correspond to specific bond orders will be indexed under
  `k_bondorder1`, `k_bondorder2`, etc when implemented in the future)
- [PR #329](https://github.com/openforcefield/openff-toolkit/pull/329): Fixed a
  bug that allowed setting indexed attributes to single values instead of strictly lists.
- [PR #370](https://github.com/openforcefield/openff-toolkit/pull/370): Fixed a
  bug in the API where
  [`BondHandler`](openff.toolkit.typing.engines.smirnoff.parameters.BondHandler),
  [`ProperTorsionHandler`](openff.toolkit.typing.engines.smirnoff.parameters.ProperTorsionHandler)
  , and
  [`ImproperTorsionHandler`](openff.toolkit.typing.engines.smirnoff.parameters.ImproperTorsionHandler)
  exposed non-functional indexed parameters.
- [PR #351](https://github.com/openforcefield/openff-toolkit/pull/351): Fixes
  [Issue #344](https://github.com/openforcefield/openff-toolkit/issues/344),
  in which the main [`FrozenMolecule`](openff.toolkit.topology.FrozenMolecule)
  constructor and several other Molecule-construction functions ignored or did not
  expose the `allow_undefined_stereo` keyword argument.
- [PR #351](https://github.com/openforcefield/openff-toolkit/pull/351): Fixes
  a bug where a molecule which previously generated a SMILES using one cheminformatics toolkit
  returns the same SMILES, even though a different toolkit (which would generate
  a different SMILES for the molecule) is explicitly called.
- [PR #354](https://github.com/openforcefield/openff-toolkit/pull/354): Fixes
  the error message that is printed if an unexpected parameter attribute is found while loading
  data into a [`ForceField`](openff.toolkit.typing.engines.smirnoff.forcefield.ForceField)
  (now instructs users to specify `allow_cosmetic_attributes` instead of `permit_cosmetic_attributes`)
- [PR #364](https://github.com/openforcefield/openff-toolkit/pull/364): Fixes
  [Issue #362](https://github.com/openforcefield/openff-toolkit/issues/362) by
  modifying
  [`OpenEyeToolkitWrapper.from_smiles`](openff.toolkit.utils.toolkits.OpenEyeToolkitWrapper.from_smiles)
  and
  [`RDKitToolkitWrapper.from_smiles`](openff.toolkit.utils.toolkits.RDKitToolkitWrapper.from_smiles)
  to make implicit hydrogens explicit before molecule creation. These functions also
  now raise an error if the optional keyword `hydrogens_are_explicit=True` but the
  SMILES are interpreted by the backend cheminformatic toolkit as having implicit
  hydrogens.
- [PR #371](https://github.com/openforcefield/openff-toolkit/pull/371): Fixes
  error when reading early SMIRNOFF 0.1 spec files enclosed by a top-level `SMIRFF` tag.

.. note ::
  The enclosing `SMIRFF` tag is present only in legacy files.
  Since developing a formal specification, the only acceptable top-level tag value in a SMIRNOFF data structure is
  `SMIRNOFF`.

### Code enhancements
- [PR #329](https://github.com/openforcefield/openff-toolkit/pull/329):
  [`ParameterType`](openff.toolkit.typing.engines.smirnoff.parameters.ParameterType)
  was refactored to improve its extensibility. It is now possible to create new parameter
  types by using the new descriptors
  [`ParameterAttribute`](openff.toolkit.typing.engines.smirnoff.parameters.ParameterAttribute)
  and
  [`IndexedParameterAttribute`](openff.toolkit.typing.engines.smirnoff.parameters.IndexedParameterAttribute).
- [PR #357](https://github.com/openforcefield/openff-toolkit/pull/357): Addresses
  [Issue #356](https://github.com/openforcefield/openff-toolkit/issues/356) by raising
  an informative error message if a user attempts to load an OpenMM topology which
  is probably missing connectivity information.



### Force fields added
- [PR #368](https://github.com/openforcefield/openff-toolkit/pull/368): Temporarily adds
  `test_forcefields/smirnoff99frosst_experimental.offxml` to address hierarchy problems, redundancies, SMIRKS
  pattern typos etc., as documented in [issue #367](https://github.com/openforcefield/openff-toolkit/issues/367).
  Will ultimately be propagated to an updated force field in the `openforcefield/smirnoff99frosst` repo.
- [PR #371](https://github.com/openforcefield/openff-toolkit/pull/371): Adds
  `test_forcefields/smirff99Frosst_reference_0_1_spec.offxml`, a SMIRNOFF 0.1 spec file enclosed by the legacy
  `SMIRFF` tag. This file is used in backwards-compatibility testing.



## 0.4.0 - Performance optimizations and support for SMIRNOFF 0.3 specification

This update contains performance enhancements that significantly reduce the time
to create OpenMM systems for topologies containing many molecules via
`ForceField.create_openmm_system`.

This update also introduces the [SMIRNOFF 0.3 specification](https://open-forcefield-toolkit.readthedocs.io/en/0.4.0/smirnoff.html).
The spec update is the result of discussions about how to handle the evolution of data and parameter types as further functional forms are added to the SMIRNOFF spec.


We provide methods to convert SMIRNOFF 0.1 and 0.2 force fields written with the XML serialization (`.offxml`) to the SMIRNOFF 0.3 specification.
These methods are called automatically when loading a serialized SMIRNOFF data representation written in the 0.1 or 0.2 specification.
This functionality allows the toolkit to continue to read files containing SMIRNOFF 0.2 spec force fields, and also implements backwards-compatibility for SMIRNOFF 0.1 spec force fields.


.. warning :: The SMIRNOFF 0.1 spec did not contain fields for several energy-determining parameters that are exposed in later SMIRNOFF specs.
  Thus, when reading SMIRNOFF 0.1 spec data, the toolkit must make assumptions about the values that should be added for the newly-required fields.
  The values that are added include 1-2, 1-3 and 1-5 scaling factors, cutoffs, and long-range treatments for nonbonded interactions.
  Each assumption is printed as a warning during the conversion process.
  Please carefully review the warning messages to ensure that the conversion is providing your desired behavior.



### [SMIRNOFF 0.3 specification updates](https://open-forcefield-toolkit.readthedocs.io/en/0.4.0/smirnoff.html)
* The SMIRNOFF 0.3 spec introduces versioning for each individual parameter section, allowing asynchronous updates to the features of each parameter class.
  The top-level `SMIRNOFF` tag, containing information like `aromaticity_model`, `Author`, and `Date`, still has a version (currently 0.3).
  But, to allow for independent development of individual parameter types, each section (such as `Bonds`, `Angles`, etc) now has its own version as well (currently all 0.3).
* All units are now stored in expressions with their corresponding values. For example, distances are now stored as `1.526*angstrom`, instead of storing the unit separately in the section header.
* The current allowed value of the `potential` field for `ProperTorsions` and `ImproperTorsions` tags is no longer `charmm`, but is rather `k*(1+cos(periodicity*theta-phase))`.
  It was pointed out to us that CHARMM-style torsions deviate from this formula when the periodicity of a torsion term is 0, and we do not intend to reproduce that behavior.
* SMIRNOFF spec documentation has been updated with tables of keywords and their defaults for each parameter section and parameter type.
  These tables will track the allowed keywords and default behavior as updated versions of individual parameter sections are released.

### Performance improvements and bugfixes

* [PR #329](https://github.com/openforcefield/openff-toolkit/pull/329): Performance improvements when creating systems for topologies with many atoms.
* [PR #347](https://github.com/openforcefield/openff-toolkit/pull/347): Fixes bug in charge assignment that occurs when charges are read from file, and reference and charge molecules have different atom orderings.


### New features

* [PR #311](https://github.com/openforcefield/openff-toolkit/pull/311): Several new experimental functions.

  * Adds [`convert_0_2_smirnoff_to_0_3`](openff.toolkit.utils.utils.convert_0_2_smirnoff_to_0_3), which takes a SMIRNOFF 0.2-spec data dict, and updates it to 0.3.
    This function is called automatically when creating a `ForceField` from a SMIRNOFF 0.2 spec OFFXML file.
  * Adds [`convert_0_1_smirnoff_to_0_2`](openff.toolkit.utils.utils.convert_0_1_smirnoff_to_0_2), which takes a SMIRNOFF 0.1-spec data dict, and updates it to 0.2.
    This function is called automatically when creating a `ForceField` from a SMIRNOFF 0.1 spec OFFXML file.
  * NOTE: The format of the "SMIRNOFF data dict" above is likely to change significantly in the future.
    Users that require a stable serialized ForceField object should use the output of [`ForceField.to_string('XML')`](openff.toolkit.typing.engines.smirnoff.ForceField.to_string) instead.
  * Adds [`ParameterHandler`](openff.toolkit.typing.engines.smirnoff.parameters.ParameterHandler) and [`ParameterType`](openff.toolkit.typing.engines.smirnoff.parameters.ParameterType) [`add_cosmetic_attribute`](openff.toolkit.typing.engines.smirnoff.parameters.ParameterType.add_cosmetic_attribute) and [`delete_cosmetic_attribute`](openff.toolkit.typing.engines.smirnoff.parameters.ParameterType.delete_cosmetic_attribute) functions.
    Once created, cosmetic attributes can be accessed and modified as attributes of the underlying object (eg. `ParameterType.my_cosmetic_attrib = 'blue'`)
    These functions are experimental, and we are interested in feedback on how cosmetic attribute handling could be improved. ([See Issue #338](https://github.com/openforcefield/openff-toolkit/issues/338))
    Note that if a new cosmetic attribute is added to an object without using these functions, it will not be recognized by the toolkit and will not be written out during serialization.
  * Values for the top-level `Author` and `Date` tags are now kept during SMIRNOFF data I/O.
    If multiple data sources containing these fields are read, the values are concatenated using "AND" as a separator.


### API-breaking changes
* [`ForceField.to_string`](openff.toolkit.typing.engines.smirnoff.ForceField.to_string) and [`ForceField.to_file`](openff.toolkit.typing.engines.smirnoff.ForceField.to_file) have had the default value of their `discard_cosmetic_attributes` kwarg set to False.
* [`ParameterHandler`](openff.toolkit.typing.engines.smirnoff.parameters.ParameterHandler) and [`ParameterType`](openff.toolkit.typing.engines.smirnoff.parameters.ParameterType) constructors now expect the `version` kwarg (per the SMIRNOFF spec change above)
  This requirement can be skipped by providing the kwarg `skip_version_check=True`
* [`ParameterHandler`](openff.toolkit.typing.engines.smirnoff.parameters.ParameterHandler) and [`ParameterType`](openff.toolkit.typing.engines.smirnoff.parameters.ParameterType) functions no longer handle `X_unit` attributes in SMIRNOFF data (per the SMIRNOFF spec change above).
* The scripts in `utilities/convert_frosst` are now deprecated.
  This functionality is important for provenance and will be migrated to the `openforcefield/smirnoff99Frosst` repository in the coming weeks.
* [`ParameterType`](openff.toolkit.typing.engines.smirnoff.parameters.ParameterType) `._SMIRNOFF_ATTRIBS` is now [`ParameterType`](openff.toolkit.typing.engines.smirnoff.parameters.ParameterType) `._REQUIRED_SPEC_ATTRIBS`, to better parallel the structure of the `ParameterHandler` class.
* [`ParameterType`](openff.toolkit.typing.engines.smirnoff.parameters.ParameterType) `._OPTIONAL_ATTRIBS` is now [`ParameterType`](openff.toolkit.typing.engines.smirnoff.parameters.ParameterType) `._OPTIONAL_SPEC_ATTRIBS`, to better parallel the structure of the `ParameterHandler` class.
* Added class-level dictionaries [`ParameterHandler`](openff.toolkit.typing.engines.smirnoff.parameters.ParameterHandler) `._DEFAULT_SPEC_ATTRIBS` and [`ParameterType`](openff.toolkit.typing.engines.smirnoff.parameters.ParameterType) `._DEFAULT_SPEC_ATTRIBS`.

## 0.3.0 - API Improvements

Several improvements and changes to public API.

### New features

* [PR #292](https://github.com/openforcefield/openff-toolkit/pull/292): Implement `Topology.to_openmm` and remove `ToolkitRegistry.toolkit_is_available`
* [PR #322](https://github.com/openforcefield/openff-toolkit/pull/322): Install directories for the lookup of OFFXML files through the entry point group `openforcefield.smirnoff_forcefield_directory`. The `ForceField` class doesn't search in the `data/forcefield/` folder anymore (now renamed `data/test_forcefields/`), but only in `data/`.

### API-breaking Changes
* [PR #278](https://github.com/openforcefield/openff-toolkit/pull/278): Standardize variable/method names
* [PR #291](https://github.com/openforcefield/openff-toolkit/pull/291): Remove `ForceField.load/to_smirnoff_data`, add `ForceField.to_file/string` and `ParameterHandler.add_parameters`. Change behavior of `ForceField.register_X_handler` functions.

### Bugfixes
* [PR #327](https://github.com/openforcefield/openff-toolkit/pull/327): Fix units in tip3p.offxml (note that this file is still not loadable by current toolkit)
* [PR #325](https://github.com/openforcefield/openff-toolkit/pull/325): Fix solvent box for provided test system to resolve periodic clashes.
* [PR #325](https://github.com/openforcefield/openff-toolkit/pull/325): Add informative message containing Hill formula when a molecule can't be matched in `Topology.from_openmm`.
* [PR #325](https://github.com/openforcefield/openff-toolkit/pull/325): Provide warning or error message as appropriate when a molecule is missing stereochemistry.
* [PR #316](https://github.com/openforcefield/openff-toolkit/pull/316): Fix formatting issues in GBSA section of SMIRNOFF spec
* [PR #308](https://github.com/openforcefield/openff-toolkit/pull/308): Cache molecule SMILES to improve system creation speed
* [PR #306](https://github.com/openforcefield/openff-toolkit/pull/306): Allow single-atom molecules with all zero coordinates to be converted to OE/RDK mols
* [PR #313](https://github.com/openforcefield/openff-toolkit/pull/313): Fix issue where constraints are applied twice to constrained bonds

## 0.2.2 - Bugfix release

This release modifies an example to show how to parameterize a solvated system, cleans up backend code, and makes several improvements to the README.

### Bugfixes
* [PR #279](https://github.com/openforcefield/openff-toolkit/pull/279): Cleanup of unused code/warnings in main package `__init__`
* [PR #259](https://github.com/openforcefield/openff-toolkit/pull/259): Update T4 Lysozyme + toluene example to show how to set up solvated systems
* [PR #256](https://github.com/openforcefield/openff-toolkit/pull/256) and [PR #274](https://github.com/openforcefield/openff-toolkit/pull/274): Add functionality to ensure that links in READMEs resolve successfully


## 0.2.1 - Bugfix release

This release features various documentation fixes, minor bugfixes, and code cleanup.

### Bugfixes
* [PR #267](https://github.com/openforcefield/openff-toolkit/pull/267): Add neglected `<ToolkitAM1BCC>` documentation to the SMIRNOFF 0.2 spec
* [PR #258](https://github.com/openforcefield/openff-toolkit/pull/258): General cleanup and removal of unused/inaccessible code.
* [PR #244](https://github.com/openforcefield/openff-toolkit/pull/244): Improvements and typo fixes for BRD4:inhibitor benchmark

## 0.2.0 - Initial RDKit support

This version of the toolkit introduces many new features on the way to a 1.0.0 release.

### New features

* Major overhaul, resulting in the creation of the [SMIRNOFF 0.2 specification](https://open-forcefield-toolkit.readthedocs.io/en/0.2.0/smirnoff.html) and its XML representation
* Updated API and infrastructure for reference SMIRNOFF [`ForceField`](openff.toolkit.typing.engines.smirnoff.forcefield.ForceField) implementation
* Implementation of modular [`ParameterHandler`](openff.toolkit.typing.engines.smirnoff.parameters.ParameterHandler) classes which process the topology to add all necessary forces to the system.
* Implementation of modular [`ParameterIOHandler`](openff.toolkit.typing.engines.smirnoff.io.ParameterIOHandler) classes for reading/writing different serialized SMIRNOFF force field representations
* Introduction of [`Molecule`](openff.toolkit.topology.Molecule) and [`Topology`](openff.toolkit.topology.Topology) classes for representing molecules and biomolecular systems
* New [`ToolkitWrapper`](openff.toolkit.utils.toolkits.ToolkitWrapper) interface to RDKit, OpenEye, and AmberTools toolkits, managed by [`ToolkitRegistry`](openff.toolkit.utils.toolkits.ToolkitRegistry)
* API improvements to more closely follow [PEP8](https://www.python.org/dev/peps/pep-0008/) guidelines
* Improved documentation and examples

## 0.1.0

This is an early preview release of the toolkit that matches the functionality described in the preprint describing the SMIRNOFF v0.1 force field format: [[DOI]](https://doi.org/10.1101/286542).

### New features

This release features additional documentation, code comments, and support for automated testing.

### Bugfixes

Treatment of improper torsions

A significant (though currently unused) problem in handling of improper torsions was corrected.
Previously, non-planar impropers did not behave correctly, as six-fold impropers have two potential chiralities.
To remedy this, SMIRNOFF impropers are now implemented as three-fold impropers with consistent chirality.
However, current force fields in the SMIRNOFF format had no non-planar impropers, so this change is mainly aimed at future work.

```<|MERGE_RESOLUTION|>--- conflicted
+++ resolved
@@ -6,20 +6,11 @@
 * `minor` increments add features but do not break API compatibility
 * `micro` increments represent bugfix releases or improvements in documentation
 
-<<<<<<< HEAD
-## Upcoming Release
+## Current development
 
 ### Improved documentation and warnings
-
+- [PR #1939](https://github.com/openforcefield/openff-toolkit/pull/1939): Resolves [#1587](https://github.com/openforcefield/openff-toolkit/pull/1587) by emitting a warning when from_openeye or from_rdkit try to load a molecule with multiple disconnected components.
 - [PR #1934](https://github.com/openforcefield/openff-toolkit/pull/1934): Fold the Toolkit FAQ into the new org-level FAQ: <https://docs.openforcefield.org/faq>
-=======
-## Current development
-
-### Improved warnings and documentation
-
-- [PR #1939](https://github.com/openforcefield/openff-toolkit/pull/1939): Resolves [#1587](https://github.com/openforcefield/openff-toolkit/pull/1587) by emitting a warning when from_openeye or from_rdkit try to load a molecule with multiple disconnected components. 
->>>>>>> 31e4c4b8
-
 
 ## 0.16.4
 
