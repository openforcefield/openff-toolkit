# Release History

Releases follow the `major.minor.micro` scheme recommended by [PEP440](https://www.python.org/dev/peps/pep-0440/#final-releases), where

* `major` increments denote a change that may break API compatibility with previous `major` releases
* `minor` increments add features but do not break API compatibility
* `micro` increments represent bugfix releases or improvements in documentation


## Current development

<<<<<<< HEAD
### Improved documentation and warnings
- [PR #1442](https://github.com/openforcefield/openff-toolkit/pull/1442): Doctests added to CI, leading to numerous fixed docstrings and examples therein.
=======
### Examples updates
- [PR #1447](https://github.com/openforcefield/openff-toolkit/pull/1447): Fixed units of tolerance used in OpenMM minimization in Toolkit Showcase example notebook (from @ziyuanzhao2000)
>>>>>>> 28a89538

### Miscellaneous
- [PR #1413](https://github.com/openforcefield/openff-toolkit/pull/1413): Remove some large and unused data files from the test suite.

## 0.11.2 Bugfix release

### Behavior changes
- [PR #1421](https://github.com/openforcefield/openff-toolkit/pull/1421): Allow `Molecule.from_rdkit()` to load D- and F- block radicals, which cannot have implicit hydrogens.

### Bug fixes
- [PR #1417](https://github.com/openforcefield/openff-toolkit/pull/1417): Ensure the properties dict is copied when a `Molecule` is.

### Improved documentation and warnings
- [PR #1426](https://github.com/openforcefield/openff-toolkit/pull/1426): A warning about OpenEye Toolkits being unavailable is only emitted when they are installed but the license file is not found.

## 0.11.1 Minor release forbidding loading radicals

### Behavior changes
- [PR #1398](https://github.com/openforcefield/openff-toolkit/pull/1398): Updates the [`Bond.bond_order`] setter to only accept int values.
- [PR #1236](https://github.com/openforcefield/openff-toolkit/pull/1236): [`from_rdkit`] and [`from_openeye`] now 
  raise an `RadicalsNotSupportedError` when loading radicals. It's not clear that the OpenFF Toolkit was ever safely 
  handling radicals - they appear to be the root cause of many instances of unintended hydrogen addition and other 
  connection table changes. If this change affects a workflow that was previously working correctly, please let us 
  know on [this issue](https://github.com/openforcefield/openff-toolkit/issues/1075) so we can refine this behavior. 

### Examples changed
- [PR #1236](https://github.com/openforcefield/openff-toolkit/pull/1236): `examples/check_dataset_parameter_coverage` has
  been deprecated. 

[`Bond.bond_order`]: Bond.bond_order
[`from_rdkit`]: Molecule.from_rdkit
[`from_openeye`]: Molecule.from_openeye

### Bug fixes
- [PR #1400](https://github.com/openforcefield/openff-toolkit/pull/1400): Fixes a bug where `Molecule.from_pdb_and_smiles` could incorrectly order coordinates.
- [PR #1404](https://github.com/openforcefield/openff-toolkit/pull/1404): Support default hierarchy schemes in outputs of `Molecule.from_pdb_and_smiles()` and `Topology.from_openmm()`

## 0.11.0 Major release adding support for proteins and refactoring the Topology class.

## Migration guide

### New [`Molecule.from_polymer_pdb()`] method for loading proteins from PDB files

The Toolkit now supports loading protein PDB files through the [`Molecule.from_polymer_pdb()`] class method. For now, PDB files must consist of only a single protein molecule composed only of the 20 standard amino acids, their common protonated and deprotonated conjugates, and the N-methyl and acetyl caps.

[`Molecule.from_polymer_pdb()`]: Molecule.from_polymer_pdb

### Important API points re-exported from `openff.toolkit`

A number of commonly used API points have been re-exported from the package root. This should make using the Toolkit simpler for most people. The previous API points remain available. These API points are lazy-loaded so that parts of the toolkit can still be loaded without loading the entire code-base.

The most important of these are the `ForceField`, `Molecule`, and `Topology` classes:

```diff
- from openff.toolkit.typing.engines.smirnoff import ForceField
- from openff.toolkit.topology import Molecule, Topology
+ from openff.toolkit import ForceField, Molecule, Topology
```

A number of other useful API points are also available through this mechanism:

```diff
- from openff.toolkit.typing.engines.smirnoff import get_available_force_fields
- from openff.toolkit.utils.toolkits import (
-     GLOBAL_TOOLKIT_REGISTRY,
-     AmberToolsToolkitWrapper,
-     BuiltInToolkitWrapper,
-     OpenEyeToolkitWrapper,
-     RDKitToolkitWrapper,
-     ToolkitRegistry,
- )
+ from openff.toolkit import (
+     get_available_force_fields,
+     GLOBAL_TOOLKIT_REGISTRY,
+     AmberToolsToolkitWrapper,
+     BuiltInToolkitWrapper,
+     OpenEyeToolkitWrapper,
+     RDKitToolkitWrapper,
+     ToolkitRegistry,
+ )
```

The `topology`, `typing`, and `utils` modules can also be lazy loaded after importing only the top-level module:

```diff
- import openff.toolkit.topology
+ import openff.toolkit
  atom = openff.toolkit.topology.Atom()
```

### Units

The use of OpenMM units has been replaced by the new OpenFF Units package, based on Pint.

Import the [unit registry](https://pint.readthedocs.io/en/stable/developers_reference.html?highlight=unitregistry#pint.UnitRegistry) provided by `openff-units`:

```
from openff.units import unit
```

Create a `unit.Quantity` object:
```
value = unit.Quantity(1.0, unit.nanometer)  # or 1.0 * unit.nanometer
```

Inspect the value and unit of this quantity:
```
print(value.magnitude)  # or value.m
# 1.0
print(value.units)
# <Unit('nanometer')>
```

Convert to compatible units:
```
converted = value.to(unit.angstrom)
print(converted)
# 10.0 <Unit('angstrom')>
```

Report the value in compatible units:
```
print(value.m_as(unit.angstrom))  # Note that value.magnitude_as() does not exist
# 10.0 <Unit('angstrom')>
```

Convert to and from OpenMM quantities:
```
from openff.units.openmm import to_openmm, from_openmm
value_openmm = to_openmm(value)
print(value_openmm)
# Quantity(value=1.0, unit=nanometer)
print(type(value_openmm))
# 1.0 <Unit('nanometer')>
value_roundtrip = from_openmm(value_openmm)
print(value_roundtrip)
# 1.0 <Unit('nanometer')>
```

#### Breaking change: Removal of `openff.toolkit.utils.check_units_are_compatible()`

The `openff.toolkit.utils.check_units_are_compatible()` function has been removed. Use [`openff.units.Quantity.is_compatible_with()`] and [`openff.units.openmm.from_openmm()`] instead:

```diff
- check_units_are_compatible("length", length, openmm.unit.angstrom)
+ from_openmm(length).is_compatible_with(openff.units.unit.angstrom)
```

[`openff.units.Quantity.is_compatible_with()`]: openff.units.Quantity.is_compatible_with
[`openff.units.openmm.from_openmm()`]: openff.units.openmm.from_openmm

### Breaking change: Interchange now responsible for system parametrization

Code for applying parameters to topologies has been removed from the Toolkit. This is now the responsibility of [OpenFF Interchange]. This change improves support for working with parametrized systems (through the [`Interchange`] class), and adds support for working with simulation engines other than OpenMM.

The [`ForceField.create_interchange()`] method has been added, and the [`ForceField.create_openmm_system()`] method now uses Interchange under the hood.

As part of this change, the `UnsupportedKeywordArgumentsError` has been removed;
passing unknown arguments to `create_openmm_system` now raises a `TypeError`, as is normal in Python.

The following classes and methods have been **removed** from `openff.toolkit.typing.engines.smirnoff.parameters`:
- `NonintegralMoleculeChargeException`
- `NonbondedMethod`
- `ParameterHandler.assign_parameters()`
- `ParameterHandler.postprocess_system()`
- `ParameterHandler.check_partial_bond_orders_from_molecules_duplicates()`
- `ParameterHandler.assign_partial_bond_orders_from_molecules()`

In addition, the `ParameterHandler.create_force()` method has been deprecated and its functionality has been removed. It will be removed in a future release. 

The `return_topology` argument of `create_openmm_system` has also been deprecated, and will be removed in 0.12.0. To create an OpenMM topology, use `Interchange`:

```diff
- omm_sys, off_top = force_field.create_openmm_system(
-     topology,
-     return_topology=True,
- )
- omm_top = off_top.to_openmm()
+ interchange = force_field.create_interchange(topology)
+ omm_sys = interchange.to_openmm(combine_nonbonded_forces=True)
+ omm_top = interchange.to_openmm_topology()
```

If you need access to the modified OpenFF topology for some other reason, create an `Interchange` and retrieve it there:

```diff
- omm_sys, off_top = force_field.create_openmm_system(
-     topology,
-     return_topology=True,
- )
+ interchange = force_field.create_interchange(topology)
+ off_top = interchange.topology
+ omm_sys = interchange.to_openmm(combine_nonbonded_forces=True)
```

[`Interchange`]: openff.interchange.Interchange
[`ForceField.create_interchange()`]: openff.toolkit.typing.engines.smirnoff.forcefield.ForceField.create_interchange
[`ForceField.create_openmm_system()`]: openff.toolkit.typing.engines.smirnoff.forcefield.ForceField.create_openmm_system
[OpenFF Interchange]: https://docs.openforcefield.org/interchange

### Breaking change: `Topology` molecule representation

`Topology` objects now store complete copies of their constituent `Molecule` objects, rather than using simplified classes specific to `Topology`. This dramatically simplifies the code base and allows the use of the full `Molecule` API on molecules inside topologies.

The following classes have been **removed**:
- `TopologyAtom` (use [`Atom`](Atom) instead)
- `TopologyBond` (use [`Bond`](Bond) instead)
- `TopologyMolecule` (use [`Molecule`](Molecule) instead)

The following properties have been **deprecated** and will be removed in a future release:
- `Topology.n_topology_atoms` (use [`Topology.n_atoms`](Topology.n_atoms) instead)
- `Topology.topology_atoms` (use [`Topology.atoms`](Topology.atoms) instead)
- `Topology.n_topology_bonds` (use [`Topology.n_bonds`](Topology.n_bonds) instead)
- `Topology.topology_bonds` (use [`Topology.bonds`](Topology.bonds) instead)
- `Topology.n_topology_particles` (use [`Topology.n_particles`](Topology.n_particles) instead)
- `Topology.topology_particles` (use [`Topology.particles`](Topology.particles) instead)
- `Topology.reference_molecules` (use [`Topology.unique_molecules`](Topology.unique_molecules) instead)
- `Topology.n_reference_molecules` (use [`Topology.n_unique_molecules`](Topology.n_unique_molecules) instead)
- `Topology.n_topology_molecules` (use [`Topology.n_molecules`](Topology.n_molecules) instead)
- `Topology.topology_molecules` (use [`Topology.molecules`](Topology.molecules) instead)
- `Topology.n_particles` (use [`Topology.n_atoms`](Topology.n_atoms) instead)
- `Topology.particles` (use [`Topology.atoms`](Topology.atoms) instead)
- `Topology.particle_index` (use [`Topology.atom_index`](Topology.atom_index) instead)

In addition, the [`Topology.identical_molecule_groups`] property has been added, to facilitate iterating over copies of isomorphic molecules in a `Topology`.

[`Topology.identical_molecule_groups`]: Topology.identical_molecule_groups

### Breaking change: Removed virtual site handling from topologies

To maintain a clear distinction between a model and the chemistry it represents, virtual site handling has been removed from the Toolkit's `Topology` and `Molecule` classes. Virtual site support remains in the force field side of the toolkit, but creating virtual sites for particular molecules is now the responsibility of OpenFF Interchange. This allows the same `Topology` to be used for force fields that use different virtual sites; for example, a topology representing a solvated protein might be parametrized separately with a 3-point and 4-point water model.

As part of this change, the distinction between `Atom` and `Particle` is deprecated. The `Particle` class will be removed in a future release.

The following classes have been **removed**:
- `BondChargeVirtualSite`
- `DivalentLonePairVirtualSite`
- `MonovalentLonePairVirtualSite`
- `TrivalentLonePairVirtualSite`
- `VirtualParticle`
- `VirtualSite`
- `TopologyVirtualParticle`
- `TopologyVirtualSite`

The following methods and properties have been **removed**:
- `Atom.add_virtual_site()`
- `Atom.virtual_sites`
- `FrozenMolecule.compute_virtual_site_positions_from_conformer()`
- `FrozenMolecule.compute_virtual_site_positions_from_atom_positions()`
- `FrozenMolecule.n_virtual_sites`
- `FrozenMolecule.n_virtual_particles`
- `FrozenMolecule.virtual_sites()`
- `Molecule.add_bond_charge_virtual_site()`
- `Molecule.add_monovalent_lone_pair_virtual_site()`
- `Molecule.add_divalent_lone_pair_virtual_site()`
- `Molecule.add_trivalent_lone_pair_virtual_site()`
- `Molecule.add_bond_charge_virtual_site()`
- `Topology.n_topology_virtual_sites`
- `Topology.topology_virtual_sites`
- `Topology.virtual_site()`
- `Topology.add_particle()`

The following properties have been **deprecated** and will be removed in a future release:

- `Molecule.n_particles` (use [`Molecule.n_atoms`](Molecule.n_atoms) instead)
- `Molecule.particles` (use [`Molecule.atoms`](Molecule.atoms) instead)
- `Molecule.particle` (use [`Molecule.atom`](Molecule.atom) instead)
- `Molecule.particle_index` (use [`Topology.n_atoms`](Topology.n_atoms) instead)

### Atom metadata and hierarchy schemes for iterating over residues, chains, etc.

The new `Atom.metadata` attribute is a dictionary that can store arbitrary metadata. Atom metadata commonly includes residue names, residue sequence numbers, chain identifiers, and other metadata that is not essential to the functioning of the Toolkit. Metadata can then be passed on when a `Molecule` is converted to another package; see [](users/molecule_conversion).

Metadata can also support iteration through the [`HierarchyScheme`](openff.toolkit.topology.HierarchyScheme) class. A hierarchy scheme is defined by some uniqueness criteria. Iterating over the scheme iterates over groups of atoms that have identical metadata values for the defined uniqueness criteria. For more information, see the API docs for [`HierarchyScheme`](openff.toolkit.topology.HierarchyScheme) and its related methods.

### Breaking change: Removed `Topology.charge_model` and `Topology.fractional_bond_order_model`

Due to flaws in previous versions of the OFF Toolkit, these properties never had an effect on the assigned parameters. To resolve this bug and maintain a clear distinction between a model and the chemistry it represents, the `Topology.charge_model` and `Topology.fractional_bond_order_model` properties have been removed. Charge models and FBOs are now the responsibility of the ForceField.

### Breaking change: Removed `Atom.element`

`Atom.element` has been removed to reduce our dependency on OpenMM for core functions:

```diff
- atomic_number = atom.element.atomic_number
+ atomic_number = atom.atomic_number
- atom_mass = atom.element.mass
+ atom_mass = atom.mass
- atom_elem_symbol = atom.element.symbol
+ atom_elem_symbol = atom.symbol
```

### `Topology.to_file()`

The [`Topology.to_file()`](openff.toolkit.topology.Topology.to_file) method has been significantly revised, including three breaking changes.

#### Breaking change: `filename` argument renamed `file`

The `filename` argument has been renamed `file`, and now supports file-like objects in addition to file names:

```diff
-  topology.to_file(filename="out.pdb", positions=xyz)
+  topology.to_file(file="out.pdb", positions=xyz)
```

#### Breaking change: Atom names guaranteed unique per residue by default

The default behavior is now to ensure that atom names are unique within a residue, rather than within a molecule. The `ensure_unique_atom_names` argument has been added to control this behavior. The previous behavior can be achieved by passing `True` to `ensure_unique_atom_names`:

```diff
- topology.to_file("out.pdb", xyz)
+ topology.to_file("out.pdb", xyz, ensure_unique_atom_names=True)
```

The `ensure_unique_atom_names` argument can also take the name of a `HierarchyScheme`, in which case atom names will be unique within the elements of that scheme (instead of within the atoms of a molecule). If the scheme is missing from a molecule, atom names will be unique within that molecule. The default value of this argument is `"residues"` to preserve atom names from the PDB.

#### Breaking change: `keepIds` argument renamed `keep_ids`

The `keepIds` argument has been renamed to the more Pythonic `keep_ids`. Its behavior and position in the argument list has not changed.

```diff
- topology.to_file("out.pdb", xyz, keepIds=True)
+ topology.to_file("out.pdb", xyz, keep_ids=True)
```

#### Non-breaking changes

In addition to these breaking changes, the `positions` argument is now optional. If it is not provided, positions will be taken from the first conformer of each molecule in the topology. If any molecule has no conformers, an error will be raised.

### Positions in topologies

The [`Topology.get_positions()`] and [`Topology.set_positions()`] methods have been added to facilitate working with coordinates in topologies. A topology's positions are defined by the zeroth conformer of each molecule. If any molecule lacks conformers, the entire topology has no positions.

[`Topology.get_positions()`]: Topology.get_positions
[`Topology.set_positions()`]: Topology.set_positions

### Parameter types moved out of handler classes

To facilitate their discovery and documentation, re-exports for the `ParameterType` classes have been added to the `openff.toolkit.typing.engines.smirnoff.parameters` module. Previously, they were accessible only within their associated `ParameterHandler` classes. This is not a breaking change.

```diff
- from openff.toolkit.typing.engines.smirnoff.parameters import BondHandler
- BondType = BondHandler.BondType
+ from openff.toolkit.typing.engines.smirnoff.parameters import BondType
```

### Breaking change: `MissingDependencyError` renamed `MissingPackageError`

The `MissingDependencyError` exception has been renamed [`MissingPackageError`] to better reflect its purpose.

```diff
  try:
      ...
- except MissingDependencyError:
+ except MissingPackageError:
      pass
```

[`MissingPackageError`]: openff.toolkit.utils.exceptions.MissingPackageError

### `compute_partial_charges_am1bcc()` deprecated

The `compute_partial_charges_am1bcc()` methods of the `Molecule`, `AmberToolsToolkitWrapper` and `OpenEyeToolkitWrapper` classes have been deprecated and will be removed in a future release. Their functionality has been incorporated into [`assign_partial_charges()`] for more consistency with other charge generation methods:

```diff
- mol.compute_partial_charges_am1bcc()
+ mol.assign_partial_charges(partial_charge_method='am1bcc')
```

[`assign_partial_charges()`]: Molecule.assign_partial_charges


### Additional changes and bugfixes

- [PR #1105](https://github.com/openforcefield/openff-toolkit/pull/1105), [PR #1195](https://github.com/openforcefield/openff-toolkit/pull/1195), [PR #1301](https://github.com/openforcefield/openff-toolkit/pull/1301), [PR #1331](https://github.com/openforcefield/openff-toolkit/pull/1331), [PR #1322](https://github.com/openforcefield/openff-toolkit/pull/1322), [PR #1372](https://github.com/openforcefield/openff-toolkit/pull/1372): Add `Molecule.from_polymer_pdb`
- [PR #1377](https://github.com/openforcefield/openff-toolkit/pull/1377): Adds 
  `Topology.unique_molecules`, which largely replaces `Topology.reference_molecules`. 
- [PR #1313](https://github.com/openforcefield/openff-toolkit/pull/1313): Fixes 
  [Issue #1287](https://github.com/openforcefield/openff-toolkit/issues/1287), where  
  `OpenEyeToolkitWrapper.assign_partial_charges` didn't request symmetrized charges when
  the charge model was set to `AM1-Mulliken`.
- [PR #1348](https://github.com/openforcefield/openff-toolkit/pull/1348): Allows
  `pathlib.Path` objects to be passed to
  [`Molecule.from_file`](openff.toolkit.topology.Molecule.from_file).
- [PR #1276](https://github.com/openforcefield/openff-toolkit/pull/1276): Removes the
  `use_interchange` argument to
  [`create_openmm_system`](openff.toolkit.typing.engines.smirnoff.ForceField.create_openmm_system).
  Deletes the `create_force` and `postprocess_system` methods of `ParameterHandler`
  [`ParameterHandler.create_force`](openff.toolkit.typing.engines.smirnoff.parameters.ParameterHandler.create_force),
  [`ParameterHandler.postprocess_system`](openff.toolkit.typing.engines.smirnoff.parameters.ParameterHandler.postprocess_system) and other methods related to creating OpenMM systems and forces. This is now handled in Interchange.
- [PR #1303](https://github.com/openforcefield/openff-toolkit/pull/1303): Deprecates `Topology.particles`,
  `Topology.n_particles`, `Topology.particle_index` as `Molecule` objects do not store virtual sites,
  only atoms.
- [PR #1297](https://github.com/openforcefield/openff-toolkit/pull/1297): Drops support
  for Python 3.7, following [NEP-29](https://numpy.org/neps/nep-0029-deprecation_policy.html).
- [PR #1194](https://github.com/openforcefield/openforcefield/pull/1194): Adds
  [`Topology.__add__`](openff.toolkit.topology.Topology.__add__), allowing `Topology` objects to be
  added together, including added in-place, using the `+` operator.
- [PR #1277](https://github.com/openforcefield/openff-toolkit/pull/1277): Adds support for version
  0.4 of the `<Electrostatics>` section of the SMIRNOFF specification.
- [PR #1279](https://github.com/openforcefield/openforcefield/pull/1279):
  [`ParameterHandler.version`](openff.toolkit.typing.engines.smirnoff.parameters.ParameterHandler.version)
  and the ``.version`` attribute of its subclasses is now a
  [``Version``](https://packaging.pypa.io/en/latest/version.html#packaging.version.Version)
  object. Previously it was a string, which is not safe for
  [PEP440](https://www.python.org/dev/peps/pep-0440/#final-releases)-style versioning.
- [PR #1250](https://github.com/openforcefield/openff-toolkit/pull/1250): Adds support for
  `return_topology` in the Interchange code path in
  [`create_openmm_system`](openff.toolkit.typing.engines.smirnoff.ForceField.create_openmm_system).
- [PR #964](https://github.com/openforcefield/openff-toolkit/pull/964): Adds initial implementation
  of atom metadata dictionaries.
- [PR #1097](https://github.com/openforcefield/openff-toolkit/pull/1097): Deprecates TopologyMolecule.
- [PR #1097](https://github.com/openforcefield/openff-toolkit/pull/1097): Topology.from_openmm
  is no longer guaranteed to maintain the ordering of bonds, but now explicitly guarantees that it maintains
  the order of atoms (Neither of these ordering guarantees were explicitly documented before, but this may be a
  change from the previous behavior).
- [PR #1165](https://github.com/openforcefield/openforcefield/pull/1165): Adds the boolean argument
  `use_interchange` to
  [`create_openmm_system`](openff.toolkit.typing.engines.smirnoff.ForceField.create_openmm_system)
  with a default value of False. Setting it to True routes `openmm.System` creation through
  Interchange.
- [PR #1192](https://github.com/openforcefield/openforcefield/pull/1192): Add re-exports for core classes to the new
  `openff.toolkit.app` module and re-exports for parameter types to the new `openff.toolkit.topology.parametertypes` module.
  This does not affect existing paths and gives some new, easier to remember paths to core objects.
- [PR #1198](https://github.com/openforcefield/openforcefield/pull/1198): Ensure the vdW switch
  width is correctly set and enabled.
- [PR #1213](https://github.com/openforcefield/openff-toolkit/pull/1213): Removes
  `Topology.charge_model` and `Topology.fractional_bond_order_model`.
- [PR #1140](https://github.com/openforcefield/openff-toolkit/pull/1140): Adds the `Topology.identical_molecule_groups` property, which provides a way of grouping the instances of a specific chemical species in the topology.
- [PR #1200](https://github.com/openforcefield/openforcefield/pull/1200): Fixes a bug
  ([Issue #1199](https://github.com/openforcefield/openff-toolkit/issues/428)) in which library
  charges were ignored in some force fields, including `openff-2.0.0` code name "Sage." This resulted in
  the TIP3P partial charges included Sage not being applied correctly in versions 0.10.1 and 0.10.2 of the
  OpenFF Toolkit. This regression was not present in version 0.10.0 and earlier and therefore is not
  believed to have any impact on the fitting or benchmarking of the first release of Sage (version
  2.0.0). The change causing regression only affected library charges and therefore no other
  parameter types are believed to be affected.
- [PR #1346](https://github.com/openforcefield/openff-toolkit/pull/1346): Conformer generation with RDKit
  will use `useRandomCoords=True` on a second attempt if the first attempt fails, which sometimes
  happens with large molecules.
- [PR #1277](https://github.com/openforcefield/openff-toolkit/pull/1277): Version 0.3 `<Electrostatics>`
  sections of OFFXML files will automatically be up-converted (in memory) to version 0.4 according
  to the recomendations provided in
  [OFF-EP 0005](https://openforcefield.github.io/standards/enhancement-proposals/off-ep-0005/). Note
  this means the `method` attribute is replaced by `periodic_potential`, `nonperiodic_potential`,
  and `exception_potential`.
- [PR #1277](https://github.com/openforcefield/openff-toolkit/pull/1277): Fixes a bug in which
  attempting to convert
  [`ElectrostaticsHandler.switch_width`](openff.toolkit.typing.engines.smirnoff.parameters.ElectrostaticsHandler)
  did nothing.
- [PR #1130](https://github.com/openforcefield/openforcefield/pull/1130): Running unit tests will
  no longer generate force field files in the local directory.
- [PR #1182](https://github.com/openforcefield/openforcefield/pull/1182): Removes `Atom.element`,
  thereby also removing `Atom.element.symbol`, `Atom.element.mass` and `Atom.element.atomic_number`.
  These are replaced with corresponding properties directly on the
  [`Atom`](openff.toolkit.topology.molecule.Atom) class:
  [`Atom.symbol`](openff.toolkit.topology.molecule.Atom.symbol),
  [`Atom.mass`](openff.toolkit.topology.molecule.Atom.mass), and
  [`Atom.atomic_number`](openff.toolkit.topology.molecule.Atom.atomic_number).
- [PR #1209](https://github.com/openforcefield/openforcefield/pull/1209): Fixes
  [Issue #1073](https://github.com/openforcefield/openff-toolkit/issues/1073), where the
  `fractional_bondorder_method` kwarg to the 
  [`BondHandler`](openff.toolkit.typing.engines.smirnoff.parameters.BondHandler) initializer 
  was being ignored.
- [PR #1214](https://github.com/openforcefield/openforcefield/pull/1214): A long overdue fix
  for [Issue #837](https://github.com/openforcefield/openff-toolkit/issues/837)! If OpenEye is
  available, the `ToolkitAM1BCCHandler` will use the ELF10 method to select conformers for AM1BCC
  charge assignment. 
- [PR #1160](https://github.com/openforcefield/openforcefield/pull/1160): Fixes the bug identified in
  [Issue #1159](https://github.com/openforcefield/openff-toolkit/issues/1159), in which the order of 
  atoms defining a `BondChargeVirtualSite` (and possibly other virtual sites types too) might be reversed 
  if the `match` attribute of the virtual site has a value of `"once"`.
- [PR #1231](https://github.com/openforcefield/openforcefield/pull/1231): Fixes
  [Issue #1181](https://github.com/openforcefield/openff-toolkit/issues/1181) and
  [Issue #1190](https://github.com/openforcefield/openff-toolkit/issues/1190), where in rare cases 
  double bond stereo would cause `to_rdkit` to raise an error. The transfer of double bond stereochemistry
  from OpenFF's E/Z representation to RDKit's local representation is now handled as a constraint
  satisfaction problem.
- [PR #1368](https://github.com/openforcefield/openff-toolkit/pull/1368): Adds the `Topology.get_positions()` and `Topology.set_positions()` methods for working with topology positions. Positions are represented as the first conformer of each molecule in the topology.
- [PR #1368](https://github.com/openforcefield/openff-toolkit/pull/1368): Allows setting the `ensure_unique_atom_names` argument of `Topology.to_openmm()`to the name of a hierarchy scheme, in which case atom names are guaranteed unique per element of that scheme rather than per molecule. Changes the default value to `"residues"`.
- [PR #1368](https://github.com/openforcefield/openff-toolkit/pull/1368): Adds the `ensure_unique_atom_names` argument to the `Topology.to_file()`, which mimics the same argument in `Topology.to_openmm()`. Renames the `keepIds` argument to `keep_ids`. Renames the `filename` argument to `file` and allows a file-like object to be passed instead of a filename. Makes the `positions` argument optional; if it is not given, positions are take from the first conformer of each molecule in the Topology.
- [PR #1290](https://github.com/openforcefield/openforcefield/pull/1290): Fixes
  [Issue #1216](https://github.com/openforcefield/openff-toolkit/issues/1216) by adding internal logic to handle
  the possibility that multiple vsites share the same parent atom, and makes the return value of 
  `VirtualSiteHandler.find_matches` be closer to the base class.

### Examples added

- [PR #1113](https://github.com/openforcefield/openff-toolkit/pull/1113): Updates the Amber/GROMACS
  example to use Interchange.

- [PR #1368](https://github.com/openforcefield/openff-toolkit/pull/1368): Updates the Toolkit showcase with the new polymer handling and Interchange support

### Tests updated

- [PR #1188](https://github.com/openforcefield/openff-toolkit/pull/1188): Add an `<Electrostatics>`
  section to the TIP3P force field file used in testing (`test_forcefields/tip3p.offxml`)



## 0.10.5 Bugfix release

- [PR #1252](https://github.com/openforcefield/openforcefield/pull/1252): Refactors virtual 
  site support, resolving
  [Issue #1235](https://github.com/openforcefield/openff-toolkit/issues/1235), 
  [Issue #1233](https://github.com/openforcefield/openff-toolkit/issues/1233), 
  [Issue #1222](https://github.com/openforcefield/openff-toolkit/issues/1222),
  [Issue #1221](https://github.com/openforcefield/openff-toolkit/issues/1221), and
  [Issue #1206](https://github.com/openforcefield/openff-toolkit/issues/1206).
  
  - Attempts to make virtual site handler more resilient through code simplification.
  - Virtual sites are now associated with a particular 'parent' atom, rather than with a set of atoms. In particular, when checking if a v-site has been assigned we now only check the main 'parent' atom associated with the v-site, rather than all additional orientation atoms. As an example, if a force field contained a bond-charge v-site that matches [O:1]=[C:2] and a monovalent lone pair that matches [O:1]=[C:2]-[*:3] in that order, then only the monovalent lone pair will be assigned to formaldehyde as the oxygen is the main atom that would be associated with both v-sites, and the monovalent lone pair appears later in the hierarchy. This constitutes a behaviour change over previous versions.
  - All v-site exclusion policies have been removed except for 'parents' which has been updated to match [OFF-EP 0006](https://openforcefield.github.io/standards/enhancement-proposals/off-ep-0006/).
  - checks have been added to enforce that the 'match' keyword complies with the SMIRNOFF spec.
  - Molecule virtual site classes no longer store FF data such as epsilon and sigma.
  - Sanity checks have been added when matching chemical environments for v-sites that ensure the environment looks like one of our expected test cases.
  - Fixes di- and trivalent lone pairs mixing the `:1` and `:2` indices.
  - Fixes trivalent v-site positioning.
  - Correctly splits `TopologyVirtualSite` and `TopologyVirtualParticle` so that virtual particles no longer have attributes such as `particles`, and ensure that indexing methods now work correctly.

## 0.10.4 Bugfix release

### Critical bugfixes

- [PR #1242](https://github.com/openforcefield/openforcefield/pull/1242): Fixes
  [Issue #837](https://github.com/openforcefield/openff-toolkit/issues/837).
  If OpenEye Toolkits are available,
  [`ToolkitAM1BCCHandler`](openff.toolkit.typing.engines.smirnoff.parameters.ToolkitAM1BCCHandler)
  will use the ELF10 method to select conformers for AM1-BCC charge assignment.
- [PR #1184](https://github.com/openforcefield/openforcefield/pull/1184): Fixes
  [Issue #1181](https://github.com/openforcefield/openff-toolkit/issues/1181) and
  [Issue #1190](https://github.com/openforcefield/openff-toolkit/issues/1190), where in rare cases
  double bond stereochemistry would cause
  [`Molecule.to_rdkit`](openff.toolkit.topology.Molecule.to_rdkit) to raise an error. The transfer
  of double bond stereochemistry from OpenFF's E/Z representation to RDKit's local representation is
  now handled as a constraint satisfaction problem.

## 0.10.3 Bugfix release

### Critical bugfixes

- [PR #1200](https://github.com/openforcefield/openforcefield/pull/1200): Fixes a bug
  ([Issue #1199](https://github.com/openforcefield/openff-toolkit/issues/428)) in which library
  charges were ignored in some force fields, including `openff-2.0.0` code name "Sage." This resulted in
  the TIP3P partial charges included Sage not being applied correctly in versions 0.10.1 and 0.10.2 of the
  OpenFF Toolkit. This regression was not present in version 0.10.0 and earlier and therefore is not
  believed to have any impact on the fitting or benchmarking of the first release of Sage (version
  2.0.0). The change causing the regression only affected library charges and therefore no other
  parameter types are believed to be affected.

### API breaking changes
- [PR #855](https://github.com/openforcefield/openff-toolkit/pull/855): In earlier
  versions of the toolkit, we had mistakenly made the assumption that cheminformatics
  toolkits agreed on the number and membership of rings. However we later learned that this
  was not true. This PR removes
  [`Molecule.rings`](openff.toolkit.topology.Molecule.rings) and
  [`Molecule.n_rings`](openff.toolkit.topology.Molecule.n_rings). To find rings in
  a molecule, directly use a cheminformatics toolkit after using
  [`Molecule.to_rdkit`](openff.toolkit.topology.Molecule.to_rdkit) or
  [`Molecule.to_openeye`](openff.toolkit.topology.Molecule.to_openeye).
  [`Atom.is_in_ring`](openff.toolkit.topology.Atom.is_in_ring) and
  [`Bond.is_in_ring`](openff.toolkit.topology.Bond.is_in_ring) are now methods, not properties.

### Behaviors changed and bugfixes

- [PR #1171](https://github.com/openforcefield/openforcefield/pull/1171): Failure of
  [`Molecule.apply_elf_conformer_selection()`] due to excluding all available conformations ([Issue #428](https://github.com/openforcefield/openff-toolkit/issues/428))
  now provides a better error. The `make_carboxylic_acids_cis` argument (`False` by default) has been added to
  [`Molecule.generate_conformers()`] to mitigate a common cause of this error. By setting this argument to `True` in internal use of this method, trans carboxylic
  acids are no longer generated in [`Molecule.assign_partial_charges()`] and
  [`Molecule.assign_fractional_bond_orders()`] methods (though users may still pass trans conformers in, they'll just be pruned by ELF methods). This should work around most instances
  of the OpenEye Omega bug where trans carboxylic acids are more common than they should be.

[`Molecule.apply_elf_conformer_selection()`]: openff.toolkit.topology.Molecule.apply_elf_conformer_selection
[`Molecule.generate_conformers()`]: openff.toolkit.topology.Molecule.generate_conformers
[`Molecule.assign_partial_charges()`]: openff.toolkit.topology.Molecule.assign_partial_charges
[`Molecule.assign_fractional_bond_orders()`]: openff.toolkit.topology.Molecule.assign_fractional_bond_orders

### Behaviors changed and bugfixes
- [PR #1185](https://github.com/openforcefield/openff-toolkit/pull/1185):
  Removed length check in ValenceDict and fixed checking the permutations of dihedrals

### Improved documentation and warnings
- [PR #1172](https://github.com/openforcefield/openff-toolkit/pull/1172): Adding
  discussion about constraints to the FAQ
- [PR #1173](https://github.com/openforcefield/openforcefield/pull/1173): Expand
  on the SMIRNOFF section of the toolkit docs
- [PR #855](https://github.com/openforcefield/openff-toolkit/pull/855): Refactors
  [`Atom.is_in_ring`](openff.toolkit.topology.Atom.is_in_ring) and
  [`Bond.is_in_ring`](openff.toolkit.topology.Bond.is_in_ring) to use corresponding
  functionality in OpenEye and RDKit wrappers.

### API breaking changes
- [PR #855](https://github.com/openforcefield/openff-toolkit/pull/855): Removes
  [`Molecule.rings`](openff.toolkit.topology.Molecule.rings) and
  [`Molecule.n_rings`](openff.toolkit.topology.Molecule.n_rings). To find rings in
  a molecule, directly use a cheminformatics toolkit after using
  [`Molecule.to_rdkit`](openff.toolkit.topology.Molecule.to_rdkit) or
  [`Molecule.to_openeye`](openff.toolkit.topology.Molecule.to_openeye).
  [`Atom.is_in_ring`](openff.toolkit.topology.Atom.is_in_ring) and
  [`Bond.is_in_ring`](openff.toolkit.topology.Bond.is_in_ring) are now methods, not properties.


## 0.10.2 Bugfix release

### API-breaking changes

- [PR #1118](https://github.com/openforcefield/openforcefield/pull/1118):
  [`Molecule.to_hill_formula`](openff.toolkit.topology.Molecule.to_hill_formula) is now a class method
  and no longer accepts input of NetworkX graphs.

### Behaviors changed and bugfixes

- [PR #1160](https://github.com/openforcefield/openforcefield/pull/1160): Fixes a major bug identified in
  [Issue #1159](https://github.com/openforcefield/openff-toolkit/issues/1159), in which the order of
  atoms defining a `BondChargeVirtualSite` (and possibly other virtual sites types too) might be reversed
  if the `match` attribute of the virtual site has a value of `"once"`.
- [PR #1130](https://github.com/openforcefield/openforcefield/pull/1130): Running unit tests will
  no longer generate force field files in the local directory.
- [PR #1148](https://github.com/openforcefield/openforcefield/pull/1148): Adds a new exception
  [`UnsupportedFileTypeError`](openff.toolkit.utils.exceptions.UnsupportedFileTypeError) and
  descriptive error message when attempting to use
  [`Molecule.from_file`](openff.toolkit.topology.Molecule.from_file) to parse XYZ/`.xyz` files.
- [PR #1153](https://github.com/openforcefield/openforcefield/pull/1153): Fixes
  [Issue #1152](https://github.com/openforcefield/openff-toolkit/issues/1052) in which running
  [`Molecule.generate_conformers`](openff.toolkit.topology.Molecule.generate_conformers)
  using the OpenEye backend would use the stereochemistry from an existing conformer instead 
  of the stereochemistry from the molecular graph, leading to undefined behavior if the molecule had a 2D conformer. 
- [PR #1158](https://github.com/openforcefield/openff-toolkit/pull/1158): Fixes the default
  representation of [`Molecule`](openff.toolkit.topology.Molecule) failing in Jupyter notebooks when
  NGLview is not installed.
- [PR #1151](https://github.com/openforcefield/openforcefield/pull/1151): Fixes 
  [Issue #1150](https://github.com/openforcefield/openff-toolkit/issues/1150), in which calling 
  [`Molecule.assign_fractional_bond_orders`](openff.toolkit.topology.Molecule.assign_fractional_bond_orders)
  with all default arguments would lead to an error as a result of trying to lowercase `None`.
- [PR #1149](https://github.com/openforcefield/openforcefield/pull/1149):
  [`TopologyAtom`](openff.toolkit.topology.TopologyAtom),
  [`TopologyBond`](openff.toolkit.topology.TopologyBond), and
  [`TopologyVirtualSite`](openff.toolkit.topology.TopologyVirtualSite) now properly reference their
  reference molecule from their `.molecule` attribute.
- [PR #1155](https://github.com/openforcefield/openforcefield/pull/1155): Ensures big-endian
  byte order of NumPy arrays when serialized to dictionaries or files formats except JSON.
- [PR #1163](https://github.com/openforcefield/openforcefield/pull/1163): Fixes the bug identified in
  [Issue #1161](https://github.com/openforcefield/openff-toolkit/issues/1161), which was caused by the use
  of the deprecated `pkg_resources` package. Now the recommended `importlib_metadata` package is used instead.


### Breaking changes
- [PR #1118](https://github.com/openforcefield/openforcefield/pull/1118):
  [`Molecule.to_hill_formula`](openff.toolkit.topology.Molecule.to_hill_formula) is now a class method
  and no longer accepts input of NetworkX graphs.
- [PR #1156](https://github.com/openforcefield/openforcefield/pull/1156): Removes `ParseError` and
  `MessageException`, which has been deprecated since version 0.10.0.

### Examples added

- [PR #1113](https://github.com/openforcefield/openff-toolkit/pull/1113): Updates the Amber/GROMACS
  example to use Interchange.

## 0.10.1 Minor feature and bugfix release

### Behaviors changed and bugfixes

- [PR #1096](https://github.com/openforcefield/openforcefield/pull/1096): Atom names generated by
  [`Molecule.generate_unique_atom_names`](openff.toolkit.topology.Molecule.generate_unique_atom_names)
  are now appended with an `"x"`. See the linked issue for more details.
- [PR #1050](https://github.com/openforcefield/openforcefield/pull/1050): In
  [`Molecule.generate_conformers`](openff.toolkit.topology.Molecule.generate_conformers), a single
  toolkit wrapper failing to generate conformers is no longer fatal, but if all wrappers in a registry
  fail, then a `ValueError` will be raised. This mirrors the behavior of
  [`Molecule.assign_partial_charges`](openff.toolkit.topology.Molecule.assign_partial_charges).
- [PR #1050](https://github.com/openforcefield/openforcefield/pull/1050): Conformer generation
  failures in
  [`OpenEyeToolkitWrapper.generate_conformers`](openff.toolkit.utils.toolkits.OpenEyeToolkitWrapper.generate_conformers), and
  [`RDKitToolkitWrapper.generate_conformers`](openff.toolkit.utils.toolkits.RDKitToolkitWrapper.generate_conformers)
  now each raise
  [`openff.toolkit.utils.exceptions.ConformerGenerationError`](openff.toolkit.utils.exceptions.ConformerGenerationError)
  if conformer generation fails. The same behavior occurs in
  [`Molecule.generate_conformers`](openff.toolkit.topology.Molecule.generate_conformers), but only
  when the ``toolkit_registry`` argument is a
  [`ToolkitWrapper`](openff.toolkit.utils.toolkits.ToolkitWrapper), not when it is a
  [`ToolkitRegistry`](openff.toolkit.utils.toolkits.ToolkitRegistry). 
- [PR #1046](https://github.com/openforcefield/openforcefield/pull/1046): Changes OFFXML output to
  replace tabs with 4 spaces to standardize representation in different text viewers. 
- [PR #1001](https://github.com/openforcefield/openff-toolkit/pull/1001): RDKit `Mol` objects 
  created through the [`Molecule.to_rdkit()`](openff.toolkit.topology.Molecule.to_rdkit)
  method have the `NoImplicit` property set to `True` on all atoms. This prevents RDKit from
  incorrectly adding hydrogen atoms to to molecule. 
- [PR #1058](https://github.com/openforcefield/openforcefield/pull/1058): Removes the unimplemented methods
  [`ForceField.create_parmed_structure`](openff.toolkit.typing.engines.smirnoff.ForceField.create_parmed_structure),
  [`Topology.to_parmed`](openff.toolkit.topology.Topology.to_parmed), and
  [`Topology.from_parmed`](openff.toolkit.topology.Topology.from_parmed).
- [PR #1065](https://github.com/openforcefield/openforcefield/pull/1065): The example `conformer_energies.py` script
  now uses the Sage 2.0.0 force field.
- [PR #1036](https://github.com/openforcefield/openforcefield/pull/1036): SMARTS matching
  logic for library charges was updated to use only one unique match instead of
  enumerating all possible matches. This results in faster matching, particularly
  with larger molecules. No adverse side effects
  were found in testing, but bad behavior may possibly exist in some unknown cases.
  Note that the default behavior for other parameter handlers was not updated.
- [PR #1001](https://github.com/openforcefield/openff-toolkit/pull/1001): Revamped the 
  [`Molecule.visualize()`](openff.toolkit.topology.Molecule.visualize) method's `rdkit` 
  backend for more pleasing and idiomatic 2D visualization by default.
- [PR #1087](https://github.com/openforcefield/openff-toolkit/pull/1087): Fixes
  [Issue #1073](https://github.com/openforcefield/openff-toolkit/issues/1073) in which
  [`Molecule.__repr__`](openff.toolkit.topology.Molecule.__repr__) fails if the molecule can not be represented as 
  a SMILES pattern. Now, if SMILES generation fails, the molecule will be described by its Hill formula.
- [PR #1052](https://github.com/openforcefield/openff-toolkit/pull/1052): Fixes
  [Issue #986](https://github.com/openforcefield/openff-toolkit/issues/986)
  by raising a subclass of `AttributeError` in
  `_ParameterAttributeHandler.__getattr__`
- [PR #1030](https://github.com/openforcefield/openforcefield/pull/1030): Fixes a bug
  in which the expectations for capitalization for values of `bond_order_model` attributes and 
  keywords are inconsistent.
- [PR #1101](https://github.com/openforcefield/openff-toolkit/pull/1101): Fixes a bug
  in which calling `to_qcschema` on a molecule with no connectivity feeds
  `QCElemental.Molecule` an empty list for the `connectivity` field; now feeds `None`.

### Tests updated
- [PR #1017](https://github.com/openforcefield/openforcefield/pull/1017): Ensures that OpenEye-only CI builds really
  do lack both AmberTools and RDKit.  

### Improved documentation and warnings
 - [PR #1065](https://github.com/openforcefield/openforcefield/pull/1017): Example notebooks were updated to use the
   Sage Open Force Field
 - [PR #1062](https://github.com/openforcefield/openforcefield/pull/1062): 
   Rewrote installation guide for clarity and comprehensiveness.

## 0.10.0 Improvements for force field fitting

### Behaviors changed

- [PR #1021](https://github.com/openforcefield/openforcefield/pull/1021): Renames
  [`openff.toolkit.utils.exceptions.ParseError`](openff.toolkit.utils.exceptions.ParseError) to
  [`openff.toolkit.utils.exceptions.SMILESParseError`](openff.toolkit.utils.exceptions.SMILESParseError) to
  avoid a conflict with an identically-named exception in the SMIRNOFF XML parsing code.
- [PR #1021](https://github.com/openforcefield/openforcefield/pull/1021): Renames and moves
  [`openff.toolkit.typing.engines.smirnoff.forcefield.ParseError`](openff.toolkit.typing.engines.smirnoff.forcefield.ParseError) to
  [`openff.toolkit.utils.exceptions.SMIRNOFFParseError`](openff.toolkit.utils.exceptions.SMIRNOFFParseError).
  This `ParseError` is deprecated and will be removed in a future release.

### New features and behaviors changed

- [PR #1027](https://github.com/openforcefield/openforcefield/pull/1027): Corrects interconversion of Molecule objects 
  with OEMol objects by ensuring atom names are correctly accessible via the `OEAtomBase.GetName()` and 
  `OEAtomBase.SetName()` methods, rather that the non-standard `OEAtomBase.GetData("name")` and 
  `OEAtomBase.SetData("name", name)`.
- [PR #1007](https://github.com/openforcefield/openforcefield/pull/1007): Resolves
  [Issue #456](https://github.com/openforcefield/openff-toolkit/issues/456) by adding the 
  `normalize_partial_charges` (default is `True`) keyword argument to 
  [`Molecule.assign_partial_charges`](openff.toolkit.topology.Molecule.assign_partial_charges),
  [`AmberToolsToolkitWrapper.assign_partial_charges`](openff.toolkit.utils.toolkits.AmberToolsToolkitWrapper.assign_partial_charges),  
  [`OpenEyeToolkitWrapper.assign_partial_charges`](openff.toolkit.utils.toolkits.OpenEyeToolkitWrapper.assign_partial_charges), 
  [`RDKitToolkitWrapper.assign_partial_charges`](openff.toolkit.utils.toolkits.RDKitToolkitWrapper.assign_partial_charges), and
  [`BuiltInToolkitWrapper.assign_partial_charges`](openff.toolkit.utils.toolkits.BuiltInToolkitWrapper.assign_partial_charges).
  This adds an offset to each atom's partial charge to ensure that their sum is equal to the net charge on the molecule
  (to the limit of a python float's precision, generally less than 1e-6 electron charge). **Note that, because this new 
  behavior is ON by default, it may slightly affect the partial charges and energies of systems generated by running
  [`create_openmm_system`](openff.toolkit.typing.engines.smirnoff.ForceField.create_openmm_system).**
- [PR #954](https://github.com/openforcefield/openforcefield/pull/954): Adds
  [`LibraryChargeType.from_molecule`](openff.toolkit.typing.engines.smirnoff.parameters.LibraryChargeHandler.LibraryChargeType.from_molecule)
  which returns a 
  [`LibraryChargeType`](openff.toolkit.typing.engines.smirnoff.parameters.LibraryChargeHandler.LibraryChargeType)
   object that will match the full molecule being parameterized, and assign
  it the same partial charges as are set on the input molecule.
- [PR #923](https://github.com/openforcefield/openforcefield/pull/923): Adds
  [`Molecule.nth_degree_neighbors`](openff.toolkit.topology.Molecule.nth_degree_neighbors),
  [`Topology.nth_degree_neighbors`](openff.toolkit.topology.Topology.nth_degree_neighbors),
  [`TopologyMolecule.nth_degree_neighbors`](openff.toolkit.topology.TopologyMolecule.nth_degree_neighbors),
  which returns pairs of atoms that are separated in a molecule or topology by _exactly_ N atoms.
- [PR #917](https://github.com/openforcefield/openforcefield/pull/917):
  [`ForceField.create_openmm_system`](openff.toolkit.typing.engines.smirnoff.forcefield.ForceField.create_openmm_system) 
  now ensures that the cutoff of the `NonbondedForce` is set to
  the cutoff of the `vdWHandler` when it and a `Electrostatics` handler are present in the force field.
- [PR #850](https://github.com/openforcefield/openforcefield/pull/850):
  [`OpenEyeToolkitWrapper.is_available`](openff.toolkit.utils.toolkits.OpenEyeToolkitWrapper.is_available)
  now returns `True` if _any_ OpenEye tools are licensed (and installed). This allows, i.e,
  use of functionality that requires `OEChem` without having an `OEOmega` license.
- [PR #909](https://github.com/openforcefield/openforcefield/pull/909): Virtual site positions can now
  be computed directly in the toolkit. This functionality is accessed through
  - [`FrozenMolecule.compute_virtual_site_positions_from_conformer`](openff.toolkit.topology.FrozenMolecule.compute_virtual_site_positions_from_conformer)
  - [`VirtualSite.compute_positions_from_conformer`](openff.toolkit.topology.VirtualSite.compute_positions_from_conformer)
  - [`VirtualParticle.compute_position_from_conformer`](openff.toolkit.topology.VirtualParticle.compute_position_from_conformer)
  - [`FrozenMolecule.compute_virtual_site_positions_from_atom_positions`](openff.toolkit.topology.FrozenMolecule.compute_virtual_site_positions_from_atom_positions)
  - [`VirtualSite.compute_positions_from_atom_positions`](openff.toolkit.topology.VirtualSite.compute_positions_from_atom_positions)
  - [`VirtualParticle.compute_position_from_atom_positions`](openff.toolkit.topology.VirtualParticle.compute_position_from_atom_positions)
    where the positions can be computed from a stored conformer, or an input vector of atom positions.
  - Tests have been added (`TestMolecule.test_*_virtual_site_position`) to check for sane behavior. The tests do
    not directly compare OpenMM position equivalence, but offline tests show that they are equivalent.
  - The helper method 
    [`VirtualSiteHandler.create_openff_virtual_sites`](openff.toolkit.typing.engines.smirnoff.parameters.VirtualSiteHandler.create_openff_virtual_sites) 
    is now public, which returns a modified topology with virtual sites added.
  - Virtual sites now expose the parameters used to create its local frame via the read-only properties
    - [`VirtualSite.local_frame_weights`](openff.toolkit.topology.VirtualSite.local_frame_weights)
    - [`VirtualSite.local_frame_position`](openff.toolkit.topology.VirtualSite.local_frame_position)
  - Adding virtual sites via the `Molecule` API now have defaults for `sigma`, `epsilon`, and `charge_increment`
    set to 0 with appropriate units, rather than `None`
- [PR #956](https://github.com/openforcefield/openforcefield/pull/956): Added 
  [`ForceField.get_partial_charges()`](openff.toolkit.typing.engines.smirnoff.forcefield.ForceField.get_partial_charges)
  to more easily compute the partial charges assigned by a force field for a molecule.
- [PR  #1006](https://github.com/openforcefield/openff-toolkit/pull/1006):
  Two behavior changes in the SMILES output for `to_file()` and `to_file_obj()`:
  - The RDKit and OpenEye wrappers now output the same SMILES as `to_smiles()`.
   This uses explicit hydrogens rather than the toolkit's default of implicit hydrogens.
  - The RDKit wrapper no longer includes a header line. This improves
  the consistency between the OpenEye and RDKit outputs.

### Bugfixes

- [PR #1024](https://github.com/openforcefield/openforcefield/pull/1024): Small changes
  for compatibility with OpenMM 7.6.
- [PR #1003](https://github.com/openforcefield/openforcefield/pull/1003): Fixes
  [Issue #1000](https://github.com/openforcefield/openff-toolkit/issues/1000), where a stereochemistry
  warning is sometimes erroneously emitted when loading a stereogenic molecule using
  [`Molecule.from_pdb_and_smiles`](openff.toolkit.topology.Molecule.from_pdb_and_smiles)
- [PR #1002](https://github.com/openforcefield/openforcefield/pull/1002): Fixes a bug in which OFFXML files could
  inadvertently be loaded from subdirectories.
- [PR #969](https://github.com/openforcefield/openforcefield/pull/969): Fixes a bug in which the cutoff distance
  of the `NonbondedForce` generated by
  [`ForceField.create_openmm_system`](openff.toolkit.typing.engines.smirnoff.forcefield.ForceField.create_openmm_system)
  was not set to the value specified by the vdW and Electrostatics handlers.
- [PR #909](https://github.com/openforcefield/openforcefield/pull/909): Fixed several bugs related to creating an
  OpenMM system with virtual sites created via the `Molecule` virtual site API
- [PR  #1006](https://github.com/openforcefield/openff-toolkit/pull/1006):
  Many small fixes to the toolkit wrapper I/O for better error
  handling, improved consistency between reading from a file vs. file
  object, and improved consistency between the RDKit and OEChem
  toolkit wrappers. For the full list see
  [Issue #1005](https://github.com/openforcefield/openff-toolkit/issues/1005). Some
  of the more significant fixes are:
  - [`RDKitToolkitWrapper.from_file_obj()`](openff.toolkit.utils.toolkits.RDKitToolkitWrapper.from_file_obj) now uses the same
    structure normaliation as `from_file()`.
  - `from_smiles()` now raises an `openff.toolkit.utils.exceptions.SMILESParsingError` if
  the SMILES could not be parsed.
  - OEChem input and output files now raise an OSError if the file
  could not be opened.
  - All input file object readers now support file objects open in binary mode.

### Examples added

- [PR #763](https://github.com/openforcefield/openff-toolkit/pull/763):
  Adds an introductory example showcasing the toolkit parameterizing a protein-ligand simulation.
- [PR #955](https://github.com/openforcefield/openff-toolkit/pull/955): Refreshed the force field modification example
- [PR #934](https://github.com/openforcefield/openff-toolkit/pull/934)
  and [conda-forge/openff-toolkit-feedstock#9](https://github.com/conda-forge/openff-toolkit-feedstock/pull/9):
  Added `openff-toolkit-examples` Conda package for easy installation of examples and their
  dependencies. Simply `conda install -c conda-forge openff-toolkit-examples` and then run
  the `openff-toolkit-examples` script to copy the examples suite to a convenient place to
  run them!

### Tests updated

- [PR #963](https://github.com/openforcefield/openff-toolkit/pull/963):
  Several tests modules used functions from test_forcefield.py that created an OpenFF Molecule
  without a toolkit. These functions are now in their own module so they can be imported directly,
  without the overhead of going through test_forcefield.
- [PR #997](https://github.com/openforcefield/openff-toolkit/pull/997):
  Several XML snippets in `test_forcefield.py` that were scattered around inside of classes and
  functions are now moved to the module level.
  
  
## 0.9.2 Minor feature and bugfix release

### New features and behaviors changed

- [PR #762](https://github.com/openforcefield/openforcefield/pull/762):
  [`Molecule.from_rdkit`](openff.toolkit.topology.Molecule.from_rdkit) now converts
  implicit hydrogens into explicit hydrogens by default. This change may affect
  [`RDKitToolkitWrapper/Molecule.from_smiles`](openff.toolkit.utils.toolkits.RDKitToolkitWrapper.from_smiles),
  [`from_mapped_smiles`](openff.toolkit.topology.Molecule.from_mapped_smiles),
  [`from_file`](openff.toolkit.utils.toolkits.RDKitToolkitWrapper.from_file),
  [`from_file_obj`](openff.toolkit.utils.toolkits.RDKitToolkitWrapper.from_file_obj),
  [`from_inchi`](openff.toolkit.utils.toolkits.RDKitToolkitWrapper.from_inchi), and
  [`from_qcschema`](openff.toolkit.topology.Molecule.from_qcschema).
  This new behavior can be disabled using the
  `hydrogens_are_explicit=True` keyword argument to
  [`from_smiles`](openff.toolkit.utils.toolkits.RDKitToolkitWrapper.from_smiles),
  or loading the molecule into the desired explicit protonation state in RDKit, then calling
  [`from_rdkit`](openff.toolkit.utils.toolkits.RDKitToolkitWrapper.from_rdkit) on the RDKit molecule with
  `hydrogens_are_explicit=True`.
- [PR #894](https://github.com/openforcefield/openforcefield/pull/894): Calls to
  [`Molecule.from_openeye`](openff.toolkit.topology.Molecule.from_openeye),
  [`Molecule.from_rdkit`](openff.toolkit.topology.Molecule.from_rdkit),
  [`Molecule.from_smiles`](openff.toolkit.topology.Molecule.from_smiles),
  [`OpenEyeToolkitWrapper.from_smiles`](openff.toolkit.utils.toolkits.OpenEyeToolkitWrapper.from_smiles), and
  [`RDKitToolkitWrapper.from_smiles`](openff.toolkit.utils.toolkits.RDKitToolkitWrapper.from_smiles)
  will now load atom maps into the the resulting
  `Molecule's` `offmol.properties['atom_map']` field, even if not all atoms have map indices assigned.
- [PR #904](https://github.com/openforcefield/openforcefield/pull/904):
  [`TopologyAtom`](openff.toolkit.topology.TopologyAtom.element) objects now have
  an element getter [`TopologyAtom.element`](openff.toolkit.topology.TopologyAtom.element).

### Bugfixes

- [PR #891](https://github.com/openforcefield/openforcefield/pull/891): Calls to
  [`Molecule/OpenEyeToolkitWrapper.from_openeye`](openff.toolkit.utils.toolkits.OpenEyeToolkitWrapper.from_openeye)
  no longer mutate the input OE molecule.
- [PR #897](https://github.com/openforcefield/openforcefield/pull/897): Fixes enumeration of stereoisomers for
  molecules with already defined stereochemistry using
  [`RDKitToolkitWrapper.enumerate_stereoisomers`](openff.toolkit.utils.toolkits.RDKitToolkitWrapper.enumerate_stereoisomers).
- [PR #859](https://github.com/openforcefield/openforcefield/pull/859): Makes
  [`RDKitToolkitWrapper.enumerate_tautomers`](openff.toolkit.utils.toolkits.RDKitToolkitWrapper.enumerate_tautomers)
  actually use the `max_states` keyword argument during tautomer generation, which will reduce resource use in some
  cases.

### Improved documentation and warnings
- [PR #862](https://github.com/openforcefield/openforcefield/pull/862): Clarify that `System` objects produced by the
  toolkit are OpenMM `System`s in anticipation of forthcoming OpenFF `System`s. Fixes
  [Issue #618](https://github.com/openforcefield/openforcefield/issues/618).
- [PR #863](https://github.com/openforcefield/openff-toolkit/pull/863): Documented how to build the docs in the
  developers guide.
- [PR #870](https://github.com/openforcefield/openff-toolkit/pull/870): Reorganised documentation to improve
  discoverability and allow future additions.
- [PR #871](https://github.com/openforcefield/openff-toolkit/pull/871): Changed Markdown parser from m2r2 to MyST for
  improved documentation rendering.
- [PR #880](https://github.com/openforcefield/openff-toolkit/pull/880): Cleanup and partial rewrite of the developer's
  guide.
- [PR #906](https://github.com/openforcefield/openff-toolkit/pull/906): Cleaner instructions on how to setup
  development environment.

:::{TODO}
- Translate previous release history to MyST markdown
:::

## Earlier releases

:::{eval-rst}

0.9.1 - Minor feature and bugfix release
----------------------------------------

New features
""""""""""""
- `PR #839 <https://github.com/openforcefield/openforcefield/pull/839>`_: Add support for computing WBOs from multiple
  conformers using the AmberTools and OpenEye toolkits, and from ELF10 conformers using the OpenEye toolkit wrapper.
- `PR #832 <https://github.com/openforcefield/openforcefield/pull/832>`_: Expose ELF conformer selection through the
  ``Molecule`` API via a new ``apply_elf_conformer_selection`` function.
- `PR #831 <https://github.com/openforcefield/openff-toolkit/pull/831>`_: Expose ELF conformer selection through the
  OpenEye wrapper.
- `PR #790 <https://github.com/openforcefield/openforcefield/pull/790>`_: Fixes `Issue #720
  <https://github.com/openforcefield/openforcefield/issues/720>`_ where qcschema roundtrip to/from results
  in an error due to missing cmiles entry in attributes.
- `PR #793 <https://github.com/openforcefield/openff-toolkit/pull/793>`_: Add an initial ELF conformer selection
  implementation which uses RDKit.
- `PR #799 <https://github.com/openforcefield/openff-toolkit/pull/799>`_: Closes
  `Issue #746 <https://github.com/openforcefield/openff-toolkit/issues/746>`_ by adding
  :py:meth:`Molecule.smirnoff_impropers <openff.toolkit.topology.FrozenMolecule.smirnoff_impropers>`,
  :py:meth:`Molecule.amber_impropers <openff.toolkit.topology.FrozenMolecule.amber_impropers>`,
  :py:meth:`TopologyMolecule.smirnoff_impropers <openff.toolkit.topology.TopologyMolecule.smirnoff_impropers>`,
  :py:meth:`TopologyMolecule.amber_impropers <openff.toolkit.topology.TopologyMolecule.amber_impropers>`,
  :py:meth:`Topology.smirnoff_impropers <openff.toolkit.topology.Topology.smirnoff_impropers>`, and
  :py:meth:`Topology.amber_impropers <openff.toolkit.topology.Topology.amber_impropers>`.
- `PR #847 <https://github.com/openforcefield/openforcefield/pull/847>`_: Instances of
  :py:class:`ParameterAttribute <openff.toolkit.typing.engines.smirnoff.parameters.ParameterAttribute>`
  documentation can now specify their docstrings with the optional ``docstring`` argument to the
  ``__init__()`` method.
- `PR #827 <https://github.com/openforcefield/openff-toolkit/pull/827>`_: The
  setter for :py:class:`Topology.box_vectors <openff.toolkit.topology.Topology>` now infers box vectors
  when box lengths are pass as a list of length 3.

Behavior changed
""""""""""""""""
- `PR #802 <https://github.com/openforcefield/openforcefield/pull/802>`_: Fixes
  `Issue #408 <https://github.com/openforcefield/openforcefield/issues/408>`_. The 1-4 scaling
  factor for electrostatic interactions is now properly set by the value specified in the force
  field. Previously it fell back to a default value of 0.83333. The toolkit may now produce
  slightly different energies as a result of this change.
- `PR #839 <https://github.com/openforcefield/openforcefield/pull/839>`_: The average WBO will now be returned when
  multiple conformers are provided to ``assign_fractional_bond_orders`` using ``use_conformers``.
- `PR #816 <https://github.com/openforcefield/openforcefield/pull/816>`_: Force field file paths
  are now loaded in a case-insensitive manner.

Bugfixes
""""""""
- `PR #849 <https://github.com/openforcefield/openforcefield/pull/849>`_: Changes
  :py:meth:`create_openmm_system <openff.toolkit.typing.engines.smirnoff.forcefield.ForceField.create_openmm_system>` so
  that it no longer uses the conformers on existing reference molecules (if present) to calculate Wiberg
  bond orders. Instead, new conformers are always generated during parameterization.

Improved documentation and warnings
"""""""""""""""""""""""""""""""""""
- `PR #838 <https://github.com/openforcefield/openforcefield/pull/838>`_: Corrects spacing of "forcefield" to "force
  field" throughout documentation. Fixes `Issue #112 <https://github.com/openforcefield/openforcefield/issues/112>`_.
- `PR #846 <https://github.com/openforcefield/openff-toolkit/pull/846>`_: Corrects dead links throughout release history.
  Fixes `Issue #835 <https://github.com/openforcefield/openff-toolkit/issues/835>`_.
- `PR #847 <https://github.com/openforcefield/openforcefield/pull/847>`_: Documentation now compiles
  with far fewer warnings, and in many cases more correctly. Additionally, :py:class:`ParameterAttribute
  <openff.toolkit.typing.engines.smirnoff.parameters.ParameterAttribute>` documentation no longer
  appears incorrectly in classes where it is used. Fixes `Issue #397
  <https://github.com/openforcefield/openforcefield/issues/397>`_.

0.9.0 - Namespace Migration
---------------------------

This release marks the transition from the old ``openforcefield`` branding over to its new
identity as ``openff-toolkit``. This change has been made to better represent the role of the
toolkit, and highlight its place in the larger Open Force Field (OpenFF) ecosystem.

From version ``0.9.0`` onwards the toolkit will need to be imported as ``import openff.toolkit.XXX`` and
``from openff.toolkit import XXX``.

API-breaking changes
""""""""""""""""""""
- `PR #803 <https://github.com/openforcefield/openff-toolkit/pull/803>`_: Migrates ``openforcefield``
  imports to ``openff.toolkit``.


0.8.4 - Minor feature and bugfix release
----------------------------------------

**This release is intended to be functionally identical to 0.9.1.
The only difference is that it uses the "openforcefield" namespace.**

This release is a final patch for the ``0.8.X`` series of releases of the toolkit, and also marks the last
version of the toolkit which will be imported as ``import openforcefield.XXX`` / ``from openforcefield import XXX``.
From version ``0.9.0`` onwards the toolkit will be importable only as ``import openff.toolkit.XXX`` /
``from openff.toolkit import XXX``.

**Note** This change will also be accompanied by a renaming of the package from ``openforcefield`` to ``openff-toolkit``,
so users need not worry about accidentally pulling in a version with changed imports. Users will have to explicitly
choose to install the ``openff-toolkit`` package once released which will contain the breaking import changes.


0.8.3 - Major bugfix release
----------------------------

This release fixes a critical bug in van der Waals parameter assignment.

This release is also a final patch for the ``0.8.X`` series of releases of the toolkit, and also marks the last
version of the toolkit which will be imported as ``import openforcefield.XXX`` / ``from openforcefield import XXX``.
From version ``0.9.0`` onwards the toolkit will be importable only as ``import openff.toolkit.XXX`` /
``from openff.toolkit import XXX``.

**Note** This change will also be accompanied by a renaming of the package from ``openforcefield`` to ``openff-toolkit``,
so users need not worry about accidentally pulling in a version with changed imports. Users will have to explicitly
choose to install the ``openff-toolkit`` package once released which will contain the breaking import changes.

Bugfixes
""""""""
- `PR #808 <https://github.com/openforcefield/openff-toolkit/pull/808>`_: Fixes
  `Issue #807 <https://github.com/openforcefield/openff-toolkit/issues/807>`_,
  which tracks a major bug in the interconversion between a vdW ``sigma``
  and ``rmin_half`` parameter.


New features
""""""""""""
- `PR #794 <https://github.com/openforcefield/openff-toolkit/pull/794>`_: Adds a decorator
  ``@requires_package`` that denotes a function requires an optional dependency.
- `PR #805 <https://github.com/openforcefield/openff-toolkit/pull/805>`_: Adds a deprecation warning for the up-coming
  release of the ``openff-toolkit`` package and its import breaking changes.

0.8.2 - Bugfix release
----------------------

**WARNING: This release was later found to contain a major bug,**
`Issue #807 <https://github.com/openforcefield/openff-toolkit/issues/807>`_,
**and produces incorrect energies.**

Bugfixes
""""""""
- `PR #786 <https://github.com/openforcefield/openff-toolkit/pull/786>`_: Fixes `Issue #785
  <https://github.com/openforcefield/openff-toolkit/issues/785>`_ where RDKitToolkitWrapper would
  sometimes expect stereochemistry to be defined for non-stereogenic bonds when loading from
  SDF.
- `PR #786 <https://github.com/openforcefield/openff-toolkit/pull/786>`_: Fixes an issue where
  using the :py:class:`Molecule <openff.toolkit.topology.Molecule>` copy constructor
  (``newmol = Molecule(oldmol)``) would result
  in the copy sharing the same ``.properties`` dict as the original (as in, changes to the
  ``.properties`` dict of the copy would be reflected in the original).
- `PR #789 <https://github.com/openforcefield/openff-toolkit/pull/789>`_: Fixes a regression noted in
  `Issue #788 <https://github.com/openforcefield/openff-toolkit/issues/788>`_
  where creating
  :py:class:`vdWHandler.vdWType <openff.toolkit.typing.engines.smirnoff.parameters.vdWHandler.vdWType>`
  or setting ``sigma`` or ``rmin_half`` using Quantities represented as strings resulted in an error.


0.8.1 - Bugfix and minor feature release
----------------------------------------

**WARNING: This release was later found to contain a major bug,**
`Issue #807 <https://github.com/openforcefield/openff-toolkit/issues/807>`_,
**and produces incorrect energies.**

API-breaking changes
""""""""""""""""""""
- `PR #757 <https://github.com/openforcefield/openff-toolkit/pull/757>`_: Renames
  ``test_forcefields/smirnoff99Frosst.offxml`` to ``test_forcefields/test_forcefield.offxml``
  to avoid confusion with any of the ACTUAL released FFs in the
  `smirnoff99Frosst line <https://github.com/openforcefield/smirnoff99Frosst/>`_
- `PR #751 <https://github.com/openforcefield/openff-toolkit/pull/751>`_: Removes the
  optional ``oetools=("oechem", "oequacpac", "oeiupac", "oeomega")`` keyword argument from
  :py:meth:`OpenEyeToolkitWrapper.is_available <openff.toolkit.utils.toolkits.OpenEyeToolkitWrapper.is_available>`, as
  there are no special behaviors that are accessed in the case of partially-licensed OpenEye backends. The
  new behavior of this method is the same as if the default value above is always provided.

Behavior Changed
""""""""""""""""
- `PR #583 <https://github.com/openforcefield/openff-toolkit/pull/583>`_: Methods
  such as :py:meth:`Molecule.from_rdkit <openff.toolkit.topology.Molecule.from_rdkit>`
  and :py:meth:`Molecule.from_openeye <openff.toolkit.topology.Molecule.from_openeye>`,
  which delegate their internal logic to :py:class:`ToolkitRegistry <openff.toolkit.utils.toolkits.ToolkitRegistry>`
  functions, now guarantee that they will return an object of the correct type when being called on ``Molecule``-derived classes. Previously,
  running these constructors using subclasses of :py:class:`FrozenMolecule <openff.toolkit.topology.Molecule>`
  would not return an instance of that subclass, but rather just an instance of a
  :py:class:`Molecule <openff.toolkit.topology.Molecule>`.
- `PR #753 <https://github.com/openforcefield/openff-toolkit/pull/753>`_: ``ParameterLookupError``
  is now raised when passing to
  :py:meth:`ParameterList.index <openff.toolkit.typing.engines.smirnoff.parameters.ParameterList>`
  a SMIRKS pattern not found in the parameter list.

New features
""""""""""""
- `PR #751 <https://github.com/openforcefield/openff-toolkit/pull/751>`_: Adds
  ``LicenseError``, a subclass of ``ToolkitUnavailableException`` which is raised when attempting to
  add a cheminformatics :py:class:`ToolkitWrapper <openff.toolkit.utils.toolkits.ToolkitWrapper>` for
  a toolkit that is installed but unlicensed.
- `PR #678 <https://github.com/openforcefield/openff-toolkit/pull/678>`_: Adds
  :py:meth:`ForceField.deregister_parameter_handler <openff.toolkit.typing.engines.smirnoff.forcefield.ForceField.deregister_parameter_handler>`.
- `PR #730 <https://github.com/openforcefield/openff-toolkit/pull/730>`_: Adds
  :py:class:`Topology.is_periodic <openff.toolkit.topology.Topology>`.
- `PR #753 <https://github.com/openforcefield/openff-toolkit/pull/753>`_: Adds
  :py:meth:`ParameterHandler.__getitem__ <openff.toolkit.typing.engines.smirnoff.parameters.ParameterHandler>`
  to look up individual :py:class:`ParameterType <openff.toolkit.typing.engines.smirnoff.parameters.ParameterType>`
  objects.

Bugfixes
""""""""
- `PR #745 <https://github.com/openforcefield/openff-toolkit/pull/745>`_: Fixes bug when
  serializing molecule with conformers to JSON.
- `PR #750 <https://github.com/openforcefield/openff-toolkit/pull/750>`_: Fixes a bug causing either
  ``sigma`` or ``rmin_half`` to sometimes be missing on
  :py:class:`vdWHandler.vdWType <openff.toolkit.typing.engines.smirnoff.parameters.vdWHandler.vdWType>`
  objects.
- `PR #756 <https://github.com/openforcefield/openff-toolkit/pull/756>`_: Fixes bug when running
  :py:meth:`vdWHandler.create_force <openff.toolkit.typing.engines.smirnoff.parameters.vdWHandler>`
  using a ``vdWHandler`` that was initialized using the API.
- `PR #776 <https://github.com/openforcefield/openff-toolkit/pull/776>`_: Fixes a bug in which
  the :py:meth:`Topology.from_openmm <openff.toolkit.topology.Topology.from_openmm>` and
  :py:meth:`Topology.from_mdtraj <openff.toolkit.topology.Topology.from_mdtraj>` methods would
  dangerously allow ``unique_molecules=None``.
- `PR #777 <https://github.com/openforcefield/openff-toolkit/pull/777>`_:
  :py:class:`RDKitToolkitWrapper <openff.toolkit.utils.toolkits.RDKitToolkitWrapper>`
  now outputs the full warning message when ``allow_undefined_stereo=True`` (previously the
  description of which stereo was undefined was squelched)


0.8.0 - Virtual Sites
---------------------

**Major Feature: Support for the SMIRNOFF VirtualSite tag**

This release implements the SMIRNOFF virtual site specification. The implementation enables support
for models using off-site charges, including 4- and 5-point water models, in addition to lone pair
modeling on various functional groups. The primary focus was on the ability to parameterize a
system using virtual sites, and generating an OpenMM system with all virtual sites present and
ready for evaluation. Support for formats other than OpenMM has not be implemented in this release,
but may come with the appearance of the OpenFF system object. In addition to implementing the
specification, the toolkit :py:class:`Molecule <openff.toolkit.topology.Molecule>` objects now
allow the creation and manipulation of virtual sites.

This change is documented in the `Virtual sites page <virtualsites.html>`_ of the user guide.


**Minor Feature: Support for the 0.4 ChargeIncrementModel tag**

To allow for more convenient fitting of ``ChargeIncrement`` parameters, it is now possible to specify one less
``charge_increment`` value than there are tagged atoms in a ``ChargeIncrement``'s ``smirks``. The missing
``charge_increment`` value will be calculated at parameterization-time to make the sum of
the charge contributions from a ``ChargeIncrement`` parameter equal to zero.
Since this change allows for force fields that are incompatible with
the previous specification, this new style of ``ChargeIncrement`` must specify a ``ChargeIncrementModel``
section version of ``0.4``. All ``0.3``-compatible ``ChargeIncrement`` parameters are compatible with
the ``0.4`` ``ChargeIncrementModel`` specification.

More details and examples of this change are available in `The ChargeIncrementModel tag in the SMIRNOFF specification <https://openforcefield.github.io/standards/standards/smirnoff/#chargeincrementmodel-small-molecule-and-fragment-charges>`_


New features
""""""""""""
- `PR #726 <https://github.com/openforcefield/openff-toolkit/pull/726>`_: Adds support for the 0.4
  ChargeIncrementModel spec, allowing for the specification of one fewer ``charge_increment`` values
  than there are tagged atoms in the ``smirks``, and automatically assigning the final atom an offsetting charge.
- `PR #548 <https://github.com/openforcefield/openff-toolkit/pull/548>`_: Adds support for the ``VirtualSites`` tag in the SMIRNOFF specification

- `PR #548 <https://github.com/openforcefield/openff-toolkit/pull/548>`_: Adds ``replace`` and ``all_permutations`` kwarg to

  - :py:meth:`Molecule.add_bond_charge_virtual_site <openff.toolkit.topology.Molecule.add_bond_charge_virtual_site>`
  - :py:meth:`Molecule.add_monovalent_lone_pair_virtual_site <openff.toolkit.topology.Molecule.add_monovalent_lone_pair_virtual_site>`
  - :py:meth:`Molecule.add_divalent_lone_pair_virtual_site <openff.toolkit.topology.Molecule.add_divalent_lone_pair_virtual_site>`
  - :py:meth:`Molecule.add_trivalent_lone_pair_virtual_site <openff.toolkit.topology.Molecule.add_trivalent_lone_pair_virtual_site>`

- `PR #548 <https://github.com/openforcefield/openff-toolkit/pull/548>`_: Adds ``orientations`` to

  - :py:class:`BondChargeVirtualSite <openff.toolkit.topology.BondChargeVirtualSite>`
  - :py:class:`MonovalentLonePairVirtualSite <openff.toolkit.topology.MonovalentLonePairVirtualSite>`
  - :py:class:`DivalentLonePairVirtualSite <openff.toolkit.topology.DivalentLonePairVirtualSite>`
  - :py:class:`TrivalentLonePairVirtualSite <openff.toolkit.topology.TrivalentLonePairVirtualSite>`

- `PR #548 <https://github.com/openforcefield/openff-toolkit/pull/548>`_: Adds

  - :py:class:`VirtualParticle <openff.toolkit.topology.VirtualParticle>`
  - :py:class:`TopologyVirtualParticle <openff.toolkit.topology.TopologyVirtualParticle>`
  - :py:meth:`BondChargeVirtualSite.get_openmm_virtual_site <openff.toolkit.topology.BondChargeVirtualSite.get_openmm_virtual_site>`
  - :py:meth:`MonovalentLonePairVirtualSite.get_openmm_virtual_site <openff.toolkit.topology.MonovalentLonePairVirtualSite.get_openmm_virtual_site>`
  - :py:meth:`DivalentLonePairVirtualSite.get_openmm_virtual_site <openff.toolkit.topology.DivalentLonePairVirtualSite.get_openmm_virtual_site>`
  - :py:meth:`TrivalentLonePairVirtualSite.get_openmm_virtual_site <openff.toolkit.topology.TrivalentLonePairVirtualSite.get_openmm_virtual_site>`
  - :py:meth:`ValenceDict.key_transform <openff.toolkit.topology.ValenceDict.key_transform>`
  - :py:meth:`ValenceDict.index_of <openff.toolkit.topology.ValenceDict.index_of>`
  - :py:meth:`ImproperDict.key_transform <openff.toolkit.topology.ImproperDict.key_transform>`
  - :py:meth:`ImproperDict.index_of <openff.toolkit.topology.ImproperDict.index_of>`

- `PR #705 <https://github.com/openforcefield/openff-toolkit/pull/705>`_: Adds interpolation
  based on fractional bond orders for harmonic bonds. This includes interpolation for both
  the force constant ``k`` and/or equilibrium bond distance ``length``. This is accompanied by a
  bump in the ``<Bonds>`` section of the SMIRNOFF spec (but not the entire spec).
- `PR #718 <https://github.com/openforcefield/openff-toolkit/pull/718>`_: Adds ``.rings`` and
  ``.n_rings`` to :py:class:`Molecule <openff.toolkit.topology.Molecule>` and ``.is_in_ring``
  to :py:class:`Atom <openff.toolkit.topology.Atom>` and
  :py:class:`Bond <openff.toolkit.topology.Bond>`

Bugfixes
"""""""""
- `PR #682 <https://github.com/openforcefield/openff-toolkit/pull/682>`_: Catches failures in
  :py:meth:`Molecule.from_iupac <openff.toolkit.topology.Molecule.from_iupac>` instead of silently
  failing.
- `PR #743 <https://github.com/openforcefield/openff-toolkit/pull/743>`_: Prevents the non-bonded
  (vdW) cutoff from silently falling back to the OpenMM default of 1 nm in
  :py:meth:`Forcefield.create_openmm_system
  <openff.toolkit.typing.engines.smirnoff.forcefield.ForceField.create_openmm_system>` and instead
  sets its to the value specified by the force field.
- `PR #737 <https://github.com/openforcefield/openff-toolkit/pull/737>`_: Prevents OpenEye from
  incidentally being used in the conformer generation step of
  :py:class:`AmberToolsToolkitWrapper.assign_fractional_bond_orders
  <openff.toolkit.utils.toolkits.AmberToolsToolkitWrapper.assign_fractional_bond_orders>`.

Behavior changed
""""""""""""""""
- `PR #705 <https://github.com/openforcefield/openff-toolkit/pull/705>`_: Changes the default values
  in the ``<Bonds>`` section of the SMIRNOFF spec to ``fractional_bondorder_method="AM1-Wiberg"``
  and ``potential="(k/2)*(r-length)^2"``, which is backwards-compatible with and equivalent to
  ``potential="harmonic"``.

Examples added
""""""""""""""
- `PR #548 <https://github.com/openforcefield/openff-toolkit/pull/548>`_: Adds a virtual site example notebook to run
  an OpenMM simulation with virtual sites, and compares positions and potential energy of TIP5P water between OpenFF
  and OpenMM force fields.

API-breaking changes
""""""""""""""""""""
- `PR #548 <https://github.com/openforcefield/openff-toolkit/pull/548>`_: Methods

  - :py:meth:`Molecule.add_bond_charge_virtual_site <openff.toolkit.topology.Molecule.add_bond_charge_virtual_site>`
  - :py:meth:`Molecule.add_monovalent_lone_pair_virtual_site <openff.toolkit.topology.Molecule.add_monovalent_lone_pair_virtual_site>`
  - :py:meth:`Molecule.add_divalent_lone_pair_virtual_site <openff.toolkit.topology.Molecule.add_divalent_lone_pair_virtual_site>`
  - :py:meth:`Molecule.add_trivalent_lone_pair_virtual_site <openff.toolkit.topology.Molecule.add_trivalent_lone_pair_virtual_site>`
    now only accept a list of atoms, not a list of integers, to define to parent atoms

- `PR #548 <https://github.com/openforcefield/openff-toolkit/pull/548>`_: Removes
  :py:meth:`VirtualParticle.molecule_particle_index <openff.toolkit.topology.VirtualParticle.molecule_particle_index>`

- `PR #548 <https://github.com/openforcefield/openff-toolkit/pull/548>`_: Removes ``outOfPlaneAngle`` from

  - :py:class:`DivalentLonePairVirtualSite <openff.toolkit.topology.DivalentLonePairVirtualSite>`
  - :py:class:`TrivalentLonePairVirtualSite <openff.toolkit.topology.TrivalentLonePairVirtualSite>`

- `PR #548 <https://github.com/openforcefield/openff-toolkit/pull/548>`_: Removes ``inPlaneAngle`` from
  :py:class:`TrivalentLonePairVirtualSite <openff.toolkit.topology.TrivalentLonePairVirtualSite>`

- `PR #548 <https://github.com/openforcefield/openff-toolkit/pull/548>`_: Removes ``weights`` from

  - :py:class:`BondChargeVirtualSite <openff.toolkit.topology.BondChargeVirtualSite>`
  - :py:class:`MonovalentLonePairVirtualSite <openff.toolkit.topology.MonovalentLonePairVirtualSite>`
  - :py:class:`DivalentLonePairVirtualSite <openff.toolkit.topology.DivalentLonePairVirtualSite>`
  - :py:class:`TrivalentLonePairVirtualSite <openff.toolkit.topology.TrivalentLonePairVirtualSite>`

Tests added
"""""""""""

- `PR #548 <https://github.com/openforcefield/openff-toolkit/pull/548>`_: Adds test for

  - The virtual site parameter handler
  - TIP5P water dimer energy and positions
  - Adds tests to for virtual site/particle indexing/counting


0.7.2 - Bugfix and minor feature release
----------------------------------------

New features
""""""""""""
- `PR #662 <https://github.com/openforcefield/openff-toolkit/pull/662>`_: Adds ``.aromaticity_model``
  of :py:class:`ForceField <openff.toolkit.typing.engines.smirnoff.forcefield.ForceField>` and ``.TAGNAME``
  of :py:class:`ParameterHandler <openff.toolkit.typing.engines.smirnoff.parameters.ParameterHandler>` as
  public attributes.
- `PR #667 <https://github.com/openforcefield/openff-toolkit/pull/667>`_ and
  `PR #681 <https://github.com/openforcefield/openff-toolkit/pull/681>`_ linted the codebase with
  ``black`` and ``isort``, respectively.
- `PR #675 <https://github.com/openforcefield/openff-toolkit/pull/675>`_ adds
  ``.toolkit_version`` to
  :py:class:`ToolkitWrapper <openff.toolkit.utils.toolkits.ToolkitWrapper>` and
  ``.registered_toolkit_versions`` to
  :py:class:`ToolkitRegistry <openff.toolkit.utils.toolkits.ToolkitRegistry>`.
- `PR #696 <https://github.com/openforcefield/openff-toolkit/pull/696>`_ Exposes a setter for
  :py:class:`ForceField.aromaticity_model <openff.toolkit.typing.engines.smirnoff.forcefield.ForceField>`
- `PR #685 <https://github.com/openforcefield/openff-toolkit/pull/685>`_ Adds a custom ``__hash__``
  function to
  :py:class:`ForceField <openff.toolkit.typing.engines.smirnoff.forcefield.ForceField>`


Behavior changed
""""""""""""""""
- `PR #684 <https://github.com/openforcefield/openff-toolkit/pull/684>`_: Changes
  :py:class:`ToolkitRegistry <openff.toolkit.utils.toolkits.ToolkitRegistry>` to return an empty
  registry when initialized with no arguments, i.e. ``ToolkitRegistry()`` and makes the
  ``register_imported_toolkit_wrappers`` argument private.
- `PR #711 <https://github.com/openforcefield/openff-toolkit/pull/711>`_: The
  setter for :py:class:`Topology.box_vectors <openff.toolkit.topology.Topology>`
  now infers box vectors (a 3x3 matrix) when box lengths
  (a 3x1 array) are passed, assuming an orthogonal box.
- `PR #649 <https://github.com/openforcefield/openff-toolkit/pull/648>`_: Makes SMARTS
  searches stereochemistry-specific (if stereo is specified in the SMARTS) for both OpenEye
  and RDKit backends. Also ensures molecule
  aromaticity is re-perceived according to the ForceField's specified
  aromaticity model, which may overwrite user-specified aromaticity on the ``Molecule``
- `PR #648 <https://github.com/openforcefield/openff-toolkit/pull/648>`_: Removes the
  ``utils.structure`` module, which was deprecated in 0.2.0.
- `PR #670 <https://github.com/openforcefield/openff-toolkit/pull/670>`_: Makes the
  :py:class:`Topology <openff.toolkit.topology.Topology>` returned by ``create_openmm_system``
  contain the partial charges and partial bond orders (if any) assigned during parameterization.
- `PR #675 <https://github.com/openforcefield/openff-toolkit/pull/675>`_ changes the
  exception raised when no ``antechamber`` executable is found from ``IOError`` to
  ``AntechamberNotFoundError``
- `PR #696 <https://github.com/openforcefield/openff-toolkit/pull/696>`_ Adds an
  ``aromaticity_model`` keyword argument to the
  :py:class:`ForceField <openff.toolkit.typing.engines.smirnoff.forcefield.ForceField>`
  constructor, which defaults to ``DEFAULT_AROMATICITY_MODEL``.

Bugfixes
"""""""""
- `PR #715 <https://github.com/openforcefield/openff-toolkit/pull/715>`_: Closes issue `Issue #475
  <https://github.com/openforcefield/openff-toolkit/issues/475>`_ writing a "PDB" file using OE backend rearranges
  the order of the atoms by pushing the hydrogens to the bottom.
- `PR #649 <https://github.com/openforcefield/openff-toolkit/pull/648>`_: Prevents 2020 OE
  toolkit from issuing a warning caused by doing stereo-specific smarts searches on certain
  structures.
- `PR #724 <https://github.com/openforcefield/openff-toolkit/pull/724>`_: Closes issue `Issue #502
  <https://github.com/openforcefield/openff-toolkit/issues/502>`_ Adding a utility function Topology.to_file() to
  write topology and positions to a "PDB" file using openmm backend for pdb file write.

Tests added
"""""""""""
- `PR #694 <https://github.com/openforcefield/openff-toolkit/pull/694>`_: Adds automated testing
  to code snippets in docs.
- `PR #715 <https://github.com/openforcefield/openff-toolkit/pull/715>`_: Adds tests for pdb file writes using OE
  backend.
- `PR #724 <https://github.com/openforcefield/openff-toolkit/pull/724>`_: Adds tests for the utility function Topology.to_file().


0.7.1 - OETK2020 Compatibility and Minor Update
-----------------------------------------------

This is the first of our patch releases on our new planned monthly release schedule.

Detailed release notes are below, but the major new features of this release are updates for
compatibility with the new 2020 OpenEye Toolkits release, the
``get_available_force_fields`` function, and the disregarding of pyrimidal nitrogen stereochemistry
in molecule isomorphism checks.

Behavior changed
""""""""""""""""
- `PR #646 <https://github.com/openforcefield/openff-toolkit/pull/646>`_: Checking for
  :py:class:`Molecule <openff.toolkit.topology.Molecule>`
  equality using the ``==`` operator now disregards all pyrimidal nitrogen stereochemistry
  by default. To re-enable, use
  :py:class:`Molecule.{is|are}_isomorphic <openff.toolkit.topology.Molecule>`
  with the ``strip_pyrimidal_n_atom_stereo=False`` keyword argument.
- `PR #646 <https://github.com/openforcefield/openff-toolkit/pull/646>`_: Adds
  an optional ``toolkit_registry`` keyword argument to
  :py:class:`Molecule.are_isomorphic <openff.toolkit.topology.Molecule>`,
  which identifies the toolkit that should be used to search for pyrimidal nitrogens.


Bugfixes
""""""""
- `PR #647 <https://github.com/openforcefield/openff-toolkit/pull/647>`_: Updates
  :py:class:`OpenEyeToolkitWrapper <openff.toolkit.utils.toolkits.OpenEyeToolkitWrapper>`
  for 2020.0.4 OpenEye Toolkit behavior/API changes.
- `PR #646 <https://github.com/openforcefield/openff-toolkit/pull/646>`_: Fixes a bug where
  :py:class:`Molecule.chemical_environment_matches <openff.toolkit.topology.Molecule>`
  was not able to accept a :py:class:`ChemicalEnvironment <openff.toolkit.typing.chemistry.ChemicalEnvironment>` object
  as a query.
- `PR #634 <https://github.com/openforcefield/openff-toolkit/pull/634>`_: Fixes a bug in which calling
  :py:class:`RDKitToolkitWrapper.from_file <openff.toolkit.utils.toolkits.RDKitToolkitWrapper>` directly
  would not load files correctly if passed lowercase ``file_format``. Note that this bug did not occur when calling
  :py:class:`Molecule.from_file <openff.toolkit.topology.Molecule>`.
- `PR #631 <https://github.com/openforcefield/openff-toolkit/pull/631>`_: Fixes a bug in which calling
  :py:class:`unit_to_string <openff.toolkit.utils.utils.unit_to_string>` returned
  ``None`` when the unit is dimensionless. Now ``"dimensionless"`` is returned.
- `PR #630 <https://github.com/openforcefield/openff-toolkit/pull/630>`_: Closes issue `Issue #629
  <https://github.com/openforcefield/openff-toolkit/issues/629>`_ in which the wrong exception is raised when
  attempting to instantiate a :py:class:`ForceField <openff.toolkit.typing.engines.smirnoff.forcefield.ForceField>`
  from an unparsable string.

New features
""""""""""""
- `PR #632 <https://github.com/openforcefield/openff-toolkit/pull/632>`_: Adds
  :py:class:`ForceField.registered_parameter_handlers <openff.toolkit.typing.engines.smirnoff.forcefield.ForceField>`
- `PR #614 <https://github.com/openforcefield/openff-toolkit/pull/614>`_: Adds
  :py:class:`ToolkitRegistry.deregister_toolkit <openff.toolkit.utils.toolkits.ToolkitRegistry>`
  to de-register registered toolkits, which can include toolkit wrappers loaded into ``GLOBAL_TOOLKIT_REGISTRY``
  by default.
- `PR #656 <https://github.com/openforcefield/openff-toolkit/pull/656>`_: Adds
  a new allowed ``am1elf10`` option to the OpenEye implementation of
  :py:class:`assign_partial_charges <openff.toolkit.utils.toolkits.OpenEyeToolkitWrapper>` which
  calculates the average partial charges at the AM1 level of theory using conformers selected using the ELF10 method.
- `PR #643 <https://github.com/openforcefield/openff-toolkit/pull/643>`_: Adds
  :py:class:`openforcefield.typing.engines.smirnoff.forcefield.get_available_force_fields <openff.toolkit.typing.engines.smirnoff.forcefield.get_available_force_fields>`,
  which returns paths to the files of force fields available through entry point plugins.


0.7.0 - Charge Increment Model, Proper Torsion interpolation, and new Molecule methods
--------------------------------------------------------------------------------------

This is a relatively large release, motivated by the idea that changing existing functionality is bad
so we shouldn't do it too often, but when we do change things we should do it all at once.

Here's a brief rundown of what changed, migration tips, and how to find more details in the full release notes below:

* To provide more consistent partial charges for a given molecule, existing conformers are now disregarded by default
  by ``Molecule.assign_partial_charges``. Instead, new conformers are generated for use in semiempirical calculations.
  Search for ``use_conformers``.
* Formal charges are now always returned as ``simtk.unit.Quantity`` objects, with units of elementary charge.
  To convert them to integers, use ``from simtk import unit`` and
  ``atom.formal_charge.value_in_unit(unit.elementary_charge)`` or
  ``mol.total_charge.value_in_unit(unit.elementary_charge)``.
  Search ``atom.formal_charge``.
* The OpenFF Toolkit now automatically reads and writes partial charges in SDF files. Search for
  ``atom.dprop.PartialCharges``.
* The OpenFF Toolkit now has different behavior for handling multi-molecule and multi-conformer SDF files. Search
  ``multi-conformer``.
* The OpenFF Toolkit now distinguishes between partial charges that are all-zero and partial charges that are unknown.
  Search ``partial_charges = None``.
* ``Topology.to_openmm`` now assigns unique atoms names by default. Search ``ensure_unique_atom_names``.
* Molecule equality checks are now done by graph comparison instead of SMILES comparison.
  Search ``Molecule.are_isomorphic``.
* The ``ChemicalEnvironment`` module was almost entirely removed, as it is an outdated duplicate of some Chemper
  functionality. Search ``ChemicalEnvironment``.
* ``TopologyMolecule.topology_particle_start_index`` has been removed from the ``TopologyMolecule`` API, since atoms
  and virtualsites are no longer contiguous in the ``Topology`` particle indexing system. Search
  ``topology_particle_start_index``.
* ``compute_wiberg_bond_orders`` has been renamed to ``assign_fractional_bond_orders``.

There are also a number of new features, such as:

* Support for ``ChargeIncrementModel`` sections in force fields.
* Support for ``ProperTorsion`` ``k`` interpolation in force fields using fractional bond orders.
* Support for AM1-Mulliken, Gasteiger, and other charge methods using the new ``assign_partial_charges`` methods.
* Support for AM1-Wiberg bond order calculation using either the OpenEye or RDKit/AmberTools backends and the
  ``assign_fractional_bond_orders`` methods.
* Initial (limited) interoperability with QCArchive, via ``Molecule.to_qcschema`` and ``from_qcschema``.
* A ``Molecule.visualize`` method.
* Several additional ``Molecule`` methods, including state enumeration and mapped SMILES creation.

**Major Feature: Support for the SMIRNOFF ChargeIncrementModel tag**

`The ChargeIncrementModel tag in the SMIRNOFF specification <https://openforcefield.github.io/standards/standards/smirnoff/#chargeincrementmodel-small-molecule-and-fragment-charges>`_
provides analagous functionality to AM1-BCC, except that instead of AM1-Mulliken charges, a number of different charge
methods can be called, and instead of a fixed library of two-atom charge corrections, an arbitrary number of
SMIRKS-based, N-atom charge corrections can be defined in the SMIRNOFF format.

The initial implementation of the SMIRNOFF ``ChargeIncrementModel`` tag accepts keywords for ``version``,
``partial_charge_method``, and ``number_of_conformers``. ``partial_charge_method`` can be any string, and it is
up to the ``ToolkitWrapper``'s ``compute_partial_charges`` methods to understand what they mean. For
geometry-independent ``partial_charge_method`` choices, ``number_of_conformers`` should be set to zero.

SMIRKS-based parameter application for ``ChargeIncrement`` parameters is different than other SMIRNOFF sections.
The initial implementation of ``ChargeIncrementModelHandler`` follows these rules:

* an atom can be subject to many ``ChargeIncrement`` parameters, which combine additively.
* a ``ChargeIncrement`` that matches a set of atoms is overwritten only if another ``ChargeIncrement``
  matches the same group of atoms, regardless of order. This overriding follows the normal SMIRNOFF hierarchy.

To give a concise example, what if a molecule ``A-B(-C)-D`` were being parametrized, and the force field
defined ``ChargeIncrement`` SMIRKS in the following order?

1) ``[A:1]-[B:2]``
2) ``[B:1]-[A:2]``
3) ``[A:1]-[B:2]-[C:3]``
4) ``[*:1]-[B:2](-[*:3])-[*:4]``
5) ``[D:1]-[B:2](-[*:3])-[*:4]``

In the case above, the ChargeIncrement from parameters 1 and 4 would NOT be applied to the molecule,
since another parameter matching the same set of atoms is specified further down in the parameter hierarchy
(despite those subsequent matches being in a different order).

Ultimately, the ChargeIncrement contributions from parameters 2, 3, and 5 would be summed and applied.

It's also important to identify a behavior that these rules were written to *avoid*: if not for the
"regardless of order" clause in the second rule, parameters 4 and 5 could actually have been applied six and two times,
respectively (due to symmetry in the SMIRKS and the use of wildcards). This situation could also arise as a result
of molecular symmetry. For example, a methyl group could match the SMIRKS ``[C:1]([H:2])([H:3])([H:4])`` six ways
(with different orderings of the three hydrogen atoms), but the user would almost certainly not intend for the charge
increments to be applied six times. The "regardless of order" clause was added specifically to address this.

In short, the first time a group of atoms becomes involved in a ``ChargeIncrement`` together, the OpenMM ``System`` gains a new
parameter "slot". Only another ``ChargeIncrement`` which applies to the exact same group of atoms (in any order) can
take over the "slot", pushing the original ``ChargeIncrement`` out.

**Major Feature: Support for ProperTorsion k value interpolation**

`Chaya Stern's work <https://chayast.github.io/fragmenter-manuscript/>`_
showed that we may be able to produce higher-quality proper torsion parameters by taking into
account the "partial bond order" of the torsion's central bond. We now have the machinery to compute AM1-Wiberg
partial bond orders for entire molecules using the ``assign_fractional_bond_orders`` methods of either  ``OpenEyeToolkitWrapper`` or ``AmberToolsToolkitWrapper``. The thought is that, if some simple electron population analysis shows
that a certain aromatic bond's order is 1.53, maybe rotations about that bond can be described well by interpolating
53% of the way between the single and double bond k values.

Full details of how to define a torsion-interpolating SMIRNOFF force fields are available in
`the ProperTorsions section of the SMIRNOFF specification <https://openforcefield.github.io/standards/standards/smirnoff/#fractional-torsion-bond-orders>`_.

Behavior changed
""""""""""""""""
- `PR #508 <https://github.com/openforcefield/openff-toolkit/pull/508>`_:
  In order to provide the same results for the same chemical species, regardless of input
  conformation,
  :py:class:`Molecule <openff.toolkit.topology.Molecule>`
  ``assign_partial_charges``, ``compute_partial_charges_am1bcc``, and
  ``assign_fractional_bond_orders`` methods now default to ignore input conformers
  and generate new conformer(s) of the molecule before running semiempirical calculations.
  Users can override this behavior by specifying the keyword argument
  ``use_conformers=molecule.conformers``.
- `PR #281 <https://github.com/openforcefield/openff-toolkit/pull/281>`_: Closes
  `Issue #250 <https://github.com/openforcefield/openff-toolkit/issues/250>`_
  by adding support for partial charge I/O in SDF. The partial charges are stored as a property in the
  SDF molecule block under the tag ``<atom.dprop.PartialCharge>``.
- `PR #281 <https://github.com/openforcefield/openff-toolkit/pull/281>`_: If a
  :py:class:`Molecule <openff.toolkit.topology.Molecule>`'s
  ``partial_charges`` attribute is set to ``None`` (the default value), calling ``to_openeye`` will
  now produce a OE molecule with partial charges set to ``nan``. This would previously produce an OE
  molecule with partial charges of 0.0, which was a loss of information, since it wouldn't be clear
  whether the original OFFMol's partial charges were REALLY all-zero as opposed to ``None``. OpenEye toolkit
  wrapper methods such as ``from_smiles`` and ``from_file`` now produce OFFMols with
  ``partial_charges = None`` when appropriate (previously these would produce OFFMols with
  all-zero charges, for the same reasoning as above).
- `PR #281 <https://github.com/openforcefield/openff-toolkit/pull/281>`_:
  :py:class:`Molecule <openff.toolkit.topology.Molecule>`
  ``to_rdkit``
  now sets partial charges on the RDAtom's ``PartialCharges`` property (this was previously set
  on the ``partial_charges`` property). If the
  :py:class:`Molecule <openff.toolkit.topology.Molecule>`'s partial_charges attribute is ``None``, this property
  will not be defined on the RDAtoms.
- `PR #281 <https://github.com/openforcefield/openff-toolkit/pull/281>`_:
  Enforce the behavior during SDF I/O that a SDF may contain multiple
  `molecules`, but that the OFF Toolkit
  does not assume that it contains multiple `conformers of the same molecule`. This is an
  important distinction, since otherwise there is ambiguity around whether properties of one
  entry in a SDF are shared among several molecule blocks or not, or how to resolve conflicts if properties
  are defined differently for several "conformers" of chemically-identical species (More info
  `here <https://docs.eyesopen.com/toolkits/python/oechemtk/oemol.html#dude-where-s-my-sd-data>`_).
  If the user requests the OFF Toolkit to write a multi-conformer
  :py:class:`Molecule <openff.toolkit.topology.Molecule>` to SDF, only the first conformer will be written.
  For more fine-grained control of writing properties, conformers, and partial charges, consider
  using ``Molecule.to_rdkit`` or ``Molecule.to_openeye`` and using the functionality offered by
  those packages.
- `PR #281 <https://github.com/openforcefield/openff-toolkit/pull/281>`_: Due to different
  constraints placed on the data types allowed by external toolkits, we make our best effort to
  preserve :py:class:`Molecule <openff.toolkit.topology.Molecule>`
  ``properties`` when converting molecules to other packages, but users should be aware that
  no guarantee of data integrity is made. The only data format for keys and values in the property dict that
  we will try to support through a roundtrip to another toolkit's Molecule object is ``string``.
- `PR #574 <https://github.com/openforcefield/openff-toolkit/pull/574>`_: Removed check that all
  partial charges are zero after assignment by ``quacpac`` when AM1BCC used for charge assignment.
  This check fails erroneously for cases in which the partial charge assignments are correctly all zero,
  such as for ``N#N``. It is also an unnecessary check given that ``quacpac`` will reliably indicate when
  it has failed to assign charges.
- `PR #597 <https://github.com/openforcefield/openff-toolkit/pull/597>`_: Energy-minimized sample systems
  with Parsley 1.1.0.
- `PR #558 <https://github.com/openforcefield/openff-toolkit/pull/558>`_: The
  :py:class:`Topology <openff.toolkit.topology.Topology>`
  particle indexing system now orders :py:class:`TopologyVirtualSites <openff.toolkit.topology.TopologyVirtualSite>`
  after all atoms.
- `PR #469 <https://github.com/openforcefield/openff-toolkit/pull/469>`_:
  When running :py:meth:`Topology.to_openmm <openff.toolkit.topology.Topology.to_openmm>`, unique atom names
  are generated if the provided atom names are not unique (overriding any existing atom names). This
  uniqueness extends only to atoms in the same molecule. To disable this behavior, set the kwarg
  ``ensure_unique_atom_names=False``.
- `PR #472 <https://github.com/openforcefield/openff-toolkit/pull/472>`_:
  :py:meth:`Molecule.__eq__ <openff.toolkit.topology.Molecule>` now uses the new
  :py:meth:`Molecule.are_isomorphic <openff.toolkit.topology.Molecule.are_isomorphic>` to perform the
  similarity checking.
- `PR #472 <https://github.com/openforcefield/openff-toolkit/pull/472>`_:
  The :py:meth:`Topology.from_openmm <openff.toolkit.topology.Topology.from_openmm>` and
  :py:meth:`Topology.add_molecule <openff.toolkit.topology.Topology.add_molecule>` methods now use the
  :py:meth:`Molecule.are_isomorphic <openff.toolkit.topology.Molecule.are_isomorphic>` method to match
  molecules.
- `PR #551 <https://github.com/openforcefield/openff-toolkit/pull/551>`_: Implemented the
  :py:meth:`ParameterHandler.get_parameter <openff.toolkit.typing.engines.smirnoff.parameters.ParameterHandler.get_parameter>`
  function (would previously return ``None``).

API-breaking changes
""""""""""""""""""""
- `PR #471 <https://github.com/openforcefield/openff-toolkit/pull/471>`_: Closes
  `Issue #465 <https://github.com/openforcefield/openff-toolkit/issues/465>`_.
  ``atom.formal_charge`` and ``molecule.total_charge`` now return ``simtk.unit.Quantity`` objects
  instead of integers. To preserve backward compatibility, the setter for ``atom.formal_charge``
  can accept either a ``simtk.unit.Quantity`` or an integer.
- `PR #601 <https://github.com/openforcefield/openff-toolkit/pull/601>`_: Removes
  almost all of the previous
  :py:class:`ChemicalEnvironment <openff.toolkit.typing.chemistry.ChemicalEnvironment>`
  API, since this entire module was simply copied from
  `Chemper <https://github.com/MobleyLab/chemper>`_ several years ago and has fallen behind on updates.
  Currently only
  :py:meth:`ChemicalEnvironment.get_type <openff.toolkit.typing.chemistry.ChemicalEnvironment.get_type>`,
  :py:meth:`ChemicalEnvironment.validate <openff.toolkit.typing.chemistry.ChemicalEnvironment.validate>`,
  and an equivalent classmethod
  :py:meth:`ChemicalEnvironment.validate_smirks <openff.toolkit.typing.chemistry.ChemicalEnvironment.validate_smirks>`
  remain. Also, please comment on
  `this GitHub issue <https://github.com/MobleyLab/chemper/issues/90>`_ if you HAVE been using
  the previous extra functionality in this module and would like us to prioritize creation of a Chemper
  conda package.
- `PR #558 <https://github.com/openforcefield/openff-toolkit/pull/558>`_: Removes
  ``TopologyMolecule.topology_particle_start_index``, since the :py:class:`Topology <openff.toolkit.topology.Topology>`
  particle indexing system now orders :py:class:`TopologyVirtualSites <openff.toolkit.topology.TopologyVirtualSite>`
  after all atoms.
  :py:meth:`TopologyMolecule.atom_start_topology_index <openff.toolkit.topology.TopologyMolecule.atom_start_topology_index>`
  and
  :py:meth:`TopologyMolecule.virtual_particle_start_topology_index <openff.toolkit.topology.TopologyMolecule.virtual_particle_start_topology_index>`
  are still available to access the appropriate values in the respective topology indexing systems.
- `PR #508 <https://github.com/openforcefield/openff-toolkit/pull/508>`_:
  ``OpenEyeToolkitWrapper.compute_wiberg_bond_orders`` is now
  :py:meth:`OpenEyeToolkitWrapper.assign_fractional_bond_orders <openff.toolkit.utils.toolkits.OpenEyeToolkitWrapper.assign_fractional_bond_orders>`.
  The ``charge_model`` keyword is now ``bond_order_model``. The allowed values of this keyword have
  changed from ``am1`` and ``pm3`` to ``am1-wiberg`` and ``pm3-wiberg``, respectively.
- `PR #508 <https://github.com/openforcefield/openff-toolkit/pull/508>`_:
  ``Molecule.compute_wiberg_bond_orders`` is now
  :py:meth:`Molecule.assign_fractional_bond_orders <openff.toolkit.topology.Molecule.assign_fractional_bond_orders>`.
- `PR #595 <https://github.com/openforcefield/openff-toolkit/pull/595>`_: Removed functions
  ``openforcefield.utils.utils.temporary_directory`` and
  ``openforcefield.utils.utils.temporary_cd`` and replaced their behavior with
  ``tempfile.TemporaryDirectory()``.

New features
""""""""""""
- `PR #471 <https://github.com/openforcefield/openff-toolkit/pull/471>`_: Closes
  `Issue #208 <https://github.com/openforcefield/openff-toolkit/issues/208>`_
  by implementing support for the
  ``ChargeIncrementModel`` tag in the `SMIRNOFF specification <https://openforcefield.github.io/standards/standards/smirnoff/#chargeincrementmodel-small-molecule-and-fragment-charges>`_.
- `PR #471 <https://github.com/openforcefield/openff-toolkit/pull/471>`_: Implements
  ``Molecule.assign_partial_charges``, which calls one of the newly-implemented
  ``OpenEyeToolkitWrapper.assign_partial_charges``, and
  ``AmberToolsToolkitWrapper.assign_partial_charges``. ``strict_n_conformers`` is a
  optional boolean keyword argument indicating whether an ``IncorrectNumConformersError`` should be raised if an invalid
  number of conformers is supplied during partial charge calculation. For example, if two conformers are
  supplied, but ``partial_charge_method="AM1BCC"`` is also set, then there is no clear use for
  the second conformer. The previous behavior in this case was to raise a warning, and to preserve that
  behavior, ``strict_n_conformers`` defaults to a value of ``False``.
- `PR #471 <https://github.com/openforcefield/openff-toolkit/pull/471>`_: Adds
  keyword argument ``raise_exception_types`` (default: ``[Exception]``) to
  :py:meth:`ToolkitRegistry.call <openff.toolkit.utils.toolkits.ToolkitRegistry.call>`.
  The default value will provide the previous OpenFF Toolkit behavior, which is that the first ToolkitWrapper
  that can provide the requested method is called, and it either returns on success or raises an exception. This new
  keyword argument allows the ToolkitRegistry to *ignore* certain exceptions, but treat others as fatal.
  If ``raise_exception_types = []``, the ToolkitRegistry will attempt to call each ToolkitWrapper that provides the
  requested method and if none succeeds, a single ``ValueError`` will be raised, with text listing the
  errors that were raised by each ToolkitWrapper.
- `PR #601 <https://github.com/openforcefield/openff-toolkit/pull/601>`_: Adds
  :py:meth:`RDKitToolkitWrapper.get_tagged_smarts_connectivity <openff.toolkit.utils.toolkits.RDKitToolkitWrapper.get_tagged_smarts_connectivity>`
  and
  :py:meth:`OpenEyeToolkitWrapper.get_tagged_smarts_connectivity <openff.toolkit.utils.toolkits.OpenEyeToolkitWrapper.get_tagged_smarts_connectivity>`,
  which allow the use of either toolkit for smirks/tagged smarts validation.
- `PR #600 <https://github.com/openforcefield/openff-toolkit/pull/600>`_:
  Adds :py:meth:`ForceField.__getitem__ <openff.toolkit.typing.engines.smirnoff.forcefield.ForceField>`
  to look up ``ParameterHandler`` objects based on their string names.
- `PR #508 <https://github.com/openforcefield/openff-toolkit/pull/508>`_:
  Adds :py:meth:`AmberToolsToolkitWrapper.assign_fractional_bond_orders <openff.toolkit.utils.toolkits.AmberToolsToolkitWrapper.assign_fractional_bond_orders>`.
- `PR #469 <https://github.com/openforcefield/openff-toolkit/pull/469>`_: The
  :py:class:`Molecule <openff.toolkit.topology.Molecule>` class adds
  :py:meth:`Molecule.has_unique_atom_names <openff.toolkit.topology.Molecule.has_unique_atom_names>`
  and :py:meth:`Molecule.has_unique_atom_names <openff.toolkit.topology.Molecule.generate_unique_atom_names>`.
- `PR #472 <https://github.com/openforcefield/openff-toolkit/pull/472>`_:
  Adds to the :py:class:`Molecule <openff.toolkit.topology.Molecule>` class
  :py:meth:`Molecule.are_isomorphic <openff.toolkit.topology.Molecule.are_isomorphic>`
  and :py:meth:`Molecule.is_isomorphic_with <openff.toolkit.topology.Molecule.is_isomorphic_with>`
  and :py:meth:`Molecule.hill_formula <openff.toolkit.topology.Molecule.hill_formula>`
  and :py:meth:`Molecule.to_hill_formula <openff.toolkit.topology.Molecule.to_hill_formula>`
  and :py:meth:`Molecule.to_qcschema <openff.toolkit.topology.Molecule.to_qcschema>`
  and :py:meth:`Molecule.from_qcschema <openff.toolkit.topology.Molecule.from_qcschema>`
  and :py:meth:`Molecule.from_mapped_smiles <openff.toolkit.topology.Molecule.from_mapped_smiles>`
  and :py:meth:`Molecule.from_pdb_and_smiles <openff.toolkit.topology.Molecule.from_pdb_and_smiles>`
  and :py:meth:`Molecule.canonical_order_atoms <openff.toolkit.topology.Molecule.canonical_order_atoms>`
  and :py:meth:`Molecule.remap <openff.toolkit.topology.Molecule.remap>`

    .. note::
       The to_qcschema method accepts an extras dictionary which is passed into the validated qcelemental.models.Molecule
       object.

- `PR #506 <https://github.com/openforcefield/openff-toolkit/pull/506>`_:
  The :py:class:`Molecule <openff.toolkit.topology.Molecule>` class adds
  :py:meth:`Molecule.find_rotatable_bonds <openff.toolkit.topology.Molecule.find_rotatable_bonds>`
- `PR #521 <https://github.com/openforcefield/openff-toolkit/pull/521>`_:
  Adds :py:meth:`Molecule.to_inchi <openff.toolkit.topology.Molecule.to_inchi>`
  and :py:meth:`Molecule.to_inchikey <openff.toolkit.topology.Molecule.to_inchikey>`
  and :py:meth:`Molecule.from_inchi <openff.toolkit.topology.Molecule.from_inchi>`

    .. warning::
       InChI was not designed as an molecule interchange format and using it as one is not recommended. Many round trip
       tests will fail when using this format due to a loss of information. We have also added support for fixed
       hydrogen layer nonstandard InChI which can help in the case of tautomers, but overall creating molecules from InChI should be
       avoided.

- `PR #529 <https://github.com/openforcefield/openff-toolkit/pull/529>`_: Adds the ability to write out to XYZ files via
  :py:meth:`Molecule.to_file <openff.toolkit.topology.Molecule.to_file>` Both single frame and multiframe XYZ files are supported.
  Note reading from XYZ files will not be supported due to the lack of connectivity information.
- `PR #535 <https://github.com/openforcefield/openff-toolkit/pull/535>`_: Extends the the API for the
  :py:meth:`Molecule.to_smiles <openff.toolkit.topology.Molecule.to_smiles>` to allow for the creation of cmiles
  identifiers through combinations of isomeric, explicit hydrogen and mapped smiles, the default settings will return
  isomeric explicit hydrogen smiles as expected.

        .. warning::
           Atom maps can be supplied to the properties dictionary to modify which atoms have their map index included,
           if no map is supplied all atoms will be mapped in the order they appear in the
           :py:class:`Molecule <openff.toolkit.topology.Molecule>`.

- `PR #563 <https://github.com/openforcefield/openff-toolkit/pull/563>`_:
  Adds ``test_forcefields/ion_charges.offxml``, giving ``LibraryCharges`` for monatomic ions.
- `PR #543 <https://github.com/openforcefield/openff-toolkit/pull/543>`_:
  Adds 3 new methods to the :py:class:`Molecule <openff.toolkit.topology.Molecule>` class which allow the enumeration of molecule
  states. These are :py:meth:`Molecule.enumerate_tautomers <openff.toolkit.topology.Molecule.enumerate_tautomers>`,
  :py:meth:`Molecule.enumerate_stereoisomers <openff.toolkit.topology.Molecule.enumerate_stereoisomers>`,
  :py:meth:`Molecule.enumerate_protomers <openff.toolkit.topology.Molecule.enumerate_protomers>`

      .. warning::
         Enumerate protomers is currently only available through the OpenEye toolkit.

- `PR #573 <https://github.com/openforcefield/openff-toolkit/pull/573>`_:
  Adds ``quacpac`` error output to ``quacpac`` failure in ``Molecule.compute_partial_charges_am1bcc``.
- `PR #560 <https://github.com/openforcefield/openff-toolkit/issues/560>`_: Added visualization method to the the Molecule class.
- `PR #620 <https://github.com/openforcefield/openff-toolkit/pull/620>`_: Added the ability to register parameter handlers via entry point plugins. This functionality is accessible by initializing a ``ForceField`` with the ``load_plugins=True`` keyword argument.
- `PR #582 <https://github.com/openforcefield/openff-toolkit/pull/582>`_: Added fractional bond order interpolation
  Adds `return_topology` kwarg to
  :py:meth:`Forcefield.create_openmm_system <openff.toolkit.typing.engines.smirnoff.forcefield.ForceField.create_openmm_system>`,
  which returns the processed topology along with the OpenMM ``System`` when ``True`` (default ``False``).

Tests added
"""""""""""
- `PR #558 <https://github.com/openforcefield/openff-toolkit/pull/558>`_: Adds tests ensuring
  that the new Topology particle indexing system are properly implemented, and that TopologyVirtualSites
  reference the correct TopologyAtoms.
- `PR #469 <https://github.com/openforcefield/openff-toolkit/pull/469>`_: Added round-trip SMILES test
  to add coverage for :py:meth:`Molecule.from_smiles <openff.toolkit.topology.Molecule.from_smiles>`.
- `PR #469 <https://github.com/openforcefield/openff-toolkit/pull/469>`_: Added tests for unique atom
  naming behavior in  :py:meth:`Topology.to_openmm <openff.toolkit.topology.Topology.to_openmm>`, as
  well as tests of the ``ensure_unique_atom_names=False`` kwarg disabling this behavior.
- `PR #472 <https://github.com/openforcefield/openff-toolkit/pull/472>`_: Added tests for
  :py:meth:`Molecule.hill_formula <openff.toolkit.topology.Molecule.hill_formula>` and
  :py:meth:`Molecule.to_hill_formula <openff.toolkit.topology.Molecule.to_hill_formula>` for the
  various supported input types.
- `PR #472 <https://github.com/openforcefield/openff-toolkit/pull/472>`_: Added round-trip test for
  :py:meth:`Molecule.from_qcschema <openff.toolkit.topology.Molecule.from_qcschema>` and
  :py:meth:`Molecule.to_qcschema <openff.toolkit.topology.Molecule.to_qcschema>`.
- `PR #472 <https://github.com/openforcefield/openff-toolkit/pull/472>`_: Added tests for
  :py:meth:`Molecule.is_isomorphic_with <openff.toolkit.topology.Molecule.is_isomorphic_with>` and
  :py:meth:`Molecule.are_isomorphic <openff.toolkit.topology.Molecule.are_isomorphic>`
  with various levels of isomorphic graph matching.
- `PR #472 <https://github.com/openforcefield/openff-toolkit/pull/472>`_: Added toolkit dependent tests
  for :py:meth:`Molecule.canonical_order_atoms <openff.toolkit.topology.Molecule.canonical_order_atoms>`
  due to differences in the algorithms used.
- `PR #472 <https://github.com/openforcefield/openff-toolkit/pull/472>`_: Added a test for
  :py:meth:`Molecule.from_mapped_smiles <openff.toolkit.topology.Molecule.from_mapped_smiles>` using
  the molecule from issue #412 to ensure it is now fixed.
- `PR #472 <https://github.com/openforcefield/openff-toolkit/pull/472>`_: Added a test for
  :py:meth:`Molecule.remap <openff.toolkit.topology.Molecule.remap>`, this also checks for expected
  error when the mapping is not complete.
- `PR #472 <https://github.com/openforcefield/openff-toolkit/pull/472>`_: Added tests for
  :py:meth:`Molecule.from_pdb_and_smiles <openff.toolkit.topology.Molecule.from_pdb_and_smiles>`
  to check for a correct combination of smiles and PDB and incorrect combinations.
- `PR #509 <https://github.com/openforcefield/openff-toolkit/pull/509>`_: Added test for
  :py:meth:`Molecule.chemical_environment_matches <openff.toolkit.topology.Molecule.chemical_environment_matches>`
  to check that the complete set of matches is returned.
- `PR #509 <https://github.com/openforcefield/openff-toolkit/pull/509>`_: Added test for
  :py:meth:`Forcefield.create_openmm_system <openff.toolkit.typing.engines.smirnoff.forcefield.ForceField.create_openmm_system>`
  to check that a protein system can be created.
- `PR #506 <https://github.com/openforcefield/openff-toolkit/pull/506>`_: Added a test for the molecule
  identified in issue #513 as losing aromaticity when converted to rdkit.
- `PR #506 <https://github.com/openforcefield/openff-toolkit/pull/506>`_: Added a verity of toolkit dependent tests
  for identifying rotatable bonds while ignoring the user requested types.
- `PR #521 <https://github.com/openforcefield/openff-toolkit/pull/521>`_: Added toolkit independent round-trip InChI
  tests which add coverage for :py:meth:`Molecule.to_inchi <openff.toolkit.topology.Molecule.to_inchi>` and
  :py:meth:`Molecule.from_inchi <openff.toolkit.topology.Molecule.from_inchi>`. Also added coverage for bad inputs and
  :py:meth:`Molecule.to_inchikey <openff.toolkit.topology.Molecule.to_inchikey>`.
- `PR #529 <https://github.com/openforcefield/openff-toolkit/pull/529>`_: Added to XYZ file coverage tests.
- `PR #563 <https://github.com/openforcefield/openff-toolkit/pull/563>`_: Added `LibraryCharges` parameterization test
  for monatomic ions in ``test_forcefields/ion_charges.offxml``.
- `PR #543 <https://github.com/openforcefield/openff-toolkit/pull/543>`_: Added tests to assure that state enumeration can
  correctly find molecules tautomers, stereoisomers and protomers when possible.
- `PR #573 <https://github.com/openforcefield/openff-toolkit/pull/573>`_: Added test for ``quacpac`` error output
  for ``quacpac`` failure in ``Molecule.compute_partial_charges_am1bcc``.
- `PR #579 <https://github.com/openforcefield/openff-toolkit/pull/579>`_: Adds regression tests to ensure RDKit can be
  be used to write multi-model PDB files.
- `PR #582 <https://github.com/openforcefield/openff-toolkit/pull/582>`_: Added fractional bond order interpolation tests,
  tests for :py:class:`ValidatedDict <openff.toolkit.utils.collections.ValidatedDict>`.


Bugfixes
""""""""
- `PR #558 <https://github.com/openforcefield/openff-toolkit/pull/558>`_: Fixes a bug where
  :py:meth:`TopologyVirtualSite.atoms <openff.toolkit.topology.TopologyVirtualSite.atoms>` would
  not correctly apply ``TopologyMolecule`` atom ordering on top of the reference molecule ordering,
  in cases where the same molecule appears multiple times, but in a different order, in the same Topology.
- `Issue #460 <https://github.com/openforcefield/openff-toolkit/issues/460>`_: Creates unique atom
  names in :py:meth:`Topology.to_openmm <openff.toolkit.topology.Topology.to_openmm>` if the existing
  ones are not unique. The lack of unique atom names had been causing problems in workflows involving
  downstream tools that expect unique atom names.
- `Issue #448 <https://github.com/openforcefield/openff-toolkit/issues/448>`_: We can now make molecules
  from mapped smiles using :py:meth:`Molecule.from_mapped_smiles <openff.toolkit.topology.Molecule.from_mapped_smiles>`
  where the order will correspond to the indeing used in the smiles.
  Molecules can also be re-indexed at any time using the
  :py:meth:`Molecule.remap <openff.toolkit.topology.Molecule.remap>`.
- `Issue #462 <https://github.com/openforcefield/openff-toolkit/issues/462>`_: We can now instance the
  :py:class:`Molecule <openff.toolkit.topology.Molecule>` from a QCArchive entry record instance or dictionary
  representation.
- `Issue #412 <https://github.com/openforcefield/openff-toolkit/issues/412>`_: We can now instance the
  :py:class:`Molecule <openff.toolkit.topology.Molecule>` using
  :py:meth:`Molecule.from_mapped_smiles <openff.toolkit.topology.Molecule.from_mapped_smiles>`. This resolves
  an issue caused by RDKit considering atom map indices to be a distinguishing feature of an atom, which led
  to erroneous definition of chirality (as otherwise symmetric substituents would be seen as different).
  We anticipate that this will reduce the number of times you need to
  type ``allow_undefined_stereo=True`` when processing molecules that do not actually contain stereochemistrty.
- `Issue #513 <https://github.com/openforcefield/openff-toolkit/issues/513>`_: The
  :py:meth:`Molecule.to_rdkit <openff.toolkit.topology.Molecule.to_rdkit>` now re-sets the aromaticity model
  after sanitizing the molecule.
- `Issue #500 <https://github.com/openforcefield/openff-toolkit/issues/500>`_: The
  :py:meth:`Molecule.find_rotatable_bonds <openff.toolkit.topology.Molecule.find_rotatable_bonds>` has been added
  which returns a list of rotatable :py:class:`Bond <openff.toolkit.topology.Bond>` instances for the molecule.
- `Issue #491 <https://github.com/openforcefield/openff-toolkit/issues/491>`_: We can now parse large molecules without hitting a match limit cap.
- `Issue #474 <https://github.com/openforcefield/openff-toolkit/issues/474>`_: We can now  convert molecules to InChI and
  InChIKey and from InChI.
- `Issue #523 <https://github.com/openforcefield/openff-toolkit/issues/523>`_: The
  :py:meth:`Molecule.to_file <openff.toolkit.topology.Molecule.to_file>` method can now correctly write to ``MOL``
  files, in line with the supported file type list.
- `Issue #568 <https://github.com/openforcefield/openff-toolkit/issues/568>`_: The
  :py:meth:`Molecule.to_file <openff.toolkit.topology.Molecule.to_file>` can now correctly write multi-model PDB files
  when using the RDKit backend toolkit.


Examples added
""""""""""""""
- `PR #591 <https://github.com/openforcefield/openff-toolkit/pull/591>`_ and
  `PR #533 <https://github.com/openforcefield/openff-toolkit/pull/533>`_: Adds an
  `example notebook and utility to compute conformer energies <https://github.com/openforcefield/openff-toolkit/blob/master/examples/conformer_energies>`_.
  This example is made to be reverse-compatible with the 0.6.0 OpenFF Toolkit release.
- `PR #472 <https://github.com/openforcefield/openff-toolkit/pull/472>`_: Adds an example notebook
  `QCarchive_interface.ipynb <https://github.com/openforcefield/openff-toolkit/blob/master/examples/QCArchive_interface/QCarchive_interface.ipynb>`_
  which shows users how to instance the :py:class:`Molecule <openff.toolkit.topology.Molecule>` from
  a QCArchive entry level record and calculate the energy using RDKit through QCEngine.



0.6.0 - Library Charges
-----------------------

This release adds support for a new SMIRKS-based charge assignment method,
`Library Charges <https://openforcefield.github.io/standards/standards/smirnoff/#librarycharges-library-charges-for-polymeric-residues-and-special-solvent-models>`_.
The addition of more charge assignment methods opens the door for new types of
experimentation, but also introduces several complex behaviors and failure modes.
Accordingly, we have made changes
to the charge assignment infrastructure to check for cases when partial charges do
not sum to the formal charge of the molecule, or when no charge assignment method is able
to generate charges for a molecule. More detailed explanation of the new errors that may be raised and
keywords for overriding them are in the "Behavior Changed" section below.


With this release, we update ``test_forcefields/tip3p.offxml`` to be a working example of assigning LibraryCharges.
However, we do not provide any force field files to assign protein residue ``LibraryCharges``.
If you are interested in translating an existing protein FF to SMIRNOFF format or developing a new one, please
feel free to contact us on the `Issue tracker <https://github.com/openforcefield/openff-toolkit/issues>`_ or open a
`Pull Request <https://github.com/openforcefield/openff-toolkit/pulls>`_.


New features
""""""""""""
- `PR #433 <https://github.com/openforcefield/openff-toolkit/pull/433>`_: Closes
  `Issue #25 <https://github.com/openforcefield/openff-toolkit/issues/25>`_ by adding
  initial support for the
  `LibraryCharges tag in the SMIRNOFF specification <https://openforcefield.github.io/standards/standards/smirnoff/#librarycharges-library-charges-for-polymeric-residues-and-special-solvent-models>`_
  using
  :py:class:`LibraryChargeHandler <openff.toolkit.typing.engines.smirnoff.parameters.LibraryChargeHandler>`.
  For a molecule to have charges assigned using Library Charges, all of its atoms must be covered by
  at least one ``LibraryCharge``. If an atom is covered by multiple ``LibraryCharge`` s, then the last
  ``LibraryCharge`` matched will be applied (per the hierarchy rules in the SMIRNOFF format).

  This functionality is thus able to apply per-residue charges similar to those in traditional
  protein force fields. At this time, there is no concept of "residues" or "fragments" during
  parametrization, so it is not possible to assign charges to `some` atoms in a molecule using
  ``LibraryCharge`` s, but calculate charges for other atoms in the same molecule using a different
  method. To assign charges to a protein, LibraryCharges SMARTS must be provided for
  the residues and protonation states in the molecule, as well as for any capping groups
  and post-translational modifications that are present.

  It is valid for ``LibraryCharge`` SMARTS to `partially` overlap one another. For example, a molecule
  consisting of atoms ``A-B-C`` connected by single bonds could be matched by a SMIRNOFF
  ``LibraryCharges`` section containing two ``LibraryCharge`` SMARTS: ``A-B`` and ``B-C``. If
  listed in that order, the molecule would be assigned the ``A`` charge from the ``A-B`` ``LibraryCharge``
  element and the ``B`` and ``C`` charges from the ``B-C`` element. In testing, these types of
  partial overlaps were found to frequently be sources of undesired behavior, so it is recommended
  that users define whole-molecule ``LibraryCharge`` SMARTS whenever possible.

- `PR #455 <https://github.com/openforcefield/openff-toolkit/pull/455>`_: Addresses
  `Issue #393 <https://github.com/openforcefield/openff-toolkit/issues/393>`_ by adding
  :py:meth:`ParameterHandler.attribute_is_cosmetic <openff.toolkit.typing.engines.smirnoff.parameters.ParameterHandler.attribute_is_cosmetic>`
  and
  :py:meth:`ParameterType.attribute_is_cosmetic <openff.toolkit.typing.engines.smirnoff.parameters.ParameterType.attribute_is_cosmetic>`,
  which return True if the provided attribute name is defined for the queried object
  but does not correspond to an allowed value in the SMIRNOFF spec.

Behavior changed
""""""""""""""""
- `PR #433 <https://github.com/openforcefield/openff-toolkit/pull/433>`_: If a molecule
  can not be assigned charges by any charge-assignment method, an
  ``openforcefield.typing.engines.smirnoff.parameters.UnassignedMoleculeChargeException``
  will be raised. Previously, creating a system without either ``ToolkitAM1BCCHandler`` or
  the ``charge_from_molecules`` keyword argument to ``ForceField.create_openmm_system`` would
  produce an OpenMM ``System`` where the molecule has zero charge on all atoms. However, given that we
  will soon be adding more options for charge assignment, it is important that
  failures not be silent. Molecules with zero charge can still be produced by setting the
  ``Molecule.partial_charges`` array to be all zeroes, and including the molecule in the
  ``charge_from_molecules`` keyword argument to ``create_openmm_system``.
- `PR #433 <https://github.com/openforcefield/openff-toolkit/pull/433>`_: Due to risks
  introduced by permitting charge assignment using partially-overlapping ``LibraryCharge`` s,
  the toolkit will now raise a
  ``openforcefield.typing.engines.smirnoff.parameters.NonIntegralMoleculeChargeException``
  if the sum of partial charges on a molecule are found to be more than 0.01 elementary charge units
  different than the molecule's formal charge. This exception can be overridden by providing
  the ``allow_nonintegral_charges=True`` keyword argument to ``ForceField.create_openmm_system``.




Tests added
"""""""""""
- `PR #430 <https://github.com/openforcefield/openff-toolkit/pull/430>`_: Added test for
  Wiberg Bond Order implemented in OpenEye Toolkits. Molecules taken from
  DOI:10.5281/zenodo.3405489 . Added by Sukanya Sasmal.
- `PR #569 <https://github.com/openforcefield/openff-toolkit/pull/569>`_: Added round-trip tests for more serialization formats (dict, YAML, TOML, JSON, BSON, messagepack, pickle). Note that some are unsupported, but the tests raise the appropriate error.


Bugfixes
""""""""
- `PR #431 <https://github.com/openforcefield/openff-toolkit/pull/431>`_: Fixes an issue
  where ``ToolkitWrapper`` objects would improperly search for functionality in the
  ``GLOBAL_TOOLKIT_REGISTRY``, even though a specific ``ToolkitRegistry`` was requested for an
  operation.
- `PR #439 <https://github.com/openforcefield/openff-toolkit/pull/439>`_: Fixes
  `Issue #438 <https://github.com/openforcefield/openff-toolkit/issues/438>`_, by replacing
  call to NetworkX ``Graph.node`` with call to ``Graph.nodes``, per
  `2.4 migration guide <https://networkx.github.io/documentation/stable/release/release_2.4.html>`_.

Files modified
""""""""""""""
- `PR #433 <https://github.com/openforcefield/openff-toolkit/pull/433>`_: Updates
  the previously-nonfunctional ``test_forcefields/tip3p.offxml`` to a functional state
  by updating it to the SMIRNOFF
  0.3 specification, and specifying atomic charges using the ``LibraryCharges`` tag.


0.5.1 - Adding the parameter coverage example notebook
------------------------------------------------------

This release contains a new notebook example,
`check_parameter_coverage.ipynb <https://github.com/openforcefield/openff-toolkit/blob/master/examples/check_dataset_parameter_coverage/check_parameter_coverage.ipynb>`_,
which loads sets of molecules, checks whether they are parameterizable,
and generates reports of chemical motifs that are not.
It also fixes several simple issues, improves warnings and docstring text,
and removes unused files.

The parameter coverage example notebook goes hand-in-hand with the
release candidate of our initial force field,
`openff-1.0.0-RC1.offxml <https://github.com/openforcefield/openforcefields>`_
, which will be temporarily available until the official force
field release is made in October.
Our goal in publishing this notebook alongside our first major refitting is to allow interested
users to check whether there is parameter coverage for their molecules of interest.
If the force field is unable to parameterize a molecule, this notebook will generate
reports of the specific chemistry that is not covered. We understand that many organizations
in our field have restrictions about sharing specific molecules, and the outputs from this
notebook can easily be cropped to communicate unparameterizable chemistry without revealing
the full structure.

The force field release candidate is in our new refit force field package,
`openforcefields <https://github.com/openforcefield/openforcefields>`_.
This package is now a part of the Open Force Field Toolkit conda recipe, along with the original
`smirnoff99Frosst <https://github.com/openforcefield/smirnoff99Frosst>`_ line of force fields.

Once the ``openforcefields`` conda package is installed, you can load the release candidate using:

``ff = ForceField('openff-1.0.0-RC1.offxml')``

The release candidate will be removed when the official force field,
``openff-1.0.0.offxml``, is released in early October.

Complete details about this release are below.

Example added
"""""""""""""
- `PR #419 <https://github.com/openforcefield/openff-toolkit/pull/419>`_: Adds
  an example notebook
  `check_parameter_coverage.ipynb <https://github.com/openforcefield/openff-toolkit/blob/master/examples/check_dataset_parameter_coverage/check_parameter_coverage.ipynb>`_
  which shows how to use the toolkit to check a molecule
  dataset for missing parameter coverage, and provides functionality to output
  tagged SMILES and 2D drawings of the unparameterizable chemistry.


New features
""""""""""""
- `PR #419 <https://github.com/openforcefield/openff-toolkit/pull/419>`_: Unassigned
  valence parameter exceptions now include a list of tuples of
  :py:class:`TopologyAtom <openff.toolkit.topology.TopologyAtom>`
  which were unable to be parameterized (``exception.unassigned_topology_atom_tuples``)
  and the class of the
  :py:class:`ParameterHandler <openff.toolkit.typing.engines.smirnoff.parameters.ParameterHandler>`
  that raised the exception (``exception.handler_class``).
- `PR #425 <https://github.com/openforcefield/openff-toolkit/pull/425>`_: Implements
  Trevor Gokey's suggestion from
  `Issue #411 <https://github.com/openforcefield/openff-toolkit/issues/411>`_, which
  enables pickling of
  :py:class:`ForceFields <openff.toolkit.typing.engines.smirnoff.forcefield.ForceField>`
  and
  :py:class:`ParameterHandlers <openff.toolkit.typing.engines.smirnoff.parameters.ParameterHandler>`.
  Note that, while XML representations of ``ForceField``\ s are stable and conform to the SMIRNOFF
  specification, the pickled ``ForceField``\ s that this functionality enables are not guaranteed
  to be compatible with future toolkit versions.

Improved documentation and warnings
"""""""""""""""""""""""""""""""""""
- `PR #425 <https://github.com/openforcefield/openff-toolkit/pull/425>`_: Addresses
  `Issue #410 <https://github.com/openforcefield/openff-toolkit/issues/410>`_, by explicitly
  having toolkit warnings print ``Warning:`` at the beginning of each warning, and adding
  clearer language to the warning produced when the OpenEye Toolkits can not be loaded.
- `PR #425 <https://github.com/openforcefield/openff-toolkit/pull/425>`_: Addresses
  `Issue #421 <https://github.com/openforcefield/openff-toolkit/issues/421>`_ by
  adding type/shape information to all Molecule partial charge and conformer docstrings.
- `PR #425 <https://github.com/openforcefield/openff-toolkit/pull/425>`_: Addresses
  `Issue #407 <https://github.com/openforcefield/openff-toolkit/issues/421>`_ by
  providing a more extensive explanation of why we don't use RDKit's mol2 parser
  for molecule input.

Bugfixes
""""""""
- `PR #419 <https://github.com/openforcefield/openff-toolkit/pull/419>`_: Fixes
  `Issue #417 <https://github.com/openforcefield/openff-toolkit/issues/417>`_ and
  `Issue #418 <https://github.com/openforcefield/openff-toolkit/issues/418>`_, where
  :py:meth:`RDKitToolkitWrapper.from_file <openff.toolkit.utils.toolkits.RDKitToolkitWrapper.from_file>`
  would disregard the ``allow_undefined_stereo`` kwarg and skip the first molecule
  when reading a SMILES file.


Files removed
"""""""""""""
- `PR #425 <https://github.com/openforcefield/openff-toolkit/pull/425>`_: Addresses
  `Issue #424 <https://github.com/openforcefield/openff-toolkit/issues/424>`_ by
  deleting the unused files ``openforcefield/typing/engines/smirnoff/gbsaforces.py``
  and ``openforcefield/tests/test_smirnoff.py``. ``gbsaforces.py`` was only used internally
  and ``test_smirnoff.py`` tested unsupported functionality from before the 0.2.0 release.




0.5.0 - GBSA support and quality-of-life improvements
-----------------------------------------------------

This release adds support for the
`GBSA tag in the SMIRNOFF specification <https://openforcefield.github.io/standards/standards/smirnoff/#gbsa>`_.
Currently, the ``HCT``, ``OBC1``, and ``OBC2`` models (corresponding to AMBER keywords
``igb=1``, ``2``, and ``5``, respectively) are supported, with the ``OBC2`` implementation being
the most flexible. Unfortunately, systems produced
using these keywords are not yet transferable to other simulation packages via ParmEd, so users are restricted
to using OpenMM to simulate systems with GBSA.

OFFXML files containing GBSA parameter definitions are available,
and can be loaded in addition to existing parameter sets (for example, with the command
``ForceField('test_forcefields/smirnoff99Frosst.offxml', 'test_forcefields/GBSA_OBC1-1.0.offxml')``).
A manifest of new SMIRNOFF-format GBSA files is below.


Several other user-facing improvements have been added, including easier access to indexed attributes,
which are now accessible as ``torsion.k1``, ``torsion.k2``, etc. (the previous access method
``torsion.k`` still works as well). More details of the new features and several bugfixes are listed below.

New features
""""""""""""
- `PR #363 <https://github.com/openforcefield/openff-toolkit/pull/363>`_: Implements
  :py:class:`GBSAHandler <openff.toolkit.typing.engines.smirnoff.parameters.GBSAHandler>`,
  which supports the
  `GBSA tag in the SMIRNOFF specification <https://openforcefield.github.io/standards/standards/smirnoff/#gbsa>`_.
  Currently, only GBSAHandlers with ``gb_model="OBC2"`` support
  setting non-default values for the ``surface_area_penalty`` term (default ``5.4*calories/mole/angstroms**2``),
  though users can zero the SA term for ``OBC1`` and ``HCT`` models by setting ``sa_model="None"``.
  No model currently supports setting ``solvent_radius`` to any value other than ``1.4*angstroms``.
  Files containing experimental SMIRNOFF-format implementations of ``HCT``, ``OBC1``, and ``OBC2`` are
  included with this release (see below). Additional details of these models, including literature references,
  are available on the
  `SMIRNOFF specification page <https://openforcefield.github.io/standards/standards/smirnoff/#supported-generalized-born-gb-models>`_.

    .. warning :: The current release of ParmEd
      `can not transfer GBSA models produced by the Open Force Field Toolkit
      to other simulation packages
      <https://github.com/ParmEd/ParmEd/blob/3.2.0/parmed/openmm/topsystem.py#L148-L150>`_.
      These GBSA forces are currently only computable using OpenMM.

- `PR #363 <https://github.com/openforcefield/openff-toolkit/pull/363>`_: When using
  :py:meth:`Topology.to_openmm() <openff.toolkit.topology.Topology.to_openmm>`, periodic
  box vectors are now transferred from the Open Force Field Toolkit Topology
  into the newly-created OpenMM Topology.
- `PR #377 <https://github.com/openforcefield/openff-toolkit/pull/377>`_: Single indexed parameters in
  :py:class:`ParameterHandler <openff.toolkit.typing.engines.smirnoff.parameters.ParameterHandler>`
  and :py:class:`ParameterType <openff.toolkit.typing.engines.smirnoff.parameters.ParameterType>`
  can now be get/set through normal attribute syntax in addition to the list syntax.
- `PR #394 <https://github.com/openforcefield/openff-toolkit/pull/394>`_: Include element and atom name
  in error output when there are missing valence parameters during molecule parameterization.

Bugfixes
""""""""
- `PR #385 <https://github.com/openforcefield/openff-toolkit/pull/385>`_: Fixes
  `Issue #346 <https://github.com/openforcefield/openff-toolkit/issues/346>`_ by
  having :py:meth:`OpenEyeToolkitWrapper.compute_partial_charges_am1bcc <openff.toolkit.utils.toolkits.OpenEyeToolkitWrapper.compute_partial_charges_am1bcc>`
  fall back to using standard AM1-BCC if AM1-BCC ELF10 charge generation raises
  an error about "trans COOH conformers"
- `PR #399 <https://github.com/openforcefield/openff-toolkit/pull/399>`_: Fixes
  issue where
  :py:class:`ForceField <openff.toolkit.typing.engines.smirnoff.forcefield.ForceField>`
  constructor would ignore ``parameter_handler_classes`` kwarg.
- `PR #400 <https://github.com/openforcefield/openff-toolkit/pull/400>`_: Makes
  link-checking tests retry three times before failing.



Files added
"""""""""""
- `PR #363 <https://github.com/openforcefield/openff-toolkit/pull/363>`_: Adds
  ``test_forcefields/GBSA_HCT-1.0.offxml``, ``test_forcefields/GBSA_OBC1-1.0.offxml``,
  and ``test_forcefields/GBSA_OBC2-1.0.offxml``, which are experimental implementations
  of GBSA models. These are primarily used in validation tests against OpenMM's models, and
  their version numbers will increment if bugfixes are necessary.

0.4.1 - Bugfix Release
----------------------

This update fixes several toolkit bugs that have been reported by the community.
Details of these bugfixes are provided below.

It also refactors how
:py:class:`ParameterType <openff.toolkit.typing.engines.smirnoff.parameters.ParameterType>`
and
:py:class:`ParameterHandler <openff.toolkit.typing.engines.smirnoff.parameters.ParameterHandler>`
store their attributes, by introducing
:py:class:`ParameterAttribute <openff.toolkit.typing.engines.smirnoff.parameters.ParameterAttribute>`
and
:py:class:`IndexedParameterAttribute <openff.toolkit.typing.engines.smirnoff.parameters.IndexedParameterAttribute>`.
These new attribute-handling classes provide a consistent backend which should simplify manipulation of parameters
and implementation of new handlers.

Bug fixes
"""""""""
- `PR #329 <https://github.com/openforcefield/openff-toolkit/pull/329>`_: Fixed a
  bug where the two
  :py:class:`BondType <openff.toolkit.typing.engines.smirnoff.parameters.BondHandler.BondType>`
  parameter attributes ``k`` and ``length`` were treated as indexed attributes. (``k`` and
  ``length`` values that correspond to specific bond orders will be indexed under
  ``k_bondorder1``, ``k_bondorder2``, etc when implemented in the future)
- `PR #329 <https://github.com/openforcefield/openff-toolkit/pull/329>`_: Fixed a
  bug that allowed setting indexed attributes to single values instead of strictly lists.
- `PR #370 <https://github.com/openforcefield/openff-toolkit/pull/370>`_: Fixed a
  bug in the API where
  :py:class:`BondHandler <openff.toolkit.typing.engines.smirnoff.parameters.BondHandler>`,
  :py:class:`ProperTorsionHandler <openff.toolkit.typing.engines.smirnoff.parameters.ProperTorsionHandler>`
  , and
  :py:class:`ImproperTorsionHandler <openff.toolkit.typing.engines.smirnoff.parameters.ImproperTorsionHandler>`
  exposed non-functional indexed parameters.
- `PR #351 <https://github.com/openforcefield/openff-toolkit/pull/351>`_: Fixes
  `Issue #344 <https://github.com/openforcefield/openff-toolkit/issues/344>`_,
  in which the main :py:class:`FrozenMolecule <openff.toolkit.topology.FrozenMolecule>`
  constructor and several other Molecule-construction functions ignored or did not
  expose the ``allow_undefined_stereo`` keyword argument.
- `PR #351 <https://github.com/openforcefield/openff-toolkit/pull/351>`_: Fixes
  a bug where a molecule which previously generated a SMILES using one cheminformatics toolkit
  returns the same SMILES, even though a different toolkit (which would generate
  a different SMILES for the molecule) is explicitly called.
- `PR #354 <https://github.com/openforcefield/openff-toolkit/pull/354>`_: Fixes
  the error message that is printed if an unexpected parameter attribute is found while loading
  data into a :py:class:`ForceField <openff.toolkit.typing.engines.smirnoff.forcefield.ForceField>`
  (now instructs users to specify ``allow_cosmetic_attributes`` instead of ``permit_cosmetic_attributes``)
- `PR #364 <https://github.com/openforcefield/openff-toolkit/pull/364>`_: Fixes
  `Issue #362 <https://github.com/openforcefield/openff-toolkit/issues/362>`_ by
  modifying
  :py:meth:`OpenEyeToolkitWrapper.from_smiles <openff.toolkit.utils.toolkits.OpenEyeToolkitWrapper.from_smiles>`
  and
  :py:meth:`RDKitToolkitWrapper.from_smiles <openff.toolkit.utils.toolkits.RDKitToolkitWrapper.from_smiles>`
  to make implicit hydrogens explicit before molecule creation. These functions also
  now raise an error if the optional keyword ``hydrogens_are_explicit=True`` but the
  SMILES are interpreted by the backend cheminformatic toolkit as having implicit
  hydrogens.
- `PR #371 <https://github.com/openforcefield/openff-toolkit/pull/371>`_: Fixes
  error when reading early SMIRNOFF 0.1 spec files enclosed by a top-level ``SMIRFF`` tag.

.. note ::
  The enclosing ``SMIRFF`` tag is present only in legacy files.
  Since developing a formal specification, the only acceptable top-level tag value in a SMIRNOFF data structure is
  ``SMIRNOFF``.

Code enhancements
"""""""""""""""""
- `PR #329 <https://github.com/openforcefield/openff-toolkit/pull/329>`_:
  :py:class:`ParameterType <openff.toolkit.typing.engines.smirnoff.parameters.ParameterType>`
  was refactored to improve its extensibility. It is now possible to create new parameter
  types by using the new descriptors
  :py:class:`ParameterAttribute <openff.toolkit.typing.engines.smirnoff.parameters.ParameterAttribute>`
  and
  :py:class:`IndexedParameterAttribute <openff.toolkit.typing.engines.smirnoff.parameters.IndexedParameterAttribute>`.
- `PR #357 <https://github.com/openforcefield/openff-toolkit/pull/357>`_: Addresses
  `Issue #356 <https://github.com/openforcefield/openff-toolkit/issues/356>`_ by raising
  an informative error message if a user attempts to load an OpenMM topology which
  is probably missing connectivity information.



Force fields added
""""""""""""""""""
- `PR #368 <https://github.com/openforcefield/openff-toolkit/pull/368>`_: Temporarily adds
  ``test_forcefields/smirnoff99frosst_experimental.offxml`` to address hierarchy problems, redundancies, SMIRKS
  pattern typos etc., as documented in `issue #367 <https://github.com/openforcefield/openff-toolkit/issues/367>`_.
  Will ultimately be propagated to an updated force field in the ``openforcefield/smirnoff99frosst`` repo.
- `PR #371 <https://github.com/openforcefield/openff-toolkit/pull/371>`_: Adds
  ``test_forcefields/smirff99Frosst_reference_0_1_spec.offxml``, a SMIRNOFF 0.1 spec file enclosed by the legacy
  ``SMIRFF`` tag. This file is used in backwards-compatibility testing.



0.4.0 - Performance optimizations and support for SMIRNOFF 0.3 specification
----------------------------------------------------------------------------

This update contains performance enhancements that significantly reduce the time to create OpenMM systems for topologies containing many molecules via :py:meth:`ForceField.create_openmm_system <openff.toolkit.typing.engines.smirnoff.forcefield.ForceField.create_openmm_system>`.

This update also introduces the `SMIRNOFF 0.3 specification <https://open-forcefield-toolkit.readthedocs.io/en/0.4.0/smirnoff.html>`_.
The spec update is the result of discussions about how to handle the evolution of data and parameter types as further functional forms are added to the SMIRNOFF spec.


We provide methods to convert SMIRNOFF 0.1 and 0.2 force fields written with the XML serialization (``.offxml``) to the SMIRNOFF 0.3 specification.
These methods are called automatically when loading a serialized SMIRNOFF data representation written in the 0.1 or 0.2 specification.
This functionality allows the toolkit to continue to read files containing SMIRNOFF 0.2 spec force fields, and also implements backwards-compatibility for SMIRNOFF 0.1 spec force fields.


.. warning :: The SMIRNOFF 0.1 spec did not contain fields for several energy-determining parameters that are exposed in later SMIRNOFF specs.
  Thus, when reading SMIRNOFF 0.1 spec data, the toolkit must make assumptions about the values that should be added for the newly-required fields.
  The values that are added include 1-2, 1-3 and 1-5 scaling factors, cutoffs, and long-range treatments for nonbonded interactions.
  Each assumption is printed as a warning during the conversion process.
  Please carefully review the warning messages to ensure that the conversion is providing your desired behavior.



`SMIRNOFF 0.3 specification updates <https://open-forcefield-toolkit.readthedocs.io/en/0.4.0/smirnoff.html>`_
"""""""""""""""""""""""""""""""""""""""""""""""""""""""""""""""""""""""""""""""""""""""""""""""""""""""""""""
* The SMIRNOFF 0.3 spec introduces versioning for each individual parameter section, allowing asynchronous updates to the features of each parameter class.
  The top-level ``SMIRNOFF`` tag, containing information like ``aromaticity_model``, ``Author``, and ``Date``, still has a version (currently 0.3).
  But, to allow for independent development of individual parameter types, each section (such as ``Bonds``, ``Angles``, etc) now has its own version as well (currently all 0.3).
* All units are now stored in expressions with their corresponding values. For example, distances are now stored as ``1.526*angstrom``, instead of storing the unit separately in the section header.
* The current allowed value of the ``potential`` field for ``ProperTorsions`` and ``ImproperTorsions`` tags is no longer ``charmm``, but is rather ``k*(1+cos(periodicity*theta-phase))``.
  It was pointed out to us that CHARMM-style torsions deviate from this formula when the periodicity of a torsion term is 0, and we do not intend to reproduce that behavior.
* SMIRNOFF spec documentation has been updated with tables of keywords and their defaults for each parameter section and parameter type.
  These tables will track the allowed keywords and default behavior as updated versions of individual parameter sections are released.

Performance improvements and bugfixes
"""""""""""""""""""""""""""""""""""""

* `PR #329 <https://github.com/openforcefield/openff-toolkit/pull/329>`_: Performance improvements when creating systems for topologies with many atoms.
* `PR #347 <https://github.com/openforcefield/openff-toolkit/pull/347>`_: Fixes bug in charge assignment that occurs when charges are read from file, and reference and charge molecules have different atom orderings.


New features
""""""""""""

* `PR #311 <https://github.com/openforcefield/openff-toolkit/pull/311>`_: Several new experimental functions.

  * Adds :py:meth:`convert_0_2_smirnoff_to_0_3 <openff.toolkit.utils.utils.convert_0_2_smirnoff_to_0_3>`, which takes a SMIRNOFF 0.2-spec data dict, and updates it to 0.3.
    This function is called automatically when creating a ``ForceField`` from a SMIRNOFF 0.2 spec OFFXML file.
  * Adds :py:meth:`convert_0_1_smirnoff_to_0_2 <openff.toolkit.utils.utils.convert_0_1_smirnoff_to_0_2>`, which takes a SMIRNOFF 0.1-spec data dict, and updates it to 0.2.
    This function is called automatically when creating a ``ForceField`` from a SMIRNOFF 0.1 spec OFFXML file.
  * NOTE: The format of the "SMIRNOFF data dict" above is likely to change significantly in the future.
    Users that require a stable serialized ForceField object should use the output of :py:meth:`ForceField.to_string('XML') <openff.toolkit.typing.engines.smirnoff.forcefield.ForceField.to_string>` instead.
  * Adds :py:class:`ParameterHandler <openff.toolkit.typing.engines.smirnoff.parameters.ParameterHandler>` and :py:class:`ParameterType <openff.toolkit.typing.engines.smirnoff.parameters.ParameterType>` :py:meth:`add_cosmetic_attribute <openff.toolkit.typing.engines.smirnoff.parameters.ParameterType.add_cosmetic_attribute>` and :py:meth:`delete_cosmetic_attribute <openff.toolkit.typing.engines.smirnoff.parameters.ParameterType.delete_cosmetic_attribute>` functions.
    Once created, cosmetic attributes can be accessed and modified as attributes of the underlying object (eg. ``ParameterType.my_cosmetic_attrib = 'blue'``)
    These functions are experimental, and we are interested in feedback on how cosmetic attribute handling could be improved. (`See Issue #338 <https://github.com/openforcefield/openff-toolkit/issues/338>`_)
    Note that if a new cosmetic attribute is added to an object without using these functions, it will not be recognized by the toolkit and will not be written out during serialization.
  * Values for the top-level ``Author`` and ``Date`` tags are now kept during SMIRNOFF data I/O.
    If multiple data sources containing these fields are read, the values are concatenated using "AND" as a separator.


API-breaking changes
""""""""""""""""""""
* :py:meth:`ForceField.to_string <openff.toolkit.typing.engines.smirnoff.forcefield.ForceField.to_string>` and :py:meth:`ForceField.to_file <openff.toolkit.typing.engines.smirnoff.forcefield.ForceField.to_file>` have had the default value of their ``discard_cosmetic_attributes`` kwarg set to False.
* :py:class:`ParameterHandler <openff.toolkit.typing.engines.smirnoff.parameters.ParameterHandler>` and :py:class:`ParameterType <openff.toolkit.typing.engines.smirnoff.parameters.ParameterType>` constructors now expect the ``version`` kwarg (per the SMIRNOFF spec change above)
  This requirement can be skipped by providing the kwarg ``skip_version_check=True``
* :py:class:`ParameterHandler <openff.toolkit.typing.engines.smirnoff.parameters.ParameterHandler>` and :py:class:`ParameterType <openff.toolkit.typing.engines.smirnoff.parameters.ParameterType>` functions no longer handle ``X_unit`` attributes in SMIRNOFF data (per the SMIRNOFF spec change above).
* The scripts in ``utilities/convert_frosst`` are now deprecated.
  This functionality is important for provenance and will be migrated to the ``openforcefield/smirnoff99Frosst`` repository in the coming weeks.
* :py:class:`ParameterType <openff.toolkit.typing.engines.smirnoff.parameters.ParameterType>` ``._SMIRNOFF_ATTRIBS`` is now :py:class:`ParameterType <openff.toolkit.typing.engines.smirnoff.parameters.ParameterType>` ``._REQUIRED_SPEC_ATTRIBS``, to better parallel the structure of the ``ParameterHandler`` class.
* :py:class:`ParameterType <openff.toolkit.typing.engines.smirnoff.parameters.ParameterType>` ``._OPTIONAL_ATTRIBS`` is now :py:class:`ParameterType <openff.toolkit.typing.engines.smirnoff.parameters.ParameterType>` ``._OPTIONAL_SPEC_ATTRIBS``, to better parallel the structure of the ``ParameterHandler`` class.
* Added class-level dictionaries :py:class:`ParameterHandler <openff.toolkit.typing.engines.smirnoff.parameters.ParameterHandler>` ``._DEFAULT_SPEC_ATTRIBS`` and :py:class:`ParameterType <openff.toolkit.typing.engines.smirnoff.parameters.ParameterType>` ``._DEFAULT_SPEC_ATTRIBS``.

0.3.0 - API Improvements
------------------------

Several improvements and changes to public API.

New features
""""""""""""

* `PR #292 <https://github.com/openforcefield/openff-toolkit/pull/292>`_: Implement ``Topology.to_openmm`` and remove ``ToolkitRegistry.toolkit_is_available``
* `PR #322 <https://github.com/openforcefield/openff-toolkit/pull/322>`_: Install directories for the lookup of OFFXML files through the entry point group ``openforcefield.smirnoff_forcefield_directory``. The ``ForceField`` class doesn't search in the ``data/forcefield/`` folder anymore (now renamed ``data/test_forcefields/``), but only in ``data/``.

API-breaking Changes
""""""""""""""""""""
* `PR #278 <https://github.com/openforcefield/openff-toolkit/pull/278>`_: Standardize variable/method names
* `PR #291 <https://github.com/openforcefield/openff-toolkit/pull/291>`_: Remove ``ForceField.load/to_smirnoff_data``, add ``ForceField.to_file/string`` and ``ParameterHandler.add_parameters``. Change behavior of ``ForceField.register_X_handler`` functions.

Bugfixes
""""""""
* `PR #327 <https://github.com/openforcefield/openff-toolkit/pull/327>`_: Fix units in tip3p.offxml (note that this file is still not loadable by current toolkit)
* `PR #325 <https://github.com/openforcefield/openff-toolkit/pull/325>`_: Fix solvent box for provided test system to resolve periodic clashes.
* `PR #325 <https://github.com/openforcefield/openff-toolkit/pull/325>`_: Add informative message containing Hill formula when a molecule can't be matched in ``Topology.from_openmm``.
* `PR #325 <https://github.com/openforcefield/openff-toolkit/pull/325>`_: Provide warning or error message as appropriate when a molecule is missing stereochemistry.
* `PR #316 <https://github.com/openforcefield/openff-toolkit/pull/316>`_: Fix formatting issues in GBSA section of SMIRNOFF spec
* `PR #308 <https://github.com/openforcefield/openff-toolkit/pull/308>`_: Cache molecule SMILES to improve system creation speed
* `PR #306 <https://github.com/openforcefield/openff-toolkit/pull/306>`_: Allow single-atom molecules with all zero coordinates to be converted to OE/RDK mols
* `PR #313 <https://github.com/openforcefield/openff-toolkit/pull/313>`_: Fix issue where constraints are applied twice to constrained bonds

0.2.2 - Bugfix release
----------------------

This release modifies an example to show how to parameterize a solvated system, cleans up backend code, and makes several improvements to the README.

Bugfixes
""""""""
* `PR #279 <https://github.com/openforcefield/openff-toolkit/pull/279>`_: Cleanup of unused code/warnings in main package ``__init__``
* `PR #259 <https://github.com/openforcefield/openff-toolkit/pull/259>`_: Update T4 Lysozyme + toluene example to show how to set up solvated systems
* `PR #256 <https://github.com/openforcefield/openff-toolkit/pull/256>`_ and `PR #274 <https://github.com/openforcefield/openff-toolkit/pull/274>`_: Add functionality to ensure that links in READMEs resolve successfully


0.2.1 - Bugfix release
----------------------

This release features various documentation fixes, minor bugfixes, and code cleanup.

Bugfixes
""""""""
* `PR #267 <https://github.com/openforcefield/openff-toolkit/pull/267>`_: Add neglected ``<ToolkitAM1BCC>`` documentation to the SMIRNOFF 0.2 spec
* `PR #258 <https://github.com/openforcefield/openff-toolkit/pull/258>`_: General cleanup and removal of unused/inaccessible code.
* `PR #244 <https://github.com/openforcefield/openff-toolkit/pull/244>`_: Improvements and typo fixes for BRD4:inhibitor benchmark

0.2.0 - Initial RDKit support
-----------------------------

This version of the toolkit introduces many new features on the way to a 1.0.0 release.

New features
""""""""""""

* Major overhaul, resulting in the creation of the `SMIRNOFF 0.2 specification <https://open-forcefield-toolkit.readthedocs.io/en/0.2.0/smirnoff.html>`_ and its XML representation
* Updated API and infrastructure for reference SMIRNOFF :class:`ForceField <openff.toolkit.typing.engines.smirnoff.forcefield.ForceField>` implementation
* Implementation of modular :class:`ParameterHandler <openff.toolkit.typing.engines.smirnoff.parameters.ParameterHandler>` classes which process the topology to add all necessary forces to the system.
* Implementation of modular :class:`ParameterIOHandler <openff.toolkit.typing.engines.smirnoff.io.ParameterIOHandler>` classes for reading/writing different serialized SMIRNOFF force field representations
* Introduction of :class:`Molecule <openff.toolkit.topology.Molecule>` and :class:`Topology <openff.toolkit.topology.Topology>` classes for representing molecules and biomolecular systems
* New :class:`ToolkitWrapper <openff.toolkit.utils.toolkits.ToolkitWrapper>` interface to RDKit, OpenEye, and AmberTools toolkits, managed by :class:`ToolkitRegistry <openff.toolkit.utils.toolkits.ToolkitRegistry>`
* API improvements to more closely follow `PEP8 <https://www.python.org/dev/peps/pep-0008/>`_ guidelines
* Improved documentation and examples

0.1.0
-----

This is an early preview release of the toolkit that matches the functionality described in the preprint describing the SMIRNOFF v0.1 force field format: `[DOI] <https://doi.org/10.1101/286542>`_.

New features
""""""""""""

This release features additional documentation, code comments, and support for automated testing.

Bugfixes
""""""""

Treatment of improper torsions
''''''''''''''''''''''''''''''

A significant (though currently unused) problem in handling of improper torsions was corrected.
Previously, non-planar impropers did not behave correctly, as six-fold impropers have two potential chiralities.
To remedy this, SMIRNOFF impropers are now implemented as three-fold impropers with consistent chirality.
However, current force fields in the SMIRNOFF format had no non-planar impropers, so this change is mainly aimed at future work.

:::<|MERGE_RESOLUTION|>--- conflicted
+++ resolved
@@ -9,13 +9,11 @@
 
 ## Current development
 
-<<<<<<< HEAD
+### Examples updates
+- [PR #1447](https://github.com/openforcefield/openff-toolkit/pull/1447): Fixed units of tolerance used in OpenMM minimization in Toolkit Showcase example notebook (from @ziyuanzhao2000)
+
 ### Improved documentation and warnings
 - [PR #1442](https://github.com/openforcefield/openff-toolkit/pull/1442): Doctests added to CI, leading to numerous fixed docstrings and examples therein.
-=======
-### Examples updates
-- [PR #1447](https://github.com/openforcefield/openff-toolkit/pull/1447): Fixed units of tolerance used in OpenMM minimization in Toolkit Showcase example notebook (from @ziyuanzhao2000)
->>>>>>> 28a89538
 
 ### Miscellaneous
 - [PR #1413](https://github.com/openforcefield/openff-toolkit/pull/1413): Remove some large and unused data files from the test suite.
