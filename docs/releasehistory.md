# Release History

Releases follow the `major.minor.micro` scheme recommended by [PEP440](https://www.python.org/dev/peps/pep-0440/#final-releases), where

* `major` increments denote a change that may break API compatibility with previous `major` releases
* `minor` increments add features but do not break API compatibility
* `micro` increments represent bugfix releases or improvements in documentation

<<<<<<< HEAD
## 0.10.5 Bugfix release

- [PR #1252](https://github.com/openforcefield/openforcefield/pull/1252): Refactors virtual 
  site support, resolving
  [Issue #1235](https://github.com/openforcefield/openff-toolkit/issues/1235), 
  [Issue #1233](https://github.com/openforcefield/openff-toolkit/issues/1233), 
  [Issue #1222](https://github.com/openforcefield/openff-toolkit/issues/1222),
  [Issue #1221](https://github.com/openforcefield/openff-toolkit/issues/1221), and
  [Issue #1206](https://github.com/openforcefield/openff-toolkit/issues/1206).
  
  - Attempts to make virtual site handler more resilient through code simplification.
  - Virtual sites are now associated with a particular 'parent' atom, rather than with a set of atoms. In particular, when checking if a v-site has been assigned we now only check the main 'parent' atom associated with the v-site, rather than all additional orientation atoms. As an example, if a force field contained a bond-charge v-site that matches [O:1]=[C:2] and a monovalent lone pair that matches [O:1]=[C:2]-[*:3] in that order, then only the monovalent lone pair will be assigned to formaldehyde as the oxygen is the main atom that would be associated with both v-sites, and the monovalent lone pair appears later in the hierarchy. This constitutes a behaviour change over previous versions.
  - All v-site exclusion policies have been removed except for 'parents' which has been updated to match [OFF-EP 0006](https://openforcefield.github.io/standards/enhancement-proposals/off-ep-0006/).
  - checks have been added to enforce that the 'match' keyword complies with the SMIRNOFF spec.
  - Molecule virtual site classes no longer store FF data such as epsilon and sigma.
  - Sanity checks have been added when matching chemical environments for v-sites that ensure the environment looks like one of our expected test cases.
  - Fixes di- and trivalent lone pairs mixing the `:1` and `:2` indices.
  - Fixes trivalent v-site positioning.
  - Correctly splits `TopologyVirtualSite` and `TopologyVirtualParticle` so that virtual particles no longer have attributes such as `particles`, and ensure that indexing methods now work correctly.
=======
## Current development

>>>>>>> fa80730e

## 0.10.4 Bugfix release

### Critical bugfixes

- [PR #1242](https://github.com/openforcefield/openforcefield/pull/1242): Fixes
  [Issue #837](https://github.com/openforcefield/openff-toolkit/issues/837).
  If OpenEye Toolkits are available,
  [`ToolkitAM1BCCHandler`](openff.toolkit.typing.engines.smirnoff.parameters.ToolkitAM1BCCHandler)
  will use the ELF10 method to select conformers for AM1-BCC charge assignment.
- [PR #1184](https://github.com/openforcefield/openforcefield/pull/1184): Fixes
  [Issue #1181](https://github.com/openforcefield/openff-toolkit/issues/1181) and
  [Issue #1190](https://github.com/openforcefield/openff-toolkit/issues/1190), where in rare cases
  double bond stereochemistry would cause
  [`Molecule.to_rdkit`](openff.toolkit.topology.Molecule.to_rdkit) to raise an error. The transfer
  of double bond stereochemistry from OpenFF's E/Z representation to RDKit's local representation is
  now handled as a constraint satisfaction problem.

## 0.10.3 Bugfix release

### Critical bugfixes

- [PR #1200](https://github.com/openforcefield/openforcefield/pull/1200): Fixes a bug
  ([Issue #1199](https://github.com/openforcefield/openff-toolkit/issues/428)) in which library
  charges were ignored in some force fields, including `openff-2.0.0` code name "Sage." This resulted in
  the TIP3P partial charges included Sage not being applied correctly in versions 0.10.1 and 0.10.2 of the
  OpenFF Toolkit. This regression was not present in version 0.10.0 and earlier and therefore is not
  believed to have any impact on the fitting or benchmarking of the first release of Sage (version
  2.0.0). The change causing the regression only affected library charges and therefore no other
  parameter types are believed to be affected.

### API breaking changes
- [PR #855](https://github.com/openforcefield/openff-toolkit/pull/855): In earlier 
  versions of the toolkit, we had mistakenly made the assumption that cheminformatics 
  toolkits agreed on the number and membership of rings. However we later learned that this
  was not true. This PR removes
  [`Molecule.rings`](openff.toolkit.topology.Molecule.rings) and
  [`Molecule.n_rings`](openff.toolkit.topology.Molecule.n_rings). To find rings in
  a molecule, directly use a cheminformatics toolkit after using
  [`Molecule.to_rdkit`](openff.toolkit.topology.Molecule.to_rdkit) or
  [`Molecule.to_openeye`](openff.toolkit.topology.Molecule.to_openeye).
  [`Atom.is_in_ring`](openff.toolkit.topology.Atom.is_in_ring) and
  [`Bond.is_in_ring`](openff.toolkit.topology.Bond.is_in_ring) are now methods, not properties.

### Behaviors changed and bugfixes

- [PR #1171](https://github.com/openforcefield/openforcefield/pull/1171): Failure of 
  [`Molecule.apply_elf_conformer_selection()`] due to excluding all available conformations ([Issue #428](https://github.com/openforcefield/openff-toolkit/issues/428))
  now provides a better error. The `make_carboxylic_acids_cis` argument (`False` by default) has been added to 
  [`Molecule.generate_conformers()`] to mitigate a common cause of this error. By setting this argument to `True` in internal use of this method, trans carboxylic 
  acids are no longer generated in [`Molecule.assign_partial_charges()`] and 
  [`Molecule.assign_fractional_bond_orders()`] methods (though users may still pass trans conformers in, they'll just be pruned by ELF methods). This should work around most instances
  of the OpenEye Omega bug where trans carboxylic acids are more common than they should be.

[`Molecule.apply_elf_conformer_selection()`]: openff.toolkit.topology.Molecule.apply_elf_conformer_selection
[`Molecule.generate_conformers()`]: openff.toolkit.topology.Molecule.generate_conformers
[`Molecule.assign_partial_charges()`]: openff.toolkit.topology.Molecule.assign_partial_charges
[`Molecule.assign_fractional_bond_orders()`]: openff.toolkit.topology.Molecule.assign_fractional_bond_orders

### Improved documentation and warnings
- [PR #1172](https://github.com/openforcefield/openff-toolkit/pull/1172): Adding
  discussion about constraints to the FAQ
- [PR #1173](https://github.com/openforcefield/openforcefield/pull/1173): Expand
  on the SMIRNOFF section of the toolkit docs
- [PR #855](https://github.com/openforcefield/openff-toolkit/pull/855): Refactors
  [`Atom.is_in_ring`](openff.toolkit.topology.Atom.is_in_ring) and
  [`Bond.is_in_ring`](openff.toolkit.topology.Bond.is_in_ring) to use corresponding
  functionality in OpenEye and RDKit wrappers.



## 0.10.2 Bugfix release

### API-breaking changes

- [PR #1118](https://github.com/openforcefield/openforcefield/pull/1118):
  [`Molecule.to_hill_formula`](openff.toolkit.topology.Molecule.to_hill_formula) is now a class method
  and no longer accepts input of NetworkX graphs.
 
### Behaviors changed and bugfixes

- [PR #1160](https://github.com/openforcefield/openforcefield/pull/1160): Fixes a major bug identified in
  [Issue #1159](https://github.com/openforcefield/openff-toolkit/issues/1159), in which the order of 
  atoms defining a `BondChargeVirtualSite` (and possibly other virtual sites types too) might be reversed 
  if the `match` attribute of the virtual site has a value of `"once"`.
- [PR #1130](https://github.com/openforcefield/openforcefield/pull/1130): Running unit tests will
  no longer generate force field files in the local directory.
- [PR #1148](https://github.com/openforcefield/openforcefield/pull/1148): Adds a new exception
  [`UnsupportedFileTypeError`](openff.toolkit.utils.exceptions.UnsupportedFileTypeError) and
  descriptive error message when attempting to use
  [`Molecule.from_file`](openff.toolkit.topology.Molecule.from_file) to parse XYZ/`.xyz` files.
- [PR #1153](https://github.com/openforcefield/openforcefield/pull/1153): Fixes
  [Issue #1152](https://github.com/openforcefield/openff-toolkit/issues/1052) in which running 
  [`Molecule.generate_conformers`](openff.toolkit.topology.Molecule.generate_conformers)
  using the OpenEye backend would use the stereochemistry from an existing conformer instead 
  of the stereochemistry from the molecular graph, leading to undefined behavior if the molecule had a 2D conformer. 
- [PR #1158](https://github.com/openforcefield/openff-toolkit/pull/1158): Fixes the default
  representation of [`Molecule`](openff.toolkit.topology.Molecule) failing in Jupyter notebooks when
  NGLview is not installed.
- [PR #1151](https://github.com/openforcefield/openforcefield/pull/1151): Fixes 
  [Issue #1150](https://github.com/openforcefield/openff-toolkit/issues/1150), in which calling 
  [`Molecule.assign_fractional_bond_orders`](openff.toolkit.topology.Molecule.assign_fractional_bond_orders)
  with all default arguments would lead to an error as a result of trying to lowercase `None`.
- [PR #1149](https://github.com/openforcefield/openforcefield/pull/1149):
  [`TopologyAtom`](openff.toolkit.topology.TopologyAtom),
  [`TopologyBond`](openff.toolkit.topology.TopologyBond), and
  [`TopologyVirtualSite`](openff.toolkit.topology.TopologyVirtualSite) now properly reference their
  reference molecule from their `.molecule` attribute.
- [PR #1155](https://github.com/openforcefield/openforcefield/pull/1155): Ensures big-endian
  byte order of NumPy arrays when serialized to dictionaries or files formats except JSON.
- [PR #1163](https://github.com/openforcefield/openforcefield/pull/1163): Fixes the bug identified in
  [Issue #1161](https://github.com/openforcefield/openff-toolkit/issues/1161), which was caused by the use 
  of the deprecated `pkg_resources` package. Now the recommended `importlib_metadata` package is used instead.


### Breaking changes
- [PR #1118](https://github.com/openforcefield/openforcefield/pull/1118):
  [`Molecule.to_hill_formula`](openff.toolkit.topology.Molecule.to_hill_formula) is now a class method
  and no longer accepts input of NetworkX graphs.
- [PR #1156](https://github.com/openforcefield/openforcefield/pull/1156): Removes `ParseError` and
  `MessageException`, which has been deprecated since version 0.10.0.

### Examples added

- [PR #1113](https://github.com/openforcefield/openff-toolkit/pull/1113): Updates the Amber/GROMACS
  example to use Interchange.


## 0.10.1 Minor feature and bugfix release

### Behaviors changed and bugfixes

- [PR #1096](https://github.com/openforcefield/openforcefield/pull/1096): Atom names generated by
  [`Molecule.generate_unique_atom_names`](openff.toolkit.topology.Molecule.generate_unique_atom_names)
  are now appended with an `"x"`. See the linked issue for more details.
- [PR #1050](https://github.com/openforcefield/openforcefield/pull/1050): In
  [`Molecule.generate_conformers`](openff.toolkit.topology.Molecule.generate_conformers), a single
  toolkit wrapper failing to generate conformers is no longer fatal, but if all wrappers in a registry
  fail, then a `ValueError` will be raised. This mirrors the behavior of
  [`Molecule.assign_partial_charges`](openff.toolkit.topology.Molecule.assign_partial_charges).
- [PR #1050](https://github.com/openforcefield/openforcefield/pull/1050): Conformer generation
  failures in
  [`OpenEyeToolkitWrapper.generate_conformers`](openff.toolkit.utils.toolkits.OpenEyeToolkitWrapper.generate_conformers), and
  [`RDKitToolkitWrapper.generate_conformers`](openff.toolkit.utils.toolkits.RDKitToolkitWrapper.generate_conformers)
  now each raise
  [`openff.toolkit.utils.exceptions.ConformerGenerationError`](openff.toolkit.utils.exceptions.ConformerGenerationError)
  if conformer generation fails. The same behavior occurs in
  [`Molecule.generate_conformers`](openff.toolkit.topology.Molecule.generate_conformers), but only
  when the ``toolkit_registry`` argument is a
  [`ToolkitWrapper`](openff.toolkit.utils.toolkits.ToolkitWrapper), not when it is a
  [`ToolkitRegistry`](openff.toolkit.utils.toolkits.ToolkitRegistry). 
- [PR #1046](https://github.com/openforcefield/openforcefield/pull/1046): Changes OFFXML output to
  replace tabs with 4 spaces to standardize representation in different text viewers. 
- [PR #1001](https://github.com/openforcefield/openff-toolkit/pull/1001): RDKit `Mol` objects 
  created through the [`Molecule.to_rdkit()`](openff.toolkit.topology.Molecule.to_rdkit)
  method have the `NoImplicit` property set to `True` on all atoms. This prevents RDKit from
  incorrectly adding hydrogen atoms to to molecule. 
- [PR #1058](https://github.com/openforcefield/openforcefield/pull/1058): Removes the unimplemented methods
  [`ForceField.create_parmed_structure`](openff.toolkit.typing.engines.smirnoff.ForceField.create_parmed_structure),
  [`Topology.to_parmed`](openff.toolkit.topology.Topology.to_parmed), and
  [`Topology.from_parmed`](openff.toolkit.topology.Topology.from_parmed).
- [PR #1065](https://github.com/openforcefield/openforcefield/pull/1065): The example `conformer_energies.py` script
  now uses the Sage 2.0.0 force field.
- [PR #1036](https://github.com/openforcefield/openforcefield/pull/1036): SMARTS matching
  logic for library charges was updated to use only one unique match instead of
  enumerating all possible matches. This results in faster matching, particularly
  with larger molecules. No adverse side effects
  were found in testing, but bad behavior may possibly exist in some unknown cases.
  Note that the default behavior for other parameter handlers was not updated.
- [PR #1001](https://github.com/openforcefield/openff-toolkit/pull/1001): Revamped the 
  [`Molecule.visualize()`](openff.toolkit.topology.Molecule.visualize) method's `rdkit` 
  backend for more pleasing and idiomatic 2D visualization by default.
- [PR #1087](https://github.com/openforcefield/openff-toolkit/pull/1087): Fixes
  [Issue #1073](https://github.com/openforcefield/openff-toolkit/issues/1073) in which
  [`Molecule.__repr__`](openff.toolkit.topology.Molecule.__repr__) fails if the molecule can not be represented as 
  a SMILES pattern. Now, if SMILES generation fails, the molecule will be described by its Hill formula.
- [PR #1052](https://github.com/openforcefield/openff-toolkit/pull/1052): Fixes
  [Issue #986](https://github.com/openforcefield/openff-toolkit/issues/986)
  by raising a subclass of `AttributeError` in
  `_ParameterAttributeHandler.__getattr__`
- [PR #1030](https://github.com/openforcefield/openforcefield/pull/1030): Fixes a bug
  in which the expectations for capitalization for values of `bond_order_model` attributes and 
  keywords are inconsistent.
- [PR #1101](https://github.com/openforcefield/openff-toolkit/pull/1101): Fixes a bug
  in which calling `to_qcschema` on a molecule with no connectivity feeds
  `QCElemental.Molecule` an empty list for the `connectivity` field; now feeds `None`.

### Tests updated

- [PR #1017](https://github.com/openforcefield/openforcefield/pull/1017): Ensures that OpenEye-only CI builds really
  do lack both AmberTools and RDKit.  

### Improved documentation and warnings
 - [PR #1065](https://github.com/openforcefield/openforcefield/pull/1017): Example notebooks were updated to use the
   Sage Open Force Field
 - [PR #1062](https://github.com/openforcefield/openforcefield/pull/1062): 
   Rewrote installation guide for clarity and comprehensiveness.

## 0.10.0 Improvements for force field fitting

### Behaviors changed

- [PR #1021](https://github.com/openforcefield/openforcefield/pull/1021): Renames
  [`openff.toolkit.utils.exceptions.ParseError`](openff.toolkit.utils.exceptions.ParseError) to
  [`openff.toolkit.utils.exceptions.SMILESParseError`](openff.toolkit.utils.exceptions.SMILESParseError) to
  avoid a conflict with an identically-named exception in the SMIRNOFF XML parsing code.
- [PR #1021](https://github.com/openforcefield/openforcefield/pull/1021): Renames and moves
  [`openff.toolkit.typing.engines.smirnoff.forcefield.ParseError`](openff.toolkit.typing.engines.smirnoff.forcefield.ParseError) to
  [`openff.toolkit.utils.exceptions.SMIRNOFFParseError`](openff.toolkit.utils.exceptions.SMIRNOFFParseError).
  This `ParseError` is deprecated and will be removed in a future release.

### New features and behaviors changed

- [PR #1027](https://github.com/openforcefield/openforcefield/pull/1027): Corrects interconversion of Molecule objects 
  with OEMol objects by ensuring atom names are correctly accessible via the `OEAtomBase.GetName()` and 
  `OEAtomBase.SetName()` methods, rather that the non-standard `OEAtomBase.GetData("name")` and 
  `OEAtomBase.SetData("name", name)`.
- [PR #1007](https://github.com/openforcefield/openforcefield/pull/1007): Resolves
  [Issue #456](https://github.com/openforcefield/openff-toolkit/issues/456) by adding the 
  `normalize_partial_charges` (default is `True`) keyword argument to 
  [`Molecule.assign_partial_charges`](openff.toolkit.topology.Molecule.assign_partial_charges),
  [`AmberToolsToolkitWrapper.assign_partial_charges`](openff.toolkit.utils.toolkits.AmberToolsToolkitWrapper.assign_partial_charges),  
  [`OpenEyeToolkitWrapper.assign_partial_charges`](openff.toolkit.utils.toolkits.OpenEyeToolkitWrapper.assign_partial_charges), 
  [`RDKitToolkitWrapper.assign_partial_charges`](openff.toolkit.utils.toolkits.RDKitToolkitWrapper.assign_partial_charges), and
  [`BuiltInToolkitWrapper.assign_partial_charges`](openff.toolkit.utils.toolkits.BuiltInToolkitWrapper.assign_partial_charges).
  This adds an offset to each atom's partial charge to ensure that their sum is equal to the net charge on the molecule
  (to the limit of a python float's precision, generally less than 1e-6 electron charge). **Note that, because this new 
  behavior is ON by default, it may slightly affect the partial charges and energies of systems generated by running
  [`create_openmm_system`](openff.toolkit.typing.engines.smirnoff.ForceField.create_openmm_system).**
- [PR #954](https://github.com/openforcefield/openforcefield/pull/954): Adds
  [`LibraryChargeType.from_molecule`](openff.toolkit.typing.engines.smirnoff.parameters.LibraryChargeHandler.LibraryChargeType.from_molecule)
  which returns a 
  [`LibraryChargeType`](openff.toolkit.typing.engines.smirnoff.parameters.LibraryChargeHandler.LibraryChargeType)
   object that will match the full molecule being parameterized, and assign
  it the same partial charges as are set on the input molecule.
- [PR #923](https://github.com/openforcefield/openforcefield/pull/923): Adds
  [`Molecule.nth_degree_neighbors`](openff.toolkit.topology.Molecule.nth_degree_neighbors),
  [`Topology.nth_degree_neighbors`](openff.toolkit.topology.Topology.nth_degree_neighbors),
  [`TopologyMolecule.nth_degree_neighbors`](openff.toolkit.topology.TopologyMolecule.nth_degree_neighbors),
  which returns pairs of atoms that are separated in a molecule or topology by _exactly_ N atoms.
- [PR #917](https://github.com/openforcefield/openforcefield/pull/917):
  [`ForceField.create_openmm_system`](openff.toolkit.typing.engines.smirnoff.forcefield.ForceField.create_openmm_system) 
  now ensures that the cutoff of the `NonbondedForce` is set to
  the cutoff of the `vdWHandler` when it and a `Electrostatics` handler are present in the force field.
- [PR #850](https://github.com/openforcefield/openforcefield/pull/850):
  [`OpenEyeToolkitWrapper.is_available`](openff.toolkit.utils.toolkits.OpenEyeToolkitWrapper.is_available)
  now returns `True` if _any_ OpenEye tools are licensed (and installed). This allows, i.e,
  use of functionality that requires `OEChem` without having an `OEOmega` license.
- [PR #909](https://github.com/openforcefield/openforcefield/pull/909): Virtual site positions can now
  be computed directly in the toolkit. This functionality is accessed through
  - [`FrozenMolecule.compute_virtual_site_positions_from_conformer`](openff.toolkit.topology.FrozenMolecule.compute_virtual_site_positions_from_conformer)
  - [`VirtualSite.compute_positions_from_conformer`](openff.toolkit.topology.VirtualSite.compute_positions_from_conformer)
  - [`VirtualParticle.compute_position_from_conformer`](openff.toolkit.topology.VirtualParticle.compute_position_from_conformer)
  - [`FrozenMolecule.compute_virtual_site_positions_from_atom_positions`](openff.toolkit.topology.FrozenMolecule.compute_virtual_site_positions_from_atom_positions)
  - [`VirtualSite.compute_positions_from_atom_positions`](openff.toolkit.topology.VirtualSite.compute_positions_from_atom_positions)
  - [`VirtualParticle.compute_position_from_atom_positions`](openff.toolkit.topology.VirtualParticle.compute_position_from_atom_positions)
    where the positions can be computed from a stored conformer, or an input vector of atom positions.
  - Tests have been added (`TestMolecule.test_*_virtual_site_position`) to check for sane behavior. The tests do
    not directly compare OpenMM position equivalence, but offline tests show that they are equivalent.
  - The helper method 
    [`VirtualSiteHandler.create_openff_virtual_sites`](openff.toolkit.typing.engines.smirnoff.parameters.VirtualSiteHandler.create_openff_virtual_sites) 
    is now public, which returns a modified topology with virtual sites added.
  - Virtual sites now expose the parameters used to create its local frame via the read-only properties
    - [`VirtualSite.local_frame_weights`](openff.toolkit.topology.VirtualSite.local_frame_weights)
    - [`VirtualSite.local_frame_position`](openff.toolkit.topology.VirtualSite.local_frame_position)
  - Adding virtual sites via the `Molecule` API now have defaults for `sigma`, `epsilon`, and `charge_increment`
    set to 0 with appropriate units, rather than `None`
- [PR #956](https://github.com/openforcefield/openforcefield/pull/956): Added 
  [`ForceField.get_partial_charges()`](openff.toolkit.typing.engines.smirnoff.forcefield.ForceField.get_partial_charges)
  to more easily compute the partial charges assigned by a force field for a molecule.
- [PR  #1006](https://github.com/openforcefield/openff-toolkit/pull/1006):
  Two behavior changes in the SMILES output for `to_file()` and `to_file_obj()`:
  - The RDKit and OpenEye wrappers now output the same SMILES as `to_smiles()`.
   This uses explicit hydrogens rather than the toolkit's default of implicit hydrogens.
  - The RDKit wrapper no longer includes a header line. This improves
  the consistency between the OpenEye and RDKit outputs.

### Bugfixes

- [PR #1024](https://github.com/openforcefield/openforcefield/pull/1024): Small changes
  for compatibility with OpenMM 7.6.
- [PR #1003](https://github.com/openforcefield/openforcefield/pull/1003): Fixes
  [Issue #1000](https://github.com/openforcefield/openff-toolkit/issues/1000), where a stereochemistry
  warning is sometimes erroneously emitted when loading a stereogenic molecule using
  [`Molecule.from_pdb_and_smiles`](openff.toolkit.topology.Molecule.from_pdb_and_smiles)
- [PR #1002](https://github.com/openforcefield/openforcefield/pull/1002): Fixes a bug in which OFFXML files could
  inadvertently be loaded from subdirectories.
- [PR #969](https://github.com/openforcefield/openforcefield/pull/969): Fixes a bug in which the cutoff distance
  of the `NonbondedForce` generated by
  [`ForceField.create_openmm_system`](openff.toolkit.typing.engines.smirnoff.forcefield.ForceField.create_openmm_system)
  was not set to the value specified by the vdW and Electrostatics handlers.
- [PR #909](https://github.com/openforcefield/openforcefield/pull/909): Fixed several bugs related to creating an
  OpenMM system with virtual sites created via the `Molecule` virtual site API
- [PR  #1006](https://github.com/openforcefield/openff-toolkit/pull/1006):
  Many small fixes to the toolkit wrapper I/O for better error
  handling, improved consistency between reading from a file vs. file
  object, and improved consistency between the RDKit and OEChem
  toolkit wrappers. For the full list see
  [Issue #1005](https://github.com/openforcefield/openff-toolkit/issues/1005). Some
  of the more significant fixes are:
  - [`RDKitToolkitWrapper.from_file_obj()`](openff.toolkit.utils.toolkits.RDKitToolkitWrapper.from_file_obj) now uses the same
    structure normaliation as `from_file()`.
  - `from_smiles()` now raises an `openff.toolkit.utils.exceptions.SMILESParsingError` if
  the SMILES could not be parsed.
  - OEChem input and output files now raise an OSError if the file
  could not be opened.
  - All input file object readers now support file objects open in binary mode.

### Examples added

- [PR #763](https://github.com/openforcefield/openff-toolkit/pull/763):
  Adds an introductory example showcasing the toolkit parameterizing a protein-ligand simulation.
- [PR #955](https://github.com/openforcefield/openff-toolkit/pull/955): Refreshed the force field modification example
- [PR #934](https://github.com/openforcefield/openff-toolkit/pull/934)
  and [conda-forge/openff-toolkit-feedstock#9](https://github.com/conda-forge/openff-toolkit-feedstock/pull/9):
  Added `openff-toolkit-examples` Conda package for easy installation of examples and their
  dependencies. Simply `conda install -c conda-forge openff-toolkit-examples` and then run
  the `openff-toolkit-examples` script to copy the examples suite to a convenient place to
  run them!

### Tests updated

- [PR #963](https://github.com/openforcefield/openff-toolkit/pull/963):
  Several tests modules used functions from test_forcefield.py that created an OpenFF Molecule
  without a toolkit. These functions are now in their own module so they can be imported directly,
  without the overhead of going through test_forcefield.
- [PR #997](https://github.com/openforcefield/openff-toolkit/pull/997):
  Several XML snippets in `test_forcefield.py` that were scattered around inside of classes and
  functions are now moved to the module level.
  
  
## 0.9.2 Minor feature and bugfix release

### New features and behaviors changed

- [PR #762](https://github.com/openforcefield/openforcefield/pull/762):
  [`Molecule.from_rdkit`](openff.toolkit.topology.Molecule.from_rdkit) now converts
  implicit hydrogens into explicit hydrogens by default. This change may affect
  [`RDKitToolkitWrapper/Molecule.from_smiles`](openff.toolkit.utils.toolkits.RDKitToolkitWrapper.from_smiles),
  [`from_mapped_smiles`](openff.toolkit.topology.Molecule.from_mapped_smiles),
  [`from_file`](openff.toolkit.utils.toolkits.RDKitToolkitWrapper.from_file),
  [`from_file_obj`](openff.toolkit.utils.toolkits.RDKitToolkitWrapper.from_file_obj),
  [`from_inchi`](openff.toolkit.utils.toolkits.RDKitToolkitWrapper.from_inchi), and
  [`from_qcschema`](openff.toolkit.topology.Molecule.from_qcschema).
  This new behavior can be disabled using the
  `hydrogens_are_explicit=True` keyword argument to
  [`from_smiles`](openff.toolkit.utils.toolkits.RDKitToolkitWrapper.from_smiles),
  or loading the molecule into the desired explicit protonation state in RDKit, then calling
  [`from_rdkit`](openff.toolkit.utils.toolkits.RDKitToolkitWrapper.from_rdkit) on the RDKit molecule with
  `hydrogens_are_explicit=True`.
- [PR #894](https://github.com/openforcefield/openforcefield/pull/894): Calls to
  [`Molecule.from_openeye`](openff.toolkit.topology.Molecule.from_openeye),
  [`Molecule.from_rdkit`](openff.toolkit.topology.Molecule.from_rdkit),
  [`Molecule.from_smiles`](openff.toolkit.topology.Molecule.from_smiles),
  [`OpenEyeToolkitWrapper.from_smiles`](openff.toolkit.utils.toolkits.OpenEyeToolkitWrapper.from_smiles), and
  [`RDKitToolkitWrapper.from_smiles`](openff.toolkit.utils.toolkits.RDKitToolkitWrapper.from_smiles)
  will now load atom maps into the the resulting
  `Molecule's` `offmol.properties['atom_map']` field, even if not all atoms have map indices assigned.
- [PR #904](https://github.com/openforcefield/openforcefield/pull/904):
  [`TopologyAtom`](openff.toolkit.topology.TopologyAtom.element) objects now have
  an element getter [`TopologyAtom.element`](openff.toolkit.topology.TopologyAtom.element).

### Bugfixes

- [PR #891](https://github.com/openforcefield/openforcefield/pull/891): Calls to
  [`Molecule/OpenEyeToolkitWrapper.from_openeye`](openff.toolkit.utils.toolkits.OpenEyeToolkitWrapper.from_openeye)
  no longer mutate the input OE molecule.
- [PR #897](https://github.com/openforcefield/openforcefield/pull/897): Fixes enumeration of stereoisomers for
  molecules with already defined stereochemistry using
  [`RDKitToolkitWrapper.enumerate_stereoisomers`](openff.toolkit.utils.toolkits.RDKitToolkitWrapper.enumerate_stereoisomers).
- [PR #859](https://github.com/openforcefield/openforcefield/pull/859): Makes
  [`RDKitToolkitWrapper.enumerate_tautomers`](openff.toolkit.utils.toolkits.RDKitToolkitWrapper.enumerate_tautomers)
  actually use the `max_states` keyword argument during tautomer generation, which will reduce resource use in some
  cases.

### Improved documentation and warnings
- [PR #862](https://github.com/openforcefield/openforcefield/pull/862): Clarify that `System` objects produced by the
  toolkit are OpenMM `System`s in anticipation of forthcoming OpenFF `System`s. Fixes
  [Issue #618](https://github.com/openforcefield/openforcefield/issues/618).
- [PR #863](https://github.com/openforcefield/openff-toolkit/pull/863): Documented how to build the docs in the
  developers guide.
- [PR #870](https://github.com/openforcefield/openff-toolkit/pull/870): Reorganised documentation to improve
  discoverability and allow future additions.
- [PR #871](https://github.com/openforcefield/openff-toolkit/pull/871): Changed Markdown parser from m2r2 to MyST for
  improved documentation rendering.
- [PR #880](https://github.com/openforcefield/openff-toolkit/pull/880): Cleanup and partial rewrite of the developer's
  guide.
- [PR #906](https://github.com/openforcefield/openff-toolkit/pull/906): Cleaner instructions on how to setup
  development environment.

:::{TODO}
- Translate previous release history to MyST markdown
:::

:::{eval-rst}

0.9.1 - Minor feature and bugfix release
----------------------------------------

New features
""""""""""""
- `PR #839 <https://github.com/openforcefield/openforcefield/pull/839>`_: Add support for computing WBOs from multiple
  conformers using the AmberTools and OpenEye toolkits, and from ELF10 conformers using the OpenEye toolkit wrapper.
- `PR #832 <https://github.com/openforcefield/openforcefield/pull/832>`_: Expose ELF conformer selection through the
  ``Molecule`` API via a new ``apply_elf_conformer_selection`` function.
- `PR #831 <https://github.com/openforcefield/openff-toolkit/pull/831>`_: Expose ELF conformer selection through the
  OpenEye wrapper.
- `PR #790 <https://github.com/openforcefield/openforcefield/pull/790>`_: Fixes `Issue #720
  <https://github.com/openforcefield/openforcefield/issues/720>`_ where qcschema roundtrip to/from results
  in an error due to missing cmiles entry in attributes.
- `PR #793 <https://github.com/openforcefield/openff-toolkit/pull/793>`_: Add an initial ELF conformer selection
  implementation which uses RDKit.
- `PR #799 <https://github.com/openforcefield/openff-toolkit/pull/799>`_: Closes
  `Issue #746 <https://github.com/openforcefield/openff-toolkit/issues/746>`_ by adding
  :py:meth:`Molecule.smirnoff_impropers <openff.toolkit.topology.FrozenMolecule.smirnoff_impropers>`,
  :py:meth:`Molecule.amber_impropers <openff.toolkit.topology.FrozenMolecule.amber_impropers>`,
  :py:meth:`TopologyMolecule.smirnoff_impropers <openff.toolkit.topology.TopologyMolecule.smirnoff_impropers>`,
  :py:meth:`TopologyMolecule.amber_impropers <openff.toolkit.topology.TopologyMolecule.amber_impropers>`,
  :py:meth:`Topology.smirnoff_impropers <openff.toolkit.topology.Topology.smirnoff_impropers>`, and
  :py:meth:`Topology.amber_impropers <openff.toolkit.topology.Topology.amber_impropers>`.
- `PR #847 <https://github.com/openforcefield/openforcefield/pull/847>`_: Instances of
  :py:class:`ParameterAttribute <openff.toolkit.typing.engines.smirnoff.parameters.ParameterAttribute>`
  documentation can now specify their docstrings with the optional ``docstring`` argument to the
  ``__init__()`` method.
- `PR #827 <https://github.com/openforcefield/openff-toolkit/pull/827>`_: The
  setter for :py:class:`Topology.box_vectors <openff.toolkit.topology.Topology>` now infers box vectors
  when box lengths are pass as a list of length 3.

Behavior changed
""""""""""""""""
- `PR #802 <https://github.com/openforcefield/openforcefield/pull/802>`_: Fixes
  `Issue #408 <https://github.com/openforcefield/openforcefield/issues/408>`_. The 1-4 scaling
  factor for electrostatic interactions is now properly set by the value specified in the force
  field. Previously it fell back to a default value of 0.83333. The toolkit may now produce
  slightly different energies as a result of this change.
- `PR #839 <https://github.com/openforcefield/openforcefield/pull/839>`_: The average WBO will now be returned when
  multiple conformers are provided to ``assign_fractional_bond_orders`` using ``use_conformers``.
- `PR #816 <https://github.com/openforcefield/openforcefield/pull/816>`_: Force field file paths
  are now loaded in a case-insensitive manner.

Bugfixes
""""""""
- `PR #849 <https://github.com/openforcefield/openforcefield/pull/849>`_: Changes
  :py:meth:`create_openmm_system <openff.toolkit.typing.engines.smirnoff.forcefield.ForceField.create_openmm_system>` so
  that it no longer uses the conformers on existing reference molecules (if present) to calculate Wiberg
  bond orders. Instead, new conformers are always generated during parameterization.

Improved documentation and warnings
"""""""""""""""""""""""""""""""""""
- `PR #838 <https://github.com/openforcefield/openforcefield/pull/838>`_: Corrects spacing of "forcefield" to "force
  field" throughout documentation. Fixes `Issue #112 <https://github.com/openforcefield/openforcefield/issues/112>`_.
- `PR #846 <https://github.com/openforcefield/openff-toolkit/pull/846>`_: Corrects dead links throughout release history.
  Fixes `Issue #835 <https://github.com/openforcefield/openff-toolkit/issues/835>`_.
- `PR #847 <https://github.com/openforcefield/openforcefield/pull/847>`_: Documentation now compiles
  with far fewer warnings, and in many cases more correctly. Additionally, :py:class:`ParameterAttribute
  <openff.toolkit.typing.engines.smirnoff.parameters.ParameterAttribute>` documentation no longer
  appears incorrectly in classes where it is used. Fixes `Issue #397
  <https://github.com/openforcefield/openforcefield/issues/397>`_.

0.9.0 - Namespace Migration
---------------------------

This release marks the transition from the old ``openforcefield`` branding over to its new
identity as ``openff-toolkit``. This change has been made to better represent the role of the
toolkit, and highlight its place in the larger Open Force Field (OpenFF) ecosystem.

From version ``0.9.0`` onwards the toolkit will need to be imported as ``import openff.toolkit.XXX`` and
``from openff.toolkit import XXX``.

API-breaking changes
""""""""""""""""""""
- `PR #803 <https://github.com/openforcefield/openff-toolkit/pull/803>`_: Migrates ``openforcefield``
  imports to ``openff.toolkit``.


0.8.4 - Minor feature and bugfix release
----------------------------------------

**This release is intended to be functionally identical to 0.9.1.
The only difference is that it uses the "openforcefield" namespace.**

This release is a final patch for the ``0.8.X`` series of releases of the toolkit, and also marks the last
version of the toolkit which will be imported as ``import openforcefield.XXX`` / ``from openforcefield import XXX``.
From version ``0.9.0`` onwards the toolkit will be importable only as ``import openff.toolkit.XXX`` /
``from openff.toolkit import XXX``.

**Note** This change will also be accompanied by a renaming of the package from ``openforcefield`` to ``openff-toolkit``,
so users need not worry about accidentally pulling in a version with changed imports. Users will have to explicitly
choose to install the ``openff-toolkit`` package once released which will contain the breaking import changes.


0.8.3 - Major bugfix release
----------------------------

This release fixes a critical bug in van der Waals parameter assignment.

This release is also a final patch for the ``0.8.X`` series of releases of the toolkit, and also marks the last
version of the toolkit which will be imported as ``import openforcefield.XXX`` / ``from openforcefield import XXX``.
From version ``0.9.0`` onwards the toolkit will be importable only as ``import openff.toolkit.XXX`` /
``from openff.toolkit import XXX``.

**Note** This change will also be accompanied by a renaming of the package from ``openforcefield`` to ``openff-toolkit``,
so users need not worry about accidentally pulling in a version with changed imports. Users will have to explicitly
choose to install the ``openff-toolkit`` package once released which will contain the breaking import changes.

Bugfixes
""""""""
- `PR #808 <https://github.com/openforcefield/openff-toolkit/pull/808>`_: Fixes
  `Issue #807 <https://github.com/openforcefield/openff-toolkit/issues/807>`_,
  which tracks a major bug in the interconversion between a vdW ``sigma``
  and ``rmin_half`` parameter.


New features
""""""""""""
- `PR #794 <https://github.com/openforcefield/openff-toolkit/pull/794>`_: Adds a decorator
  ``@requires_package`` that denotes a function requires an optional dependency.
- `PR #805 <https://github.com/openforcefield/openff-toolkit/pull/805>`_: Adds a deprecation warning for the up-coming
  release of the ``openff-toolkit`` package and its import breaking changes.

0.8.2 - Bugfix release
----------------------

**WARNING: This release was later found to contain a major bug,**
`Issue #807 <https://github.com/openforcefield/openff-toolkit/issues/807>`_,
**and produces incorrect energies.**

Bugfixes
""""""""
- `PR #786 <https://github.com/openforcefield/openff-toolkit/pull/786>`_: Fixes `Issue #785
  <https://github.com/openforcefield/openff-toolkit/issues/785>`_ where RDKitToolkitWrapper would
  sometimes expect stereochemistry to be defined for non-stereogenic bonds when loading from
  SDF.
- `PR #786 <https://github.com/openforcefield/openff-toolkit/pull/786>`_: Fixes an issue where
  using the :py:class:`Molecule <openff.toolkit.topology.Molecule>` copy constructor
  (``newmol = Molecule(oldmol)``) would result
  in the copy sharing the same ``.properties`` dict as the original (as in, changes to the
  ``.properties`` dict of the copy would be reflected in the original).
- `PR #789 <https://github.com/openforcefield/openff-toolkit/pull/789>`_: Fixes a regression noted in
  `Issue #788 <https://github.com/openforcefield/openff-toolkit/issues/788>`_
  where creating
  :py:class:`vdWHandler.vdWType <openff.toolkit.typing.engines.smirnoff.parameters.vdWHandler.vdWType>`
  or setting ``sigma`` or ``rmin_half`` using Quantities represented as strings resulted in an error.


0.8.1 - Bugfix and minor feature release
----------------------------------------

**WARNING: This release was later found to contain a major bug,**
`Issue #807 <https://github.com/openforcefield/openff-toolkit/issues/807>`_,
**and produces incorrect energies.**

API-breaking changes
""""""""""""""""""""
- `PR #757 <https://github.com/openforcefield/openff-toolkit/pull/757>`_: Renames
  ``test_forcefields/smirnoff99Frosst.offxml`` to ``test_forcefields/test_forcefield.offxml``
  to avoid confusion with any of the ACTUAL released FFs in the
  `smirnoff99Frosst line <https://github.com/openforcefield/smirnoff99Frosst/>`_
- `PR #751 <https://github.com/openforcefield/openff-toolkit/pull/751>`_: Removes the
  optional ``oetools=("oechem", "oequacpac", "oeiupac", "oeomega")`` keyword argument from
  :py:meth:`OpenEyeToolkitWrapper.is_available <openff.toolkit.utils.toolkits.OpenEyeToolkitWrapper.is_available>`, as
  there are no special behaviors that are accessed in the case of partially-licensed OpenEye backends. The
  new behavior of this method is the same as if the default value above is always provided.

Behavior Changed
""""""""""""""""
- `PR #583 <https://github.com/openforcefield/openff-toolkit/pull/583>`_: Methods
  such as :py:meth:`Molecule.from_rdkit <openff.toolkit.topology.Molecule.from_rdkit>`
  and :py:meth:`Molecule.from_openeye <openff.toolkit.topology.Molecule.from_openeye>`,
  which delegate their internal logic to :py:class:`ToolkitRegistry <openff.toolkit.utils.toolkits.ToolkitRegistry>`
  functions, now guarantee that they will return an object of the correct type when being called on ``Molecule``-derived classes. Previously,
  running these constructors using subclasses of :py:class:`FrozenMolecule <openff.toolkit.topology.Molecule>`
  would not return an instance of that subclass, but rather just an instance of a
  :py:class:`Molecule <openff.toolkit.topology.Molecule>`.
- `PR #753 <https://github.com/openforcefield/openff-toolkit/pull/753>`_: ``ParameterLookupError``
  is now raised when passing to
  :py:meth:`ParameterList.index <openff.toolkit.typing.engines.smirnoff.parameters.ParameterList>`
  a SMIRKS pattern not found in the parameter list.

New features
""""""""""""
- `PR #751 <https://github.com/openforcefield/openff-toolkit/pull/751>`_: Adds
  ``LicenseError``, a subclass of ``ToolkitUnavailableException`` which is raised when attempting to
  add a cheminformatics :py:class:`ToolkitWrapper <openff.toolkit.utils.toolkits.ToolkitWrapper>` for
  a toolkit that is installed but unlicensed.
- `PR #678 <https://github.com/openforcefield/openff-toolkit/pull/678>`_: Adds
  :py:meth:`ForceField.deregister_parameter_handler <openff.toolkit.typing.engines.smirnoff.forcefield.ForceField.deregister_parameter_handler>`.
- `PR #730 <https://github.com/openforcefield/openff-toolkit/pull/730>`_: Adds
  :py:class:`Topology.is_periodic <openff.toolkit.topology.Topology>`.
- `PR #753 <https://github.com/openforcefield/openff-toolkit/pull/753>`_: Adds
  :py:meth:`ParameterHandler.__getitem__ <openff.toolkit.typing.engines.smirnoff.parameters.ParameterHandler>`
  to look up individual :py:class:`ParameterType <openff.toolkit.typing.engines.smirnoff.parameters.ParameterType>`
  objects.

Bugfixes
""""""""
- `PR #745 <https://github.com/openforcefield/openff-toolkit/pull/745>`_: Fixes bug when
  serializing molecule with conformers to JSON.
- `PR #750 <https://github.com/openforcefield/openff-toolkit/pull/750>`_: Fixes a bug causing either
  ``sigma`` or ``rmin_half`` to sometimes be missing on
  :py:class:`vdWHandler.vdWType <openff.toolkit.typing.engines.smirnoff.parameters.vdWHandler.vdWType>`
  objects.
- `PR #756 <https://github.com/openforcefield/openff-toolkit/pull/756>`_: Fixes bug when running
  :py:meth:`vdWHandler.create_force <openff.toolkit.typing.engines.smirnoff.parameters.vdWHandler>`
  using a ``vdWHandler`` that was initialized using the API.
- `PR #776 <https://github.com/openforcefield/openff-toolkit/pull/776>`_: Fixes a bug in which
  the :py:meth:`Topology.from_openmm <openff.toolkit.topology.Topology.from_openmm>` and
  :py:meth:`Topology.from_mdtraj <openff.toolkit.topology.Topology.from_mdtraj>` methods would
  dangerously allow ``unique_molecules=None``.
- `PR #777 <https://github.com/openforcefield/openff-toolkit/pull/777>`_:
  :py:class:`RDKitToolkitWrapper <openff.toolkit.utils.toolkits.RDKitToolkitWrapper>`
  now outputs the full warning message when ``allow_undefined_stereo=True`` (previously the
  description of which stereo was undefined was squelched)


0.8.0 - Virtual Sites
---------------------

**Major Feature: Support for the SMIRNOFF VirtualSite tag**

This release implements the SMIRNOFF virtual site specification. The implementation enables support
for models using off-site charges, including 4- and 5-point water models, in addition to lone pair
modeling on various functional groups. The primary focus was on the ability to parameterize a
system using virtual sites, and generating an OpenMM system with all virtual sites present and
ready for evaluation. Support for formats other than OpenMM has not be implemented in this release,
but may come with the appearance of the OpenFF system object. In addition to implementing the
specification, the toolkit :py:class:`Molecule <openff.toolkit.topology.Molecule>` objects now
allow the creation and manipulation of virtual sites.

This change is documented in the `Virtual sites page <virtualsites.html>`_ of the user guide.


**Minor Feature: Support for the 0.4 ChargeIncrementModel tag**

To allow for more convenient fitting of ``ChargeIncrement`` parameters, it is now possible to specify one less
``charge_increment`` value than there are tagged atoms in a ``ChargeIncrement``'s ``smirks``. The missing
``charge_increment`` value will be calculated at parameterization-time to make the sum of
the charge contributions from a ``ChargeIncrement`` parameter equal to zero.
Since this change allows for force fields that are incompatible with
the previous specification, this new style of ``ChargeIncrement`` must specify a ``ChargeIncrementModel``
section version of ``0.4``. All ``0.3``-compatible ``ChargeIncrement`` parameters are compatible with
the ``0.4`` ``ChargeIncrementModel`` specification.

More details and examples of this change are available in `The ChargeIncrementModel tag in the SMIRNOFF specification <https://openforcefield.github.io/standards/standards/smirnoff/#chargeincrementmodel-small-molecule-and-fragment-charges>`_


New features
""""""""""""
- `PR #726 <https://github.com/openforcefield/openff-toolkit/pull/726>`_: Adds support for the 0.4
  ChargeIncrementModel spec, allowing for the specification of one fewer ``charge_increment`` values
  than there are tagged atoms in the ``smirks``, and automatically assigning the final atom an offsetting charge.
- `PR #548 <https://github.com/openforcefield/openff-toolkit/pull/548>`_: Adds support for the ``VirtualSites`` tag in the SMIRNOFF specification

- `PR #548 <https://github.com/openforcefield/openff-toolkit/pull/548>`_: Adds ``replace`` and ``all_permutations`` kwarg to

  - :py:meth:`Molecule.add_bond_charge_virtual_site <openff.toolkit.topology.Molecule.add_bond_charge_virtual_site>`
  - :py:meth:`Molecule.add_monovalent_lone_pair_virtual_site <openff.toolkit.topology.Molecule.add_monovalent_lone_pair_virtual_site>`
  - :py:meth:`Molecule.add_divalent_lone_pair_virtual_site <openff.toolkit.topology.Molecule.add_divalent_lone_pair_virtual_site>`
  - :py:meth:`Molecule.add_trivalent_lone_pair_virtual_site <openff.toolkit.topology.Molecule.add_trivalent_lone_pair_virtual_site>`

- `PR #548 <https://github.com/openforcefield/openff-toolkit/pull/548>`_: Adds ``orientations`` to

  - :py:class:`BondChargeVirtualSite <openff.toolkit.topology.BondChargeVirtualSite>`
  - :py:class:`MonovalentLonePairVirtualSite <openff.toolkit.topology.MonovalentLonePairVirtualSite>`
  - :py:class:`DivalentLonePairVirtualSite <openff.toolkit.topology.DivalentLonePairVirtualSite>`
  - :py:class:`TrivalentLonePairVirtualSite <openff.toolkit.topology.TrivalentLonePairVirtualSite>`

- `PR #548 <https://github.com/openforcefield/openff-toolkit/pull/548>`_: Adds

  - :py:class:`VirtualParticle <openff.toolkit.topology.VirtualParticle>`
  - :py:class:`TopologyVirtualParticle <openff.toolkit.topology.TopologyVirtualParticle>`
  - :py:meth:`BondChargeVirtualSite.get_openmm_virtual_site <openff.toolkit.topology.BondChargeVirtualSite.get_openmm_virtual_site>`
  - :py:meth:`MonovalentLonePairVirtualSite.get_openmm_virtual_site <openff.toolkit.topology.MonovalentLonePairVirtualSite.get_openmm_virtual_site>`
  - :py:meth:`DivalentLonePairVirtualSite.get_openmm_virtual_site <openff.toolkit.topology.DivalentLonePairVirtualSite.get_openmm_virtual_site>`
  - :py:meth:`TrivalentLonePairVirtualSite.get_openmm_virtual_site <openff.toolkit.topology.TrivalentLonePairVirtualSite.get_openmm_virtual_site>`
  - :py:meth:`ValenceDict.key_transform <openff.toolkit.topology.ValenceDict.key_transform>`
  - :py:meth:`ValenceDict.index_of <openff.toolkit.topology.ValenceDict.index_of>`
  - :py:meth:`ImproperDict.key_transform <openff.toolkit.topology.ImproperDict.key_transform>`
  - :py:meth:`ImproperDict.index_of <openff.toolkit.topology.ImproperDict.index_of>`

- `PR #705 <https://github.com/openforcefield/openff-toolkit/pull/705>`_: Adds interpolation
  based on fractional bond orders for harmonic bonds. This includes interpolation for both
  the force constant ``k`` and/or equilibrium bond distance ``length``. This is accompanied by a
  bump in the ``<Bonds>`` section of the SMIRNOFF spec (but not the entire spec).
- `PR #718 <https://github.com/openforcefield/openff-toolkit/pull/718>`_: Adds ``.rings`` and
  ``.n_rings`` to :py:class:`Molecule <openff.toolkit.topology.Molecule>` and ``.is_in_ring``
  to :py:class:`Atom <openff.toolkit.topology.Atom>` and
  :py:class:`Bond <openff.toolkit.topology.Bond>`

Bugfixes
"""""""""
- `PR #682 <https://github.com/openforcefield/openff-toolkit/pull/682>`_: Catches failures in
  :py:meth:`Molecule.from_iupac <openff.toolkit.topology.Molecule.from_iupac>` instead of silently
  failing.
- `PR #743 <https://github.com/openforcefield/openff-toolkit/pull/743>`_: Prevents the non-bonded
  (vdW) cutoff from silently falling back to the OpenMM default of 1 nm in
  :py:meth:`Forcefield.create_openmm_system
  <openff.toolkit.typing.engines.smirnoff.forcefield.ForceField.create_openmm_system>` and instead
  sets its to the value specified by the force field.
- `PR #737 <https://github.com/openforcefield/openff-toolkit/pull/737>`_: Prevents OpenEye from
  incidentally being used in the conformer generation step of
  :py:class:`AmberToolsToolkitWrapper.assign_fractional_bond_orders
  <openff.toolkit.utils.toolkits.AmberToolsToolkitWrapper.assign_fractional_bond_orders>`.

Behavior changed
""""""""""""""""
- `PR #705 <https://github.com/openforcefield/openff-toolkit/pull/705>`_: Changes the default values
  in the ``<Bonds>`` section of the SMIRNOFF spec to ``fractional_bondorder_method="AM1-Wiberg"``
  and ``potential="(k/2)*(r-length)^2"``, which is backwards-compatible with and equivalent to
  ``potential="harmonic"``.

Examples added
""""""""""""""
- `PR #548 <https://github.com/openforcefield/openff-toolkit/pull/548>`_: Adds a virtual site example notebook to run
  an OpenMM simulation with virtual sites, and compares positions and potential energy of TIP5P water between OpenFF
  and OpenMM force fields.

API-breaking changes
""""""""""""""""""""
- `PR #548 <https://github.com/openforcefield/openff-toolkit/pull/548>`_: Methods

  - :py:meth:`Molecule.add_bond_charge_virtual_site <openff.toolkit.topology.Molecule.add_bond_charge_virtual_site>`
  - :py:meth:`Molecule.add_monovalent_lone_pair_virtual_site <openff.toolkit.topology.Molecule.add_monovalent_lone_pair_virtual_site>`
  - :py:meth:`Molecule.add_divalent_lone_pair_virtual_site <openff.toolkit.topology.Molecule.add_divalent_lone_pair_virtual_site>`
  - :py:meth:`Molecule.add_trivalent_lone_pair_virtual_site <openff.toolkit.topology.Molecule.add_trivalent_lone_pair_virtual_site>`
    now only accept a list of atoms, not a list of integers, to define to parent atoms

- `PR #548 <https://github.com/openforcefield/openff-toolkit/pull/548>`_: Removes
  :py:meth:`VirtualParticle.molecule_particle_index <openff.toolkit.topology.VirtualParticle.molecule_particle_index>`

- `PR #548 <https://github.com/openforcefield/openff-toolkit/pull/548>`_: Removes ``outOfPlaneAngle`` from

  - :py:class:`DivalentLonePairVirtualSite <openff.toolkit.topology.DivalentLonePairVirtualSite>`
  - :py:class:`TrivalentLonePairVirtualSite <openff.toolkit.topology.TrivalentLonePairVirtualSite>`

- `PR #548 <https://github.com/openforcefield/openff-toolkit/pull/548>`_: Removes ``inPlaneAngle`` from
  :py:class:`TrivalentLonePairVirtualSite <openff.toolkit.topology.TrivalentLonePairVirtualSite>`

- `PR #548 <https://github.com/openforcefield/openff-toolkit/pull/548>`_: Removes ``weights`` from

  - :py:class:`BondChargeVirtualSite <openff.toolkit.topology.BondChargeVirtualSite>`
  - :py:class:`MonovalentLonePairVirtualSite <openff.toolkit.topology.MonovalentLonePairVirtualSite>`
  - :py:class:`DivalentLonePairVirtualSite <openff.toolkit.topology.DivalentLonePairVirtualSite>`
  - :py:class:`TrivalentLonePairVirtualSite <openff.toolkit.topology.TrivalentLonePairVirtualSite>`

Tests added
"""""""""""

- `PR #548 <https://github.com/openforcefield/openff-toolkit/pull/548>`_: Adds test for

  - The virtual site parameter handler
  - TIP5P water dimer energy and positions
  - Adds tests to for virtual site/particle indexing/counting


0.7.2 - Bugfix and minor feature release
----------------------------------------

New features
""""""""""""
- `PR #662 <https://github.com/openforcefield/openff-toolkit/pull/662>`_: Adds ``.aromaticity_model``
  of :py:class:`ForceField <openff.toolkit.typing.engines.smirnoff.forcefield.ForceField>` and ``.TAGNAME``
  of :py:class:`ParameterHandler <openff.toolkit.typing.engines.smirnoff.parameters.ParameterHandler>` as
  public attributes.
- `PR #667 <https://github.com/openforcefield/openff-toolkit/pull/667>`_ and
  `PR #681 <https://github.com/openforcefield/openff-toolkit/pull/681>`_ linted the codebase with
  ``black`` and ``isort``, respectively.
- `PR #675 <https://github.com/openforcefield/openff-toolkit/pull/675>`_ adds
  ``.toolkit_version`` to
  :py:class:`ToolkitWrapper <openff.toolkit.utils.toolkits.ToolkitWrapper>` and
  ``.registered_toolkit_versions`` to
  :py:class:`ToolkitRegistry <openff.toolkit.utils.toolkits.ToolkitRegistry>`.
- `PR #696 <https://github.com/openforcefield/openff-toolkit/pull/696>`_ Exposes a setter for
  :py:class:`ForceField.aromaticity_model <openff.toolkit.typing.engines.smirnoff.forcefield.ForceField>`
- `PR #685 <https://github.com/openforcefield/openff-toolkit/pull/685>`_ Adds a custom ``__hash__``
  function to
  :py:class:`ForceField <openff.toolkit.typing.engines.smirnoff.forcefield.ForceField>`


Behavior changed
""""""""""""""""
- `PR #684 <https://github.com/openforcefield/openff-toolkit/pull/684>`_: Changes
  :py:class:`ToolkitRegistry <openff.toolkit.utils.toolkits.ToolkitRegistry>` to return an empty
  registry when initialized with no arguments, i.e. ``ToolkitRegistry()`` and makes the
  ``register_imported_toolkit_wrappers`` argument private.
- `PR #711 <https://github.com/openforcefield/openff-toolkit/pull/711>`_: The
  setter for :py:class:`Topology.box_vectors <openff.toolkit.topology.Topology>`
  now infers box vectors (a 3x3 matrix) when box lengths
  (a 3x1 array) are passed, assuming an orthogonal box.
- `PR #649 <https://github.com/openforcefield/openff-toolkit/pull/648>`_: Makes SMARTS
  searches stereochemistry-specific (if stereo is specified in the SMARTS) for both OpenEye
  and RDKit backends. Also ensures molecule
  aromaticity is re-perceived according to the ForceField's specified
  aromaticity model, which may overwrite user-specified aromaticity on the ``Molecule``
- `PR #648 <https://github.com/openforcefield/openff-toolkit/pull/648>`_: Removes the
  ``utils.structure`` module, which was deprecated in 0.2.0.
- `PR #670 <https://github.com/openforcefield/openff-toolkit/pull/670>`_: Makes the
  :py:class:`Topology <openff.toolkit.topology.Topology>` returned by ``create_openmm_system``
  contain the partial charges and partial bond orders (if any) assigned during parameterization.
- `PR #675 <https://github.com/openforcefield/openff-toolkit/pull/675>`_ changes the
  exception raised when no ``antechamber`` executable is found from ``IOError`` to
  ``AntechamberNotFoundError``
- `PR #696 <https://github.com/openforcefield/openff-toolkit/pull/696>`_ Adds an
  ``aromaticity_model`` keyword argument to the
  :py:class:`ForceField <openff.toolkit.typing.engines.smirnoff.forcefield.ForceField>`
  constructor, which defaults to ``DEFAULT_AROMATICITY_MODEL``.

Bugfixes
"""""""""
- `PR #715 <https://github.com/openforcefield/openff-toolkit/pull/715>`_: Closes issue `Issue #475
  <https://github.com/openforcefield/openff-toolkit/issues/475>`_ writing a "PDB" file using OE backend rearranges
  the order of the atoms by pushing the hydrogens to the bottom.
- `PR #649 <https://github.com/openforcefield/openff-toolkit/pull/648>`_: Prevents 2020 OE
  toolkit from issuing a warning caused by doing stereo-specific smarts searches on certain
  structures.
- `PR #724 <https://github.com/openforcefield/openff-toolkit/pull/724>`_: Closes issue `Issue #502
  <https://github.com/openforcefield/openff-toolkit/issues/502>`_ Adding a utility function Topology.to_file() to
  write topology and positions to a "PDB" file using openmm backend for pdb file write.

Tests added
"""""""""""
- `PR #694 <https://github.com/openforcefield/openff-toolkit/pull/694>`_: Adds automated testing
  to code snippets in docs.
- `PR #715 <https://github.com/openforcefield/openff-toolkit/pull/715>`_: Adds tests for pdb file writes using OE
  backend.
- `PR #724 <https://github.com/openforcefield/openff-toolkit/pull/724>`_: Adds tests for the utility function Topology.to_file().


0.7.1 - OETK2020 Compatibility and Minor Update
-----------------------------------------------

This is the first of our patch releases on our new planned monthly release schedule.

Detailed release notes are below, but the major new features of this release are updates for
compatibility with the new 2020 OpenEye Toolkits release, the
``get_available_force_fields`` function, and the disregarding of pyrimidal nitrogen stereochemistry
in molecule isomorphism checks.

Behavior changed
""""""""""""""""
- `PR #646 <https://github.com/openforcefield/openff-toolkit/pull/646>`_: Checking for
  :py:class:`Molecule <openff.toolkit.topology.Molecule>`
  equality using the ``==`` operator now disregards all pyrimidal nitrogen stereochemistry
  by default. To re-enable, use
  :py:class:`Molecule.{is|are}_isomorphic <openff.toolkit.topology.Molecule>`
  with the ``strip_pyrimidal_n_atom_stereo=False`` keyword argument.
- `PR #646 <https://github.com/openforcefield/openff-toolkit/pull/646>`_: Adds
  an optional ``toolkit_registry`` keyword argument to
  :py:class:`Molecule.are_isomorphic <openff.toolkit.topology.Molecule>`,
  which identifies the toolkit that should be used to search for pyrimidal nitrogens.


Bugfixes
""""""""
- `PR #647 <https://github.com/openforcefield/openff-toolkit/pull/647>`_: Updates
  :py:class:`OpenEyeToolkitWrapper <openff.toolkit.utils.toolkits.OpenEyeToolkitWrapper>`
  for 2020.0.4 OpenEye Toolkit behavior/API changes.
- `PR #646 <https://github.com/openforcefield/openff-toolkit/pull/646>`_: Fixes a bug where
  :py:class:`Molecule.chemical_environment_matches <openff.toolkit.topology.Molecule>`
  was not able to accept a :py:class:`ChemicalEnvironment <openff.toolkit.typing.chemistry.ChemicalEnvironment>` object
  as a query.
- `PR #634 <https://github.com/openforcefield/openff-toolkit/pull/634>`_: Fixes a bug in which calling
  :py:class:`RDKitToolkitWrapper.from_file <openff.toolkit.utils.toolkits.RDKitToolkitWrapper>` directly
  would not load files correctly if passed lowercase ``file_format``. Note that this bug did not occur when calling
  :py:class:`Molecule.from_file <openff.toolkit.topology.Molecule>`.
- `PR #631 <https://github.com/openforcefield/openff-toolkit/pull/631>`_: Fixes a bug in which calling
  :py:class:`unit_to_string <openff.toolkit.utils.utils.unit_to_string>` returned
  ``None`` when the unit is dimensionless. Now ``"dimensionless"`` is returned.
- `PR #630 <https://github.com/openforcefield/openff-toolkit/pull/630>`_: Closes issue `Issue #629
  <https://github.com/openforcefield/openff-toolkit/issues/629>`_ in which the wrong exception is raised when
  attempting to instantiate a :py:class:`ForceField <openff.toolkit.typing.engines.smirnoff.forcefield.ForceField>`
  from an unparsable string.

New features
""""""""""""
- `PR #632 <https://github.com/openforcefield/openff-toolkit/pull/632>`_: Adds
  :py:class:`ForceField.registered_parameter_handlers <openff.toolkit.typing.engines.smirnoff.forcefield.ForceField>`
- `PR #614 <https://github.com/openforcefield/openff-toolkit/pull/614>`_: Adds
  :py:class:`ToolkitRegistry.deregister_toolkit <openff.toolkit.utils.toolkits.ToolkitRegistry>`
  to de-register registered toolkits, which can include toolkit wrappers loaded into ``GLOBAL_TOOLKIT_REGISTRY``
  by default.
- `PR #656 <https://github.com/openforcefield/openff-toolkit/pull/656>`_: Adds
  a new allowed ``am1elf10`` option to the OpenEye implementation of
  :py:class:`assign_partial_charges <openff.toolkit.utils.toolkits.OpenEyeToolkitWrapper>` which
  calculates the average partial charges at the AM1 level of theory using conformers selected using the ELF10 method.
- `PR #643 <https://github.com/openforcefield/openff-toolkit/pull/643>`_: Adds
  :py:class:`openforcefield.typing.engines.smirnoff.forcefield.get_available_force_fields <openff.toolkit.typing.engines.smirnoff.forcefield.get_available_force_fields>`,
  which returns paths to the files of force fields available through entry point plugins.


0.7.0 - Charge Increment Model, Proper Torsion interpolation, and new Molecule methods
--------------------------------------------------------------------------------------

This is a relatively large release, motivated by the idea that changing existing functionality is bad
so we shouldn't do it too often, but when we do change things we should do it all at once.

Here's a brief rundown of what changed, migration tips, and how to find more details in the full release notes below:

* To provide more consistent partial charges for a given molecule, existing conformers are now disregarded by default
  by ``Molecule.assign_partial_charges``. Instead, new conformers are generated for use in semiempirical calculations.
  Search for ``use_conformers``.
* Formal charges are now always returned as ``simtk.unit.Quantity`` objects, with units of elementary charge.
  To convert them to integers, use ``from simtk import unit`` and
  ``atom.formal_charge.value_in_unit(unit.elementary_charge)`` or
  ``mol.total_charge.value_in_unit(unit.elementary_charge)``.
  Search ``atom.formal_charge``.
* The OpenFF Toolkit now automatically reads and writes partial charges in SDF files. Search for
  ``atom.dprop.PartialCharges``.
* The OpenFF Toolkit now has different behavior for handling multi-molecule and multi-conformer SDF files. Search
  ``multi-conformer``.
* The OpenFF Toolkit now distinguishes between partial charges that are all-zero and partial charges that are unknown.
  Search ``partial_charges = None``.
* ``Topology.to_openmm`` now assigns unique atoms names by default. Search ``ensure_unique_atom_names``.
* Molecule equality checks are now done by graph comparison instead of SMILES comparison.
  Search ``Molecule.are_isomorphic``.
* The ``ChemicalEnvironment`` module was almost entirely removed, as it is an outdated duplicate of some Chemper
  functionality. Search ``ChemicalEnvironment``.
* ``TopologyMolecule.topology_particle_start_index`` has been removed from the ``TopologyMolecule`` API, since atoms
  and virtualsites are no longer contiguous in the ``Topology`` particle indexing system. Search
  ``topology_particle_start_index``.
* ``compute_wiberg_bond_orders`` has been renamed to ``assign_fractional_bond_orders``.

There are also a number of new features, such as:

* Support for ``ChargeIncrementModel`` sections in force fields.
* Support for ``ProperTorsion`` ``k`` interpolation in force fields using fractional bond orders.
* Support for AM1-Mulliken, Gasteiger, and other charge methods using the new ``assign_partial_charges`` methods.
* Support for AM1-Wiberg bond order calculation using either the OpenEye or RDKit/AmberTools backends and the
  ``assign_fractional_bond_orders`` methods.
* Initial (limited) interoperability with QCArchive, via ``Molecule.to_qcschema`` and ``from_qcschema``.
* A ``Molecule.visualize`` method.
* Several additional ``Molecule`` methods, including state enumeration and mapped SMILES creation.

**Major Feature: Support for the SMIRNOFF ChargeIncrementModel tag**

`The ChargeIncrementModel tag in the SMIRNOFF specification <https://openforcefield.github.io/standards/standards/smirnoff/#chargeincrementmodel-small-molecule-and-fragment-charges>`_
provides analagous functionality to AM1-BCC, except that instead of AM1-Mulliken charges, a number of different charge
methods can be called, and instead of a fixed library of two-atom charge corrections, an arbitrary number of
SMIRKS-based, N-atom charge corrections can be defined in the SMIRNOFF format.

The initial implementation of the SMIRNOFF ``ChargeIncrementModel`` tag accepts keywords for ``version``,
``partial_charge_method``, and ``number_of_conformers``. ``partial_charge_method`` can be any string, and it is
up to the ``ToolkitWrapper``'s ``compute_partial_charges`` methods to understand what they mean. For
geometry-independent ``partial_charge_method`` choices, ``number_of_conformers`` should be set to zero.

SMIRKS-based parameter application for ``ChargeIncrement`` parameters is different than other SMIRNOFF sections.
The initial implementation of ``ChargeIncrementModelHandler`` follows these rules:

* an atom can be subject to many ``ChargeIncrement`` parameters, which combine additively.
* a ``ChargeIncrement`` that matches a set of atoms is overwritten only if another ``ChargeIncrement``
  matches the same group of atoms, regardless of order. This overriding follows the normal SMIRNOFF hierarchy.

To give a concise example, what if a molecule ``A-B(-C)-D`` were being parametrized, and the force field
defined ``ChargeIncrement`` SMIRKS in the following order?

1) ``[A:1]-[B:2]``
2) ``[B:1]-[A:2]``
3) ``[A:1]-[B:2]-[C:3]``
4) ``[*:1]-[B:2](-[*:3])-[*:4]``
5) ``[D:1]-[B:2](-[*:3])-[*:4]``

In the case above, the ChargeIncrement from parameters 1 and 4 would NOT be applied to the molecule,
since another parameter matching the same set of atoms is specified further down in the parameter hierarchy
(despite those subsequent matches being in a different order).

Ultimately, the ChargeIncrement contributions from parameters 2, 3, and 5 would be summed and applied.

It's also important to identify a behavior that these rules were written to *avoid*: if not for the
"regardless of order" clause in the second rule, parameters 4 and 5 could actually have been applied six and two times,
respectively (due to symmetry in the SMIRKS and the use of wildcards). This situation could also arise as a result
of molecular symmetry. For example, a methyl group could match the SMIRKS ``[C:1]([H:2])([H:3])([H:4])`` six ways
(with different orderings of the three hydrogen atoms), but the user would almost certainly not intend for the charge
increments to be applied six times. The "regardless of order" clause was added specifically to address this.

In short, the first time a group of atoms becomes involved in a ``ChargeIncrement`` together, the OpenMM ``System`` gains a new
parameter "slot". Only another ``ChargeIncrement`` which applies to the exact same group of atoms (in any order) can
take over the "slot", pushing the original ``ChargeIncrement`` out.

**Major Feature: Support for ProperTorsion k value interpolation**

`Chaya Stern's work <https://chayast.github.io/fragmenter-manuscript/>`_
showed that we may be able to produce higher-quality proper torsion parameters by taking into
account the "partial bond order" of the torsion's central bond. We now have the machinery to compute AM1-Wiberg
partial bond orders for entire molecules using the ``assign_fractional_bond_orders`` methods of either  ``OpenEyeToolkitWrapper`` or ``AmberToolsToolkitWrapper``. The thought is that, if some simple electron population analysis shows
that a certain aromatic bond's order is 1.53, maybe rotations about that bond can be described well by interpolating
53% of the way between the single and double bond k values.

Full details of how to define a torsion-interpolating SMIRNOFF force fields are available in
`the ProperTorsions section of the SMIRNOFF specification <https://openforcefield.github.io/standards/standards/smirnoff/#fractional-torsion-bond-orders>`_.

Behavior changed
""""""""""""""""
- `PR #508 <https://github.com/openforcefield/openff-toolkit/pull/508>`_:
  In order to provide the same results for the same chemical species, regardless of input
  conformation,
  :py:class:`Molecule <openff.toolkit.topology.Molecule>`
  ``assign_partial_charges``, ``compute_partial_charges_am1bcc``, and
  ``assign_fractional_bond_orders`` methods now default to ignore input conformers
  and generate new conformer(s) of the molecule before running semiempirical calculations.
  Users can override this behavior by specifying the keyword argument
  ``use_conformers=molecule.conformers``.
- `PR #281 <https://github.com/openforcefield/openff-toolkit/pull/281>`_: Closes
  `Issue #250 <https://github.com/openforcefield/openff-toolkit/issues/250>`_
  by adding support for partial charge I/O in SDF. The partial charges are stored as a property in the
  SDF molecule block under the tag ``<atom.dprop.PartialCharge>``.
- `PR #281 <https://github.com/openforcefield/openff-toolkit/pull/281>`_: If a
  :py:class:`Molecule <openff.toolkit.topology.Molecule>`'s
  ``partial_charges`` attribute is set to ``None`` (the default value), calling ``to_openeye`` will
  now produce a OE molecule with partial charges set to ``nan``. This would previously produce an OE
  molecule with partial charges of 0.0, which was a loss of information, since it wouldn't be clear
  whether the original OFFMol's partial charges were REALLY all-zero as opposed to ``None``. OpenEye toolkit
  wrapper methods such as ``from_smiles`` and ``from_file`` now produce OFFMols with
  ``partial_charges = None`` when appropriate (previously these would produce OFFMols with
  all-zero charges, for the same reasoning as above).
- `PR #281 <https://github.com/openforcefield/openff-toolkit/pull/281>`_:
  :py:class:`Molecule <openff.toolkit.topology.Molecule>`
  ``to_rdkit``
  now sets partial charges on the RDAtom's ``PartialCharges`` property (this was previously set
  on the ``partial_charges`` property). If the
  :py:class:`Molecule <openff.toolkit.topology.Molecule>`'s partial_charges attribute is ``None``, this property
  will not be defined on the RDAtoms.
- `PR #281 <https://github.com/openforcefield/openff-toolkit/pull/281>`_:
  Enforce the behavior during SDF I/O that a SDF may contain multiple
  `molecules`, but that the OFF Toolkit
  does not assume that it contains multiple `conformers of the same molecule`. This is an
  important distinction, since otherwise there is ambiguity around whether properties of one
  entry in a SDF are shared among several molecule blocks or not, or how to resolve conflicts if properties
  are defined differently for several "conformers" of chemically-identical species (More info
  `here <https://docs.eyesopen.com/toolkits/python/oechemtk/oemol.html#dude-where-s-my-sd-data>`_).
  If the user requests the OFF Toolkit to write a multi-conformer
  :py:class:`Molecule <openff.toolkit.topology.Molecule>` to SDF, only the first conformer will be written.
  For more fine-grained control of writing properties, conformers, and partial charges, consider
  using ``Molecule.to_rdkit`` or ``Molecule.to_openeye`` and using the functionality offered by
  those packages.
- `PR #281 <https://github.com/openforcefield/openff-toolkit/pull/281>`_: Due to different
  constraints placed on the data types allowed by external toolkits, we make our best effort to
  preserve :py:class:`Molecule <openff.toolkit.topology.Molecule>`
  ``properties`` when converting molecules to other packages, but users should be aware that
  no guarantee of data integrity is made. The only data format for keys and values in the property dict that
  we will try to support through a roundtrip to another toolkit's Molecule object is ``string``.
- `PR #574 <https://github.com/openforcefield/openff-toolkit/pull/574>`_: Removed check that all
  partial charges are zero after assignment by ``quacpac`` when AM1BCC used for charge assignment.
  This check fails erroneously for cases in which the partial charge assignments are correctly all zero,
  such as for ``N#N``. It is also an unnecessary check given that ``quacpac`` will reliably indicate when
  it has failed to assign charges.
- `PR #597 <https://github.com/openforcefield/openff-toolkit/pull/597>`_: Energy-minimized sample systems
  with Parsley 1.1.0.
- `PR #558 <https://github.com/openforcefield/openff-toolkit/pull/558>`_: The
  :py:class:`Topology <openff.toolkit.topology.Topology>`
  particle indexing system now orders :py:class:`TopologyVirtualSites <openff.toolkit.topology.TopologyVirtualSite>`
  after all atoms.
- `PR #469 <https://github.com/openforcefield/openff-toolkit/pull/469>`_:
  When running :py:meth:`Topology.to_openmm <openff.toolkit.topology.Topology.to_openmm>`, unique atom names
  are generated if the provided atom names are not unique (overriding any existing atom names). This
  uniqueness extends only to atoms in the same molecule. To disable this behavior, set the kwarg
  ``ensure_unique_atom_names=False``.
- `PR #472 <https://github.com/openforcefield/openff-toolkit/pull/472>`_:
  :py:meth:`Molecule.__eq__ <openff.toolkit.topology.Molecule>` now uses the new
  :py:meth:`Molecule.are_isomorphic <openff.toolkit.topology.Molecule.are_isomorphic>` to perform the
  similarity checking.
- `PR #472 <https://github.com/openforcefield/openff-toolkit/pull/472>`_:
  The :py:meth:`Topology.from_openmm <openff.toolkit.topology.Topology.from_openmm>` and
  :py:meth:`Topology.add_molecule <openff.toolkit.topology.Topology.add_molecule>` methods now use the
  :py:meth:`Molecule.are_isomorphic <openff.toolkit.topology.Molecule.are_isomorphic>` method to match
  molecules.
- `PR #551 <https://github.com/openforcefield/openff-toolkit/pull/551>`_: Implemented the
  :py:meth:`ParameterHandler.get_parameter <openff.toolkit.typing.engines.smirnoff.parameters.ParameterHandler.get_parameter>`
  function (would previously return ``None``).

API-breaking changes
""""""""""""""""""""
- `PR #471 <https://github.com/openforcefield/openff-toolkit/pull/471>`_: Closes
  `Issue #465 <https://github.com/openforcefield/openff-toolkit/issues/465>`_.
  ``atom.formal_charge`` and ``molecule.total_charge`` now return ``simtk.unit.Quantity`` objects
  instead of integers. To preserve backward compatibility, the setter for ``atom.formal_charge``
  can accept either a ``simtk.unit.Quantity`` or an integer.
- `PR #601 <https://github.com/openforcefield/openff-toolkit/pull/601>`_: Removes
  almost all of the previous
  :py:class:`ChemicalEnvironment <openff.toolkit.typing.chemistry.ChemicalEnvironment>`
  API, since this entire module was simply copied from
  `Chemper <https://github.com/MobleyLab/chemper>`_ several years ago and has fallen behind on updates.
  Currently only
  :py:meth:`ChemicalEnvironment.get_type <openff.toolkit.typing.chemistry.ChemicalEnvironment.get_type>`,
  :py:meth:`ChemicalEnvironment.validate <openff.toolkit.typing.chemistry.ChemicalEnvironment.validate>`,
  and an equivalent classmethod
  :py:meth:`ChemicalEnvironment.validate_smirks <openff.toolkit.typing.chemistry.ChemicalEnvironment.validate_smirks>`
  remain. Also, please comment on
  `this GitHub issue <https://github.com/MobleyLab/chemper/issues/90>`_ if you HAVE been using
  the previous extra functionality in this module and would like us to prioritize creation of a Chemper
  conda package.
- `PR #558 <https://github.com/openforcefield/openff-toolkit/pull/558>`_: Removes
  ``TopologyMolecule.topology_particle_start_index``, since the :py:class:`Topology <openff.toolkit.topology.Topology>`
  particle indexing system now orders :py:class:`TopologyVirtualSites <openff.toolkit.topology.TopologyVirtualSite>`
  after all atoms.
  :py:meth:`TopologyMolecule.atom_start_topology_index <openff.toolkit.topology.TopologyMolecule.atom_start_topology_index>`
  and
  :py:meth:`TopologyMolecule.virtual_particle_start_topology_index <openff.toolkit.topology.TopologyMolecule.virtual_particle_start_topology_index>`
  are still available to access the appropriate values in the respective topology indexing systems.
- `PR #508 <https://github.com/openforcefield/openff-toolkit/pull/508>`_:
  ``OpenEyeToolkitWrapper.compute_wiberg_bond_orders`` is now
  :py:meth:`OpenEyeToolkitWrapper.assign_fractional_bond_orders <openff.toolkit.utils.toolkits.OpenEyeToolkitWrapper.assign_fractional_bond_orders>`.
  The ``charge_model`` keyword is now ``bond_order_model``. The allowed values of this keyword have
  changed from ``am1`` and ``pm3`` to ``am1-wiberg`` and ``pm3-wiberg``, respectively.
- `PR #508 <https://github.com/openforcefield/openff-toolkit/pull/508>`_:
  ``Molecule.compute_wiberg_bond_orders`` is now
  :py:meth:`Molecule.assign_fractional_bond_orders <openff.toolkit.topology.Molecule.assign_fractional_bond_orders>`.
- `PR #595 <https://github.com/openforcefield/openff-toolkit/pull/595>`_: Removed functions
  ``openforcefield.utils.utils.temporary_directory`` and
  ``openforcefield.utils.utils.temporary_cd`` and replaced their behavior with
  ``tempfile.TemporaryDirectory()``.

New features
""""""""""""
- `PR #471 <https://github.com/openforcefield/openff-toolkit/pull/471>`_: Closes
  `Issue #208 <https://github.com/openforcefield/openff-toolkit/issues/208>`_
  by implementing support for the
  ``ChargeIncrementModel`` tag in the `SMIRNOFF specification <https://openforcefield.github.io/standards/standards/smirnoff/#chargeincrementmodel-small-molecule-and-fragment-charges>`_.
- `PR #471 <https://github.com/openforcefield/openff-toolkit/pull/471>`_: Implements
  ``Molecule.assign_partial_charges``, which calls one of the newly-implemented
  ``OpenEyeToolkitWrapper.assign_partial_charges``, and
  ``AmberToolsToolkitWrapper.assign_partial_charges``. ``strict_n_conformers`` is a
  optional boolean keyword argument indicating whether an ``IncorrectNumConformersError`` should be raised if an invalid
  number of conformers is supplied during partial charge calculation. For example, if two conformers are
  supplied, but ``partial_charge_method="AM1BCC"`` is also set, then there is no clear use for
  the second conformer. The previous behavior in this case was to raise a warning, and to preserve that
  behavior, ``strict_n_conformers`` defaults to a value of ``False``.
- `PR #471 <https://github.com/openforcefield/openff-toolkit/pull/471>`_: Adds
  keyword argument ``raise_exception_types`` (default: ``[Exception]``) to
  :py:meth:`ToolkitRegistry.call <openff.toolkit.utils.toolkits.ToolkitRegistry.call>`.
  The default value will provide the previous OpenFF Toolkit behavior, which is that the first ToolkitWrapper
  that can provide the requested method is called, and it either returns on success or raises an exception. This new
  keyword argument allows the ToolkitRegistry to *ignore* certain exceptions, but treat others as fatal.
  If ``raise_exception_types = []``, the ToolkitRegistry will attempt to call each ToolkitWrapper that provides the
  requested method and if none succeeds, a single ``ValueError`` will be raised, with text listing the
  errors that were raised by each ToolkitWrapper.
- `PR #601 <https://github.com/openforcefield/openff-toolkit/pull/601>`_: Adds
  :py:meth:`RDKitToolkitWrapper.get_tagged_smarts_connectivity <openff.toolkit.utils.toolkits.RDKitToolkitWrapper.get_tagged_smarts_connectivity>`
  and
  :py:meth:`OpenEyeToolkitWrapper.get_tagged_smarts_connectivity <openff.toolkit.utils.toolkits.OpenEyeToolkitWrapper.get_tagged_smarts_connectivity>`,
  which allow the use of either toolkit for smirks/tagged smarts validation.
- `PR #600 <https://github.com/openforcefield/openff-toolkit/pull/600>`_:
  Adds :py:meth:`ForceField.__getitem__ <openff.toolkit.typing.engines.smirnoff.forcefield.ForceField>`
  to look up ``ParameterHandler`` objects based on their string names.
- `PR #508 <https://github.com/openforcefield/openff-toolkit/pull/508>`_:
  Adds :py:meth:`AmberToolsToolkitWrapper.assign_fractional_bond_orders <openff.toolkit.utils.toolkits.AmberToolsToolkitWrapper.assign_fractional_bond_orders>`.
- `PR #469 <https://github.com/openforcefield/openff-toolkit/pull/469>`_: The
  :py:class:`Molecule <openff.toolkit.topology.Molecule>` class adds
  :py:meth:`Molecule.has_unique_atom_names <openff.toolkit.topology.Molecule.has_unique_atom_names>`
  and :py:meth:`Molecule.has_unique_atom_names <openff.toolkit.topology.Molecule.generate_unique_atom_names>`.
- `PR #472 <https://github.com/openforcefield/openff-toolkit/pull/472>`_:
  Adds to the :py:class:`Molecule <openff.toolkit.topology.Molecule>` class
  :py:meth:`Molecule.are_isomorphic <openff.toolkit.topology.Molecule.are_isomorphic>`
  and :py:meth:`Molecule.is_isomorphic_with <openff.toolkit.topology.Molecule.is_isomorphic_with>`
  and :py:meth:`Molecule.hill_formula <openff.toolkit.topology.Molecule.hill_formula>`
  and :py:meth:`Molecule.to_hill_formula <openff.toolkit.topology.Molecule.to_hill_formula>`
  and :py:meth:`Molecule.to_qcschema <openff.toolkit.topology.Molecule.to_qcschema>`
  and :py:meth:`Molecule.from_qcschema <openff.toolkit.topology.Molecule.from_qcschema>`
  and :py:meth:`Molecule.from_mapped_smiles <openff.toolkit.topology.Molecule.from_mapped_smiles>`
  and :py:meth:`Molecule.from_pdb_and_smiles <openff.toolkit.topology.Molecule.from_pdb_and_smiles>`
  and :py:meth:`Molecule.canonical_order_atoms <openff.toolkit.topology.Molecule.canonical_order_atoms>`
  and :py:meth:`Molecule.remap <openff.toolkit.topology.Molecule.remap>`

    .. note::
       The to_qcschema method accepts an extras dictionary which is passed into the validated qcelemental.models.Molecule
       object.

- `PR #506 <https://github.com/openforcefield/openff-toolkit/pull/506>`_:
  The :py:class:`Molecule <openff.toolkit.topology.Molecule>` class adds
  :py:meth:`Molecule.find_rotatable_bonds <openff.toolkit.topology.Molecule.find_rotatable_bonds>`
- `PR #521 <https://github.com/openforcefield/openff-toolkit/pull/521>`_:
  Adds :py:meth:`Molecule.to_inchi <openff.toolkit.topology.Molecule.to_inchi>`
  and :py:meth:`Molecule.to_inchikey <openff.toolkit.topology.Molecule.to_inchikey>`
  and :py:meth:`Molecule.from_inchi <openff.toolkit.topology.Molecule.from_inchi>`

    .. warning::
       InChI was not designed as an molecule interchange format and using it as one is not recommended. Many round trip
       tests will fail when using this format due to a loss of information. We have also added support for fixed
       hydrogen layer nonstandard InChI which can help in the case of tautomers, but overall creating molecules from InChI should be
       avoided.

- `PR #529 <https://github.com/openforcefield/openff-toolkit/pull/529>`_: Adds the ability to write out to XYZ files via
  :py:meth:`Molecule.to_file <openff.toolkit.topology.Molecule.to_file>` Both single frame and multiframe XYZ files are supported.
  Note reading from XYZ files will not be supported due to the lack of connectivity information.
- `PR #535 <https://github.com/openforcefield/openff-toolkit/pull/535>`_: Extends the the API for the
  :py:meth:`Molecule.to_smiles <openff.toolkit.topology.Molecule.to_smiles>` to allow for the creation of cmiles
  identifiers through combinations of isomeric, explicit hydrogen and mapped smiles, the default settings will return
  isomeric explicit hydrogen smiles as expected.

        .. warning::
           Atom maps can be supplied to the properties dictionary to modify which atoms have their map index included,
           if no map is supplied all atoms will be mapped in the order they appear in the
           :py:class:`Molecule <openff.toolkit.topology.Molecule>`.

- `PR #563 <https://github.com/openforcefield/openff-toolkit/pull/563>`_:
  Adds ``test_forcefields/ion_charges.offxml``, giving ``LibraryCharges`` for monatomic ions.
- `PR #543 <https://github.com/openforcefield/openff-toolkit/pull/543>`_:
  Adds 3 new methods to the :py:class:`Molecule <openff.toolkit.topology.Molecule>` class which allow the enumeration of molecule
  states. These are :py:meth:`Molecule.enumerate_tautomers <openff.toolkit.topology.Molecule.enumerate_tautomers>`,
  :py:meth:`Molecule.enumerate_stereoisomers <openff.toolkit.topology.Molecule.enumerate_stereoisomers>`,
  :py:meth:`Molecule.enumerate_protomers <openff.toolkit.topology.Molecule.enumerate_protomers>`

      .. warning::
         Enumerate protomers is currently only available through the OpenEye toolkit.

- `PR #573 <https://github.com/openforcefield/openff-toolkit/pull/573>`_:
  Adds ``quacpac`` error output to ``quacpac`` failure in ``Molecule.compute_partial_charges_am1bcc``.
- `PR #560 <https://github.com/openforcefield/openff-toolkit/issues/560>`_: Added visualization method to the the Molecule class.
- `PR #620 <https://github.com/openforcefield/openff-toolkit/pull/620>`_: Added the ability to register parameter handlers via entry point plugins. This functionality is accessible by initializing a ``ForceField`` with the ``load_plugins=True`` keyword argument.
- `PR #582 <https://github.com/openforcefield/openff-toolkit/pull/582>`_: Added fractional bond order interpolation
  Adds `return_topology` kwarg to
  :py:meth:`Forcefield.create_openmm_system <openff.toolkit.typing.engines.smirnoff.forcefield.ForceField.create_openmm_system>`,
  which returns the processed topology along with the OpenMM ``System`` when ``True`` (default ``False``).

Tests added
"""""""""""
- `PR #558 <https://github.com/openforcefield/openff-toolkit/pull/558>`_: Adds tests ensuring
  that the new Topology particle indexing system are properly implemented, and that TopologyVirtualSites
  reference the correct TopologyAtoms.
- `PR #469 <https://github.com/openforcefield/openff-toolkit/pull/469>`_: Added round-trip SMILES test
  to add coverage for :py:meth:`Molecule.from_smiles <openff.toolkit.topology.Molecule.from_smiles>`.
- `PR #469 <https://github.com/openforcefield/openff-toolkit/pull/469>`_: Added tests for unique atom
  naming behavior in  :py:meth:`Topology.to_openmm <openff.toolkit.topology.Topology.to_openmm>`, as
  well as tests of the ``ensure_unique_atom_names=False`` kwarg disabling this behavior.
- `PR #472 <https://github.com/openforcefield/openff-toolkit/pull/472>`_: Added tests for
  :py:meth:`Molecule.hill_formula <openff.toolkit.topology.Molecule.hill_formula>` and
  :py:meth:`Molecule.to_hill_formula <openff.toolkit.topology.Molecule.to_hill_formula>` for the
  various supported input types.
- `PR #472 <https://github.com/openforcefield/openff-toolkit/pull/472>`_: Added round-trip test for
  :py:meth:`Molecule.from_qcschema <openff.toolkit.topology.Molecule.from_qcschema>` and
  :py:meth:`Molecule.to_qcschema <openff.toolkit.topology.Molecule.to_qcschema>`.
- `PR #472 <https://github.com/openforcefield/openff-toolkit/pull/472>`_: Added tests for
  :py:meth:`Molecule.is_isomorphic_with <openff.toolkit.topology.Molecule.is_isomorphic_with>` and
  :py:meth:`Molecule.are_isomorphic <openff.toolkit.topology.Molecule.are_isomorphic>`
  with various levels of isomorphic graph matching.
- `PR #472 <https://github.com/openforcefield/openff-toolkit/pull/472>`_: Added toolkit dependent tests
  for :py:meth:`Molecule.canonical_order_atoms <openff.toolkit.topology.Molecule.canonical_order_atoms>`
  due to differences in the algorithms used.
- `PR #472 <https://github.com/openforcefield/openff-toolkit/pull/472>`_: Added a test for
  :py:meth:`Molecule.from_mapped_smiles <openff.toolkit.topology.Molecule.from_mapped_smiles>` using
  the molecule from issue #412 to ensure it is now fixed.
- `PR #472 <https://github.com/openforcefield/openff-toolkit/pull/472>`_: Added a test for
  :py:meth:`Molecule.remap <openff.toolkit.topology.Molecule.remap>`, this also checks for expected
  error when the mapping is not complete.
- `PR #472 <https://github.com/openforcefield/openff-toolkit/pull/472>`_: Added tests for
  :py:meth:`Molecule.from_pdb_and_smiles <openff.toolkit.topology.Molecule.from_pdb_and_smiles>`
  to check for a correct combination of smiles and PDB and incorrect combinations.
- `PR #509 <https://github.com/openforcefield/openff-toolkit/pull/509>`_: Added test for
  :py:meth:`Molecule.chemical_environment_matches <openff.toolkit.topology.Molecule.chemical_environment_matches>`
  to check that the complete set of matches is returned.
- `PR #509 <https://github.com/openforcefield/openff-toolkit/pull/509>`_: Added test for
  :py:meth:`Forcefield.create_openmm_system <openff.toolkit.typing.engines.smirnoff.forcefield.ForceField.create_openmm_system>`
  to check that a protein system can be created.
- `PR #506 <https://github.com/openforcefield/openff-toolkit/pull/506>`_: Added a test for the molecule
  identified in issue #513 as losing aromaticity when converted to rdkit.
- `PR #506 <https://github.com/openforcefield/openff-toolkit/pull/506>`_: Added a verity of toolkit dependent tests
  for identifying rotatable bonds while ignoring the user requested types.
- `PR #521 <https://github.com/openforcefield/openff-toolkit/pull/521>`_: Added toolkit independent round-trip InChI
  tests which add coverage for :py:meth:`Molecule.to_inchi <openff.toolkit.topology.Molecule.to_inchi>` and
  :py:meth:`Molecule.from_inchi <openff.toolkit.topology.Molecule.from_inchi>`. Also added coverage for bad inputs and
  :py:meth:`Molecule.to_inchikey <openff.toolkit.topology.Molecule.to_inchikey>`.
- `PR #529 <https://github.com/openforcefield/openff-toolkit/pull/529>`_: Added to XYZ file coverage tests.
- `PR #563 <https://github.com/openforcefield/openff-toolkit/pull/563>`_: Added `LibraryCharges` parameterization test
  for monatomic ions in ``test_forcefields/ion_charges.offxml``.
- `PR #543 <https://github.com/openforcefield/openff-toolkit/pull/543>`_: Added tests to assure that state enumeration can
  correctly find molecules tautomers, stereoisomers and protomers when possible.
- `PR #573 <https://github.com/openforcefield/openff-toolkit/pull/573>`_: Added test for ``quacpac`` error output
  for ``quacpac`` failure in ``Molecule.compute_partial_charges_am1bcc``.
- `PR #579 <https://github.com/openforcefield/openff-toolkit/pull/579>`_: Adds regression tests to ensure RDKit can be
  be used to write multi-model PDB files.
- `PR #582 <https://github.com/openforcefield/openff-toolkit/pull/582>`_: Added fractional bond order interpolation tests,
  tests for :py:class:`ValidatedDict <openff.toolkit.utils.collections.ValidatedDict>`.


Bugfixes
""""""""
- `PR #558 <https://github.com/openforcefield/openff-toolkit/pull/558>`_: Fixes a bug where
  :py:meth:`TopologyVirtualSite.atoms <openff.toolkit.topology.TopologyVirtualSite.atoms>` would
  not correctly apply ``TopologyMolecule`` atom ordering on top of the reference molecule ordering,
  in cases where the same molecule appears multiple times, but in a different order, in the same Topology.
- `Issue #460 <https://github.com/openforcefield/openff-toolkit/issues/460>`_: Creates unique atom
  names in :py:meth:`Topology.to_openmm <openff.toolkit.topology.Topology.to_openmm>` if the existing
  ones are not unique. The lack of unique atom names had been causing problems in workflows involving
  downstream tools that expect unique atom names.
- `Issue #448 <https://github.com/openforcefield/openff-toolkit/issues/448>`_: We can now make molecules
  from mapped smiles using :py:meth:`Molecule.from_mapped_smiles <openff.toolkit.topology.Molecule.from_mapped_smiles>`
  where the order will correspond to the indeing used in the smiles.
  Molecules can also be re-indexed at any time using the
  :py:meth:`Molecule.remap <openff.toolkit.topology.Molecule.remap>`.
- `Issue #462 <https://github.com/openforcefield/openff-toolkit/issues/462>`_: We can now instance the
  :py:class:`Molecule <openff.toolkit.topology.Molecule>` from a QCArchive entry record instance or dictionary
  representation.
- `Issue #412 <https://github.com/openforcefield/openff-toolkit/issues/412>`_: We can now instance the
  :py:class:`Molecule <openff.toolkit.topology.Molecule>` using
  :py:meth:`Molecule.from_mapped_smiles <openff.toolkit.topology.Molecule.from_mapped_smiles>`. This resolves
  an issue caused by RDKit considering atom map indices to be a distinguishing feature of an atom, which led
  to erroneous definition of chirality (as otherwise symmetric substituents would be seen as different).
  We anticipate that this will reduce the number of times you need to
  type ``allow_undefined_stereo=True`` when processing molecules that do not actually contain stereochemistrty.
- `Issue #513 <https://github.com/openforcefield/openff-toolkit/issues/513>`_: The
  :py:meth:`Molecule.to_rdkit <openff.toolkit.topology.Molecule.to_rdkit>` now re-sets the aromaticity model
  after sanitizing the molecule.
- `Issue #500 <https://github.com/openforcefield/openff-toolkit/issues/500>`_: The
  :py:meth:`Molecule.find_rotatable_bonds <openff.toolkit.topology.Molecule.find_rotatable_bonds>` has been added
  which returns a list of rotatable :py:class:`Bond <openff.toolkit.topology.Bond>` instances for the molecule.
- `Issue #491 <https://github.com/openforcefield/openff-toolkit/issues/491>`_: We can now parse large molecules without hitting a match limit cap.
- `Issue #474 <https://github.com/openforcefield/openff-toolkit/issues/474>`_: We can now  convert molecules to InChI and
  InChIKey and from InChI.
- `Issue #523 <https://github.com/openforcefield/openff-toolkit/issues/523>`_: The
  :py:meth:`Molecule.to_file <openff.toolkit.topology.Molecule.to_file>` method can now correctly write to ``MOL``
  files, in line with the supported file type list.
- `Issue #568 <https://github.com/openforcefield/openff-toolkit/issues/568>`_: The
  :py:meth:`Molecule.to_file <openff.toolkit.topology.Molecule.to_file>` can now correctly write multi-model PDB files
  when using the RDKit backend toolkit.


Examples added
""""""""""""""
- `PR #591 <https://github.com/openforcefield/openff-toolkit/pull/591>`_ and
  `PR #533 <https://github.com/openforcefield/openff-toolkit/pull/533>`_: Adds an
  `example notebook and utility to compute conformer energies <https://github.com/openforcefield/openff-toolkit/blob/master/examples/conformer_energies>`_.
  This example is made to be reverse-compatible with the 0.6.0 OpenFF Toolkit release.
- `PR #472 <https://github.com/openforcefield/openff-toolkit/pull/472>`_: Adds an example notebook
  `QCarchive_interface.ipynb <https://github.com/openforcefield/openff-toolkit/blob/master/examples/QCArchive_interface/QCarchive_interface.ipynb>`_
  which shows users how to instance the :py:class:`Molecule <openff.toolkit.topology.Molecule>` from
  a QCArchive entry level record and calculate the energy using RDKit through QCEngine.



0.6.0 - Library Charges
-----------------------

This release adds support for a new SMIRKS-based charge assignment method,
`Library Charges <https://openforcefield.github.io/standards/standards/smirnoff/#librarycharges-library-charges-for-polymeric-residues-and-special-solvent-models>`_.
The addition of more charge assignment methods opens the door for new types of
experimentation, but also introduces several complex behaviors and failure modes.
Accordingly, we have made changes
to the charge assignment infrastructure to check for cases when partial charges do
not sum to the formal charge of the molecule, or when no charge assignment method is able
to generate charges for a molecule. More detailed explanation of the new errors that may be raised and
keywords for overriding them are in the "Behavior Changed" section below.


With this release, we update ``test_forcefields/tip3p.offxml`` to be a working example of assigning LibraryCharges.
However, we do not provide any force field files to assign protein residue ``LibraryCharges``.
If you are interested in translating an existing protein FF to SMIRNOFF format or developing a new one, please
feel free to contact us on the `Issue tracker <https://github.com/openforcefield/openff-toolkit/issues>`_ or open a
`Pull Request <https://github.com/openforcefield/openff-toolkit/pulls>`_.


New features
""""""""""""
- `PR #433 <https://github.com/openforcefield/openff-toolkit/pull/433>`_: Closes
  `Issue #25 <https://github.com/openforcefield/openff-toolkit/issues/25>`_ by adding
  initial support for the
  `LibraryCharges tag in the SMIRNOFF specification <https://openforcefield.github.io/standards/standards/smirnoff/#librarycharges-library-charges-for-polymeric-residues-and-special-solvent-models>`_
  using
  :py:class:`LibraryChargeHandler <openff.toolkit.typing.engines.smirnoff.parameters.LibraryChargeHandler>`.
  For a molecule to have charges assigned using Library Charges, all of its atoms must be covered by
  at least one ``LibraryCharge``. If an atom is covered by multiple ``LibraryCharge`` s, then the last
  ``LibraryCharge`` matched will be applied (per the hierarchy rules in the SMIRNOFF format).

  This functionality is thus able to apply per-residue charges similar to those in traditional
  protein force fields. At this time, there is no concept of "residues" or "fragments" during
  parametrization, so it is not possible to assign charges to `some` atoms in a molecule using
  ``LibraryCharge`` s, but calculate charges for other atoms in the same molecule using a different
  method. To assign charges to a protein, LibraryCharges SMARTS must be provided for
  the residues and protonation states in the molecule, as well as for any capping groups
  and post-translational modifications that are present.

  It is valid for ``LibraryCharge`` SMARTS to `partially` overlap one another. For example, a molecule
  consisting of atoms ``A-B-C`` connected by single bonds could be matched by a SMIRNOFF
  ``LibraryCharges`` section containing two ``LibraryCharge`` SMARTS: ``A-B`` and ``B-C``. If
  listed in that order, the molecule would be assigned the ``A`` charge from the ``A-B`` ``LibraryCharge``
  element and the ``B`` and ``C`` charges from the ``B-C`` element. In testing, these types of
  partial overlaps were found to frequently be sources of undesired behavior, so it is recommended
  that users define whole-molecule ``LibraryCharge`` SMARTS whenever possible.

- `PR #455 <https://github.com/openforcefield/openff-toolkit/pull/455>`_: Addresses
  `Issue #393 <https://github.com/openforcefield/openff-toolkit/issues/393>`_ by adding
  :py:meth:`ParameterHandler.attribute_is_cosmetic <openff.toolkit.typing.engines.smirnoff.parameters.ParameterHandler.attribute_is_cosmetic>`
  and
  :py:meth:`ParameterType.attribute_is_cosmetic <openff.toolkit.typing.engines.smirnoff.parameters.ParameterType.attribute_is_cosmetic>`,
  which return True if the provided attribute name is defined for the queried object
  but does not correspond to an allowed value in the SMIRNOFF spec.

Behavior changed
""""""""""""""""
- `PR #433 <https://github.com/openforcefield/openff-toolkit/pull/433>`_: If a molecule
  can not be assigned charges by any charge-assignment method, an
  ``openforcefield.typing.engines.smirnoff.parameters.UnassignedMoleculeChargeException``
  will be raised. Previously, creating a system without either ``ToolkitAM1BCCHandler`` or
  the ``charge_from_molecules`` keyword argument to ``ForceField.create_openmm_system`` would
  produce an OpenMM ``System`` where the molecule has zero charge on all atoms. However, given that we
  will soon be adding more options for charge assignment, it is important that
  failures not be silent. Molecules with zero charge can still be produced by setting the
  ``Molecule.partial_charges`` array to be all zeroes, and including the molecule in the
  ``charge_from_molecules`` keyword argument to ``create_openmm_system``.
- `PR #433 <https://github.com/openforcefield/openff-toolkit/pull/433>`_: Due to risks
  introduced by permitting charge assignment using partially-overlapping ``LibraryCharge`` s,
  the toolkit will now raise a
  ``openforcefield.typing.engines.smirnoff.parameters.NonIntegralMoleculeChargeException``
  if the sum of partial charges on a molecule are found to be more than 0.01 elementary charge units
  different than the molecule's formal charge. This exception can be overridden by providing
  the ``allow_nonintegral_charges=True`` keyword argument to ``ForceField.create_openmm_system``.




Tests added
"""""""""""
- `PR #430 <https://github.com/openforcefield/openff-toolkit/pull/430>`_: Added test for
  Wiberg Bond Order implemented in OpenEye Toolkits. Molecules taken from
  DOI:10.5281/zenodo.3405489 . Added by Sukanya Sasmal.
- `PR #569 <https://github.com/openforcefield/openff-toolkit/pull/569>`_: Added round-trip tests for more serialization formats (dict, YAML, TOML, JSON, BSON, messagepack, pickle). Note that some are unsupported, but the tests raise the appropriate error.


Bugfixes
""""""""
- `PR #431 <https://github.com/openforcefield/openff-toolkit/pull/431>`_: Fixes an issue
  where ``ToolkitWrapper`` objects would improperly search for functionality in the
  ``GLOBAL_TOOLKIT_REGISTRY``, even though a specific ``ToolkitRegistry`` was requested for an
  operation.
- `PR #439 <https://github.com/openforcefield/openff-toolkit/pull/439>`_: Fixes
  `Issue #438 <https://github.com/openforcefield/openff-toolkit/issues/438>`_, by replacing
  call to NetworkX ``Graph.node`` with call to ``Graph.nodes``, per
  `2.4 migration guide <https://networkx.github.io/documentation/stable/release/release_2.4.html>`_.

Files modified
""""""""""""""
- `PR #433 <https://github.com/openforcefield/openff-toolkit/pull/433>`_: Updates
  the previously-nonfunctional ``test_forcefields/tip3p.offxml`` to a functional state
  by updating it to the SMIRNOFF
  0.3 specification, and specifying atomic charges using the ``LibraryCharges`` tag.


0.5.1 - Adding the parameter coverage example notebook
------------------------------------------------------

This release contains a new notebook example,
`check_parameter_coverage.ipynb <https://github.com/openforcefield/openff-toolkit/blob/master/examples/check_dataset_parameter_coverage/check_parameter_coverage.ipynb>`_,
which loads sets of molecules, checks whether they are parameterizable,
and generates reports of chemical motifs that are not.
It also fixes several simple issues, improves warnings and docstring text,
and removes unused files.

The parameter coverage example notebook goes hand-in-hand with the
release candidate of our initial force field,
`openff-1.0.0-RC1.offxml <https://github.com/openforcefield/openforcefields>`_
, which will be temporarily available until the official force
field release is made in October.
Our goal in publishing this notebook alongside our first major refitting is to allow interested
users to check whether there is parameter coverage for their molecules of interest.
If the force field is unable to parameterize a molecule, this notebook will generate
reports of the specific chemistry that is not covered. We understand that many organizations
in our field have restrictions about sharing specific molecules, and the outputs from this
notebook can easily be cropped to communicate unparameterizable chemistry without revealing
the full structure.

The force field release candidate is in our new refit force field package,
`openforcefields <https://github.com/openforcefield/openforcefields>`_.
This package is now a part of the Open Force Field Toolkit conda recipe, along with the original
`smirnoff99Frosst <https://github.com/openforcefield/smirnoff99Frosst>`_ line of force fields.

Once the ``openforcefields`` conda package is installed, you can load the release candidate using:

``ff = ForceField('openff-1.0.0-RC1.offxml')``

The release candidate will be removed when the official force field,
``openff-1.0.0.offxml``, is released in early October.

Complete details about this release are below.

Example added
"""""""""""""
- `PR #419 <https://github.com/openforcefield/openff-toolkit/pull/419>`_: Adds
  an example notebook
  `check_parameter_coverage.ipynb <https://github.com/openforcefield/openff-toolkit/blob/master/examples/check_dataset_parameter_coverage/check_parameter_coverage.ipynb>`_
  which shows how to use the toolkit to check a molecule
  dataset for missing parameter coverage, and provides functionality to output
  tagged SMILES and 2D drawings of the unparameterizable chemistry.


New features
""""""""""""
- `PR #419 <https://github.com/openforcefield/openff-toolkit/pull/419>`_: Unassigned
  valence parameter exceptions now include a list of tuples of
  :py:class:`TopologyAtom <openff.toolkit.topology.TopologyAtom>`
  which were unable to be parameterized (``exception.unassigned_topology_atom_tuples``)
  and the class of the
  :py:class:`ParameterHandler <openff.toolkit.typing.engines.smirnoff.parameters.ParameterHandler>`
  that raised the exception (``exception.handler_class``).
- `PR #425 <https://github.com/openforcefield/openff-toolkit/pull/425>`_: Implements
  Trevor Gokey's suggestion from
  `Issue #411 <https://github.com/openforcefield/openff-toolkit/issues/411>`_, which
  enables pickling of
  :py:class:`ForceFields <openff.toolkit.typing.engines.smirnoff.forcefield.ForceField>`
  and
  :py:class:`ParameterHandlers <openff.toolkit.typing.engines.smirnoff.parameters.ParameterHandler>`.
  Note that, while XML representations of ``ForceField``\ s are stable and conform to the SMIRNOFF
  specification, the pickled ``ForceField``\ s that this functionality enables are not guaranteed
  to be compatible with future toolkit versions.

Improved documentation and warnings
"""""""""""""""""""""""""""""""""""
- `PR #425 <https://github.com/openforcefield/openff-toolkit/pull/425>`_: Addresses
  `Issue #410 <https://github.com/openforcefield/openff-toolkit/issues/410>`_, by explicitly
  having toolkit warnings print ``Warning:`` at the beginning of each warning, and adding
  clearer language to the warning produced when the OpenEye Toolkits can not be loaded.
- `PR #425 <https://github.com/openforcefield/openff-toolkit/pull/425>`_: Addresses
  `Issue #421 <https://github.com/openforcefield/openff-toolkit/issues/421>`_ by
  adding type/shape information to all Molecule partial charge and conformer docstrings.
- `PR #425 <https://github.com/openforcefield/openff-toolkit/pull/425>`_: Addresses
  `Issue #407 <https://github.com/openforcefield/openff-toolkit/issues/421>`_ by
  providing a more extensive explanation of why we don't use RDKit's mol2 parser
  for molecule input.

Bugfixes
""""""""
- `PR #419 <https://github.com/openforcefield/openff-toolkit/pull/419>`_: Fixes
  `Issue #417 <https://github.com/openforcefield/openff-toolkit/issues/417>`_ and
  `Issue #418 <https://github.com/openforcefield/openff-toolkit/issues/418>`_, where
  :py:meth:`RDKitToolkitWrapper.from_file <openff.toolkit.utils.toolkits.RDKitToolkitWrapper.from_file>`
  would disregard the ``allow_undefined_stereo`` kwarg and skip the first molecule
  when reading a SMILES file.


Files removed
"""""""""""""
- `PR #425 <https://github.com/openforcefield/openff-toolkit/pull/425>`_: Addresses
  `Issue #424 <https://github.com/openforcefield/openff-toolkit/issues/424>`_ by
  deleting the unused files ``openforcefield/typing/engines/smirnoff/gbsaforces.py``
  and ``openforcefield/tests/test_smirnoff.py``. ``gbsaforces.py`` was only used internally
  and ``test_smirnoff.py`` tested unsupported functionality from before the 0.2.0 release.




0.5.0 - GBSA support and quality-of-life improvements
-----------------------------------------------------

This release adds support for the
`GBSA tag in the SMIRNOFF specification <https://openforcefield.github.io/standards/standards/smirnoff/#gbsa>`_.
Currently, the ``HCT``, ``OBC1``, and ``OBC2`` models (corresponding to AMBER keywords
``igb=1``, ``2``, and ``5``, respectively) are supported, with the ``OBC2`` implementation being
the most flexible. Unfortunately, systems produced
using these keywords are not yet transferable to other simulation packages via ParmEd, so users are restricted
to using OpenMM to simulate systems with GBSA.

OFFXML files containing GBSA parameter definitions are available,
and can be loaded in addition to existing parameter sets (for example, with the command
``ForceField('test_forcefields/smirnoff99Frosst.offxml', 'test_forcefields/GBSA_OBC1-1.0.offxml')``).
A manifest of new SMIRNOFF-format GBSA files is below.


Several other user-facing improvements have been added, including easier access to indexed attributes,
which are now accessible as ``torsion.k1``, ``torsion.k2``, etc. (the previous access method
``torsion.k`` still works as well). More details of the new features and several bugfixes are listed below.

New features
""""""""""""
- `PR #363 <https://github.com/openforcefield/openff-toolkit/pull/363>`_: Implements
  :py:class:`GBSAHandler <openff.toolkit.typing.engines.smirnoff.parameters.GBSAHandler>`,
  which supports the
  `GBSA tag in the SMIRNOFF specification <https://openforcefield.github.io/standards/standards/smirnoff/#gbsa>`_.
  Currently, only GBSAHandlers with ``gb_model="OBC2"`` support
  setting non-default values for the ``surface_area_penalty`` term (default ``5.4*calories/mole/angstroms**2``),
  though users can zero the SA term for ``OBC1`` and ``HCT`` models by setting ``sa_model="None"``.
  No model currently supports setting ``solvent_radius`` to any value other than ``1.4*angstroms``.
  Files containing experimental SMIRNOFF-format implementations of ``HCT``, ``OBC1``, and ``OBC2`` are
  included with this release (see below). Additional details of these models, including literature references,
  are available on the
  `SMIRNOFF specification page <https://openforcefield.github.io/standards/standards/smirnoff/#supported-generalized-born-gb-models>`_.

    .. warning :: The current release of ParmEd
      `can not transfer GBSA models produced by the Open Force Field Toolkit
      to other simulation packages
      <https://github.com/ParmEd/ParmEd/blob/3.2.0/parmed/openmm/topsystem.py#L148-L150>`_.
      These GBSA forces are currently only computable using OpenMM.

- `PR #363 <https://github.com/openforcefield/openff-toolkit/pull/363>`_: When using
  :py:meth:`Topology.to_openmm() <openff.toolkit.topology.Topology.to_openmm>`, periodic
  box vectors are now transferred from the Open Force Field Toolkit Topology
  into the newly-created OpenMM Topology.
- `PR #377 <https://github.com/openforcefield/openff-toolkit/pull/377>`_: Single indexed parameters in
  :py:class:`ParameterHandler <openff.toolkit.typing.engines.smirnoff.parameters.ParameterHandler>`
  and :py:class:`ParameterType <openff.toolkit.typing.engines.smirnoff.parameters.ParameterType>`
  can now be get/set through normal attribute syntax in addition to the list syntax.
- `PR #394 <https://github.com/openforcefield/openff-toolkit/pull/394>`_: Include element and atom name
  in error output when there are missing valence parameters during molecule parameterization.

Bugfixes
""""""""
- `PR #385 <https://github.com/openforcefield/openff-toolkit/pull/385>`_: Fixes
  `Issue #346 <https://github.com/openforcefield/openff-toolkit/issues/346>`_ by
  having :py:meth:`OpenEyeToolkitWrapper.compute_partial_charges_am1bcc <openff.toolkit.utils.toolkits.OpenEyeToolkitWrapper.compute_partial_charges_am1bcc>`
  fall back to using standard AM1-BCC if AM1-BCC ELF10 charge generation raises
  an error about "trans COOH conformers"
- `PR #399 <https://github.com/openforcefield/openff-toolkit/pull/399>`_: Fixes
  issue where
  :py:class:`ForceField <openff.toolkit.typing.engines.smirnoff.forcefield.ForceField>`
  constructor would ignore ``parameter_handler_classes`` kwarg.
- `PR #400 <https://github.com/openforcefield/openff-toolkit/pull/400>`_: Makes
  link-checking tests retry three times before failing.



Files added
"""""""""""
- `PR #363 <https://github.com/openforcefield/openff-toolkit/pull/363>`_: Adds
  ``test_forcefields/GBSA_HCT-1.0.offxml``, ``test_forcefields/GBSA_OBC1-1.0.offxml``,
  and ``test_forcefields/GBSA_OBC2-1.0.offxml``, which are experimental implementations
  of GBSA models. These are primarily used in validation tests against OpenMM's models, and
  their version numbers will increment if bugfixes are necessary.

0.4.1 - Bugfix Release
----------------------

This update fixes several toolkit bugs that have been reported by the community.
Details of these bugfixes are provided below.

It also refactors how
:py:class:`ParameterType <openff.toolkit.typing.engines.smirnoff.parameters.ParameterType>`
and
:py:class:`ParameterHandler <openff.toolkit.typing.engines.smirnoff.parameters.ParameterHandler>`
store their attributes, by introducing
:py:class:`ParameterAttribute <openff.toolkit.typing.engines.smirnoff.parameters.ParameterAttribute>`
and
:py:class:`IndexedParameterAttribute <openff.toolkit.typing.engines.smirnoff.parameters.IndexedParameterAttribute>`.
These new attribute-handling classes provide a consistent backend which should simplify manipulation of parameters
and implementation of new handlers.

Bug fixes
"""""""""
- `PR #329 <https://github.com/openforcefield/openff-toolkit/pull/329>`_: Fixed a
  bug where the two
  :py:class:`BondType <openff.toolkit.typing.engines.smirnoff.parameters.BondHandler.BondType>`
  parameter attributes ``k`` and ``length`` were treated as indexed attributes. (``k`` and
  ``length`` values that correspond to specific bond orders will be indexed under
  ``k_bondorder1``, ``k_bondorder2``, etc when implemented in the future)
- `PR #329 <https://github.com/openforcefield/openff-toolkit/pull/329>`_: Fixed a
  bug that allowed setting indexed attributes to single values instead of strictly lists.
- `PR #370 <https://github.com/openforcefield/openff-toolkit/pull/370>`_: Fixed a
  bug in the API where
  :py:class:`BondHandler <openff.toolkit.typing.engines.smirnoff.parameters.BondHandler>`,
  :py:class:`ProperTorsionHandler <openff.toolkit.typing.engines.smirnoff.parameters.ProperTorsionHandler>`
  , and
  :py:class:`ImproperTorsionHandler <openff.toolkit.typing.engines.smirnoff.parameters.ImproperTorsionHandler>`
  exposed non-functional indexed parameters.
- `PR #351 <https://github.com/openforcefield/openff-toolkit/pull/351>`_: Fixes
  `Issue #344 <https://github.com/openforcefield/openff-toolkit/issues/344>`_,
  in which the main :py:class:`FrozenMolecule <openff.toolkit.topology.FrozenMolecule>`
  constructor and several other Molecule-construction functions ignored or did not
  expose the ``allow_undefined_stereo`` keyword argument.
- `PR #351 <https://github.com/openforcefield/openff-toolkit/pull/351>`_: Fixes
  a bug where a molecule which previously generated a SMILES using one cheminformatics toolkit
  returns the same SMILES, even though a different toolkit (which would generate
  a different SMILES for the molecule) is explicitly called.
- `PR #354 <https://github.com/openforcefield/openff-toolkit/pull/354>`_: Fixes
  the error message that is printed if an unexpected parameter attribute is found while loading
  data into a :py:class:`ForceField <openff.toolkit.typing.engines.smirnoff.forcefield.ForceField>`
  (now instructs users to specify ``allow_cosmetic_attributes`` instead of ``permit_cosmetic_attributes``)
- `PR #364 <https://github.com/openforcefield/openff-toolkit/pull/364>`_: Fixes
  `Issue #362 <https://github.com/openforcefield/openff-toolkit/issues/362>`_ by
  modifying
  :py:meth:`OpenEyeToolkitWrapper.from_smiles <openff.toolkit.utils.toolkits.OpenEyeToolkitWrapper.from_smiles>`
  and
  :py:meth:`RDKitToolkitWrapper.from_smiles <openff.toolkit.utils.toolkits.RDKitToolkitWrapper.from_smiles>`
  to make implicit hydrogens explicit before molecule creation. These functions also
  now raise an error if the optional keyword ``hydrogens_are_explicit=True`` but the
  SMILES are interpreted by the backend cheminformatic toolkit as having implicit
  hydrogens.
- `PR #371 <https://github.com/openforcefield/openff-toolkit/pull/371>`_: Fixes
  error when reading early SMIRNOFF 0.1 spec files enclosed by a top-level ``SMIRFF`` tag.

.. note ::
  The enclosing ``SMIRFF`` tag is present only in legacy files.
  Since developing a formal specification, the only acceptable top-level tag value in a SMIRNOFF data structure is
  ``SMIRNOFF``.

Code enhancements
"""""""""""""""""
- `PR #329 <https://github.com/openforcefield/openff-toolkit/pull/329>`_:
  :py:class:`ParameterType <openff.toolkit.typing.engines.smirnoff.parameters.ParameterType>`
  was refactored to improve its extensibility. It is now possible to create new parameter
  types by using the new descriptors
  :py:class:`ParameterAttribute <openff.toolkit.typing.engines.smirnoff.parameters.ParameterAttribute>`
  and
  :py:class:`IndexedParameterAttribute <openff.toolkit.typing.engines.smirnoff.parameters.IndexedParameterAttribute>`.
- `PR #357 <https://github.com/openforcefield/openff-toolkit/pull/357>`_: Addresses
  `Issue #356 <https://github.com/openforcefield/openff-toolkit/issues/356>`_ by raising
  an informative error message if a user attempts to load an OpenMM topology which
  is probably missing connectivity information.



Force fields added
""""""""""""""""""
- `PR #368 <https://github.com/openforcefield/openff-toolkit/pull/368>`_: Temporarily adds
  ``test_forcefields/smirnoff99frosst_experimental.offxml`` to address hierarchy problems, redundancies, SMIRKS
  pattern typos etc., as documented in `issue #367 <https://github.com/openforcefield/openff-toolkit/issues/367>`_.
  Will ultimately be propagated to an updated force field in the ``openforcefield/smirnoff99frosst`` repo.
- `PR #371 <https://github.com/openforcefield/openff-toolkit/pull/371>`_: Adds
  ``test_forcefields/smirff99Frosst_reference_0_1_spec.offxml``, a SMIRNOFF 0.1 spec file enclosed by the legacy
  ``SMIRFF`` tag. This file is used in backwards-compatibility testing.



0.4.0 - Performance optimizations and support for SMIRNOFF 0.3 specification
----------------------------------------------------------------------------

This update contains performance enhancements that significantly reduce the time to create OpenMM systems for topologies containing many molecules via :py:meth:`ForceField.create_openmm_system <openff.toolkit.typing.engines.smirnoff.forcefield.ForceField.create_openmm_system>`.

This update also introduces the `SMIRNOFF 0.3 specification <https://open-forcefield-toolkit.readthedocs.io/en/0.4.0/smirnoff.html>`_.
The spec update is the result of discussions about how to handle the evolution of data and parameter types as further functional forms are added to the SMIRNOFF spec.


We provide methods to convert SMIRNOFF 0.1 and 0.2 force fields written with the XML serialization (``.offxml``) to the SMIRNOFF 0.3 specification.
These methods are called automatically when loading a serialized SMIRNOFF data representation written in the 0.1 or 0.2 specification.
This functionality allows the toolkit to continue to read files containing SMIRNOFF 0.2 spec force fields, and also implements backwards-compatibility for SMIRNOFF 0.1 spec force fields.


.. warning :: The SMIRNOFF 0.1 spec did not contain fields for several energy-determining parameters that are exposed in later SMIRNOFF specs.
  Thus, when reading SMIRNOFF 0.1 spec data, the toolkit must make assumptions about the values that should be added for the newly-required fields.
  The values that are added include 1-2, 1-3 and 1-5 scaling factors, cutoffs, and long-range treatments for nonbonded interactions.
  Each assumption is printed as a warning during the conversion process.
  Please carefully review the warning messages to ensure that the conversion is providing your desired behavior.



`SMIRNOFF 0.3 specification updates <https://open-forcefield-toolkit.readthedocs.io/en/0.4.0/smirnoff.html>`_
"""""""""""""""""""""""""""""""""""""""""""""""""""""""""""""""""""""""""""""""""""""""""""""""""""""""""""""
* The SMIRNOFF 0.3 spec introduces versioning for each individual parameter section, allowing asynchronous updates to the features of each parameter class.
  The top-level ``SMIRNOFF`` tag, containing information like ``aromaticity_model``, ``Author``, and ``Date``, still has a version (currently 0.3).
  But, to allow for independent development of individual parameter types, each section (such as ``Bonds``, ``Angles``, etc) now has its own version as well (currently all 0.3).
* All units are now stored in expressions with their corresponding values. For example, distances are now stored as ``1.526*angstrom``, instead of storing the unit separately in the section header.
* The current allowed value of the ``potential`` field for ``ProperTorsions`` and ``ImproperTorsions`` tags is no longer ``charmm``, but is rather ``k*(1+cos(periodicity*theta-phase))``.
  It was pointed out to us that CHARMM-style torsions deviate from this formula when the periodicity of a torsion term is 0, and we do not intend to reproduce that behavior.
* SMIRNOFF spec documentation has been updated with tables of keywords and their defaults for each parameter section and parameter type.
  These tables will track the allowed keywords and default behavior as updated versions of individual parameter sections are released.

Performance improvements and bugfixes
"""""""""""""""""""""""""""""""""""""

* `PR #329 <https://github.com/openforcefield/openff-toolkit/pull/329>`_: Performance improvements when creating systems for topologies with many atoms.
* `PR #347 <https://github.com/openforcefield/openff-toolkit/pull/347>`_: Fixes bug in charge assignment that occurs when charges are read from file, and reference and charge molecules have different atom orderings.


New features
""""""""""""

* `PR #311 <https://github.com/openforcefield/openff-toolkit/pull/311>`_: Several new experimental functions.

  * Adds :py:meth:`convert_0_2_smirnoff_to_0_3 <openff.toolkit.utils.utils.convert_0_2_smirnoff_to_0_3>`, which takes a SMIRNOFF 0.2-spec data dict, and updates it to 0.3.
    This function is called automatically when creating a ``ForceField`` from a SMIRNOFF 0.2 spec OFFXML file.
  * Adds :py:meth:`convert_0_1_smirnoff_to_0_2 <openff.toolkit.utils.utils.convert_0_1_smirnoff_to_0_2>`, which takes a SMIRNOFF 0.1-spec data dict, and updates it to 0.2.
    This function is called automatically when creating a ``ForceField`` from a SMIRNOFF 0.1 spec OFFXML file.
  * NOTE: The format of the "SMIRNOFF data dict" above is likely to change significantly in the future.
    Users that require a stable serialized ForceField object should use the output of :py:meth:`ForceField.to_string('XML') <openff.toolkit.typing.engines.smirnoff.forcefield.ForceField.to_string>` instead.
  * Adds :py:class:`ParameterHandler <openff.toolkit.typing.engines.smirnoff.parameters.ParameterHandler>` and :py:class:`ParameterType <openff.toolkit.typing.engines.smirnoff.parameters.ParameterType>` :py:meth:`add_cosmetic_attribute <openff.toolkit.typing.engines.smirnoff.parameters.ParameterType.add_cosmetic_attribute>` and :py:meth:`delete_cosmetic_attribute <openff.toolkit.typing.engines.smirnoff.parameters.ParameterType.delete_cosmetic_attribute>` functions.
    Once created, cosmetic attributes can be accessed and modified as attributes of the underlying object (eg. ``ParameterType.my_cosmetic_attrib = 'blue'``)
    These functions are experimental, and we are interested in feedback on how cosmetic attribute handling could be improved. (`See Issue #338 <https://github.com/openforcefield/openff-toolkit/issues/338>`_)
    Note that if a new cosmetic attribute is added to an object without using these functions, it will not be recognized by the toolkit and will not be written out during serialization.
  * Values for the top-level ``Author`` and ``Date`` tags are now kept during SMIRNOFF data I/O.
    If multiple data sources containing these fields are read, the values are concatenated using "AND" as a separator.


API-breaking changes
""""""""""""""""""""
* :py:meth:`ForceField.to_string <openff.toolkit.typing.engines.smirnoff.forcefield.ForceField.to_string>` and :py:meth:`ForceField.to_file <openff.toolkit.typing.engines.smirnoff.forcefield.ForceField.to_file>` have had the default value of their ``discard_cosmetic_attributes`` kwarg set to False.
* :py:class:`ParameterHandler <openff.toolkit.typing.engines.smirnoff.parameters.ParameterHandler>` and :py:class:`ParameterType <openff.toolkit.typing.engines.smirnoff.parameters.ParameterType>` constructors now expect the ``version`` kwarg (per the SMIRNOFF spec change above)
  This requirement can be skipped by providing the kwarg ``skip_version_check=True``
* :py:class:`ParameterHandler <openff.toolkit.typing.engines.smirnoff.parameters.ParameterHandler>` and :py:class:`ParameterType <openff.toolkit.typing.engines.smirnoff.parameters.ParameterType>` functions no longer handle ``X_unit`` attributes in SMIRNOFF data (per the SMIRNOFF spec change above).
* The scripts in ``utilities/convert_frosst`` are now deprecated.
  This functionality is important for provenance and will be migrated to the ``openforcefield/smirnoff99Frosst`` repository in the coming weeks.
* :py:class:`ParameterType <openff.toolkit.typing.engines.smirnoff.parameters.ParameterType>` ``._SMIRNOFF_ATTRIBS`` is now :py:class:`ParameterType <openff.toolkit.typing.engines.smirnoff.parameters.ParameterType>` ``._REQUIRED_SPEC_ATTRIBS``, to better parallel the structure of the ``ParameterHandler`` class.
* :py:class:`ParameterType <openff.toolkit.typing.engines.smirnoff.parameters.ParameterType>` ``._OPTIONAL_ATTRIBS`` is now :py:class:`ParameterType <openff.toolkit.typing.engines.smirnoff.parameters.ParameterType>` ``._OPTIONAL_SPEC_ATTRIBS``, to better parallel the structure of the ``ParameterHandler`` class.
* Added class-level dictionaries :py:class:`ParameterHandler <openff.toolkit.typing.engines.smirnoff.parameters.ParameterHandler>` ``._DEFAULT_SPEC_ATTRIBS`` and :py:class:`ParameterType <openff.toolkit.typing.engines.smirnoff.parameters.ParameterType>` ``._DEFAULT_SPEC_ATTRIBS``.

0.3.0 - API Improvements
------------------------

Several improvements and changes to public API.

New features
""""""""""""

* `PR #292 <https://github.com/openforcefield/openff-toolkit/pull/292>`_: Implement ``Topology.to_openmm`` and remove ``ToolkitRegistry.toolkit_is_available``
* `PR #322 <https://github.com/openforcefield/openff-toolkit/pull/322>`_: Install directories for the lookup of OFFXML files through the entry point group ``openforcefield.smirnoff_forcefield_directory``. The ``ForceField`` class doesn't search in the ``data/forcefield/`` folder anymore (now renamed ``data/test_forcefields/``), but only in ``data/``.

API-breaking Changes
""""""""""""""""""""
* `PR #278 <https://github.com/openforcefield/openff-toolkit/pull/278>`_: Standardize variable/method names
* `PR #291 <https://github.com/openforcefield/openff-toolkit/pull/291>`_: Remove ``ForceField.load/to_smirnoff_data``, add ``ForceField.to_file/string`` and ``ParameterHandler.add_parameters``. Change behavior of ``ForceField.register_X_handler`` functions.

Bugfixes
""""""""
* `PR #327 <https://github.com/openforcefield/openff-toolkit/pull/327>`_: Fix units in tip3p.offxml (note that this file is still not loadable by current toolkit)
* `PR #325 <https://github.com/openforcefield/openff-toolkit/pull/325>`_: Fix solvent box for provided test system to resolve periodic clashes.
* `PR #325 <https://github.com/openforcefield/openff-toolkit/pull/325>`_: Add informative message containing Hill formula when a molecule can't be matched in ``Topology.from_openmm``.
* `PR #325 <https://github.com/openforcefield/openff-toolkit/pull/325>`_: Provide warning or error message as appropriate when a molecule is missing stereochemistry.
* `PR #316 <https://github.com/openforcefield/openff-toolkit/pull/316>`_: Fix formatting issues in GBSA section of SMIRNOFF spec
* `PR #308 <https://github.com/openforcefield/openff-toolkit/pull/308>`_: Cache molecule SMILES to improve system creation speed
* `PR #306 <https://github.com/openforcefield/openff-toolkit/pull/306>`_: Allow single-atom molecules with all zero coordinates to be converted to OE/RDK mols
* `PR #313 <https://github.com/openforcefield/openff-toolkit/pull/313>`_: Fix issue where constraints are applied twice to constrained bonds

0.2.2 - Bugfix release
----------------------

This release modifies an example to show how to parameterize a solvated system, cleans up backend code, and makes several improvements to the README.

Bugfixes
""""""""
* `PR #279 <https://github.com/openforcefield/openff-toolkit/pull/279>`_: Cleanup of unused code/warnings in main package ``__init__``
* `PR #259 <https://github.com/openforcefield/openff-toolkit/pull/259>`_: Update T4 Lysozyme + toluene example to show how to set up solvated systems
* `PR #256 <https://github.com/openforcefield/openff-toolkit/pull/256>`_ and `PR #274 <https://github.com/openforcefield/openff-toolkit/pull/274>`_: Add functionality to ensure that links in READMEs resolve successfully


0.2.1 - Bugfix release
----------------------

This release features various documentation fixes, minor bugfixes, and code cleanup.

Bugfixes
""""""""
* `PR #267 <https://github.com/openforcefield/openff-toolkit/pull/267>`_: Add neglected ``<ToolkitAM1BCC>`` documentation to the SMIRNOFF 0.2 spec
* `PR #258 <https://github.com/openforcefield/openff-toolkit/pull/258>`_: General cleanup and removal of unused/inaccessible code.
* `PR #244 <https://github.com/openforcefield/openff-toolkit/pull/244>`_: Improvements and typo fixes for BRD4:inhibitor benchmark

0.2.0 - Initial RDKit support
-----------------------------

This version of the toolkit introduces many new features on the way to a 1.0.0 release.

New features
""""""""""""

* Major overhaul, resulting in the creation of the `SMIRNOFF 0.2 specification <https://open-forcefield-toolkit.readthedocs.io/en/0.2.0/smirnoff.html>`_ and its XML representation
* Updated API and infrastructure for reference SMIRNOFF :class:`ForceField <openff.toolkit.typing.engines.smirnoff.forcefield.ForceField>` implementation
* Implementation of modular :class:`ParameterHandler <openff.toolkit.typing.engines.smirnoff.parameters.ParameterHandler>` classes which process the topology to add all necessary forces to the system.
* Implementation of modular :class:`ParameterIOHandler <openff.toolkit.typing.engines.smirnoff.io.ParameterIOHandler>` classes for reading/writing different serialized SMIRNOFF force field representations
* Introduction of :class:`Molecule <openff.toolkit.topology.Molecule>` and :class:`Topology <openff.toolkit.topology.Topology>` classes for representing molecules and biomolecular systems
* New :class:`ToolkitWrapper <openff.toolkit.utils.toolkits.ToolkitWrapper>` interface to RDKit, OpenEye, and AmberTools toolkits, managed by :class:`ToolkitRegistry <openff.toolkit.utils.toolkits.ToolkitRegistry>`
* API improvements to more closely follow `PEP8 <https://www.python.org/dev/peps/pep-0008/>`_ guidelines
* Improved documentation and examples

0.1.0
-----

This is an early preview release of the toolkit that matches the functionality described in the preprint describing the SMIRNOFF v0.1 force field format: `[DOI] <https://doi.org/10.1101/286542>`_.

New features
""""""""""""

This release features additional documentation, code comments, and support for automated testing.

Bugfixes
""""""""

Treatment of improper torsions
''''''''''''''''''''''''''''''

A significant (though currently unused) problem in handling of improper torsions was corrected.
Previously, non-planar impropers did not behave correctly, as six-fold impropers have two potential chiralities.
To remedy this, SMIRNOFF impropers are now implemented as three-fold impropers with consistent chirality.
However, current force fields in the SMIRNOFF format had no non-planar impropers, so this change is mainly aimed at future work.

:::<|MERGE_RESOLUTION|>--- conflicted
+++ resolved
@@ -6,7 +6,6 @@
 * `minor` increments add features but do not break API compatibility
 * `micro` increments represent bugfix releases or improvements in documentation
 
-<<<<<<< HEAD
 ## 0.10.5 Bugfix release
 
 - [PR #1252](https://github.com/openforcefield/openforcefield/pull/1252): Refactors virtual 
@@ -26,10 +25,6 @@
   - Fixes di- and trivalent lone pairs mixing the `:1` and `:2` indices.
   - Fixes trivalent v-site positioning.
   - Correctly splits `TopologyVirtualSite` and `TopologyVirtualParticle` so that virtual particles no longer have attributes such as `particles`, and ensure that indexing methods now work correctly.
-=======
-## Current development
-
->>>>>>> fa80730e
 
 ## 0.10.4 Bugfix release
 
