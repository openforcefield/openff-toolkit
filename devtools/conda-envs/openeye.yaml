name: openff-toolkit-test-openeye
channels:
  - openeye
  - conda-forge
dependencies:
    # Base depends
  - python
  - versioningit
  - packaging
  - numpy
  - networkx
  - cachetools
  - cached-property
  - xmltodict
  - python-constraint
  - openmm >=7.6
  - openff-forcefields >=2023.05.1
  - smirnoff99Frosst
  - openff-units =0.2.0
  - openff-amber-ff-ports
  - openff-utilities >=0.1.5
  - openff-interchange-base =0.4
  - openff-nagl-base =0.4.0
  - openff-nagl-models >=0.3.0
  - typing_extensions
    # Toolkit-specific
  - openeye-toolkits
    # Test-only/optional/dev/typing
  - pytest =8
  - pytest-cov
  - pytest-xdist
  - pytest-rerunfailures
  - pyyaml
  - toml
  - bson
  - msgpack-python
  - pydantic
  - qcelemental
  - qcportal >=0.50
  - qcengine
  - mdtraj
  - nglview
  - parmed =3
<<<<<<< HEAD
  - mypy <1.15
=======
  - mypy =1.15
>>>>>>> 14d16aee
  - typing_extensions
  - pip:
    - types-setuptools
    - types-toml
    - types-PyYAML
    - types-networkx
    - types-xmltodict
    - types-cachetools
    - mongo-types<|MERGE_RESOLUTION|>--- conflicted
+++ resolved
@@ -41,11 +41,7 @@
   - mdtraj
   - nglview
   - parmed =3
-<<<<<<< HEAD
-  - mypy <1.15
-=======
   - mypy =1.15
->>>>>>> 14d16aee
   - typing_extensions
   - pip:
     - types-setuptools
