--- conflicted
+++ resolved
@@ -37,8 +37,5 @@
   - qcengine
   - mdtraj
   - parmed
-<<<<<<< HEAD
   - openff-models
-=======
-  - ipywidgets =7
->>>>>>> 485ae2ab
+  - ipywidgets =7