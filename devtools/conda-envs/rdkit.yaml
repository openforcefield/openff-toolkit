name: test
channels:
  - conda-forge
  - conda-forge/label/openff-interchange_rc
dependencies:
    # Base depends
  - python
  - pip
  - packaging
  - numpy
  - networkx
  - cachetools
  - cached-property
  - xmltodict
  - python-constraint
  - openmm >=7.6
  - openff-forcefields
  - smirnoff99Frosst
  - openff-units >=0.2
  - openff-utilities >=0.1.5
  - openff-interchange-base >=0.3.0beta4
  - typing_extensions
    # Toolkit-specific
  - ambertools
  - rdkit
    # Test-only/optional/dev/typing
  - pytest
  - pytest-cov
  - pytest-xdist
  - pytest-rerunfailures
  - pyyaml
  - toml
  - bson
  - msgpack-python
  - qcelemental
  - qcportal >=0.15
  - qcengine
<<<<<<< HEAD
  - openff-models
=======
  - ipywidgets =7
>>>>>>> 485ae2ab
<|MERGE_RESOLUTION|>--- conflicted
+++ resolved
@@ -35,8 +35,5 @@
   - qcelemental
   - qcportal >=0.15
   - qcengine
-<<<<<<< HEAD
   - openff-models
-=======
   - ipywidgets =7
->>>>>>> 485ae2ab
