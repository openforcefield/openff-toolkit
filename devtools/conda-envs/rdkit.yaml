name: openff-toolkit-test-rdkit
channels:
  - conda-forge
dependencies:
    # Base depends
  - python
  - pydantic =1
  - packaging
  - numpy
  - networkx
  - cachetools
  - cached-property
  - xmltodict
  - python-constraint
  - openmm >=7.6
  - openff-forcefields >=2023.05.1
  - smirnoff99Frosst
  - openff-units =0.2.0
  - openff-amber-ff-ports
  - openff-utilities >=0.1.5
  - openff-interchange-base >=0.3.10
<<<<<<< HEAD
  # openff-nagl >=0.2.2
  # openff-nagl-models >=0.0.2
=======
  - openff-nagl-base ==0.3.0
  - openff-nagl-models ==0.1.0
>>>>>>> 7fd1a212
  - typing_extensions
    # Toolkit-specific
  - ambertools >=22
  - rdkit
    # Test-only/optional/dev/typing
  - pytest
  - pytest-cov
  - pytest-xdist
  - pytest-rerunfailures
  - pyyaml
  - toml
  - bson
  - msgpack-python
  - nglview<|MERGE_RESOLUTION|>--- conflicted
+++ resolved
@@ -19,13 +19,8 @@
   - openff-amber-ff-ports
   - openff-utilities >=0.1.5
   - openff-interchange-base >=0.3.10
-<<<<<<< HEAD
-  # openff-nagl >=0.2.2
-  # openff-nagl-models >=0.0.2
-=======
   - openff-nagl-base ==0.3.0
   - openff-nagl-models ==0.1.0
->>>>>>> 7fd1a212
   - typing_extensions
     # Toolkit-specific
   - ambertools >=22
