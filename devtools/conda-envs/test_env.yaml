--- conflicted
+++ resolved
@@ -34,11 +34,7 @@
   - qcportal
   - qcengine
   - openff-interchange
-<<<<<<< HEAD
   - openff-units
-  - pip:
-      - git+git://github.com/openforcefield/openff-units.git@smirnoff-per-mol
-=======
   # Typing
   - mypy
   - typing-extensions
@@ -47,5 +43,4 @@
     - types-setuptools
     - types-toml
     - types-PyYAML
-    - mongo-types
->>>>>>> 4f81d41d
+    - mongo-types