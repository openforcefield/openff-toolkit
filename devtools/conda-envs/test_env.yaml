name: openff-toolkit-test
channels:
  - openeye
  - conda-forge
dependencies:
    # Base depends
  - python
  - pip
  - packaging
  - numpy
  - networkx
  - cachetools
  - cached-property
  - xmltodict
  - python-constraint
  - openmm >=7.6
  - openff-forcefields >=2023.05.1
  - smirnoff99Frosst
  - openff-units =0.2.0
  - openff-amber-ff-ports
  - openff-utilities >=0.1.5
<<<<<<< HEAD
  - openff-interchange-base >=0.3.19
  # openff-nagl ==0.3.2
=======
  - openff-interchange-base >=0.3.17
  - openff-nagl-base >=0.3.7,<0.4
  - openff-nagl-models ==0.1.0
>>>>>>> f6f8115a
    # Toolkit-specific
  - ambertools >=22
    # https://github.com/rdkit/rdkit/issues/7221
  - rdkit <2023.09.6
  - openeye-toolkits
    # Test-only/optional/dev/typing
  - pytest
  - pytest-cov
  - pytest-xdist
  - pytest-rerunfailures
  - pyyaml
  - toml
  - bson
  - msgpack-python
  - qcelemental
  - qcportal >=0.50
  - qcengine
  - nglview
  - mdtraj
  - nbval
  # No idea why this is necessary, see https://github.com/openforcefield/openff-toolkit/pull/1821
  - nomkl
  - mypy =1.8
  - typing_extensions
  - pydantic =1
  - pip:
    - types-setuptools
    - types-toml
    - types-PyYAML
    - mongo-types<|MERGE_RESOLUTION|>--- conflicted
+++ resolved
@@ -19,14 +19,9 @@
   - openff-units =0.2.0
   - openff-amber-ff-ports
   - openff-utilities >=0.1.5
-<<<<<<< HEAD
   - openff-interchange-base >=0.3.19
-  # openff-nagl ==0.3.2
-=======
-  - openff-interchange-base >=0.3.17
-  - openff-nagl-base >=0.3.7,<0.4
+  - openff-nagl-base ~=0.3.7
   - openff-nagl-models ==0.1.0
->>>>>>> f6f8115a
     # Toolkit-specific
   - ambertools >=22
     # https://github.com/rdkit/rdkit/issues/7221
