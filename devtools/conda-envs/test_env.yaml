--- conflicted
+++ resolved
@@ -24,18 +24,9 @@
   - codecov
   - coverage
   - openeye-toolkits
-<<<<<<< HEAD
-  - packaging
-    # Removed until a new release which targets openff-toolkit is made.
-#  - openmmforcefields
-  - openmm
-  - openff-forcefields
-  - smirnoff99Frosst
   - cachetools
-=======
   - black
   - isort
->>>>>>> e70c2664
   - pyyaml
   - toml
   - bson
