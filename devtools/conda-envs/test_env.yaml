--- conflicted
+++ resolved
@@ -46,8 +46,4 @@
     - types-toml
     - types-PyYAML
     - mongo-types
-<<<<<<< HEAD
-    - git+https://github.com/openforcefield/openff-units.git@element-module
-=======
-    - git+https://github.com/openforcefield/openff-interchange.git@v0.2.0-alpha.1
->>>>>>> 1115d256
+    - git+https://github.com/openforcefield/openff-interchange.git@v0.2.0-alpha.1