--- conflicted
+++ resolved
@@ -67,38 +67,6 @@
 
 [[tool.mypy.overrides]]
 module = [
-<<<<<<< HEAD
-    "openff.units",
-    "openff.units.*",
-    "openff.nagl.*",
-    "openff.nagl_models.*",
-    "mdtraj",
-    "openmm",
-    "openmm.app",
-    "openmm.unit",
-    "rdkit",  # maybe revisit if/when stubs are fixed
-    "rdkit.Chem",
-    "rdkit.Chem.Draw",
-    "rdkit.DataStructs.cDataStructs",
-    "openeye",
-    "openeye.oechem",
-    "parmed",
-    "msgpack",
-    "qcelemental",
-    "nglview",
-    "nglview.base_adaptor",
-    "constraint",
-]
-ignore_missing_imports = true
-
-[[tool.mypy.overrides]]
-# bit of a hack to prevent crash
-module=[
-    "rdkit"
-]
-follow_imports = "skip"
-follow_imports_for_stubs = true
-=======
   "openff.units",
   "openff.units.*",
   "openff.nagl.*",
@@ -122,5 +90,4 @@
 ]
 ignore_missing_imports = true
 
-[tool.versioningit]
->>>>>>> eea73dca
+[tool.versioningit]