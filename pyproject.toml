[build-system]
requires = ["setuptools", "versioningit"]
build-backend = "setuptools.build_meta"

[project]
name="openff-toolkit"
description = "openff-toolkit"
license = {text = "MIT"}
urls = {Homepage = "https://github.com/openforcefield/openff-toolkit"}
authors = [{name = "Open Force Field Consortium", email = "info@openforcefield.org"}]
keywords=["molecular mechanics", "force field", "parameterization",]
classifiers=[
    "Development Status :: 3 - Alpha",
    "Topic :: Utilities",
    "License :: OSI Approved :: MIT",
    'Programming Language :: Python :: 3',
]
readme = "README.md"
dynamic = ["version"]

[tool.setuptools.packages]
find = {}

[tool.versioningit]

[tool.ruff]
line-length = 119
exclude = ["examples/deprecated/", "utilities/deprecated"]

[tool.ruff.lint]
ignore = ["E721","D105","D107","D200","D203","D212", "RUF012"]
select = ["I", "E", "F", "W", "NPY", "UP", "RUF"]

[tool.ruff.lint.per-file-ignores]
"openff/toolkit/**/__init__.py" = ["F401"]
"openff/toolkit/_tests/**/*.py" = ["E501"]
"openff/toolkit/typing/engines/smirnoff.parameters.py" = ["RUF012"]
"openff/toolkit/_tests/_stale_tests.py" = ["F821"]
"docs/users/molecule_cookbook.ipynb" = ["F821", "E402"]
"examples/visualization/visualization.ipynb" = ["F821"]

[tool.ruff.lint.isort]
# can't find a clean way to get Rust's globset to handle this via regex ...
# https://docs.astral.sh/ruff/settings/#lint_isort_known-third-party
known-third-party = ["openff.interchange", "openff.utilities", "openff.units"]
known-first-party = ["openff.toolkit"]

[tool.coverage.run]
omit = [
    "*/*/_tests/*",
]

[tool.coverage.report]
exclude_lines = [
    "pragma: no cover",
    "if TYPE_CHECKING:",
    "raise NotImplementedError",
    "@overload",
]

[tool.mypy]
<<<<<<< HEAD
python_version = 3.12
=======
python_version=3.12
>>>>>>> 99348582
plugins = "numpy.typing.mypy_plugin"
warn_unused_configs = true
# would be nice to flip back to true
warn_unused_ignores = false
warn_incomplete_stub = true
show_error_codes = true
exclude = "openff/toolkit/_tests/|openff/toolkit/data/"

[[tool.mypy.overrides]]
module = [
    "openff.units",
    "openff.units.*",
    "openff.nagl.*",
    "openff.nagl_models.*",
    "mdtraj",
    "openmm",
    "openmm.app",
    "openmm.unit",
    "rdkit",
    "rdkit.Chem",
    "rdkit.Chem.Draw",
    "rdkit.DataStructs.cDataStructs",
    "openeye",
    "openeye.oechem",
    "parmed",
    "msgpack",
    "qcelemental",
    "nglview",
    "nglview.base_adaptor",
    "cached_property",
    "constraint",
]
ignore_missing_imports = true<|MERGE_RESOLUTION|>--- conflicted
+++ resolved
@@ -59,11 +59,7 @@
 ]
 
 [tool.mypy]
-<<<<<<< HEAD
-python_version = 3.12
-=======
 python_version=3.12
->>>>>>> 99348582
 plugins = "numpy.typing.mypy_plugin"
 warn_unused_configs = true
 # would be nice to flip back to true
