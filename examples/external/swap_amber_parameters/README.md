## Taking an AMBER system and replacing the ligand parameters with OpenFF parameters

<<<<<<< HEAD
These examples illustrate how the [ParmEd](http://parmed.github.io/ParmEd/html/index.html) utility can be used to take a fully parameterized (and solvated) protein-ligand system and replace the ligand parameters with those from OpenFF. In this case, the system uses an AMBER protein force field, ions, and TIP3P water, and we replace the GAFF ligand parameters with OpenFF 1.0 parameters, writing out the resulting fully parameterized system.
=======
[![Binder](https://mybinder.org/badge_logo.svg)](https://mybinder.org/v2/gh/openforcefield/openff-toolkit/stable?filepath=examples%2Fswap_amber_parameters%2F)

This example illustrates how the [ParmEd](http://parmed.github.io/ParmEd/html/index.html) utility can be used to take a fully parameterized (and solvated) protein-ligand system and replace the ligand parameters with those from OpenFF. In this case, the system uses an AMBER protein force field, ions, and TIP3P water, and we replace the GAFF ligand parameters with OpenFF parameters, writing out the resulting fully parameterized system.
>>>>>>> 1456fe0e

### BRD4:inhibitor complex

* [`swap_existing_ligand_parameters.ipynb`](swap_existing_ligand_parameters.ipynb) contains an example illustrating taking a fully parameterized BRD4 protein-ligand system, with an AMBER protein force field and GAFF ligand parameters, and replacing the ligand parameters with OpenFF parameters from SMIRNOFF format. The BRD4:inhibitor complex is taken from the [free energy benchmark systems living review](https://www.annualreviews.org/doi/abs/10.1146/annurev-biophys-070816-033654) [GitHub repo](https://github.com/MobleyLab/benchmarksets/tree/master/input_files/BRD4).
<|MERGE_RESOLUTION|>--- conflicted
+++ resolved
@@ -1,12 +1,6 @@
 ## Taking an AMBER system and replacing the ligand parameters with OpenFF parameters
 
-<<<<<<< HEAD
-These examples illustrate how the [ParmEd](http://parmed.github.io/ParmEd/html/index.html) utility can be used to take a fully parameterized (and solvated) protein-ligand system and replace the ligand parameters with those from OpenFF. In this case, the system uses an AMBER protein force field, ions, and TIP3P water, and we replace the GAFF ligand parameters with OpenFF 1.0 parameters, writing out the resulting fully parameterized system.
-=======
-[![Binder](https://mybinder.org/badge_logo.svg)](https://mybinder.org/v2/gh/openforcefield/openff-toolkit/stable?filepath=examples%2Fswap_amber_parameters%2F)
-
 This example illustrates how the [ParmEd](http://parmed.github.io/ParmEd/html/index.html) utility can be used to take a fully parameterized (and solvated) protein-ligand system and replace the ligand parameters with those from OpenFF. In this case, the system uses an AMBER protein force field, ions, and TIP3P water, and we replace the GAFF ligand parameters with OpenFF parameters, writing out the resulting fully parameterized system.
->>>>>>> 1456fe0e
 
 ### BRD4:inhibitor complex
 
