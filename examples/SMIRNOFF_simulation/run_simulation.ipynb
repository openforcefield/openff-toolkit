{
 "cells": [
  {
   "cell_type": "markdown",
   "metadata": {},
   "source": [
    "## Running a simulation of a System parametrized with a SMIRNOFF force field\n",
    "\n",
    "This example shows how to use the Open Force Field Toolkit to create a parametrized `System` object that can be used to run a molecular dynamic simulation with OpenMM. If you want to run MD with a different engine, see the example in `examples/conversion_amber_gromacs/`."
   ]
  },
  {
   "cell_type": "markdown",
   "metadata": {
    "tags": []
   },
   "source": [
    "### Create an OpenMM System\n",
    "\n",
    "We start by loading a PDB file containing one copy of ethanol and cyclohexane. Our goal is to create an OFF `Topology` object describing this system that we can parametrize with the SMIRNOFF-format \"Sage\" force field.\n",
    "\n",
    "The two `Molecule` objects created from the SMILES strings can contain information such as partial charges and stereochemistry that is not included in an OpenMM topology. In this example, partial charges are not explicitly given, and `ForceField` will assign AM1/BCC charges as specified by the \"Sage\" force field."
   ]
  },
  {
   "cell_type": "code",
   "execution_count": 1,
   "metadata": {
    "execution": {
     "iopub.execute_input": "2021-11-29T23:42:19.752721Z",
     "iopub.status.busy": "2021-11-29T23:42:19.751596Z",
     "iopub.status.idle": "2021-11-29T23:42:22.465514Z",
     "shell.execute_reply": "2021-11-29T23:42:22.466436Z"
    }
   },
   "outputs": [],
   "source": [
    "from openff.toolkit.utils import get_data_file_path"
   ]
  },
  {
   "cell_type": "markdown",
   "metadata": {},
   "source": [
    "We use the `get_data_file_path` utility function to easily access the data installed with the toolkit. Here you have the option to load example systems of increasing complexity. For speed, we recommend that you begin by loading a system with a single ethanol and a single cyclohexane."
   ]
  },
  {
   "cell_type": "code",
   "execution_count": 2,
   "metadata": {
    "execution": {
     "iopub.execute_input": "2021-11-29T23:42:22.478603Z",
     "iopub.status.busy": "2021-11-29T23:42:22.475696Z",
     "iopub.status.idle": "2021-11-29T23:42:22.510932Z",
     "shell.execute_reply": "2021-11-29T23:42:22.511544Z"
    }
   },
   "outputs": [],
   "source": [
    "# 1 molecule of ethanol and 1 of cyclohexane.\n",
    "pdb_file_path = get_data_file_path(\"systems/test_systems/1_cyclohexane_1_ethanol.pdb\")\n",
    "\n",
    "# 40%-60% cyclohexane-ethanol mixture.\n",
    "# pdb_file_path = get_data_file_path('systems/packmol_boxes/cyclohexane_ethanol_0.4_0.6.pdb')"
   ]
  },
  {
   "cell_type": "markdown",
   "metadata": {},
   "source": [
    "PDB files are not a reliable source of bond orders, so the toolkit requires users to supply a more detailed description of the molecule and its connectivity. SMILES records, SDF, and MOL2 files are among the [many ways to create a `Molecule`.](https://docs.openforcefield.org/projects/toolkit/en/stable/users/molecule_cookbook.html)"
   ]
  },
  {
   "cell_type": "code",
   "execution_count": 3,
   "metadata": {
    "execution": {
     "iopub.execute_input": "2021-11-29T23:42:22.520700Z",
     "iopub.status.busy": "2021-11-29T23:42:22.517277Z",
     "iopub.status.idle": "2021-11-29T23:42:22.973357Z",
     "shell.execute_reply": "2021-11-29T23:42:22.974711Z"
    }
   },
   "outputs": [],
   "source": [
    "from openff.toolkit import Molecule\n",
    "\n",
    "ethanol = Molecule.from_smiles(\"CCO\")\n",
    "cyclohexane = Molecule.from_smiles(\"C1CCCCC1\")"
   ]
  },
  {
   "cell_type": "markdown",
   "metadata": {},
   "source": [
    "Alternatively, if you have `sdf` files of the molecules, or if you have OpenEye installed and `mol2` files available, you can get the same results as above by loading the detailed molecule information from the files."
   ]
  },
  {
   "cell_type": "code",
   "execution_count": 4,
   "metadata": {
    "execution": {
     "iopub.execute_input": "2021-11-29T23:42:22.987013Z",
     "iopub.status.busy": "2021-11-29T23:42:22.985769Z",
     "iopub.status.idle": "2021-11-29T23:42:23.001627Z",
     "shell.execute_reply": "2021-11-29T23:42:23.002441Z"
    }
   },
   "outputs": [],
   "source": [
    "from openff.toolkit.utils.toolkits import OpenEyeToolkitWrapper\n",
    "\n",
    "if OpenEyeToolkitWrapper.is_available():\n",
    "    ethanol = Molecule.from_file(get_data_file_path(\"molecules/ethanol.mol2\"))\n",
    "    cyclohexane = Molecule.from_file(get_data_file_path(\"molecules/cyclohexane.mol2\"))"
   ]
  },
  {
   "cell_type": "markdown",
   "metadata": {},
   "source": [
    "We now create the Open Force Field Toolkit `Topology` describing the system from an OpenMM `Topology` object. The OFF `Topology` include more information (supplied by the two `Molecule` objects) than the OpenMM `Topology` such as (optionally) partial charges and stereochemistry. In this example, partial charges are not explicitly given, and `ForceField` will assign AM1/BCC charges as specified by the \"Sage\" force field.\n",
    "\n",
    "Note that the Open Force Field Toolkit produces deterministic charges that do not depend on the input conformation of parameterized molecules. See the [FAQ](https://open-forcefield-toolkit.readthedocs.io/en/stable/faq.html#the-partial-charges-generated-by-the-toolkit-don-t-seem-to-depend-on-the-molecule-s-conformation-is-this-a-bug) for more information.\n",
    "\n",
    "<div class=\"alert alert-block alert-info\">\n",
    "    <b>Note on partial charges:</b> The full 1.0.0 release will implement support for the definition of semiempirical partial charge treatment directly into the SMIRNOFF force field file (for details, see https://openforcefield.github.io/standards/standards/smirnoff/#partial-charge-and-electrostatics-models). Moreover, it will be possible to import charges directly from sdf and mol2 files.\n",
    "</div>"
   ]
  },
  {
   "cell_type": "code",
   "execution_count": 5,
   "metadata": {
    "execution": {
     "iopub.execute_input": "2021-11-29T23:42:23.013522Z",
     "iopub.status.busy": "2021-11-29T23:42:23.007193Z",
     "iopub.status.idle": "2021-11-29T23:42:26.049591Z",
     "shell.execute_reply": "2021-11-29T23:42:26.050241Z"
    }
   },
   "outputs": [
    {
     "data": {
      "application/vnd.jupyter.widget-view+json": {
<<<<<<< HEAD
       "model_id": "f253a2e19fee48469e86d58204ad0518",
=======
       "model_id": "2640efa46eae473d9c4992932b43c22c",
>>>>>>> c692be55
       "version_major": 2,
       "version_minor": 0
      },
      "text/plain": []
     },
     "metadata": {},
     "output_type": "display_data"
    }
   ],
   "source": [
    "from openff.toolkit import ForceField, Topology\n",
    "\n",
<<<<<<< HEAD
    "# Create the OpenFF Topology from an PDB file\n",
    "topology = Topology.from_pdb(\n",
    "    pdb_file_path,\n",
=======
    "# Create the Open Force Field Toolkit Topology from an OpenMM Topology object.\n",
    "omm_topology = pdbfile.topology\n",
    "off_topology = Topology.from_openmm(\n",
    "    openmm_topology=omm_topology,\n",
>>>>>>> c692be55
    "    unique_molecules=[ethanol, cyclohexane],\n",
    "    positions=pdbfile.positions,\n",
    ")\n",
    "\n",
    "# Load the OpenFF \"Sage\" force field.\n",
    "forcefield = ForceField(\"openff-2.0.0.offxml\")\n",
    "\n",
<<<<<<< HEAD
    "# Parametrize the topology and create an OpenMM System.\n",
    "system = forcefield.create_openmm_system(topology)"
=======
    "# Parametrize the topology and create an Interchange object.\n",
    "interchange = forcefield.create_interchange(off_topology)"
>>>>>>> c692be55
   ]
  },
  {
   "cell_type": "markdown",
   "metadata": {},
   "source": [
    "### Run a simulation\n",
    "\n",
    "We can now use the `System` object to run molecular dynamics trajectories with OpenMM."
   ]
  },
  {
   "cell_type": "code",
   "execution_count": 6,
   "metadata": {
    "execution": {
     "iopub.execute_input": "2021-11-29T23:42:27.061669Z",
     "iopub.status.busy": "2021-11-29T23:42:27.060787Z",
     "iopub.status.idle": "2021-11-29T23:42:27.065235Z",
     "shell.execute_reply": "2021-11-29T23:42:27.066076Z"
    }
   },
   "outputs": [],
   "source": [
    "import openmm\n",
    "from openmm import unit\n",
    "\n",
    "# Propagate the System with Langevin dynamics.\n",
    "time_step = 2 * unit.femtoseconds  # simulation timestep\n",
    "temperature = 300 * unit.kelvin  # simulation temperature\n",
    "friction = 1 / unit.picosecond  # collision rate\n",
    "integrator = openmm.LangevinIntegrator(temperature, friction, time_step)\n",
    "\n",
    "# Length of the simulation.\n",
    "num_steps = 1000  # number of integration steps to run\n",
    "\n",
    "# Logging options.\n",
    "trj_freq = 100  # number of steps per written trajectory frame\n",
    "data_freq = 100  # number of steps per written simulation statistics\n",
    "\n",
    "# Set up an OpenMM simulation.\n",
<<<<<<< HEAD
    "simulation = openmm.app.Simulation(topology.to_openmm(), system, integrator)\n",
    "\n",
    "# Set the initial positions.\n",
    "positions = topology.get_positions().to_openmm()\n",
    "simulation.context.setPositions(positions)\n",
=======
    "simulation = interchange.to_openmm_simulation(integrator)\n",
>>>>>>> c692be55
    "\n",
    "# Randomize the velocities from a Boltzmann distribution at a given temperature.\n",
    "simulation.context.setVelocitiesToTemperature(temperature)\n",
    "\n",
    "# Configure the information in the output files.\n",
    "pdb_reporter = openmm.app.PDBReporter(\"trajectory.pdb\", trj_freq)\n",
    "state_data_reporter = openmm.app.StateDataReporter(\n",
    "    \"data.csv\",\n",
    "    data_freq,\n",
    "    step=True,\n",
    "    potentialEnergy=True,\n",
    "    temperature=True,\n",
    "    density=True,\n",
    ")\n",
    "simulation.reporters.append(pdb_reporter)\n",
    "simulation.reporters.append(state_data_reporter)"
   ]
  },
  {
   "cell_type": "code",
   "execution_count": 7,
   "metadata": {
    "execution": {
     "iopub.execute_input": "2021-11-29T23:42:27.072048Z",
     "iopub.status.busy": "2021-11-29T23:42:27.071297Z",
     "iopub.status.idle": "2021-11-29T23:43:33.569612Z",
     "shell.execute_reply": "2021-11-29T23:43:33.570743Z"
    }
   },
   "outputs": [
    {
     "name": "stdout",
     "output_type": "stream",
     "text": [
      "Starting simulation\n",
<<<<<<< HEAD
      "Elapsed time 0.48 seconds\n",
=======
      "Elapsed time 1.75 seconds\n",
>>>>>>> c692be55
      "Done!\n"
     ]
    }
   ],
   "source": [
    "import time\n",
    "\n",
    "print(\"Starting simulation\")\n",
    "start = time.process_time()\n",
    "\n",
    "# Run the simulation\n",
    "simulation.step(num_steps)\n",
    "\n",
    "end = time.process_time()\n",
    "print(\"Elapsed time %.2f seconds\" % (end - start))\n",
    "print(\"Done!\")"
   ]
  },
  {
   "cell_type": "markdown",
   "metadata": {},
   "source": [
    "If successful, the directory where your jupyter notebook is running should contain a `trajectory.pdb` file that you can visualize and a `data.csv` file including potential energy, density, and temperature of each frame."
   ]
  },
  {
   "cell_type": "code",
   "execution_count": 8,
   "metadata": {},
   "outputs": [
    {
     "name": "stdout",
     "output_type": "stream",
     "text": [
      "#\"Step\",\"Potential Energy (kJ/mole)\",\"Temperature (K)\",\"Density (g/mL)\"\r\n",
      "100,196.76413867303913,184.38917833466866,0.006671086812409914\r\n",
      "200,203.63742968866413,182.0048131189546,0.006671086812409914\r\n",
      "300,213.13889453241413,225.54997514470546,0.006671086812409914\r\n",
      "400,213.92337939569538,222.35366066683082,0.006671086812409914\r\n",
      "500,221.57102343866413,187.0928954126321,0.006671086812409914\r\n",
      "600,219.31229541132038,269.8310584028564,0.006671086812409914\r\n",
      "700,234.71305224725788,221.60493219317888,0.006671086812409914\r\n",
      "800,226.44852588007038,249.4220176786398,0.006671086812409914\r\n",
      "900,249.28177783319538,252.12216587926062,0.006671086812409914\r\n",
      "1000,233.54660937616413,292.3021629984277,0.006671086812409914\r\n"
     ]
    }
   ],
   "source": [
    "!cat data.csv"
   ]
  }
 ],
 "metadata": {
  "kernelspec": {
   "display_name": "Python 3 (ipykernel)",
   "language": "python",
   "name": "python3"
  },
  "language_info": {
   "codemirror_mode": {
    "name": "ipython",
    "version": 3
   },
   "file_extension": ".py",
   "mimetype": "text/x-python",
   "name": "python",
   "nbconvert_exporter": "python",
   "pygments_lexer": "ipython3",
<<<<<<< HEAD
   "version": "3.10.11"
=======
   "version": "3.9.16"
>>>>>>> c692be55
  }
 },
 "nbformat": 4,
 "nbformat_minor": 4
}<|MERGE_RESOLUTION|>--- conflicted
+++ resolved
@@ -146,11 +146,7 @@
     {
      "data": {
       "application/vnd.jupyter.widget-view+json": {
-<<<<<<< HEAD
        "model_id": "f253a2e19fee48469e86d58204ad0518",
-=======
-       "model_id": "2640efa46eae473d9c4992932b43c22c",
->>>>>>> c692be55
        "version_major": 2,
        "version_minor": 0
       },
@@ -163,16 +159,9 @@
    "source": [
     "from openff.toolkit import ForceField, Topology\n",
     "\n",
-<<<<<<< HEAD
     "# Create the OpenFF Topology from an PDB file\n",
     "topology = Topology.from_pdb(\n",
     "    pdb_file_path,\n",
-=======
-    "# Create the Open Force Field Toolkit Topology from an OpenMM Topology object.\n",
-    "omm_topology = pdbfile.topology\n",
-    "off_topology = Topology.from_openmm(\n",
-    "    openmm_topology=omm_topology,\n",
->>>>>>> c692be55
     "    unique_molecules=[ethanol, cyclohexane],\n",
     "    positions=pdbfile.positions,\n",
     ")\n",
@@ -180,13 +169,8 @@
     "# Load the OpenFF \"Sage\" force field.\n",
     "forcefield = ForceField(\"openff-2.0.0.offxml\")\n",
     "\n",
-<<<<<<< HEAD
-    "# Parametrize the topology and create an OpenMM System.\n",
-    "system = forcefield.create_openmm_system(topology)"
-=======
     "# Parametrize the topology and create an Interchange object.\n",
     "interchange = forcefield.create_interchange(off_topology)"
->>>>>>> c692be55
    ]
   },
   {
@@ -228,15 +212,7 @@
     "data_freq = 100  # number of steps per written simulation statistics\n",
     "\n",
     "# Set up an OpenMM simulation.\n",
-<<<<<<< HEAD
-    "simulation = openmm.app.Simulation(topology.to_openmm(), system, integrator)\n",
-    "\n",
-    "# Set the initial positions.\n",
-    "positions = topology.get_positions().to_openmm()\n",
-    "simulation.context.setPositions(positions)\n",
-=======
     "simulation = interchange.to_openmm_simulation(integrator)\n",
->>>>>>> c692be55
     "\n",
     "# Randomize the velocities from a Boltzmann distribution at a given temperature.\n",
     "simulation.context.setVelocitiesToTemperature(temperature)\n",
@@ -272,11 +248,7 @@
      "output_type": "stream",
      "text": [
       "Starting simulation\n",
-<<<<<<< HEAD
       "Elapsed time 0.48 seconds\n",
-=======
-      "Elapsed time 1.75 seconds\n",
->>>>>>> c692be55
       "Done!\n"
      ]
     }
@@ -346,11 +318,7 @@
    "name": "python",
    "nbconvert_exporter": "python",
    "pygments_lexer": "ipython3",
-<<<<<<< HEAD
    "version": "3.10.11"
-=======
-   "version": "3.9.16"
->>>>>>> c692be55
   }
  },
  "nbformat": 4,
