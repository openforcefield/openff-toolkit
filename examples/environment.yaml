--- conflicted
+++ resolved
@@ -19,16 +19,11 @@
   - numpy
   - openmm >=7.7
   - openff-forcefields >=2.0.0
-<<<<<<< HEAD
   - cached-property
   - cachetools
   # Some others that will be pulled down by an Interchange conda package
   - openff-utilities
   - openff-units >=0.1.6
   - pip:
-    - git+https://github.com/openforcefield/openff-interchange.git@main
-=======
-  - pip:
     # Replace with conda package when 0.2.0 is released
-    - git+https://github.com/openforcefield/openff-interchange.git
->>>>>>> ad57c75a
+    - git+https://github.com/openforcefield/openff-interchange.git@main