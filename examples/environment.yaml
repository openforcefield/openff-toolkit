name: offtk-examples
channels:
  - conda-forge
  - openeye
dependencies:
  - python >= 3.8
  - pip
  - networkx
  - rdkit
  - ambertools
  - openeye-toolkits
  # These dependencies are in addition to the toolkit itself
  - nglview
  - ipywidgets >=7,<8
  - notebook
  - gromacs >=2021=nompi*
<<<<<<< HEAD
=======
  - pdbfixer
  - snakeviz
  # Add back when LAMMPS export is better
  # lammps
  - openff-amber-ff-ports >=0.0.3
  - ambertools
>>>>>>> d294dad5
  - qcelemental
  - qcportal
  - qcengine
  - pytest
  - nbval
<<<<<<< HEAD
  # https://github.com/openforcefield/openff-toolkit/pull/1232#issuecomment-1080889858
  # openmmforcefields
  # Dependencies of the full Interchange package not included in openff-interchange-base
  - pandas
=======
  # Below are some dependencies of the toolkit; they are listed here as a reference
  - mdtraj
  - numpy
  - openmm >=7.7
  - openff-forcefields >=2.0.0
  - cached-property
  - cachetools
  # Some others that will be pulled down by an Interchange conda package
  - openff-utilities
  - openff-units >=0.1.6
>>>>>>> d294dad5
  - panedr
  # Add back when LAMMPS export is better
  # lammps<|MERGE_RESOLUTION|>--- conflicted
+++ resolved
@@ -14,26 +14,21 @@
   - ipywidgets >=7,<8
   - notebook
   - gromacs >=2021=nompi*
-<<<<<<< HEAD
-=======
   - pdbfixer
   - snakeviz
   # Add back when LAMMPS export is better
   # lammps
   - openff-amber-ff-ports >=0.0.3
   - ambertools
->>>>>>> d294dad5
   - qcelemental
   - qcportal
   - qcengine
   - pytest
   - nbval
-<<<<<<< HEAD
   # https://github.com/openforcefield/openff-toolkit/pull/1232#issuecomment-1080889858
   # openmmforcefields
   # Dependencies of the full Interchange package not included in openff-interchange-base
   - pandas
-=======
   # Below are some dependencies of the toolkit; they are listed here as a reference
   - mdtraj
   - numpy
@@ -44,7 +39,6 @@
   # Some others that will be pulled down by an Interchange conda package
   - openff-utilities
   - openff-units >=0.1.6
->>>>>>> d294dad5
   - panedr
   # Add back when LAMMPS export is better
   # lammps