--- conflicted
+++ resolved
@@ -114,16 +114,8 @@
    ],
    "source": [
     "import numpy as np\n",
-<<<<<<< HEAD
-    "from openmm import unit\n",
-=======
     "from openff.units import unit\n",
-    "\n",
-    "try:\n",
-    "    from openmm import unit as openmm_unit\n",
-    "except ImportError:\n",
-    "    from simtk import unit as openmm_unit\n",
->>>>>>> 7c43d341
+    "from openmm import unit as openmm_unit\n",
     "\n",
     "# Load the definition of the small molecule in the system from an SDF file\n",
     "from openff.toolkit import Molecule\n",
