--- conflicted
+++ resolved
@@ -607,11 +607,7 @@
    "name": "python",
    "nbconvert_exporter": "python",
    "pygments_lexer": "ipython3",
-<<<<<<< HEAD
    "version": "3.9.6"
-=======
-   "version": "3.8.6"
->>>>>>> 2852c0e7
   },
   "toc": {
    "nav_menu": {},
